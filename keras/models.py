--- conflicted
+++ resolved
@@ -23,1470 +23,6 @@
     h5py = None
 
 
-<<<<<<< HEAD
-def save_model(model, filepath, overwrite=True, include_optimizer=True):
-    """Save a model to a HDF5 file.
-
-    Note: Please also see
-    [How can I install HDF5 or h5py to save my models in Keras?](
-        /getting-started/faq/
-        #how-can-i-install-HDF5-or-h5py-to-save-my-models-in-Keras)
-    in the FAQ for instructions on how to install `h5py`.
-
-    The saved model contains:
-        - the model's configuration (topology)
-        - the model's weights
-        - the model's optimizer's state (if any)
-
-    Thus the saved model can be reinstantiated in
-    the exact same state, without any of the code
-    used for model definition or training.
-
-    # Arguments
-        model: Keras model instance to be saved.
-        filepath: one of the following:
-            - string, path where to save the model, or
-            - h5py.File object where to save the model
-        overwrite: Whether we should overwrite any existing
-            model at the target location, or instead
-            ask the user with a manual prompt.
-        include_optimizer: If True, save optimizer's state together.
-
-    # Raises
-        ImportError: if h5py is not available.
-    """
-
-    if h5py is None:
-        raise ImportError('`save_model` requires h5py.')
-
-    def get_json_type(obj):
-        """Serialize any object to a JSON-serializable structure.
-
-        # Arguments
-            obj: the object to serialize
-
-        # Returns
-            JSON-serializable structure representing `obj`.
-
-        # Raises
-            TypeError: if `obj` cannot be serialized.
-        """
-        # if obj is a serializable Keras class instance
-        # e.g. optimizer, layer
-        if hasattr(obj, 'get_config'):
-            return {'class_name': obj.__class__.__name__,
-                    'config': obj.get_config()}
-
-        # if obj is any numpy type
-        if type(obj).__module__ == np.__name__:
-            if isinstance(obj, np.ndarray):
-                return {'type': type(obj),
-                        'value': obj.tolist()}
-            else:
-                return obj.item()
-
-        # misc functions (e.g. loss function)
-        if callable(obj):
-            return obj.__name__
-
-        # if obj is a python 'type'
-        if type(obj).__name__ == type.__name__:
-            return obj.__name__
-
-        raise TypeError('Not JSON Serializable:', obj)
-
-    from . import __version__ as keras_version
-
-    if not isinstance(filepath, h5py.File):
-        # If file exists and should not be overwritten.
-        if not overwrite and os.path.isfile(filepath):
-            proceed = ask_to_proceed_with_overwrite(filepath)
-            if not proceed:
-                return
-
-        f = h5py.File(filepath, mode='w')
-        opened_new_file = True
-    else:
-        f = filepath
-        opened_new_file = False
-
-    try:
-        f.attrs['keras_version'] = str(keras_version).encode('utf8')
-        f.attrs['backend'] = K.backend().encode('utf8')
-        f.attrs['model_config'] = json.dumps({
-            'class_name': model.__class__.__name__,
-            'config': model.get_config()
-        }, default=get_json_type).encode('utf8')
-
-        model_weights_group = f.create_group('model_weights')
-        if legacy_models.needs_legacy_support(model):
-            model_layers = legacy_models.legacy_sequential_layers(model)
-        else:
-            model_layers = model.layers
-        topology.save_weights_to_hdf5_group(model_weights_group, model_layers)
-
-        if include_optimizer and hasattr(model, 'optimizer'):
-            if isinstance(model.optimizer, optimizers.TFOptimizer):
-                warnings.warn(
-                    'TensorFlow optimizers do not '
-                    'make it possible to access '
-                    'optimizer attributes or optimizer state '
-                    'after instantiation. '
-                    'As a result, we cannot save the optimizer '
-                    'as part of the model save file.'
-                    'You will have to compile your model again '
-                    'after loading it. '
-                    'Prefer using a Keras optimizer instead '
-                    '(see keras.io/optimizers).')
-            else:
-                f.attrs['training_config'] = json.dumps({
-                    'optimizer_config': {
-                        'class_name': model.optimizer.__class__.__name__,
-                        'config': model.optimizer.get_config()
-                    },
-                    'loss': model.loss,
-                    'metrics': model.metrics,
-                    'sample_weight_mode': model.sample_weight_mode,
-                    'loss_weights': model.loss_weights,
-                }, default=get_json_type).encode('utf8')
-
-                # Save optimizer weights.
-                symbolic_weights = getattr(model.optimizer, 'weights')
-                if symbolic_weights:
-                    optimizer_weights_group = f.create_group('optimizer_weights')
-                    weight_values = K.batch_get_value(symbolic_weights)
-                    weight_names = []
-                    for i, (w, val) in enumerate(zip(symbolic_weights,
-                                                     weight_values)):
-                        # Default values of symbolic_weights is /variable
-                        # for Theano and CNTK
-                        if K.backend() == 'theano' or K.backend() == 'cntk':
-                            if hasattr(w, 'name'):
-                                if w.name.split('/')[-1] == 'variable':
-                                    name = str(w.name) + '_' + str(i)
-                                else:
-                                    name = str(w.name)
-                            else:
-                                name = 'param_' + str(i)
-                        else:
-                            if hasattr(w, 'name') and w.name:
-                                name = str(w.name)
-                            else:
-                                name = 'param_' + str(i)
-                        weight_names.append(name.encode('utf8'))
-                    optimizer_weights_group.attrs['weight_names'] = weight_names
-                    for name, val in zip(weight_names, weight_values):
-                        param_dset = optimizer_weights_group.create_dataset(
-                            name,
-                            val.shape,
-                            dtype=val.dtype)
-                        if not val.shape:
-                            # scalar
-                            param_dset[()] = val
-                        else:
-                            param_dset[:] = val
-        f.flush()
-    finally:
-        if opened_new_file:
-            f.close()
-
-
-def load_model(filepath, custom_objects=None, compile=True):
-    """Loads a model saved via `save_model`.
-
-    # Arguments
-        filepath: one of the following:
-            - string, path to the saved model, or
-            - h5py.File object from which to load the model
-        custom_objects: Optional dictionary mapping names
-            (strings) to custom classes or functions to be
-            considered during deserialization.
-        compile: Boolean, whether to compile the model
-            after loading.
-
-    # Returns
-        A Keras model instance. If an optimizer was found
-        as part of the saved model, the model is already
-        compiled. Otherwise, the model is uncompiled and
-        a warning will be displayed. When `compile` is set
-        to False, the compilation is omitted without any
-        warning.
-
-    # Raises
-        ImportError: if h5py is not available.
-        ValueError: In case of an invalid savefile.
-    """
-    if h5py is None:
-        raise ImportError('`load_model` requires h5py.')
-
-    if not custom_objects:
-        custom_objects = {}
-
-    def convert_custom_objects(obj):
-        """Handles custom object lookup.
-
-        # Arguments
-            obj: object, dict, or list.
-
-        # Returns
-            The same structure, where occurrences
-                of a custom object name have been replaced
-                with the custom object.
-        """
-        if isinstance(obj, list):
-            deserialized = []
-            for value in obj:
-                deserialized.append(convert_custom_objects(value))
-            return deserialized
-        if isinstance(obj, dict):
-            deserialized = {}
-            for key, value in obj.items():
-                deserialized[key] = convert_custom_objects(value)
-            return deserialized
-        if obj in custom_objects:
-            return custom_objects[obj]
-        return obj
-
-    opened_new_file = not isinstance(filepath, h5py.File)
-    if opened_new_file:
-        f = h5py.File(filepath, mode='r')
-    else:
-        f = filepath
-
-    try:
-        # instantiate model
-        model_config = f.attrs.get('model_config')
-        if model_config is None:
-            raise ValueError('No model found in config file.')
-        model_config = json.loads(model_config.decode('utf-8'))
-        model = model_from_config(model_config, custom_objects=custom_objects)
-
-        # set weights
-        topology.load_weights_from_hdf5_group(f['model_weights'], model.layers)
-
-        # Early return if compilation is not required.
-        if not compile:
-            return model
-
-        # instantiate optimizer
-        training_config = f.attrs.get('training_config')
-        if training_config is None:
-            warnings.warn('No training configuration found in save file: '
-                          'the model was *not* compiled. Compile it manually.')
-            return model
-        training_config = json.loads(training_config.decode('utf-8'))
-        optimizer_config = training_config['optimizer_config']
-        optimizer = optimizers.deserialize(optimizer_config,
-                                           custom_objects=custom_objects)
-
-        # Recover loss functions and metrics.
-        loss = convert_custom_objects(training_config['loss'])
-        metrics = convert_custom_objects(training_config['metrics'])
-        sample_weight_mode = training_config['sample_weight_mode']
-        loss_weights = training_config['loss_weights']
-
-        # Compile model.
-        model.compile(optimizer=optimizer,
-                      loss=loss,
-                      metrics=metrics,
-                      loss_weights=loss_weights,
-                      sample_weight_mode=sample_weight_mode)
-
-        # Set optimizer weights.
-        if 'optimizer_weights' in f:
-            # Build train function (to get weight updates).
-            if isinstance(model, Sequential):
-                model.model._make_train_function()
-            else:
-                model._make_train_function()
-            optimizer_weights_group = f['optimizer_weights']
-            optimizer_weight_names = [n.decode('utf8') for n in
-                                      optimizer_weights_group.attrs['weight_names']]
-            optimizer_weight_values = [optimizer_weights_group[n] for n in
-                                       optimizer_weight_names]
-            try:
-                model.optimizer.set_weights(optimizer_weight_values)
-            except ValueError:
-                warnings.warn('Error in loading the saved optimizer '
-                              'state. As a result, your model is '
-                              'starting with a freshly initialized '
-                              'optimizer.')
-        return model
-    finally:
-        if opened_new_file:
-            f.close()
-
-
-def model_from_config(config, custom_objects=None):
-    """Instantiates a Keras model from its config.
-
-    # Arguments
-        config: Configuration dictionary.
-        custom_objects: Optional dictionary mapping names
-            (strings) to custom classes or functions to be
-            considered during deserialization.
-
-    # Returns
-        A Keras model instance (uncompiled).
-
-    # Raises
-        TypeError: if `config` is not a dictionary.
-    """
-    if isinstance(config, list):
-        raise TypeError('`model_from_config` expects a dictionary, not a list. '
-                        'Maybe you meant to use '
-                        '`Sequential.from_config(config)`?')
-    return layer_module.deserialize(config, custom_objects=custom_objects)
-
-
-def model_from_yaml(yaml_string, custom_objects=None):
-    """Parses a yaml model configuration file and returns a model instance.
-
-    # Arguments
-        yaml_string: YAML string encoding a model configuration.
-        custom_objects: Optional dictionary mapping names
-            (strings) to custom classes or functions to be
-            considered during deserialization.
-
-    # Returns
-        A Keras model instance (uncompiled).
-    """
-    config = yaml.load(yaml_string)
-    return layer_module.deserialize(config, custom_objects=custom_objects)
-
-
-def model_from_json(json_string, custom_objects=None):
-    """Parses a JSON model configuration file and returns a model instance.
-
-    # Arguments
-        json_string: JSON string encoding a model configuration.
-        custom_objects: Optional dictionary mapping names
-            (strings) to custom classes or functions to be
-            considered during deserialization.
-
-    # Returns
-        A Keras model instance (uncompiled).
-    """
-    config = json.loads(json_string)
-    return layer_module.deserialize(config, custom_objects=custom_objects)
-
-
-class Sequential(Model):
-    """Linear stack of layers.
-
-    # Arguments
-        layers: list of layers to add to the model.
-
-    # Note
-        The first layer passed to a Sequential model
-        should have a defined input shape. What that
-        means is that it should have received an `input_shape`
-        or `batch_input_shape` argument,
-        or for some type of layers (recurrent, Dense...)
-        an `context_dim` argument.
-
-    # Example
-
-        ```python
-            model = Sequential()
-            # first layer must have a defined input shape
-            model.add(Dense(32, context_dim=500))
-            # afterwards, Keras does automatic shape inference
-            model.add(Dense(32))
-
-            # also possible (equivalent to the above):
-            model = Sequential()
-            model.add(Dense(32, input_shape=(500,)))
-            model.add(Dense(32))
-
-            # also possible (equivalent to the above):
-            model = Sequential()
-            # here the batch dimension is None,
-            # which means any batch size will be accepted by the model.
-            model.add(Dense(32, batch_input_shape=(None, 500)))
-            model.add(Dense(32))
-        ```
-    """
-
-    def __init__(self, layers=None, name=None):
-        self.layers = []  # Stack of layers.
-        self.model = None  # Internal Model instance.
-        self.inputs = []  # List of input tensors
-        self.outputs = []  # List of length 1: the output tensor (unique).
-        self._trainable = True
-        self._initial_weights = None
-
-        # Model attributes.
-        self._inbound_nodes = []
-        self._outbound_nodes = []
-        self.built = False
-
-        # Set model name.
-        if not name:
-            prefix = 'sequential_'
-            name = prefix + str(K.get_uid(prefix))
-        self.name = name
-
-        # Add to the model any layers passed to the constructor.
-        if layers:
-            for layer in layers:
-                self.add(layer)
-
-    def add(self, layer):
-        """Adds a layer instance on top of the layer stack.
-
-        # Arguments
-            layer: layer instance.
-
-        # Raises
-            TypeError: If `layer` is not a layer instance.
-            ValueError: In case the `layer` argument does not
-                know its input shape.
-            ValueError: In case the `layer` argument has
-                multiple output tensors, or is already connected
-                somewhere else (forbidden in `Sequential` models).
-        """
-        if not isinstance(layer, Layer):
-            raise TypeError('The added layer must be '
-                            'an instance of class Layer. '
-                            'Found: ' + str(layer))
-        if not self.outputs:
-            # First layer in model: check that it is an input layer.
-            if not isinstance(layer, (InputLayer, legacy_layers.Merge)):
-                # Create an input layer.
-                # First, we need to infer its expected input shape and dtype.
-                if isinstance(layer, (Model, Sequential)):
-                    # We were passed a model as first layer.
-                    # This requires a specific way to figure out the
-                    # input shape and dtype.
-                    if not layer.layers:
-                        raise ValueError('Cannot add an empty model '
-                                         'to a `Sequential` model.')
-                    # In case of nested models: recover the first layer
-                    # of the deepest model to infer input shape and dtype.
-                    first_layer = layer.layers[0]
-                    while isinstance(first_layer, (Model, Sequential)):
-                        first_layer = first_layer.layers[0]
-                    batch_shape = first_layer.batch_input_shape
-                    dtype = first_layer.dtype
-                else:
-                    # We were passed a regular layer, and it should
-                    # know about its input shape. Otherwise, that's an error.
-                    if not hasattr(layer, 'batch_input_shape'):
-                        raise ValueError('The first layer in a '
-                                         'Sequential model must '
-                                         'get an `input_shape` or '
-                                         '`batch_input_shape` argument.')
-                    batch_shape = layer.batch_input_shape
-                    dtype = layer.dtype
-                # Instantiate the input layer.
-                x = Input(batch_shape=batch_shape,
-                          dtype=dtype,
-                          name=layer.name + '_input')
-                # This will build the current layer
-                # and create the node connecting the current layer
-                # to the input layer we just created.
-                layer(x)
-
-            if len(layer._inbound_nodes[-1].output_tensors) != 1:
-                raise ValueError('All layers in a Sequential model '
-                                 'should have a single output tensor. '
-                                 'For multi-output layers, '
-                                 'use the functional API.')
-
-            self.outputs = [layer._inbound_nodes[-1].output_tensors[0]]
-            self.inputs = topology.get_source_inputs(self.outputs[0])
-
-            # We create an input node, which we will keep updated
-            # as we add more layers
-            topology.Node(outbound_layer=self,
-                          inbound_layers=[],
-                          node_indices=[],
-                          tensor_indices=[],
-                          input_tensors=self.inputs,
-                          output_tensors=self.outputs,
-                          # no model-level masking for now
-                          input_masks=[None for _ in self.inputs],
-                          output_masks=[None],
-                          input_shapes=[x._keras_shape for x in self.inputs],
-                          output_shapes=[self.outputs[0]._keras_shape])
-        else:
-            output_tensor = layer(self.outputs[0])
-            if isinstance(output_tensor, list):
-                raise TypeError('All layers in a Sequential model '
-                                'should have a single output tensor. '
-                                'For multi-output layers, '
-                                'use the functional API.')
-            self.outputs = [output_tensor]
-            # update self._inbound_nodes
-            self._inbound_nodes[0].output_tensors = self.outputs
-            self._inbound_nodes[0].output_shapes = [self.outputs[0]._keras_shape]
-
-        self.layers.append(layer)
-        self.built = False
-
-    def pop(self):
-        """Removes the last layer in the model.
-
-        # Raises
-            TypeError: if there are no layers in the model.
-        """
-        if not self.layers:
-            raise TypeError('There are no layers in the model.')
-
-        self.layers.pop()
-        if not self.layers:
-            self.outputs = []
-            self._inbound_nodes = []
-            self._outbound_nodes = []
-        else:
-            self.layers[-1]._outbound_nodes = []
-            self.outputs = [self.layers[-1].output]
-            # update self._inbound_nodes
-            self._inbound_nodes[0].output_tensors = self.outputs
-            self._inbound_nodes[0].output_shapes = [self.outputs[0]._keras_shape]
-        self.built = False
-
-    def get_layer(self, name=None, index=None):
-        """Retrieve a layer that is part of the model.
-
-        Returns a layer based on either its name (unique)
-        or its index in the graph. Indices are based on
-        order of horizontal graph traversal (bottom-up).
-
-        # Arguments
-            name: string, name of layer.
-            index: integer, index of layer.
-
-        # Returns
-            A layer instance.
-        """
-        if not self.built:
-            self.build()
-        return self.model.get_layer(name, index)
-
-    def call(self, inputs, mask=None):
-        if not self.built:
-            self.build()
-        return self.model.call(inputs, mask)
-
-    def build(self, input_shape=None):
-        if not self.inputs or not self.outputs:
-            raise TypeError('Sequential model cannot be built: model is empty.'
-                            ' Add some layers first.')
-        # actually create the model
-        self.model = Model(self.inputs, self.outputs[0],
-                           name=self.name + '_model')
-        self.model.trainable = self.trainable
-
-        # mirror model attributes
-        self.supports_masking = self.model.supports_masking
-        self._output_mask_cache = self.model._output_mask_cache
-        self._output_tensor_cache = self.model._output_tensor_cache
-        self._output_shape_cache = self.model._output_shape_cache
-        self.input_layers = self.model.input_layers
-        self.input_layers_node_indices = self.model.input_layers_node_indices
-        self.input_layers_tensor_indices = self.model.input_layers_tensor_indices
-        self.output_layers = self.model.output_layers
-        self.output_layers_node_indices = self.model.output_layers_node_indices
-        self.output_layers_tensor_indices = self.model.output_layers_tensor_indices
-        self._nodes_by_depth = self.model._nodes_by_depth
-        self.output_names = self.model.output_names
-        self.input_names = self.model.input_names
-        self._feed_input_names = self.model._feed_input_names
-        self._feed_inputs = self.model._feed_inputs
-        self._container_nodes = self.model._container_nodes
-
-        # Make sure child model callbacks
-        # will call the parent Sequential model.
-        self.model.callback_model = self
-        self.built = True
-
-    @property
-    def uses_learning_phase(self):
-        if not self.built:
-            self.build()
-        return self.model.uses_learning_phase
-
-    @property
-    def _flattened_layers(self):
-        layers = []
-        if self.layers:
-            # Support for legacy models
-            if isinstance(self.layers[0], legacy_layers.Merge):
-                merge = self.layers[0]
-                for layer in merge.layers:
-                    if hasattr(layer, '_flattened_layers'):
-                        for sublayer in layer._flattened_layers:
-                            if sublayer not in layers:
-                                layers.append(sublayer)
-                    elif hasattr(layer, 'layers'):
-                        for sublayer in layer.layers:
-                            if sublayer not in layers:
-                                layers.append(sublayer)
-                    else:
-                        if layer not in layers:
-                            layers.append(layer)
-            else:
-                if self.layers[0] not in layers:
-                    layers.append(self.layers[0])
-            for layer in self.layers[1:]:
-                if layer not in layers:
-                    layers.append(layer)
-        return layers
-
-    def _gather_list_attr(self, attr):
-        all_attrs = []
-        for layer in self._flattened_layers:
-            all_attrs += getattr(layer, attr, [])
-        return all_attrs
-
-    @property
-    def trainable(self):
-        return self._trainable
-
-    @trainable.setter
-    def trainable(self, value):
-        if self.built:
-            self.model.trainable = value
-        self._trainable = value
-
-    @property
-    def trainable_weights(self):
-        if not self.trainable:
-            return []
-        # Support for legacy behavior
-        return self._gather_list_attr('trainable_weights')
-
-    @property
-    def non_trainable_weights(self):
-        # Support for legacy behavior
-        weights = self._gather_list_attr('non_trainable_weights')
-        if not self.trainable:
-            trainable_weights = self._gather_list_attr('trainable_weights')
-            return trainable_weights + weights
-        return weights
-
-    @property
-    def updates(self):
-        if not self.built:
-            self.build()
-        return self.model.updates
-
-    @property
-    def state_updates(self):
-        if not self.built:
-            self.build()
-        return self.model.state_updates
-
-    def get_updates_for(self, inputs):
-        if not self.built:
-            self.build()
-        return self.model.get_updates_for(inputs)
-
-    @property
-    def losses(self):
-        if not self.built:
-            self.build()
-        return self.model.losses
-
-    def get_losses_for(self, inputs):
-        if not self.built:
-            self.build()
-        return self.model.get_losses_for(inputs)
-
-    @property
-    def regularizers(self):
-        if not self.built:
-            self.build()
-        return self.model.regularizers
-
-    def get_weights(self):
-        """Retrieves the weights of the model.
-
-        # Returns
-            A flat list of Numpy arrays
-            (one array per model weight).
-        """
-        # Legacy support
-        if legacy_models.needs_legacy_support(self):
-            layers = legacy_models.legacy_sequential_layers(self)
-            weights = []
-            for layer in layers:
-                weights.append(layer.get_weights())
-            return weights
-
-        if not self.built:
-            self.build()
-        return self.model.get_weights()
-
-    def set_weights(self, weights):
-        """Sets the weights of the model.
-
-        # Arguments
-            weights: Should be a list
-                of Numpy arrays with shapes and types matching
-                the output of `model.get_weights()`.
-        """
-        # Legacy support
-        if legacy_models.needs_legacy_support(self):
-            layers = legacy_models.legacy_sequential_layers(self)
-            for layer in layers:
-                nb_param = len(layer.weights)
-                layer.set_weights(weights[:nb_param])
-                weights = weights[nb_param:]
-
-        if not self.built:
-            self.build()
-        self.model.set_weights(weights)
-
-    def load_weights(self, filepath, by_name=False, skip_mismatch=False, reshape=False):
-        if h5py is None:
-            raise ImportError('`load_weights` requires h5py.')
-        with h5py.File(filepath, mode='r') as f:
-            if 'layer_names' not in f.attrs and 'model_weights' in f:
-                f = f['model_weights']
-
-            # Legacy support
-            if legacy_models.needs_legacy_support(self):
-                layers = legacy_models.legacy_sequential_layers(self)
-            else:
-                layers = self.layers
-            if by_name:
-                topology.load_weights_from_hdf5_group_by_name(f, layers,
-                                                              skip_mismatch=skip_mismatch,
-                                                              reshape=reshape)
-            else:
-                topology.load_weights_from_hdf5_group(f, layers, reshape=reshape)
-
-    def save_weights(self, filepath, overwrite=True):
-        """Saves the weights of a model.
-
-        Note: Please also see
-        [How can I install HDF5 or h5py to save my models in Keras?](
-        /getting-started/faq/
-        #how-can-i-install-HDF5-or-h5py-to-save-my-models-in-Keras)
-        in the FAQ for instructions on how to install `h5py`.
-        """
-
-        if h5py is None:
-            raise ImportError('`save_weights` requires h5py.')
-        # If file exists and should not be overwritten:
-        if not overwrite and os.path.isfile(filepath):
-            proceed = ask_to_proceed_with_overwrite(filepath)
-            if not proceed:
-                return
-        # Legacy support
-        if legacy_models.needs_legacy_support(self):
-            layers = legacy_models.legacy_sequential_layers(self)
-        else:
-            layers = self.layers
-
-        with h5py.File(filepath, 'w') as f:
-            topology.save_weights_to_hdf5_group(f, layers)
-            f.flush()
-
-    def compile(self, optimizer, loss,
-                metrics=None,
-                sample_weight_mode=None,
-                weighted_metrics=None,
-                target_tensors=None,
-                **kwargs):
-        """Configures the model for training.
-
-        # Arguments
-            optimizer: String (name of optimizer) or optimizer object.
-                See [optimizers](/optimizers).
-            loss: String (name of objective function) or objective function.
-                See [losses](/losses).
-                If the model has multiple outputs, you can use a different loss
-                on each output by passing a dictionary or a list of losses.
-                The loss value that will be minimized by the model
-                will then be the sum of all individual losses.
-            metrics: List of metrics to be evaluated by the model
-                during training and testing.
-                Typically you will use `metrics=['accuracy']`.
-                To specify different metrics for different outputs of a
-                multi-output model, you could also pass a dictionary,
-                such as `metrics={'output_a': 'accuracy'}`.
-            sample_weight_mode: If you need to do timestep-wise
-                sample weighting (2D weights), set this to `"temporal"`.
-                `None` defaults to sample-wise weights (1D).
-                If the model has multiple outputs, you can use a different
-                `sample_weight_mode` on each output by passing a
-                dictionary or a list of modes.
-            weighted_metrics: List of metrics to be evaluated and weighted
-                by sample_weight or class_weight during training and testing.
-            target_tensors: By default, Keras will create a placeholder for the
-                model's target, which will be fed with the target data during
-                training. If instead you would like to use your own
-                target tensor (in turn, Keras will not expect external
-                Numpy data for these targets at training time), you
-                can specify them via the `target_tensors` argument.
-                It should be a single tensor
-                (for a single-output `Sequential` model).
-            **kwargs: When using the Theano/CNTK backends, these arguments
-                are passed into `K.function`.
-                When using the TensorFlow backend,
-                these arguments are passed into `tf.Session.run`.
-
-        # Raises
-            ValueError: In case of invalid arguments for
-                `optimizer`, `loss`, `metrics` or `sample_weight_mode`.
-
-        # Example
-            ```python
-                model = Sequential()
-                model.add(Dense(32, input_shape=(500,)))
-                model.add(Dense(10, activation='softmax'))
-                model.compile(optimizer='rmsprop',
-                              loss='categorical_crossentropy',
-                              metrics=['accuracy'])
-            ```
-        """
-        # create the underlying model
-        self.build()
-        # call compile method of Model class
-        self.model.compile(optimizer, loss,
-                           metrics=metrics,
-                           sample_weight_mode=sample_weight_mode,
-                           weighted_metrics=weighted_metrics,
-                           target_tensors=target_tensors,
-                           **kwargs)
-        self.optimizer = self.model.optimizer
-        self.loss = self.model.loss
-        self.metrics = self.model.metrics
-        self.loss_weights = self.model.loss_weights
-        self.sample_weight_mode = self.model.sample_weight_mode
-        self.weighted_metrics = self.model.weighted_metrics
-        self.targets = self.model.targets
-        self.metrics_tensors = self.model.metrics_tensors
-        self.metrics_names = self.model.metrics_names
-        self.sample_weights = self.model.sample_weights
-        self.total_loss = self.model.total_loss
-
-    def fit(self,
-            x=None,
-            y=None,
-            batch_size=None,
-            epochs=1,
-            verbose=1,
-            callbacks=None,
-            validation_split=0.,
-            validation_data=None,
-            shuffle=True,
-            class_weight=None,
-            sample_weight=None,
-            initial_epoch=0,
-            steps_per_epoch=None,
-            validation_steps=None,
-            **kwargs):
-        """Trains the model for a fixed number of epochs (iterations on a dataset).
-
-        # Arguments
-            x: Numpy array of training data.
-                If the input layer in the model is named, you can also pass a
-                dictionary mapping the input name to a Numpy array.
-                `x` can be `None` (default) if feeding from
-                framework-native tensors (e.g. TensorFlow data tensors).
-            y: Numpy array of target (label) data.
-                If the output layer in the model is named, you can also pass a
-                dictionary mapping the output name to a Numpy array.
-                `y` can be `None` (default) if feeding from
-                framework-native tensors (e.g. TensorFlow data tensors).
-            batch_size: Integer or `None`.
-                Number of samples per gradient update.
-                If unspecified, it will default to 32.
-            epochs: Integer. Number of epochs to train the model.
-                An epoch is an iteration over the entire `x` and `y`
-                data provided.
-                Note that in conjunction with `initial_epoch`,
-                `epochs` is to be understood as "final epoch".
-                The model is not trained for a number of iterations
-                given by `epochs`, but merely until the epoch
-                of index `epochs` is reached.
-            verbose: 0, 1, or 2. Verbosity mode.
-                0 = silent, 1 = progress bar, 2 = one line per epoch.
-            callbacks: List of `keras.callbacks.Callback` instances.
-                List of callbacks to apply during training.
-                See [callbacks](/callbacks).
-            validation_split: Float between 0 and 1.
-                Fraction of the training data to be used as validation data.
-                The model will set apart this fraction of the training data,
-                will not train on it, and will evaluate
-                the loss and any model metrics
-                on this data at the end of each epoch.
-                The validation data is selected from the last samples
-                in the `x` and `y` data provided, before shuffling.
-            validation_data: tuple `(x_val, y_val)` or tuple
-                `(x_val, y_val, val_sample_weights)` on which to evaluate
-                the loss and any model metrics at the end of each epoch.
-                The model will not be trained on this data.
-                This will override `validation_split`.
-            shuffle: Boolean (whether to shuffle the training data
-                before each epoch) or str (for 'batch').
-                'batch' is a special option for dealing with the
-                limitations of HDF5 data; it shuffles in batch-sized chunks.
-                Has no effect when `steps_per_epoch` is not `None`.
-            class_weight: Optional dictionary mapping class indices (integers)
-                to a weight (float) value, used for weighting the loss function
-                (during training only).
-                This can be useful to tell the model to
-                "pay more attention" to samples from
-                an under-represented class.
-            sample_weight: Optional Numpy array of weights for
-                the training samples, used for weighting the loss function
-                (during training only). You can either pass a flat (1D)
-                Numpy array with the same length as the input samples
-                (1:1 mapping between weights and samples),
-                or in the case of temporal data,
-                you can pass a 2D array with shape
-                `(samples, sequence_length)`,
-                to apply a different weight to every timestep of every sample.
-                In this case you should make sure to specify
-                `sample_weight_mode="temporal"` in `compile()`.
-            initial_epoch: Epoch at which to start training
-                (useful for resuming a previous training run).
-            steps_per_epoch: Total number of steps (batches of samples)
-                before declaring one epoch finished and starting the
-                next epoch. When training with input tensors such as
-                TensorFlow data tensors, the default `None` is equal to
-                the number of samples in your dataset divided by
-                the batch size, or 1 if that cannot be determined.
-            validation_steps: Only relevant if `steps_per_epoch`
-                is specified. Total number of steps (batches of samples)
-                to validate before stopping.
-
-        # Returns
-            A `History` object. Its `History.history` attribute is
-            a record of training loss values and metrics values
-            at successive epochs, as well as validation loss values
-            and validation metrics values (if applicable).
-
-        # Raises
-            RuntimeError: If the model was never compiled.
-            ValueError: In case of mismatch between the provided input data
-                and what the model expects.
-        """
-        # Legacy support
-        if 'nb_epoch' in kwargs:
-            warnings.warn('The `nb_epoch` argument in `fit` '
-                          'has been renamed `epochs`.')
-            epochs = kwargs.pop('nb_epoch')
-        if kwargs:
-            raise TypeError('Unrecognized keyword arguments: ' + str(kwargs))
-
-        if not self.built:
-            raise RuntimeError('The model needs to be compiled '
-                               'before being used.')
-        return self.model.fit(x, y,
-                              batch_size=batch_size,
-                              epochs=epochs,
-                              verbose=verbose,
-                              callbacks=callbacks,
-                              validation_split=validation_split,
-                              validation_data=validation_data,
-                              shuffle=shuffle,
-                              class_weight=class_weight,
-                              sample_weight=sample_weight,
-                              initial_epoch=initial_epoch,
-                              steps_per_epoch=steps_per_epoch,
-                              validation_steps=validation_steps)
-
-    def evaluate(self, x=None, y=None,
-                 batch_size=None,
-                 verbose=1,
-                 sample_weight=None,
-                 steps=None):
-        """Computes the loss on some input data, batch by batch.
-
-        # Arguments
-            x: input data, as a Numpy array or list of Numpy arrays
-                (if the model has multiple inputs).
-                `x` can be `None` (default) if feeding from
-                framework-native tensors (e.g. TensorFlow data tensors).
-            y: labels, as a Numpy array.
-                `y` can be `None` (default) if feeding from
-                framework-native tensors (e.g. TensorFlow data tensors).
-            batch_size: Integer. If unspecified, it will default to 32.
-            verbose: verbosity mode, 0 or 1.
-            sample_weight: sample weights, as a Numpy array.
-            steps: Integer or `None`.
-                Total number of steps (batches of samples)
-                before declaring the evaluation round finished.
-                Ignored with the default value of `None`.
-
-        # Returns
-            Scalar test loss (if the model has no metrics)
-            or list of scalars (if the model computes other metrics).
-            The attribute `model.metrics_names` will give you
-            the display labels for the scalar outputs.
-
-        # Raises
-            RuntimeError: if the model was never compiled.
-        """
-        if not self.built:
-            raise RuntimeError('The model needs to be compiled '
-                               'before being used.')
-        return self.model.evaluate(x, y,
-                                   batch_size=batch_size,
-                                   verbose=verbose,
-                                   sample_weight=sample_weight,
-                                   steps=steps)
-
-    def predict(self, x, batch_size=None, verbose=0, steps=None):
-        """Generates output predictions for the input samples.
-
-        The input samples are processed batch by batch.
-
-        # Arguments
-            x: the input data, as a Numpy array.
-            batch_size: Integer. If unspecified, it will default to 32.
-            verbose: verbosity mode, 0 or 1.
-            steps: Total number of steps (batches of samples)
-                before declaring the prediction round finished.
-                Ignored with the default value of `None`.
-
-        # Returns
-            A Numpy array of predictions.
-        """
-        if not self.built:
-            self.build()
-        return self.model.predict(x, batch_size=batch_size, verbose=verbose,
-                                  steps=steps)
-
-    def predict_on_batch(self, x):
-        """Returns predictions for a single batch of samples.
-
-        # Arguments
-            x: input data, as a Numpy array or list of Numpy arrays
-                (if the model has multiple inputs).
-
-        # Returns
-            A Numpy array of predictions.
-        """
-        if not self.built:
-            self.build()
-        return self.model.predict_on_batch(x)
-
-    def train_on_batch(self, x, y, class_weight=None,
-                       sample_weight=None):
-        """Single gradient update over one batch of samples.
-
-        # Arguments
-            x: input data, as a Numpy array or list of Numpy arrays
-                (if the model has multiple inputs).
-            y: labels, as a Numpy array.
-            class_weight: dictionary mapping classes to a weight value,
-                used for scaling the loss function (during training only).
-            sample_weight: sample weights, as a Numpy array.
-
-        # Returns
-            Scalar training loss (if the model has no metrics)
-            or list of scalars (if the model computes other metrics).
-            The attribute `model.metrics_names` will give you
-            the display labels for the scalar outputs.
-
-        # Raises
-            RuntimeError: if the model was never compiled.
-        """
-        if not self.built:
-            raise RuntimeError('The model needs to be compiled '
-                               'before being used.')
-        return self.model.train_on_batch(x, y,
-                                         sample_weight=sample_weight,
-                                         class_weight=class_weight)
-
-    def test_on_batch(self, x, y,
-                      sample_weight=None):
-        """Evaluates the model over a single batch of samples.
-
-        # Arguments
-            x: input data, as a Numpy array or list of Numpy arrays
-                (if the model has multiple inputs).
-            y: labels, as a Numpy array.
-            sample_weight: sample weights, as a Numpy array.
-
-        # Returns
-            Scalar test loss (if the model has no metrics)
-            or list of scalars (if the model computes other metrics).
-            The attribute `model.metrics_names` will give you
-            the display labels for the scalar outputs.
-
-        # Raises
-            RuntimeError: if the model was never compiled.
-        """
-        if not self.built:
-            raise RuntimeError('The model needs to be compiled '
-                               'before being used.')
-        return self.model.test_on_batch(x, y,
-                                        sample_weight=sample_weight)
-
-    def predict_proba(self, x, batch_size=None, verbose=0, steps=None):
-        """Generates class probability predictions for the input samples.
-
-        The input samples are processed batch by batch.
-
-        # Arguments
-            x: input data, as a Numpy array or list of Numpy arrays
-                (if the model has multiple inputs).
-            batch_size: Integer. If unspecified, it will default to 32.
-            verbose: verbosity mode, 0 or 1.
-            steps: Total number of steps (batches of samples)
-                before declaring the prediction round finished.
-                Ignored with the default value of `None`.
-
-
-        # Returns
-            A Numpy array of probability predictions.
-        """
-        preds = self.predict(x, batch_size, verbose, steps=steps)
-        if preds.min() < 0. or preds.max() > 1.:
-            warnings.warn('Network returning invalid probability values. '
-                          'The last layer might not normalize predictions '
-                          'into probabilities '
-                          '(like softmax or sigmoid would).')
-        return preds
-
-    def predict_classes(self, x, batch_size=None, verbose=0, steps=None):
-        """Generate class predictions for the input samples.
-
-        The input samples are processed batch by batch.
-
-        # Arguments
-            x: input data, as a Numpy array or list of Numpy arrays
-                (if the model has multiple inputs).
-            batch_size: Integer. If unspecified, it will default to 32.
-            verbose: verbosity mode, 0 or 1.
-            steps: Total number of steps (batches of samples)
-                before declaring the prediction round finished.
-                Ignored with the default value of `None`.
-
-        # Returns
-            A numpy array of class predictions.
-        """
-        proba = self.predict(x, batch_size=batch_size, verbose=verbose,
-                             steps=steps)
-        if proba.shape[-1] > 1:
-            return proba.argmax(axis=-1)
-        else:
-            return (proba > 0.5).astype('int32')
-
-    @interfaces.legacy_generator_methods_support
-    def fit_generator(self,
-                      generator,
-                      steps_per_epoch=None,
-                      epochs=1,
-                      verbose=1,
-                      callbacks=None,
-                      validation_data=None,
-                      validation_steps=None,
-                      class_weight=None,
-                      max_queue_size=10,
-                      workers=1,
-                      use_multiprocessing=False,
-                      shuffle=True,
-                      initial_epoch=0):
-        """Fits the model on data generated batch-by-batch by a Python generator.
-
-        The generator is run in parallel to the model, for efficiency.
-        For instance, this allows you to do real-time data augmentation
-        on images on CPU in parallel to training your model on GPU.
-
-        The use of `keras.utils.Sequence` guarantees the ordering
-        and guarantees the single use of every input per epoch when
-        using `use_multiprocessing=True`.
-
-        # Arguments
-            generator: A generator or an instance of `Sequence`
-                (`keras.utils.Sequence`) object in order to avoid duplicate data
-                    when using multiprocessing.
-                The output of the generator must be either
-                - a tuple `(inputs, targets)`
-                - a tuple `(inputs, targets, sample_weights)`.
-                This tuple (a single output of the generator) makes a single
-                batch. Therefore, all arrays in this tuple must have the same
-                length (equal to the size of this batch). Different batches may
-                have different sizes. For example, the last batch of the epoch
-                is commonly smaller than the others, if the size of the dataset
-                is not divisible by the batch size.
-                The generator is expected to loop over its data
-                indefinitely. An epoch finishes when `steps_per_epoch`
-                batches have been seen by the model.
-            steps_per_epoch: Total number of steps (batches of samples)
-                to yield from `generator` before declaring one epoch
-                finished and starting the next epoch. It should typically
-                be equal to the number of samples of your dataset
-                divided by the batch size.
-                Optional for `Sequence`: if unspecified, will use
-                the `len(generator)` as a number of steps.
-            epochs: Integer, total number of iterations on the data.
-                Note that in conjunction with initial_epoch, the parameter
-                epochs is to be understood as "final epoch". The model is
-                not trained for n steps given by epochs, but until the
-                epoch epochs is reached.
-            verbose: Integer. 0, 1, or 2. Verbosity mode.
-                0 = silent, 1 = progress bar, 2 = one line per epoch.
-            callbacks: List of `keras.callbacks.Callback` instances.
-                List of callbacks to apply during training.
-                See [callbacks](/callbacks).
-            validation_data: This can be either
-                - a generator for the validation data
-                - a tuple `(inputs, targets)`
-                - a tuple `(inputs, targets, sample_weights)`.
-            validation_steps: Only relevant if `validation_data`
-                is a generator. Total number of steps (batches of samples)
-                to yield from `validation_data` generator before stopping
-                at the end of every epoch. It should typically
-                be equal to the number of samples of your
-                validation dataset divided by the batch size.
-                Optional for `Sequence`: if unspecified, will use
-                the `len(validation_data)` as a number of steps.
-            class_weight: Optional dictionary mapping class indices (integers)
-                to a weight (float) value, used for weighting the loss function
-                (during training only). This can be useful to tell the model to
-                "pay more attention" to samples from an under-represented class.
-            max_queue_size: Integer. Maximum size for the generator queue.
-                If unspecified, `max_queue_size` will default to 10.
-            workers: Integer. Maximum number of processes to spin up
-                when using process-based threading.
-                If unspecified, `workers` will default to 1. If 0, will
-                execute the generator on the main thread.
-            use_multiprocessing: Boolean.
-                If `True`, use process-based threading.
-                If unspecified, `use_multiprocessing` will default to `False`.
-                Note that because this implementation relies on multiprocessing,
-                you should not pass non-picklable arguments to the generator
-                as they can't be passed easily to children processes.
-            shuffle: Boolean (whether to shuffle the order of the batches at
-                the beginning of each epoch. Only used with instances
-                of `Sequence` (`keras.utils.Sequence`).
-                Has no effect when `steps_per_epoch` is not `None`.
-            initial_epoch: Integer.
-                Epoch at which to start training
-                (useful for resuming a previous training run).
-
-        # Returns
-            A `History` object.
-
-        # Raises
-            RuntimeError: if the model was never compiled.
-            ValueError: In case the generator yields data in an invalid format.
-
-        # Example
-
-        ```python
-            def generate_arrays_from_file(path):
-                while True:
-                    with open(path) as f:
-                        for line in f:
-                            # create Numpy arrays of input data
-                            # and labels, from each line in the file
-                            x, y = process_line(line)
-                            yield (x, y)
-
-            model.fit_generator(generate_arrays_from_file('/my_file.txt'),
-                                steps_per_epoch=1000, epochs=10)
-        ```
-        """
-        if not self.built:
-            raise RuntimeError('The model needs to be compiled '
-                               'before being used.')
-        return self.model.fit_generator(generator,
-                                        steps_per_epoch,
-                                        epochs,
-                                        verbose=verbose,
-                                        callbacks=callbacks,
-                                        validation_data=validation_data,
-                                        validation_steps=validation_steps,
-                                        class_weight=class_weight,
-                                        max_queue_size=max_queue_size,
-                                        workers=workers,
-                                        use_multiprocessing=use_multiprocessing,
-                                        shuffle=shuffle,
-                                        initial_epoch=initial_epoch)
-
-    @interfaces.legacy_generator_methods_support
-    def evaluate_generator(self, generator, steps=None,
-                           max_queue_size=10, workers=1,
-                           use_multiprocessing=False):
-        """Evaluates the model on a data generator.
-
-        The generator should return the same kind of data
-        as accepted by `test_on_batch`.
-
-        # Arguments
-            generator: Generator yielding tuples (inputs, targets)
-                or (inputs, targets, sample_weights)
-            steps: Total number of steps (batches of samples)
-                to yield from `generator` before stopping.
-                Optional for `Sequence`: if unspecified, will use
-                the `len(generator)` as a number of steps.
-            max_queue_size: maximum size for the generator queue
-            workers: maximum number of processes to spin up
-            use_multiprocessing: if True, use process based threading.
-                Note that because this implementation
-                relies on multiprocessing, you should not pass
-                non picklable arguments to the generator
-                as they can't be passed easily to children processes.
-
-        # Returns
-            Scalar test loss (if the model has no metrics)
-            or list of scalars (if the model computes other metrics).
-            The attribute `model.metrics_names` will give you
-            the display labels for the scalar outputs.
-
-        # Raises
-            RuntimeError: if the model was never compiled.
-        """
-        if not self.built:
-            raise RuntimeError('The model needs to be compiled '
-                               'before being used.')
-        return self.model.evaluate_generator(generator,
-                                             steps,
-                                             max_queue_size=max_queue_size,
-                                             workers=workers,
-                                             use_multiprocessing=use_multiprocessing)
-
-    @interfaces.legacy_generator_methods_support
-    def predict_generator(self, generator, steps=None,
-                          max_queue_size=10, workers=1,
-                          use_multiprocessing=False, verbose=0):
-        """Generates predictions for the input samples from a data generator.
-
-        The generator should return the same kind of data as accepted by
-        `predict_on_batch`.
-
-        # Arguments
-            generator: generator yielding batches of input samples.
-            steps: Total number of steps (batches of samples)
-                to yield from `generator` before stopping.
-                Optional for `Sequence`: if unspecified, will use
-                the `len(generator)` as a number of steps.
-            max_queue_size: maximum size for the generator queue
-            workers: maximum number of processes to spin up
-            use_multiprocessing: if True, use process based threading.
-                Note that because this implementation
-                relies on multiprocessing, you should not pass
-                non picklable arguments to the generator
-                as they can't be passed easily to children processes.
-            verbose: verbosity mode, 0 or 1.
-
-        # Returns
-            A Numpy array of predictions.
-        """
-        if not self.built:
-            self.build()
-        return self.model.predict_generator(generator, steps,
-                                            max_queue_size=max_queue_size,
-                                            workers=workers,
-                                            use_multiprocessing=use_multiprocessing,
-                                            verbose=verbose)
-
-    def get_config(self):
-        if isinstance(self.layers[0], legacy_layers.Merge):
-            return self.legacy_get_config()
-
-        config = []
-        for layer in self.layers:
-            config.append({'class_name': layer.__class__.__name__,
-                           'config': layer.get_config()})
-        return copy.deepcopy(config)
-
-    @classmethod
-    def from_config(cls, config, custom_objects=None):
-        if 'class_name' not in config[0] or config[0]['class_name'] == 'Merge':
-            return cls.legacy_from_config(config)
-
-        model = cls()
-        for conf in config:
-            layer = layer_module.deserialize(conf, custom_objects=custom_objects)
-            model.add(layer)
-        return model
-
-    def legacy_get_config(self):
-        """Retrieves the model configuration as a Python list.
-
-        # Returns
-            A list of dicts (each dict is a layer config).
-        """
-        config = []
-        if isinstance(self.layers[0], legacy_layers.Merge):
-            assert hasattr(self.layers[0], 'layers')
-            layers = []
-            for layer in self.layers[0].layers:
-                layer_config = {'class_name': layer.__class__.__name__,
-                                'config': layer.get_config()}
-                layers.append(layer_config)
-            merge_config = self.layers[0].get_config()
-            merge_config['layers'] = layers
-            config.append({'class_name': 'Merge', 'config': merge_config})
-        else:
-            config.append({'class_name': self.layers[0].__class__.__name__,
-                           'config': self.layers[0].get_config()})
-        for layer in self.layers[1:]:
-            config.append({'class_name': layer.__class__.__name__,
-                           'config': layer.get_config()})
-        return copy.deepcopy(config)
-
-    @classmethod
-    def legacy_from_config(cls, config, layer_cache=None):
-        """Load a model from a legacy configuration.
-
-        # Arguments
-            config: dictionary with configuration.
-            layer_cache: cache to draw pre-existing layer.
-
-        # Returns
-            The loaded Model.
-        """
-        if not layer_cache:
-            layer_cache = {}
-
-        def normalize_legacy_config(conf):
-            if 'class_name' not in conf:
-                class_name = conf['name']
-                name = conf.get('custom_name')
-                conf['name'] = name
-                return {'class_name': class_name,
-                        'config': conf}
-            return conf
-
-        # the model we will return
-        model = cls()
-
-        def get_or_create_layer(layer_data):
-            name = layer_data['config'].get('name')
-            if name in layer_cache:
-                return layer_cache[name]
-            layer = layer_module.deserialize(layer_data)
-            layer_cache[name] = layer
-            return layer
-
-        first_layer = config[0]
-        first_layer = normalize_legacy_config(first_layer)
-        if first_layer['class_name'] == 'Merge':
-            merge_inputs = []
-            first_layer_config = first_layer['config']
-            for merge_input_config in first_layer_config.pop('layers'):
-                merge_input = layer_module.deserialize(merge_input_config)
-                merge_inputs.append(merge_input)
-            first_layer_config['layers'] = merge_inputs
-            merge = legacy_layers.Merge.from_config(first_layer_config)
-            model.add(merge)
-        else:
-            layer = get_or_create_layer(first_layer)
-            model.add(layer)
-
-        for conf in config[1:]:
-            conf = normalize_legacy_config(conf)
-            layer = get_or_create_layer(conf)
-            model.add(layer)
-        return model
-
-
-=======
->>>>>>> 58fd1f05
 def _clone_functional_model(model, input_tensors=None):
     """Clone a functional `Model` instance.
 
