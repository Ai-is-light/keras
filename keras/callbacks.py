--- conflicted
+++ resolved
@@ -168,10 +168,7 @@
 
     def __init__(self):
         self.validation_data = None
-<<<<<<< HEAD
-=======
         self.model = None
->>>>>>> 8a4b9c6e
 
     def set_params(self, params):
         self.params = params
