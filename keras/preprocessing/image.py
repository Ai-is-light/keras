"""Fairly basic set of tools for real-time data augmentation on image data.
Can easily be extended to include new transformations,
new preprocessing methods, etc...
"""
from __future__ import absolute_import
from __future__ import print_function

import numpy as np
import re
from scipy import linalg
import scipy.ndimage as ndi
from six.moves import range
import os
import threading
import warnings
import multiprocessing.pool
from functools import partial

from .. import backend as K
from ..utils.data_utils import Sequence

try:
    from PIL import Image as pil_image
except ImportError:
    pil_image = None


if pil_image is not None:
    _PIL_INTERPOLATION_METHODS = {
        'nearest': pil_image.NEAREST,
        'bilinear': pil_image.BILINEAR,
        'bicubic': pil_image.BICUBIC,
    }
    # These methods were only introduced in version 3.4.0 (2016).
    if hasattr(pil_image, 'HAMMING'):
        _PIL_INTERPOLATION_METHODS['hamming'] = pil_image.HAMMING
    if hasattr(pil_image, 'BOX'):
        _PIL_INTERPOLATION_METHODS['box'] = pil_image.BOX
    # This method is new in version 1.1.3 (2013).
    if hasattr(pil_image, 'LANCZOS'):
        _PIL_INTERPOLATION_METHODS['lanczos'] = pil_image.LANCZOS


def random_rotation(x, rg, row_axis=1, col_axis=2, channel_axis=0,
                    fill_mode='nearest', cval=0.):
    """Performs a random rotation of a Numpy image tensor.

    # Arguments
        x: Input tensor. Must be 3D.
        rg: Rotation range, in degrees.
        row_axis: Index of axis for rows in the input tensor.
        col_axis: Index of axis for columns in the input tensor.
        channel_axis: Index of axis for channels in the input tensor.
        fill_mode: Points outside the boundaries of the input
            are filled according to the given mode
            (one of `{'constant', 'nearest', 'reflect', 'wrap'}`).
        cval: Value used for points outside the boundaries
            of the input if `mode='constant'`.

    # Returns
        Rotated Numpy image tensor.
    """
    theta = np.pi / 180 * np.random.uniform(-rg, rg)
    rotation_matrix = np.array([[np.cos(theta), -np.sin(theta), 0],
                                [np.sin(theta), np.cos(theta), 0],
                                [0, 0, 1]])

    h, w = x.shape[row_axis], x.shape[col_axis]
    transform_matrix = transform_matrix_offset_center(rotation_matrix, h, w)
    x = apply_transform(x, transform_matrix, channel_axis, fill_mode, cval)
    return x


def random_shift(x, wrg, hrg, row_axis=1, col_axis=2, channel_axis=0,
                 fill_mode='nearest', cval=0.):
    """Performs a random spatial shift of a Numpy image tensor.

    # Arguments
        x: Input tensor. Must be 3D.
        wrg: Width shift range, as a float fraction of the width.
        hrg: Height shift range, as a float fraction of the height.
        row_axis: Index of axis for rows in the input tensor.
        col_axis: Index of axis for columns in the input tensor.
        channel_axis: Index of axis for channels in the input tensor.
        fill_mode: Points outside the boundaries of the input
            are filled according to the given mode
            (one of `{'constant', 'nearest', 'reflect', 'wrap'}`).
        cval: Value used for points outside the boundaries
            of the input if `mode='constant'`.

    # Returns
        Shifted Numpy image tensor.
    """
    h, w = x.shape[row_axis], x.shape[col_axis]
    tx = np.random.uniform(-hrg, hrg) * h
    ty = np.random.uniform(-wrg, wrg) * w
    translation_matrix = np.array([[1, 0, tx],
                                   [0, 1, ty],
                                   [0, 0, 1]])

    transform_matrix = translation_matrix  # no need to do offset
    x = apply_transform(x, transform_matrix, channel_axis, fill_mode, cval)
    return x


def random_shear(x, intensity, row_axis=1, col_axis=2, channel_axis=0,
                 fill_mode='nearest', cval=0.):
    """Performs a random spatial shear of a Numpy image tensor.

    # Arguments
        x: Input tensor. Must be 3D.
        intensity: Transformation intensity.
        row_axis: Index of axis for rows in the input tensor.
        col_axis: Index of axis for columns in the input tensor.
        channel_axis: Index of axis for channels in the input tensor.
        fill_mode: Points outside the boundaries of the input
            are filled according to the given mode
            (one of `{'constant', 'nearest', 'reflect', 'wrap'}`).
        cval: Value used for points outside the boundaries
            of the input if `mode='constant'`.

    # Returns
        Sheared Numpy image tensor.
    """
    shear = np.random.uniform(-intensity, intensity)
    shear_matrix = np.array([[1, -np.sin(shear), 0],
                             [0, np.cos(shear), 0],
                             [0, 0, 1]])

    h, w = x.shape[row_axis], x.shape[col_axis]
    transform_matrix = transform_matrix_offset_center(shear_matrix, h, w)
    x = apply_transform(x, transform_matrix, channel_axis, fill_mode, cval)
    return x


def random_zoom(x, zoom_range, row_axis=1, col_axis=2, channel_axis=0,
                fill_mode='nearest', cval=0.):
    """Performs a random spatial zoom of a Numpy image tensor.

    # Arguments
        x: Input tensor. Must be 3D.
        zoom_range: Tuple of floats; zoom range for width and height.
        row_axis: Index of axis for rows in the input tensor.
        col_axis: Index of axis for columns in the input tensor.
        channel_axis: Index of axis for channels in the input tensor.
        fill_mode: Points outside the boundaries of the input
            are filled according to the given mode
            (one of `{'constant', 'nearest', 'reflect', 'wrap'}`).
        cval: Value used for points outside the boundaries
            of the input if `mode='constant'`.

    # Returns
        Zoomed Numpy image tensor.

    # Raises
        ValueError: if `zoom_range` isn't a tuple.
    """
    if len(zoom_range) != 2:
        raise ValueError('`zoom_range` should be a tuple or list of two floats. '
                         'Received arg: ', zoom_range)

    if zoom_range[0] == 1 and zoom_range[1] == 1:
        zx, zy = 1, 1
    else:
        zx, zy = np.random.uniform(zoom_range[0], zoom_range[1], 2)
    zoom_matrix = np.array([[zx, 0, 0],
                            [0, zy, 0],
                            [0, 0, 1]])

    h, w = x.shape[row_axis], x.shape[col_axis]
    transform_matrix = transform_matrix_offset_center(zoom_matrix, h, w)
    x = apply_transform(x, transform_matrix, channel_axis, fill_mode, cval)
    return x


def random_channel_shift(x, intensity, channel_axis=0):
    x = np.rollaxis(x, channel_axis, 0)
    min_x, max_x = np.min(x), np.max(x)
    channel_images = [np.clip(x_channel + np.random.uniform(-intensity, intensity), min_x, max_x)
                      for x_channel in x]
    x = np.stack(channel_images, axis=0)
    x = np.rollaxis(x, 0, channel_axis + 1)
    return x


def transform_matrix_offset_center(matrix, x, y):
    o_x = float(x) / 2 + 0.5
    o_y = float(y) / 2 + 0.5
    offset_matrix = np.array([[1, 0, o_x], [0, 1, o_y], [0, 0, 1]])
    reset_matrix = np.array([[1, 0, -o_x], [0, 1, -o_y], [0, 0, 1]])
    transform_matrix = np.dot(np.dot(offset_matrix, matrix), reset_matrix)
    return transform_matrix


def apply_transform(x,
                    transform_matrix,
                    channel_axis=0,
                    fill_mode='nearest',
                    cval=0.):
    """Apply the image transformation specified by a matrix.

    # Arguments
        x: 2D numpy array, single image.
        transform_matrix: Numpy array specifying the geometric transformation.
        channel_axis: Index of axis for channels in the input tensor.
        fill_mode: Points outside the boundaries of the input
            are filled according to the given mode
            (one of `{'constant', 'nearest', 'reflect', 'wrap'}`).
        cval: Value used for points outside the boundaries
            of the input if `mode='constant'`.

    # Returns
        The transformed version of the input.
    """
    x = np.rollaxis(x, channel_axis, 0)
    final_affine_matrix = transform_matrix[:2, :2]
    final_offset = transform_matrix[:2, 2]
    channel_images = [ndi.interpolation.affine_transform(
        x_channel,
        final_affine_matrix,
        final_offset,
        order=0,
        mode=fill_mode,
        cval=cval) for x_channel in x]
    x = np.stack(channel_images, axis=0)
    x = np.rollaxis(x, 0, channel_axis + 1)
    return x


def flip_axis(x, axis):
    x = np.asarray(x).swapaxes(axis, 0)
    x = x[::-1, ...]
    x = x.swapaxes(0, axis)
    return x


def array_to_img(x, data_format=None, scale=True):
    """Converts a 3D Numpy array to a PIL Image instance.

    # Arguments
        x: Input Numpy array.
        data_format: Image data format.
        scale: Whether to rescale image values
            to be within [0, 255].

    # Returns
        A PIL Image instance.

    # Raises
        ImportError: if PIL is not available.
        ValueError: if invalid `x` or `data_format` is passed.
    """
    if pil_image is None:
        raise ImportError('Could not import PIL.Image. '
                          'The use of `array_to_img` requires PIL.')
    x = np.asarray(x, dtype=K.floatx())
    if x.ndim != 3:
        raise ValueError('Expected image array to have rank 3 (single image). '
                         'Got array with shape:', x.shape)

    if data_format is None:
        data_format = K.image_data_format()
    if data_format not in {'channels_first', 'channels_last'}:
        raise ValueError('Invalid data_format:', data_format)

    # Original Numpy array x has format (height, width, channel)
    # or (channel, height, width)
    # but target PIL image has format (width, height, channel)
    if data_format == 'channels_first':
        x = x.transpose(1, 2, 0)
    if scale:
        x = x + max(-np.min(x), 0)
        x_max = np.max(x)
        if x_max != 0:
            x /= x_max
        x *= 255
    if x.shape[2] == 3:
        # RGB
        return pil_image.fromarray(x.astype('uint8'), 'RGB')
    elif x.shape[2] == 1:
        # grayscale
        return pil_image.fromarray(x[:, :, 0].astype('uint8'), 'L')
    else:
        raise ValueError('Unsupported channel number: ', x.shape[2])


def img_to_array(img, data_format=None):
    """Converts a PIL Image instance to a Numpy array.

    # Arguments
        img: PIL Image instance.
        data_format: Image data format.

    # Returns
        A 3D Numpy array.

    # Raises
        ValueError: if invalid `img` or `data_format` is passed.
    """
    if data_format is None:
        data_format = K.image_data_format()
    if data_format not in {'channels_first', 'channels_last'}:
        raise ValueError('Unknown data_format: ', data_format)
    # Numpy array x has format (height, width, channel)
    # or (channel, height, width)
    # but original PIL image has format (width, height, channel)
    x = np.asarray(img, dtype=K.floatx())
    if len(x.shape) == 3:
        if data_format == 'channels_first':
            x = x.transpose(2, 0, 1)
    elif len(x.shape) == 2:
        if data_format == 'channels_first':
            x = x.reshape((1, x.shape[0], x.shape[1]))
        else:
            x = x.reshape((x.shape[0], x.shape[1], 1))
    else:
        raise ValueError('Unsupported image shape: ', x.shape)
    return x


def load_img(path, grayscale=False, target_size=None,
<<<<<<< HEAD
             interpolation='bilinear'):
=======
             interpolation='nearest'):
>>>>>>> 8a4b9c6e
    """Loads an image into PIL format.

    # Arguments
        path: Path to image file
        grayscale: Boolean, whether to load the image as grayscale.
        target_size: Either `None` (default to original size)
            or tuple of ints `(img_height, img_width)`.
        interpolation: Interpolation method used to resample the image if the
            target size is different from that of the loaded image.
            Supported methods are "nearest", "bilinear", and "bicubic".
            If PIL version 1.1.3 or newer is installed, "lanczos" is also
            supported. If PIL version 3.4.0 or newer is installed, "box" and
<<<<<<< HEAD
            "hamming" are also supported. By default, "bilinear" is used.
=======
            "hamming" are also supported. By default, "nearest" is used.
>>>>>>> 8a4b9c6e

    # Returns
        A PIL Image instance.

    # Raises
        ImportError: if PIL is not available.
        ValueError: if interpolation method is not supported.
    """
    if pil_image is None:
        raise ImportError('Could not import PIL.Image. '
                          'The use of `array_to_img` requires PIL.')
    img = pil_image.open(path)
    if grayscale:
        if img.mode != 'L':
            img = img.convert('L')
    else:
        if img.mode != 'RGB':
            img = img.convert('RGB')
    if target_size is not None:
        width_height_tuple = (target_size[1], target_size[0])
        if img.size != width_height_tuple:
            if interpolation not in _PIL_INTERPOLATION_METHODS:
                raise ValueError(
                    'Invalid interpolation method {} specified. Supported '
                    'methods are {}'.format(
                        interpolation,
                        ", ".join(_PIL_INTERPOLATION_METHODS.keys())))
            resample = _PIL_INTERPOLATION_METHODS[interpolation]
            img = img.resize(width_height_tuple, resample)
    return img


def list_pictures(directory, ext='jpg|jpeg|bmp|png|ppm'):
    return [os.path.join(root, f)
            for root, _, files in os.walk(directory) for f in files
            if re.match(r'([\w]+\.(?:' + ext + '))', f)]


class ImageDataGenerator(object):
    """Generate minibatches of image data with real-time data augmentation.

    # Arguments
        featurewise_center: set input mean to 0 over the dataset.
        samplewise_center: set each sample mean to 0.
        featurewise_std_normalization: divide inputs by std of the dataset.
        samplewise_std_normalization: divide each input by its std.
        zca_whitening: apply ZCA whitening.
        zca_epsilon: epsilon for ZCA whitening. Default is 1e-6.
        rotation_range: degrees (0 to 180).
        width_shift_range: fraction of total width.
        height_shift_range: fraction of total height.
        shear_range: shear intensity (shear angle in radians).
        zoom_range: amount of zoom. if scalar z, zoom will be randomly picked
            in the range [1-z, 1+z]. A sequence of two can be passed instead
            to select this range.
        channel_shift_range: shift range for each channel.
        fill_mode: points outside the boundaries are filled according to the
            given mode ('constant', 'nearest', 'reflect' or 'wrap'). Default
            is 'nearest'.
        cval: value used for points outside the boundaries when fill_mode is
            'constant'. Default is 0.
        horizontal_flip: whether to randomly flip images horizontally.
        vertical_flip: whether to randomly flip images vertically.
        rescale: rescaling factor. If None or 0, no rescaling is applied,
            otherwise we multiply the data by the value provided. This is
            applied after the `preprocessing_function` (if any provided)
            but before any other transformation.
        preprocessing_function: function that will be implied on each input.
            The function will run before any other modification on it.
            The function should take one argument:
            one image (Numpy tensor with rank 3),
            and should output a Numpy tensor with the same shape.
        data_format: 'channels_first' or 'channels_last'. In 'channels_first' mode, the channels dimension
            (the depth) is at index 1, in 'channels_last' mode it is at index 3.
            It defaults to the `image_data_format` value found in your
            Keras config file at `~/.keras/keras.json`.
            If you never set it, then it will be "channels_last".
    """

    def __init__(self,
                 featurewise_center=False,
                 samplewise_center=False,
                 featurewise_std_normalization=False,
                 samplewise_std_normalization=False,
                 zca_whitening=False,
                 zca_epsilon=1e-6,
                 rotation_range=0.,
                 width_shift_range=0.,
                 height_shift_range=0.,
                 shear_range=0.,
                 zoom_range=0.,
                 channel_shift_range=0.,
                 fill_mode='nearest',
                 cval=0.,
                 horizontal_flip=False,
                 vertical_flip=False,
                 rescale=None,
                 preprocessing_function=None,
                 data_format=None):
        if data_format is None:
            data_format = K.image_data_format()
        self.featurewise_center = featurewise_center
        self.samplewise_center = samplewise_center
        self.featurewise_std_normalization = featurewise_std_normalization
        self.samplewise_std_normalization = samplewise_std_normalization
        self.zca_whitening = zca_whitening
        self.zca_epsilon = zca_epsilon
        self.rotation_range = rotation_range
        self.width_shift_range = width_shift_range
        self.height_shift_range = height_shift_range
        self.shear_range = shear_range
        self.zoom_range = zoom_range
        self.channel_shift_range = channel_shift_range
        self.fill_mode = fill_mode
        self.cval = cval
        self.horizontal_flip = horizontal_flip
        self.vertical_flip = vertical_flip
        self.rescale = rescale
        self.preprocessing_function = preprocessing_function

        if data_format not in {'channels_last', 'channels_first'}:
            raise ValueError('`data_format` should be `"channels_last"` (channel after row and '
                             'column) or `"channels_first"` (channel before row and column). '
                             'Received arg: ', data_format)
        self.data_format = data_format
        if data_format == 'channels_first':
            self.channel_axis = 1
            self.row_axis = 2
            self.col_axis = 3
        if data_format == 'channels_last':
            self.channel_axis = 3
            self.row_axis = 1
            self.col_axis = 2

        self.mean = None
        self.std = None
        self.principal_components = None

        if np.isscalar(zoom_range):
            self.zoom_range = [1 - zoom_range, 1 + zoom_range]
        elif len(zoom_range) == 2:
            self.zoom_range = [zoom_range[0], zoom_range[1]]
        else:
            raise ValueError('`zoom_range` should be a float or '
                             'a tuple or list of two floats. '
                             'Received arg: ', zoom_range)
        if zca_whitening:
            if not featurewise_center:
                self.featurewise_center = True
                warnings.warn('This ImageDataGenerator specifies '
                              '`zca_whitening`, which overrides '
                              'setting of `featurewise_center`.')
            if featurewise_std_normalization:
                self.featurewise_std_normalization = False
                warnings.warn('This ImageDataGenerator specifies '
                              '`zca_whitening` '
                              'which overrides setting of'
                              '`featurewise_std_normalization`.')
        if featurewise_std_normalization:
            if not featurewise_center:
                self.featurewise_center = True
                warnings.warn('This ImageDataGenerator specifies '
                              '`featurewise_std_normalization`, '
                              'which overrides setting of '
                              '`featurewise_center`.')
        if samplewise_std_normalization:
            if not samplewise_center:
                self.samplewise_center = True
                warnings.warn('This ImageDataGenerator specifies '
                              '`samplewise_std_normalization`, '
                              'which overrides setting of '
                              '`samplewise_center`.')

    def flow(self, x, y=None, batch_size=32, shuffle=True, seed=None,
             save_to_dir=None, save_prefix='', save_format='png'):
        return NumpyArrayIterator(
            x, y, self,
            batch_size=batch_size,
            shuffle=shuffle,
            seed=seed,
            data_format=self.data_format,
            save_to_dir=save_to_dir,
            save_prefix=save_prefix,
            save_format=save_format)

    def flow_from_directory(self, directory,
                            target_size=(256, 256), color_mode='rgb',
                            classes=None, class_mode='categorical',
                            batch_size=32, shuffle=True, seed=None,
                            save_to_dir=None,
                            save_prefix='',
                            save_format='png',
<<<<<<< HEAD
                            follow_links=False):
=======
                            follow_links=False,
                            interpolation='nearest'):
>>>>>>> 8a4b9c6e
        return DirectoryIterator(
            directory, self,
            target_size=target_size, color_mode=color_mode,
            classes=classes, class_mode=class_mode,
            data_format=self.data_format,
            batch_size=batch_size, shuffle=shuffle, seed=seed,
            save_to_dir=save_to_dir,
            save_prefix=save_prefix,
            save_format=save_format,
<<<<<<< HEAD
            follow_links=follow_links)
=======
            follow_links=follow_links,
            interpolation=interpolation)
>>>>>>> 8a4b9c6e

    def standardize(self, x):
        """Apply the normalization configuration to a batch of inputs.

        # Arguments
            x: batch of inputs to be normalized.

        # Returns
            The inputs, normalized.
        """
        if self.preprocessing_function:
            x = self.preprocessing_function(x)
        if self.rescale:
            x *= self.rescale
<<<<<<< HEAD
        # x is a single image, so it doesn't have image number at index 0
        img_channel_axis = self.channel_axis - 1
        if self.samplewise_center:
            x -= np.mean(x, axis=img_channel_axis, keepdims=True)
        if self.samplewise_std_normalization:
            x /= (np.std(x, axis=img_channel_axis, keepdims=True) + 1e-7)
=======
        if self.samplewise_center:
            x -= np.mean(x, keepdims=True)
        if self.samplewise_std_normalization:
            x /= (np.std(x, keepdims=True) + K.epsilon())
>>>>>>> 8a4b9c6e

        if self.featurewise_center:
            if self.mean is not None:
                x -= self.mean
            else:
                warnings.warn('This ImageDataGenerator specifies '
                              '`featurewise_center`, but it hasn\'t '
                              'been fit on any training data. Fit it '
                              'first by calling `.fit(numpy_data)`.')
        if self.featurewise_std_normalization:
            if self.std is not None:
                x /= (self.std + K.epsilon())
            else:
                warnings.warn('This ImageDataGenerator specifies '
                              '`featurewise_std_normalization`, but it hasn\'t '
                              'been fit on any training data. Fit it '
                              'first by calling `.fit(numpy_data)`.')
        if self.zca_whitening:
            if self.principal_components is not None:
                flatx = np.reshape(x, (-1, np.prod(x.shape[-3:])))
                whitex = np.dot(flatx, self.principal_components)
                x = np.reshape(whitex, x.shape)
            else:
                warnings.warn('This ImageDataGenerator specifies '
                              '`zca_whitening`, but it hasn\'t '
                              'been fit on any training data. Fit it '
                              'first by calling `.fit(numpy_data)`.')
        return x

    def random_transform(self, x, seed=None):
        """Randomly augment a single image tensor.

        # Arguments
            x: 3D tensor, single image.
            seed: random seed.

        # Returns
            A randomly transformed version of the input (same shape).
        """
        # x is a single image, so it doesn't have image number at index 0
        img_row_axis = self.row_axis - 1
        img_col_axis = self.col_axis - 1
        img_channel_axis = self.channel_axis - 1
<<<<<<< HEAD

        if seed is not None:
            np.random.seed(seed)

=======

        if seed is not None:
            np.random.seed(seed)

>>>>>>> 8a4b9c6e
        # use composition of homographies
        # to generate final transform that needs to be applied
        if self.rotation_range:
            theta = np.pi / 180 * np.random.uniform(-self.rotation_range, self.rotation_range)
        else:
            theta = 0

        if self.height_shift_range:
            tx = np.random.uniform(-self.height_shift_range, self.height_shift_range) * x.shape[img_row_axis]
        else:
            tx = 0

        if self.width_shift_range:
            ty = np.random.uniform(-self.width_shift_range, self.width_shift_range) * x.shape[img_col_axis]
        else:
            ty = 0

        if self.shear_range:
            shear = np.random.uniform(-self.shear_range, self.shear_range)
        else:
            shear = 0

        if self.zoom_range[0] == 1 and self.zoom_range[1] == 1:
            zx, zy = 1, 1
        else:
            zx, zy = np.random.uniform(self.zoom_range[0], self.zoom_range[1], 2)

        transform_matrix = None
        if theta != 0:
            rotation_matrix = np.array([[np.cos(theta), -np.sin(theta), 0],
                                        [np.sin(theta), np.cos(theta), 0],
                                        [0, 0, 1]])
            transform_matrix = rotation_matrix

        if tx != 0 or ty != 0:
            shift_matrix = np.array([[1, 0, tx],
                                     [0, 1, ty],
                                     [0, 0, 1]])
            transform_matrix = shift_matrix if transform_matrix is None else np.dot(transform_matrix, shift_matrix)

        if shear != 0:
            shear_matrix = np.array([[1, -np.sin(shear), 0],
                                    [0, np.cos(shear), 0],
                                    [0, 0, 1]])
            transform_matrix = shear_matrix if transform_matrix is None else np.dot(transform_matrix, shear_matrix)

        if zx != 1 or zy != 1:
            zoom_matrix = np.array([[zx, 0, 0],
                                    [0, zy, 0],
                                    [0, 0, 1]])
            transform_matrix = zoom_matrix if transform_matrix is None else np.dot(transform_matrix, zoom_matrix)

        if transform_matrix is not None:
            h, w = x.shape[img_row_axis], x.shape[img_col_axis]
            transform_matrix = transform_matrix_offset_center(transform_matrix, h, w)
            x = apply_transform(x, transform_matrix, img_channel_axis,
                                fill_mode=self.fill_mode, cval=self.cval)

        if self.channel_shift_range != 0:
            x = random_channel_shift(x,
                                     self.channel_shift_range,
                                     img_channel_axis)
        if self.horizontal_flip:
            if np.random.random() < 0.5:
                x = flip_axis(x, img_col_axis)

        if self.vertical_flip:
            if np.random.random() < 0.5:
                x = flip_axis(x, img_row_axis)

        return x

    def fit(self, x,
            augment=False,
            rounds=1,
            seed=None):
        """Fits internal statistics to some sample data.

        Required for featurewise_center, featurewise_std_normalization
        and zca_whitening.

        # Arguments
            x: Numpy array, the data to fit on. Should have rank 4.
                In case of grayscale data,
                the channels axis should have value 1, and in case
                of RGB data, it should have value 3.
            augment: Whether to fit on randomly augmented samples
            rounds: If `augment`,
                how many augmentation passes to do over the data
            seed: random seed.

        # Raises
            ValueError: in case of invalid input `x`.
        """
        x = np.asarray(x, dtype=K.floatx())
        if x.ndim != 4:
            raise ValueError('Input to `.fit()` should have rank 4. '
                             'Got array with shape: ' + str(x.shape))
        if x.shape[self.channel_axis] not in {1, 3, 4}:
            warnings.warn(
                'Expected input to be images (as Numpy array) '
                'following the data format convention "' + self.data_format + '" '
                '(channels on axis ' + str(self.channel_axis) + '), i.e. expected '
                'either 1, 3 or 4 channels on axis ' + str(self.channel_axis) + '. '
                'However, it was passed an array with shape ' + str(x.shape) +
                ' (' + str(x.shape[self.channel_axis]) + ' channels).')

        if seed is not None:
            np.random.seed(seed)

        x = np.copy(x)
        if augment:
            ax = np.zeros(tuple([rounds * x.shape[0]] + list(x.shape)[1:]), dtype=K.floatx())
            for r in range(rounds):
                for i in range(x.shape[0]):
                    ax[i + r * x.shape[0]] = self.random_transform(x[i])
            x = ax

        if self.featurewise_center:
            self.mean = np.mean(x, axis=(0, self.row_axis, self.col_axis))
            broadcast_shape = [1, 1, 1]
            broadcast_shape[self.channel_axis - 1] = x.shape[self.channel_axis]
            self.mean = np.reshape(self.mean, broadcast_shape)
            x -= self.mean

        if self.featurewise_std_normalization:
            self.std = np.std(x, axis=(0, self.row_axis, self.col_axis))
            broadcast_shape = [1, 1, 1]
            broadcast_shape[self.channel_axis - 1] = x.shape[self.channel_axis]
            self.std = np.reshape(self.std, broadcast_shape)
            x /= (self.std + K.epsilon())

        if self.zca_whitening:
            flat_x = np.reshape(x, (x.shape[0], x.shape[1] * x.shape[2] * x.shape[3]))
            sigma = np.dot(flat_x.T, flat_x) / flat_x.shape[0]
            u, s, _ = linalg.svd(sigma)
            self.principal_components = np.dot(np.dot(u, np.diag(1. / np.sqrt(s + self.zca_epsilon))), u.T)
<<<<<<< HEAD
=======

>>>>>>> 8a4b9c6e

class Iterator(Sequence):
    """Base class for image data iterators.

<<<<<<< HEAD
class Iterator(Sequence):
    """Base class for image data iterators.

    Every `Iterator` must implement the `_get_batches_of_transformed_samples`
    method.

=======
    Every `Iterator` must implement the `_get_batches_of_transformed_samples`
    method.

>>>>>>> 8a4b9c6e
    # Arguments
        n: Integer, total number of samples in the dataset to loop over.
        batch_size: Integer, size of a batch.
        shuffle: Boolean, whether to shuffle the data between epochs.
        seed: Random seeding for data shuffling.
    """

    def __init__(self, n, batch_size, shuffle, seed):
        self.n = n
        self.batch_size = batch_size
        self.seed = seed
        self.shuffle = shuffle
        self.batch_index = 0
        self.total_batches_seen = 0
        self.lock = threading.Lock()
        self.index_array = None
        self.index_generator = self._flow_index()

    def _set_index_array(self):
        self.index_array = np.arange(self.n)
        if self.shuffle:
            self.index_array = np.random.permutation(self.n)

    def __getitem__(self, idx):
        if idx >= len(self):
            raise ValueError('Asked to retrieve element {idx}, '
                             'but the Sequence '
                             'has length {length}'.format(idx=idx,
                                                          length=len(self)))
        if self.seed is not None:
            np.random.seed(self.seed + self.total_batches_seen)
        self.total_batches_seen += 1
        if self.index_array is None:
            self._set_index_array()
        index_array = self.index_array[self.batch_size * idx:
                                       self.batch_size * (idx + 1)]
        return self._get_batches_of_transformed_samples(index_array)

    def __len__(self):
<<<<<<< HEAD
        return int(np.ceil(self.n / float(self.batch_size)))
=======
        return (self.n + self.batch_size - 1) // self.batch_size  # round up
>>>>>>> 8a4b9c6e

    def on_epoch_end(self):
        self._set_index_array()

    def reset(self):
        self.batch_index = 0

    def _flow_index(self):
        # Ensure self.batch_index is 0.
        self.reset()
        while 1:
            if self.seed is not None:
                np.random.seed(self.seed + self.total_batches_seen)
            if self.batch_index == 0:
                self._set_index_array()

            current_index = (self.batch_index * self.batch_size) % self.n
            if self.n > current_index + self.batch_size:
                self.batch_index += 1
            else:
                self.batch_index = 0
            self.total_batches_seen += 1
            yield self.index_array[current_index:
                                   current_index + self.batch_size]

    def __iter__(self):
        # Needed if we want to do something like:
        # for x, y in data_gen.flow(...):
        return self

    def __next__(self, *args, **kwargs):
        return self.next(*args, **kwargs)

    def _get_batches_of_transformed_samples(self, index_array):
        """Gets a batch of transformed samples.

        # Arguments
            index_array: array of sample indices to include in batch.

        # Returns
            A batch of transformed samples.
        """
        raise NotImplementedError


class NumpyArrayIterator(Iterator):
    """Iterator yielding data from a Numpy array.

    # Arguments
        x: Numpy array of input data.
        y: Numpy array of targets data.
        image_data_generator: Instance of `ImageDataGenerator`
            to use for random transformations and normalization.
        batch_size: Integer, size of a batch.
        shuffle: Boolean, whether to shuffle the data between epochs.
        seed: Random seed for data shuffling.
        data_format: String, one of `channels_first`, `channels_last`.
        save_to_dir: Optional directory where to save the pictures
            being yielded, in a viewable format. This is useful
            for visualizing the random transformations being
            applied, for debugging purposes.
        save_prefix: String prefix to use for saving sample
            images (if `save_to_dir` is set).
        save_format: Format to use for saving sample images
            (if `save_to_dir` is set).
    """

    def __init__(self, x, y, image_data_generator,
                 batch_size=32, shuffle=False, seed=None,
                 data_format=None,
                 save_to_dir=None, save_prefix='', save_format='png'):
        if y is not None and len(x) != len(y):
            raise ValueError('X (images tensor) and y (labels) '
                             'should have the same length. '
                             'Found: X.shape = %s, y.shape = %s' %
                             (np.asarray(x).shape, np.asarray(y).shape))

        if data_format is None:
            data_format = K.image_data_format()
        self.x = np.asarray(x, dtype=K.floatx())

        if self.x.ndim != 4:
            raise ValueError('Input data in `NumpyArrayIterator` '
                             'should have rank 4. You passed an array '
                             'with shape', self.x.shape)
        channels_axis = 3 if data_format == 'channels_last' else 1
        if self.x.shape[channels_axis] not in {1, 3, 4}:
            warnings.warn('NumpyArrayIterator is set to use the '
                          'data format convention "' + data_format + '" '
                          '(channels on axis ' + str(channels_axis) + '), i.e. expected '
                          'either 1, 3 or 4 channels on axis ' + str(channels_axis) + '. '
                          'However, it was passed an array with shape ' + str(self.x.shape) +
                          ' (' + str(self.x.shape[channels_axis]) + ' channels).')
        if y is not None:
            self.y = np.asarray(y)
        else:
            self.y = None
        self.image_data_generator = image_data_generator
        self.data_format = data_format
        self.save_to_dir = save_to_dir
        self.save_prefix = save_prefix
        self.save_format = save_format
        super(NumpyArrayIterator, self).__init__(x.shape[0], batch_size, shuffle, seed)

    def _get_batches_of_transformed_samples(self, index_array):
        batch_x = np.zeros(tuple([len(index_array)] + list(self.x.shape)[1:]),
                           dtype=K.floatx())
        for i, j in enumerate(index_array):
            x = self.x[j]
            x = self.image_data_generator.random_transform(x.astype(K.floatx()))
            x = self.image_data_generator.standardize(x)
            batch_x[i] = x
        if self.save_to_dir:
            for i, j in enumerate(index_array):
                img = array_to_img(batch_x[i], self.data_format, scale=True)
                fname = '{prefix}_{index}_{hash}.{format}'.format(prefix=self.save_prefix,
                                                                  index=j,
                                                                  hash=np.random.randint(1e4),
                                                                  format=self.save_format)
                img.save(os.path.join(self.save_to_dir, fname))
        if self.y is None:
            return batch_x
        batch_y = self.y[index_array]
        return batch_x, batch_y

    def next(self):
        """For python 2.x.

        # Returns
            The next batch.
        """
        # Keeps under lock only the mechanism which advances
        # the indexing of each batch.
        with self.lock:
            index_array = next(self.index_generator)
        # The transformation of images is not under thread lock
        # so it can be done in parallel
        return self._get_batches_of_transformed_samples(index_array)


def _count_valid_files_in_directory(directory, white_list_formats, follow_links):
    """Count files with extension in `white_list_formats` contained in a directory.

    # Arguments
        directory: absolute path to the directory containing files to be counted
        white_list_formats: set of strings containing allowed extensions for
            the files to be counted.

    # Returns
        the count of files with extension in `white_list_formats` contained in
        the directory.
    """
    def _recursive_list(subpath):
        return sorted(os.walk(subpath, followlinks=follow_links), key=lambda tpl: tpl[0])

    samples = 0
    for root, _, files in _recursive_list(directory):
        for fname in files:
            is_valid = False
            for extension in white_list_formats:
                if fname.lower().endswith('.' + extension):
                    is_valid = True
                    break
            if is_valid:
                samples += 1
    return samples


def _list_valid_filenames_in_directory(directory, white_list_formats,
                                       class_indices, follow_links):
    """List paths of files in `subdir` relative from `directory` whose extensions are in `white_list_formats`.

    # Arguments
        directory: absolute path to a directory containing the files to list.
            The directory name is used as class label and must be a key of `class_indices`.
        white_list_formats: set of strings containing allowed extensions for
            the files to be counted.
        class_indices: dictionary mapping a class name to its index.

    # Returns
        classes: a list of class indices
        filenames: the path of valid files in `directory`, relative from
            `directory`'s parent (e.g., if `directory` is "dataset/class1",
            the filenames will be ["class1/file1.jpg", "class1/file2.jpg", ...]).
    """
    def _recursive_list(subpath):
        return sorted(os.walk(subpath, followlinks=follow_links), key=lambda tpl: tpl[0])

    classes = []
    filenames = []
    subdir = os.path.basename(directory)
    basedir = os.path.dirname(directory)
    for root, _, files in _recursive_list(directory):
        for fname in sorted(files):
            is_valid = False
            for extension in white_list_formats:
                if fname.lower().endswith('.' + extension):
                    is_valid = True
                    break
            if is_valid:
                classes.append(class_indices[subdir])
                # add filename relative to directory
                absolute_path = os.path.join(root, fname)
                filenames.append(os.path.relpath(absolute_path, basedir))
    return classes, filenames


class DirectoryIterator(Iterator):
    """Iterator capable of reading images from a directory on disk.

    # Arguments
        directory: Path to the directory to read images from.
            Each subdirectory in this directory will be
            considered to contain images from one class,
            or alternatively you could specify class subdirectories
            via the `classes` argument.
        image_data_generator: Instance of `ImageDataGenerator`
            to use for random transformations and normalization.
        target_size: tuple of integers, dimensions to resize input images to.
        color_mode: One of `"rgb"`, `"grayscale"`. Color mode to read images.
        classes: Optional list of strings, names of subdirectories
            containing images from each class (e.g. `["dogs", "cats"]`).
            It will be computed automatically if not set.
        class_mode: Mode for yielding the targets:
            `"binary"`: binary targets (if there are only two classes),
            `"categorical"`: categorical targets,
            `"sparse"`: integer targets,
            `"input"`: targets are images identical to input images (mainly
                used to work with autoencoders),
            `None`: no targets get yielded (only input images are yielded).
        batch_size: Integer, size of a batch.
        shuffle: Boolean, whether to shuffle the data between epochs.
        seed: Random seed for data shuffling.
        data_format: String, one of `channels_first`, `channels_last`.
        save_to_dir: Optional directory where to save the pictures
            being yielded, in a viewable format. This is useful
            for visualizing the random transformations being
            applied, for debugging purposes.
        save_prefix: String prefix to use for saving sample
            images (if `save_to_dir` is set).
        save_format: Format to use for saving sample images
            (if `save_to_dir` is set).
<<<<<<< HEAD
=======
        interpolation: Interpolation method used to resample the image if the
            target size is different from that of the loaded image.
            Supported methods are "nearest", "bilinear", and "bicubic".
            If PIL version 1.1.3 or newer is installed, "lanczos" is also
            supported. If PIL version 3.4.0 or newer is installed, "box" and
            "hamming" are also supported. By default, "nearest" is used.
>>>>>>> 8a4b9c6e
    """

    def __init__(self, directory, image_data_generator,
                 target_size=(256, 256), color_mode='rgb',
                 classes=None, class_mode='categorical',
                 batch_size=32, shuffle=True, seed=None,
<<<<<<< HEAD
                 data_format=None,
                 save_to_dir=None, save_prefix='', save_format='png',
                 follow_links=False):
=======
                 data_format=None, save_to_dir=None,
                 save_prefix='', save_format='png',
                 follow_links=False, interpolation='nearest'):
>>>>>>> 8a4b9c6e
        if data_format is None:
            data_format = K.image_data_format()
        self.directory = directory
        self.image_data_generator = image_data_generator
        self.target_size = tuple(target_size)
        if color_mode not in {'rgb', 'grayscale'}:
            raise ValueError('Invalid color mode:', color_mode,
                             '; expected "rgb" or "grayscale".')
        self.color_mode = color_mode
        self.data_format = data_format
        if self.color_mode == 'rgb':
            if self.data_format == 'channels_last':
                self.image_shape = self.target_size + (3,)
            else:
                self.image_shape = (3,) + self.target_size
        else:
            if self.data_format == 'channels_last':
                self.image_shape = self.target_size + (1,)
            else:
                self.image_shape = (1,) + self.target_size
        self.classes = classes
        if class_mode not in {'categorical', 'binary', 'sparse',
                              'input', None}:
            raise ValueError('Invalid class_mode:', class_mode,
                             '; expected one of "categorical", '
                             '"binary", "sparse", "input"'
                             ' or None.')
        self.class_mode = class_mode
        self.save_to_dir = save_to_dir
        self.save_prefix = save_prefix
        self.save_format = save_format
        self.interpolation = interpolation

        white_list_formats = {'png', 'jpg', 'jpeg', 'bmp', 'ppm'}

        # first, count the number of samples and classes
        self.samples = 0

        if not classes:
            classes = []
            for subdir in sorted(os.listdir(directory)):
                if os.path.isdir(os.path.join(directory, subdir)):
                    classes.append(subdir)
        self.num_classes = len(classes)
        self.class_indices = dict(zip(classes, range(len(classes))))

        pool = multiprocessing.pool.ThreadPool()
        function_partial = partial(_count_valid_files_in_directory,
                                   white_list_formats=white_list_formats,
                                   follow_links=follow_links)
        self.samples = sum(pool.map(function_partial,
                                    (os.path.join(directory, subdir)
                                     for subdir in classes)))

        print('Found %d images belonging to %d classes.' % (self.samples, self.num_classes))

        # second, build an index of the images in the different class subfolders
        results = []

        self.filenames = []
        self.classes = np.zeros((self.samples,), dtype='int32')
        i = 0
        for dirpath in (os.path.join(directory, subdir) for subdir in classes):
            results.append(pool.apply_async(_list_valid_filenames_in_directory,
                                            (dirpath, white_list_formats,
                                             self.class_indices, follow_links)))
        for res in results:
            classes, filenames = res.get()
            self.classes[i:i + len(classes)] = classes
            self.filenames += filenames
            i += len(classes)
        pool.close()
        pool.join()
        super(DirectoryIterator, self).__init__(self.samples, batch_size, shuffle, seed)

    def _get_batches_of_transformed_samples(self, index_array):
        batch_x = np.zeros((len(index_array),) + self.image_shape, dtype=K.floatx())
        grayscale = self.color_mode == 'grayscale'
        # build batch of image data
        for i, j in enumerate(index_array):
            fname = self.filenames[j]
            img = load_img(os.path.join(self.directory, fname),
                           grayscale=grayscale,
<<<<<<< HEAD
                           target_size=self.target_size)
=======
                           target_size=self.target_size,
                           interpolation=self.interpolation)
>>>>>>> 8a4b9c6e
            x = img_to_array(img, data_format=self.data_format)
            x = self.image_data_generator.random_transform(x)
            x = self.image_data_generator.standardize(x)
            batch_x[i] = x
        # optionally save augmented images to disk for debugging purposes
        if self.save_to_dir:
            for i, j in enumerate(index_array):
                img = array_to_img(batch_x[i], self.data_format, scale=True)
                fname = '{prefix}_{index}_{hash}.{format}'.format(prefix=self.save_prefix,
                                                                  index=j,
<<<<<<< HEAD
                                                                  hash=np.random.randint(1e4),
=======
                                                                  hash=np.random.randint(1e7),
>>>>>>> 8a4b9c6e
                                                                  format=self.save_format)
                img.save(os.path.join(self.save_to_dir, fname))
        # build batch of labels
        if self.class_mode == 'input':
            batch_y = batch_x.copy()
        elif self.class_mode == 'sparse':
            batch_y = self.classes[index_array]
        elif self.class_mode == 'binary':
            batch_y = self.classes[index_array].astype(K.floatx())
        elif self.class_mode == 'categorical':
            batch_y = np.zeros((len(batch_x), self.num_classes), dtype=K.floatx())
            for i, label in enumerate(self.classes[index_array]):
                batch_y[i, label] = 1.
        else:
            return batch_x
        return batch_x, batch_y

    def next(self):
        """For python 2.x.

        # Returns
            The next batch.
        """
        with self.lock:
            index_array = next(self.index_generator)
        # The transformation of images is not under thread lock
        # so it can be done in parallel
        return self._get_batches_of_transformed_samples(index_array)<|MERGE_RESOLUTION|>--- conflicted
+++ resolved
@@ -319,11 +319,7 @@
 
 
 def load_img(path, grayscale=False, target_size=None,
-<<<<<<< HEAD
-             interpolation='bilinear'):
-=======
              interpolation='nearest'):
->>>>>>> 8a4b9c6e
     """Loads an image into PIL format.
 
     # Arguments
@@ -336,11 +332,7 @@
             Supported methods are "nearest", "bilinear", and "bicubic".
             If PIL version 1.1.3 or newer is installed, "lanczos" is also
             supported. If PIL version 3.4.0 or newer is installed, "box" and
-<<<<<<< HEAD
-            "hamming" are also supported. By default, "bilinear" is used.
-=======
             "hamming" are also supported. By default, "nearest" is used.
->>>>>>> 8a4b9c6e
 
     # Returns
         A PIL Image instance.
@@ -533,12 +525,8 @@
                             save_to_dir=None,
                             save_prefix='',
                             save_format='png',
-<<<<<<< HEAD
-                            follow_links=False):
-=======
                             follow_links=False,
                             interpolation='nearest'):
->>>>>>> 8a4b9c6e
         return DirectoryIterator(
             directory, self,
             target_size=target_size, color_mode=color_mode,
@@ -548,12 +536,8 @@
             save_to_dir=save_to_dir,
             save_prefix=save_prefix,
             save_format=save_format,
-<<<<<<< HEAD
-            follow_links=follow_links)
-=======
             follow_links=follow_links,
             interpolation=interpolation)
->>>>>>> 8a4b9c6e
 
     def standardize(self, x):
         """Apply the normalization configuration to a batch of inputs.
@@ -568,19 +552,10 @@
             x = self.preprocessing_function(x)
         if self.rescale:
             x *= self.rescale
-<<<<<<< HEAD
-        # x is a single image, so it doesn't have image number at index 0
-        img_channel_axis = self.channel_axis - 1
-        if self.samplewise_center:
-            x -= np.mean(x, axis=img_channel_axis, keepdims=True)
-        if self.samplewise_std_normalization:
-            x /= (np.std(x, axis=img_channel_axis, keepdims=True) + 1e-7)
-=======
         if self.samplewise_center:
             x -= np.mean(x, keepdims=True)
         if self.samplewise_std_normalization:
             x /= (np.std(x, keepdims=True) + K.epsilon())
->>>>>>> 8a4b9c6e
 
         if self.featurewise_center:
             if self.mean is not None:
@@ -624,17 +599,10 @@
         img_row_axis = self.row_axis - 1
         img_col_axis = self.col_axis - 1
         img_channel_axis = self.channel_axis - 1
-<<<<<<< HEAD
 
         if seed is not None:
             np.random.seed(seed)
 
-=======
-
-        if seed is not None:
-            np.random.seed(seed)
-
->>>>>>> 8a4b9c6e
         # use composition of homographies
         # to generate final transform that needs to be applied
         if self.rotation_range:
@@ -772,26 +740,14 @@
             sigma = np.dot(flat_x.T, flat_x) / flat_x.shape[0]
             u, s, _ = linalg.svd(sigma)
             self.principal_components = np.dot(np.dot(u, np.diag(1. / np.sqrt(s + self.zca_epsilon))), u.T)
-<<<<<<< HEAD
-=======
-
->>>>>>> 8a4b9c6e
+
 
 class Iterator(Sequence):
     """Base class for image data iterators.
 
-<<<<<<< HEAD
-class Iterator(Sequence):
-    """Base class for image data iterators.
-
     Every `Iterator` must implement the `_get_batches_of_transformed_samples`
     method.
 
-=======
-    Every `Iterator` must implement the `_get_batches_of_transformed_samples`
-    method.
-
->>>>>>> 8a4b9c6e
     # Arguments
         n: Integer, total number of samples in the dataset to loop over.
         batch_size: Integer, size of a batch.
@@ -831,11 +787,7 @@
         return self._get_batches_of_transformed_samples(index_array)
 
     def __len__(self):
-<<<<<<< HEAD
-        return int(np.ceil(self.n / float(self.batch_size)))
-=======
         return (self.n + self.batch_size - 1) // self.batch_size  # round up
->>>>>>> 8a4b9c6e
 
     def on_epoch_end(self):
         self._set_index_array()
@@ -1078,30 +1030,21 @@
             images (if `save_to_dir` is set).
         save_format: Format to use for saving sample images
             (if `save_to_dir` is set).
-<<<<<<< HEAD
-=======
         interpolation: Interpolation method used to resample the image if the
             target size is different from that of the loaded image.
             Supported methods are "nearest", "bilinear", and "bicubic".
             If PIL version 1.1.3 or newer is installed, "lanczos" is also
             supported. If PIL version 3.4.0 or newer is installed, "box" and
             "hamming" are also supported. By default, "nearest" is used.
->>>>>>> 8a4b9c6e
     """
 
     def __init__(self, directory, image_data_generator,
                  target_size=(256, 256), color_mode='rgb',
                  classes=None, class_mode='categorical',
                  batch_size=32, shuffle=True, seed=None,
-<<<<<<< HEAD
-                 data_format=None,
-                 save_to_dir=None, save_prefix='', save_format='png',
-                 follow_links=False):
-=======
                  data_format=None, save_to_dir=None,
                  save_prefix='', save_format='png',
                  follow_links=False, interpolation='nearest'):
->>>>>>> 8a4b9c6e
         if data_format is None:
             data_format = K.image_data_format()
         self.directory = directory
@@ -1185,12 +1128,8 @@
             fname = self.filenames[j]
             img = load_img(os.path.join(self.directory, fname),
                            grayscale=grayscale,
-<<<<<<< HEAD
-                           target_size=self.target_size)
-=======
                            target_size=self.target_size,
                            interpolation=self.interpolation)
->>>>>>> 8a4b9c6e
             x = img_to_array(img, data_format=self.data_format)
             x = self.image_data_generator.random_transform(x)
             x = self.image_data_generator.standardize(x)
@@ -1201,11 +1140,7 @@
                 img = array_to_img(batch_x[i], self.data_format, scale=True)
                 fname = '{prefix}_{index}_{hash}.{format}'.format(prefix=self.save_prefix,
                                                                   index=j,
-<<<<<<< HEAD
-                                                                  hash=np.random.randint(1e4),
-=======
                                                                   hash=np.random.randint(1e7),
->>>>>>> 8a4b9c6e
                                                                   format=self.save_format)
                 img.save(os.path.join(self.save_to_dir, fname))
         # build batch of labels
