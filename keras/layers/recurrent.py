# -*- coding: utf-8 -*-
from __future__ import absolute_import

import numpy as np

np.set_printoptions(threshold=np.inf)

from .. import backend as K
from .. import activations
from .. import initializers
from .. import regularizers
from .. import constraints
from ..engine import Layer
from ..engine import InputSpec
from ..legacy import interfaces


def _time_distributed_dense(x, w, b=None, dropout=None,
                            input_dim=None, output_dim=None,
                            timesteps=None, training=None):
    """Apply `y . w + b` for every temporal slice y of x.

    # Arguments
        x: input tensor.
        w: weight matrix.
        b: optional bias vector.
        dropout: wether to apply dropout (same dropout mask
            for every temporal slice of the input).
        input_dim: integer; optional dimensionality of the input.
        output_dim: integer; optional dimensionality of the output.
        timesteps: integer; optional number of timesteps.
        training: training phase tensor or boolean.

    # Returns
        Output tensor.
    """
    if not input_dim:
        input_dim = K.shape(x)[2]
    if not timesteps:
        timesteps = K.shape(x)[1]
    if not output_dim:
        output_dim = K.shape(w)[1]

    if dropout is not None and 0. < dropout < 1.:
        # apply the same dropout pattern at every timestep
        ones = K.ones_like(K.reshape(x[:, 0, :], (-1, input_dim)))
        dropout_matrix = K.dropout(ones, dropout)
        expanded_dropout_matrix = K.repeat(dropout_matrix, timesteps)
        x = K.in_train_phase(x * expanded_dropout_matrix, x, training=training)

    # collapse time dimension and batch dimension together
    x = K.reshape(x, (-1, input_dim))
    x = K.dot(x, w)
    if b is not None:
        x = K.bias_add(x, b)
    # reshape to 3D tensor
    if K.backend() == 'tensorflow':
        x = K.reshape(x, K.stack([-1, timesteps, output_dim]))
        x.set_shape([None, None, output_dim])
    else:
        x = K.reshape(x, (-1, timesteps, output_dim))
    return x


class Recurrent(Layer):
    """Abstract base class for recurrent layers.

    Do not use in a model -- it's not a valid layer!
    Use its children classes `LSTM`, `GRU` and `SimpleRNN` instead.

    All recurrent layers (`LSTM`, `GRU`, `SimpleRNN`) also
    follow the specifications of this class and accept
    the keyword arguments listed below.

    # Example

    ```python
        # as the first layer in a Sequential model
        model = Sequential()
        model.add(LSTM(32, input_shape=(10, 64)))
        # now model.output_shape == (None, 32)
        # note: `None` is the batch dimension.

        # for subsequent layers, no need to specify the input size:
        model.add(LSTM(16))

        # to stack recurrent layers, you must use return_sequences=True
        # on any recurrent layer that feeds into another recurrent layer.
        # note that you only need to specify the input size on the first layer.
        model = Sequential()
        model.add(LSTM(64, input_dim=64, input_length=10, return_sequences=True))
        model.add(LSTM(32, return_sequences=True))
        model.add(LSTM(10))
    ```

    # Arguments
        weights: list of Numpy arrays to set as initial weights.
            The list should have 3 elements, of shapes:
            `[(input_dim, output_dim), (output_dim, output_dim), (output_dim,)]`.
        return_sequences: Boolean. Whether to return the last output
            in the output sequence, or the full sequence.
        return_state: Boolean. Whether to return the last state
            in addition to the output.
        go_backwards: Boolean (default False).
            If True, process the input sequence backwards and return the
            reversed sequence.
        stateful: Boolean (default False). If True, the last state
            for each sample at index i in a batch will be used as initial
            state for the sample of index i in the following batch.
        unroll: Boolean (default False).
            If True, the network will be unrolled,
            else a symbolic loop will be used.
            Unrolling can speed-up a RNN,
            although it tends to be more memory-intensive.
            Unrolling is only suitable for short sequences.
        implementation: one of {0, 1, or 2}.
            If set to 0, the RNN will use
            an implementation that uses fewer, larger matrix products,
            thus running faster on CPU but consuming more memory.
            If set to 1, the RNN will use more matrix products,
            but smaller ones, thus running slower
            (may actually be faster on GPU) while consuming less memory.
            If set to 2 (LSTM/GRU only),
            the RNN will combine the input gate,
            the forget gate and the output gate into a single matrix,
            enabling more time-efficient parallelization on the GPU.
            Note: RNN dropout must be shared for all gates,
            resulting in a slightly reduced regularization.
        input_dim: dimensionality of the input (integer).
            This argument (or alternatively, the keyword argument `input_shape`)
            is required when using this layer as the first layer in a model.
        input_length: Length of input sequences, to be specified
            when it is constant.
            This argument is required if you are going to connect
            `Flatten` then `Dense` layers upstream
            (without it, the shape of the dense outputs cannot be computed).
            Note that if the recurrent layer is not the first layer
            in your model, you would need to specify the input length
            at the level of the first layer
            (e.g. via the `input_shape` argument)

    # Input shapes
        3D tensor with shape `(batch_size, timesteps, input_dim)`,
        (Optional) 2D tensors with shape `(batch_size, output_dim)`.

    # Output shape
        - if `return_state`: a list of tensors. The first tensor is
            the output. The remaining tensors are the last states,
            each with shape `(batch_size, units)`.
        - if `return_sequences`: 3D tensor with shape
            `(batch_size, timesteps, units)`.
        - else, 2D tensor with shape `(batch_size, units)`.

    # Masking
        This layer supports masking for input data with a variable number
        of timesteps. To introduce masks to your data,
        use an [Embedding](embeddings.md) layer with the `mask_zero` parameter
        set to `True`.

    # Note on using statefulness in RNNs
        You can set RNN layers to be 'stateful', which means that the states
        computed for the samples in one batch will be reused as initial states
        for the samples in the next batch. This assumes a one-to-one mapping
        between samples in different successive batches.

        To enable statefulness:
            - specify `stateful=True` in the layer constructor.
            - specify a fixed batch size for your model, by passing
                if sequential model:
                  `batch_input_shape=(...)` to the first layer in your model.
                else for functional model with 1 or more Input layers:
                  `batch_shape=(...)` to all the first layers in your model.
                This is the expected shape of your inputs
                *including the batch size*.
                It should be a tuple of integers, e.g. `(32, 10, 100)`.
            - specify `shuffle=False` when calling fit().

        To reset the states of your model, call `.reset_states()` on either
        a specific layer, or on your entire model.
<<<<<<< HEAD
    '''

    def __init__(self, weights=None,
                 return_sequences=False, go_backwards=False, stateful=False,
                 unroll=False, consume_less='gpu',
                 input_dim=None, input_length=None, **kwargs):
=======

    # Note on specifying the initial state of RNNs
        You can specify the initial state of RNN layers symbolically by
        calling them with the keyword argument `initial_state`. The value of
        `initial_state` should be a tensor or list of tensors representing
        the initial state of the RNN layer.

        You can specify the initial state of RNN layers numerically by
        calling `reset_states` with the keyword argument `states`. The value of
        `states` should be a numpy array or list of numpy arrays representing
        the initial state of the RNN layer.
    """

    def __init__(self, return_sequences=False,
                 return_state=False,
                 go_backwards=False,
                 stateful=False,
                 unroll=False,
                 implementation=0,
                 **kwargs):
        super(Recurrent, self).__init__(**kwargs)
>>>>>>> 59cd1c39
        self.return_sequences = return_sequences
        self.return_state = return_state
        self.go_backwards = go_backwards
        if K.backend() == 'cntk' and stateful:
            raise ValueError('Stateful RNN is not currently supported with CNTK.')

        self.stateful = stateful
        self.unroll = unroll
        self.implementation = implementation
        self.supports_masking = True
        self.input_spec = [InputSpec(ndim=3)]
        self.state_spec = None
        self.dropout = 0
        self.recurrent_dropout = 0

    def compute_output_shape(self, input_shape):
        if isinstance(input_shape, list):
            input_shape = input_shape[0]

        if self.return_sequences:
<<<<<<< HEAD
            return input_shape[0], input_shape[1], self.output_dim
        else:
            return input_shape[0], self.output_dim
=======
            output_shape = (input_shape[0], input_shape[1], self.units)
        else:
            output_shape = (input_shape[0], self.units)
>>>>>>> 59cd1c39

        if self.return_state:
            state_shape = [(input_shape[0], self.units) for _ in self.states]
            return [output_shape] + state_shape
        else:
            return output_shape

    def compute_mask(self, inputs, mask):
        if isinstance(mask, list):
            mask = mask[0]
        output_mask = mask if self.return_sequences else None
        if self.return_state:
            state_mask = [None for _ in self.states]
            return [output_mask] + state_mask
        else:
            return output_mask

    def step(self, inputs, states):
        raise NotImplementedError

    def get_constants(self, inputs, training=None):
        return []

    def get_initial_state(self, inputs):
        # build an all-zero tensor of shape (samples, output_dim)
        initial_state = K.zeros_like(inputs)  # (samples, timesteps, input_dim)
        initial_state = K.sum(initial_state, axis=(1, 2))  # (samples,)
        initial_state = K.expand_dims(initial_state)  # (samples, 1)
        initial_state = K.tile(initial_state, [1, self.units])  # (samples, output_dim)
        initial_state = [initial_state for _ in range(len(self.states))]
        return initial_state

    def preprocess_input(self, inputs, training=None):
        return inputs

    def __call__(self, inputs, initial_state=None, **kwargs):
        # If `initial_state` is specified,
        # and if it a Keras tensor,
        # then add it to the inputs and temporarily
        # modify the input spec to include the state.
        if initial_state is None:
            return super(Recurrent, self).__call__(inputs, **kwargs)

        if not isinstance(initial_state, (list, tuple)):
            initial_state = [initial_state]

        is_keras_tensor = hasattr(initial_state[0], '_keras_history')
        for tensor in initial_state:
            if hasattr(tensor, '_keras_history') != is_keras_tensor:
                raise ValueError('The initial state of an RNN layer cannot be'
                                 ' specified with a mix of Keras tensors and'
                                 ' non-Keras tensors')

        if is_keras_tensor:
            # Compute the full input spec, including state
            input_spec = self.input_spec
            state_spec = self.state_spec
            if not isinstance(input_spec, list):
                input_spec = [input_spec]
            if not isinstance(state_spec, list):
                state_spec = [state_spec]
            self.input_spec = input_spec + state_spec

            # Compute the full inputs, including state
            inputs = [inputs] + list(initial_state)

            # Perform the call
            output = super(Recurrent, self).__call__(inputs, **kwargs)

            # Restore original input spec
            self.input_spec = input_spec
            return output
        else:
            kwargs['initial_state'] = initial_state
            return super(Recurrent, self).__call__(inputs, **kwargs)

    def call(self, inputs, mask=None, training=None, initial_state=None):
        # input shape: `(samples, time (padded with zeros), input_dim)`
        # note that the .build() method of subclasses MUST define
        # self.input_spec and self.state_spec with complete input shapes.
        if isinstance(inputs, list):
            initial_state = inputs[1:]
            inputs = inputs[0]
        elif initial_state is not None:
            pass
        elif self.stateful:
            initial_state = self.states
        else:
            initial_state = self.get_initial_state(inputs)

        if isinstance(mask, list):
            mask = mask[0]

        if len(initial_state) != len(self.states):
            raise ValueError('Layer has ' + str(len(self.states)) +
                             ' states but was passed ' +
                             str(len(initial_state)) +
                             ' initial states.')
        input_shape = K.int_shape(inputs)
        if self.unroll and input_shape[1] is None:
            raise ValueError('Cannot unroll a RNN if the '
                             'time dimension is undefined. \n'
                             '- If using a Sequential model, '
                             'specify the time dimension by passing '
                             'an `input_shape` or `batch_input_shape` '
                             'argument to your first layer. If your '
                             'first layer is an Embedding, you can '
                             'also use the `input_length` argument.\n'
                             '- If using the functional API, specify '
                             'the time dimension by passing a `shape` '
                             'or `batch_shape` argument to your Input layer.')
<<<<<<< HEAD
        if self.stateful:
            initial_states = self.states
        else:
            initial_states = self.get_initial_states(x)
        constants = self.get_constants(x)
        preprocessed_input = self.preprocess_input(x)
        last_output, outputs, states = K.rnn(self.step, preprocessed_input,
                                             initial_states,
=======
        constants = self.get_constants(inputs, training=None)
        preprocessed_input = self.preprocess_input(inputs, training=None)
        last_output, outputs, states = K.rnn(self.step,
                                             preprocessed_input,
                                             initial_state,
>>>>>>> 59cd1c39
                                             go_backwards=self.go_backwards,
                                             mask=mask,
                                             constants=constants,
                                             unroll=self.unroll,
                                             input_length=input_shape[1])
        if self.stateful:
            updates = []
            for i in range(len(states)):
                updates.append((self.states[i], states[i]))
            self.add_update(updates, inputs)

        # Properly set learning phase
        if 0 < self.dropout + self.recurrent_dropout:
            last_output._uses_learning_phase = True
            outputs._uses_learning_phase = True

        if self.return_sequences:
            output = outputs
        else:
            output = last_output

        if self.return_state:
            if not isinstance(states, (list, tuple)):
                states = [states]
            else:
                states = list(states)
            return [output] + states
        else:
            return output

    def reset_states(self, states=None):
        if not self.stateful:
            raise AttributeError('Layer must be stateful.')
        batch_size = self.input_spec[0].shape[0]
        if not batch_size:
            raise ValueError('If a RNN is stateful, it needs to know '
                             'its batch size. Specify the batch size '
                             'of your input tensors: \n'
                             '- If using a Sequential model, '
                             'specify the batch size by passing '
                             'a `batch_input_shape` '
                             'argument to your first layer.\n'
                             '- If using the functional API, specify '
                             'the time dimension by passing a '
                             '`batch_shape` argument to your Input layer.')
        # initialize state if None
        if self.states[0] is None:
            self.states = [K.zeros((batch_size, self.units))
                           for _ in self.states]
        elif states is None:
            for state in self.states:
                K.set_value(state, np.zeros((batch_size, self.units)))
        else:
            if not isinstance(states, (list, tuple)):
                states = [states]
            if len(states) != len(self.states):
                raise ValueError('Layer ' + self.name + ' expects ' +
                                 str(len(self.states)) + ' states, '
                                 'but it received ' + str(len(states)) +
                                 ' state values. Input received: ' +
                                 str(states))
            for index, (value, state) in enumerate(zip(states, self.states)):
                if value.shape != (batch_size, self.units):
                    raise ValueError('State ' + str(index) +
                                     ' is incompatible with layer ' +
                                     self.name + ': expected shape=' +
                                     str((batch_size, self.units)) +
                                     ', found shape=' + str(value.shape))
                K.set_value(state, value)

    def get_config(self):
        config = {'return_sequences': self.return_sequences,
                  'return_state': self.return_state,
                  'go_backwards': self.go_backwards,
                  'stateful': self.stateful,
                  'unroll': self.unroll,
                  'implementation': self.implementation}
        base_config = super(Recurrent, self).get_config()
        return dict(list(base_config.items()) + list(config.items()))


class SimpleRNN(Recurrent):
    """Fully-connected RNN where the output is to be fed back to input.

    # Arguments
        units: Positive integer, dimensionality of the output space.
        activation: Activation function to use
            (see [activations](../activations.md)).
            If you pass None, no activation is applied
            (ie. "linear" activation: `a(x) = x`).
        use_bias: Boolean, whether the layer uses a bias vector.
        kernel_initializer: Initializer for the `kernel` weights matrix,
            used for the linear transformation of the inputs.
            (see [initializers](../initializers.md)).
        recurrent_initializer: Initializer for the `recurrent_kernel`
            weights matrix,
            used for the linear transformation of the recurrent state.
            (see [initializers](../initializers.md)).
        bias_initializer: Initializer for the bias vector
            (see [initializers](../initializers.md)).
        kernel_regularizer: Regularizer function applied to
            the `kernel` weights matrix
            (see [regularizer](../regularizers.md)).
        recurrent_regularizer: Regularizer function applied to
            the `recurrent_kernel` weights matrix
            (see [regularizer](../regularizers.md)).
        bias_regularizer: Regularizer function applied to the bias vector
            (see [regularizer](../regularizers.md)).
        activity_regularizer: Regularizer function applied to
            the output of the layer (its "activation").
            (see [regularizer](../regularizers.md)).
        kernel_constraint: Constraint function applied to
            the `kernel` weights matrix
            (see [constraints](../constraints.md)).
        recurrent_constraint: Constraint function applied to
            the `recurrent_kernel` weights matrix
            (see [constraints](../constraints.md)).
        bias_constraint: Constraint function applied to the bias vector
            (see [constraints](../constraints.md)).
        dropout: Float between 0 and 1.
            Fraction of the units to drop for
            the linear transformation of the inputs.
        recurrent_dropout: Float between 0 and 1.
            Fraction of the units to drop for
            the linear transformation of the recurrent state.

    # References
        - [A Theoretically Grounded Application of Dropout in Recurrent Neural Networks](http://arxiv.org/abs/1512.05287)
<<<<<<< HEAD
    '''

    def __init__(self, output_dim,
                 init='glorot_uniform', inner_init='orthogonal',
=======
    """

    @interfaces.legacy_recurrent_support
    def __init__(self, units,
>>>>>>> 59cd1c39
                 activation='tanh',
                 use_bias=True,
                 kernel_initializer='glorot_uniform',
                 recurrent_initializer='orthogonal',
                 bias_initializer='zeros',
                 kernel_regularizer=None,
                 recurrent_regularizer=None,
                 bias_regularizer=None,
                 activity_regularizer=None,
                 kernel_constraint=None,
                 recurrent_constraint=None,
                 bias_constraint=None,
                 dropout=0.,
                 recurrent_dropout=0.,
                 **kwargs):
        super(SimpleRNN, self).__init__(**kwargs)
        self.units = units
        self.activation = activations.get(activation)
        self.use_bias = use_bias

        self.kernel_initializer = initializers.get(kernel_initializer)
        self.recurrent_initializer = initializers.get(recurrent_initializer)
        self.bias_initializer = initializers.get(bias_initializer)

        self.kernel_regularizer = regularizers.get(kernel_regularizer)
        self.recurrent_regularizer = regularizers.get(recurrent_regularizer)
        self.bias_regularizer = regularizers.get(bias_regularizer)
        self.activity_regularizer = regularizers.get(activity_regularizer)

        self.kernel_constraint = constraints.get(kernel_constraint)
        self.recurrent_constraint = constraints.get(recurrent_constraint)
        self.bias_constraint = constraints.get(bias_constraint)

        self.dropout = min(1., max(0., dropout))
        self.recurrent_dropout = min(1., max(0., recurrent_dropout))
        self.state_spec = InputSpec(shape=(None, self.units))

    def build(self, input_shape):
        if isinstance(input_shape, list):
            input_shape = input_shape[0]

        batch_size = input_shape[0] if self.stateful else None
        self.input_dim = input_shape[2]
        self.input_spec[0] = InputSpec(shape=(batch_size, None, self.input_dim))

        self.states = [None]
        if self.stateful:
            self.reset_states()

        self.kernel = self.add_weight(shape=(self.input_dim, self.units),
                                      name='kernel',
                                      initializer=self.kernel_initializer,
                                      regularizer=self.kernel_regularizer,
                                      constraint=self.kernel_constraint)
        self.recurrent_kernel = self.add_weight(
            shape=(self.units, self.units),
            name='recurrent_kernel',
            initializer=self.recurrent_initializer,
            regularizer=self.recurrent_regularizer,
            constraint=self.recurrent_constraint)
        if self.use_bias:
            self.bias = self.add_weight(shape=(self.units,),
                                        name='bias',
                                        initializer=self.bias_initializer,
                                        regularizer=self.bias_regularizer,
                                        constraint=self.bias_constraint)
        else:
            self.bias = None
        self.built = True

    def preprocess_input(self, inputs, training=None):
        if self.implementation > 0:
            return inputs
        else:
            input_shape = K.int_shape(inputs)
            input_dim = input_shape[2]
            timesteps = input_shape[1]
            return _time_distributed_dense(inputs,
                                           self.kernel,
                                           self.bias,
                                           self.dropout,
                                           input_dim,
                                           self.units,
                                           timesteps,
                                           training=training)

    def step(self, inputs, states):
        if self.implementation == 0:
            h = inputs
        else:
            if 0 < self.dropout < 1:
                h = K.dot(inputs * states[1], self.kernel)
            else:
                h = K.dot(inputs, self.kernel)
            if self.bias is not None:
                h = K.bias_add(h, self.bias)

        prev_output = states[0]
        if 0 < self.recurrent_dropout < 1:
            prev_output *= states[2]
        output = h + K.dot(prev_output, self.recurrent_kernel)
        if self.activation is not None:
            output = self.activation(output)

        # Properly set learning phase on output tensor.
        if 0 < self.dropout + self.recurrent_dropout:
            output._uses_learning_phase = True
        return output, [output]

    def get_constants(self, inputs, training=None):
        constants = []
        if self.implementation != 0 and 0 < self.dropout < 1:
            input_shape = K.int_shape(inputs)
            input_dim = input_shape[-1]
            ones = K.ones_like(K.reshape(inputs[:, 0, 0], (-1, 1)))
            ones = K.tile(ones, (1, int(input_dim)))

            def dropped_inputs():
                return K.dropout(ones, self.dropout)

            dp_mask = K.in_train_phase(dropped_inputs,
                                       ones,
                                       training=training)
            constants.append(dp_mask)
        else:
            constants.append(K.cast_to_floatx(1.))

        if 0 < self.recurrent_dropout < 1:
            ones = K.ones_like(K.reshape(inputs[:, 0, 0], (-1, 1)))
            ones = K.tile(ones, (1, self.units))

            def dropped_inputs():
                return K.dropout(ones, self.recurrent_dropout)
            rec_dp_mask = K.in_train_phase(dropped_inputs,
                                           ones,
                                           training=training)
            constants.append(rec_dp_mask)
        else:
            constants.append(K.cast_to_floatx(1.))
        return constants

    def get_config(self):
        config = {'units': self.units,
                  'activation': activations.serialize(self.activation),
                  'use_bias': self.use_bias,
                  'kernel_initializer': initializers.serialize(self.kernel_initializer),
                  'recurrent_initializer': initializers.serialize(self.recurrent_initializer),
                  'bias_initializer': initializers.serialize(self.bias_initializer),
                  'kernel_regularizer': regularizers.serialize(self.kernel_regularizer),
                  'recurrent_regularizer': regularizers.serialize(self.recurrent_regularizer),
                  'bias_regularizer': regularizers.serialize(self.bias_regularizer),
                  'activity_regularizer': regularizers.serialize(self.activity_regularizer),
                  'kernel_constraint': constraints.serialize(self.kernel_constraint),
                  'recurrent_constraint': constraints.serialize(self.recurrent_constraint),
                  'bias_constraint': constraints.serialize(self.bias_constraint),
                  'dropout': self.dropout,
                  'recurrent_dropout': self.recurrent_dropout}
        base_config = super(SimpleRNN, self).get_config()
        return dict(list(base_config.items()) + list(config.items()))


class GRU(Recurrent):
    """Gated Recurrent Unit - Cho et al. 2014.

    # Arguments
        units: Positive integer, dimensionality of the output space.
        activation: Activation function to use
            (see [activations](../activations.md)).
            If you pass None, no activation is applied
            (ie. "linear" activation: `a(x) = x`).
        recurrent_activation: Activation function to use
            for the recurrent step
            (see [activations](../activations.md)).
        use_bias: Boolean, whether the layer uses a bias vector.
        kernel_initializer: Initializer for the `kernel` weights matrix,
            used for the linear transformation of the inputs.
            (see [initializers](../initializers.md)).
        recurrent_initializer: Initializer for the `recurrent_kernel`
            weights matrix,
            used for the linear transformation of the recurrent state.
            (see [initializers](../initializers.md)).
        bias_initializer: Initializer for the bias vector
            (see [initializers](../initializers.md)).
        kernel_regularizer: Regularizer function applied to
            the `kernel` weights matrix
            (see [regularizer](../regularizers.md)).
        recurrent_regularizer: Regularizer function applied to
            the `recurrent_kernel` weights matrix
            (see [regularizer](../regularizers.md)).
        bias_regularizer: Regularizer function applied to the bias vector
            (see [regularizer](../regularizers.md)).
        activity_regularizer: Regularizer function applied to
            the output of the layer (its "activation").
            (see [regularizer](../regularizers.md)).
        kernel_constraint: Constraint function applied to
            the `kernel` weights matrix
            (see [constraints](../constraints.md)).
        recurrent_constraint: Constraint function applied to
            the `recurrent_kernel` weights matrix
            (see [constraints](../constraints.md)).
        bias_constraint: Constraint function applied to the bias vector
            (see [constraints](../constraints.md)).
        dropout: Float between 0 and 1.
            Fraction of the units to drop for
            the linear transformation of the inputs.
        recurrent_dropout: Float between 0 and 1.
            Fraction of the units to drop for
            the linear transformation of the recurrent state.

    # References
        - [On the Properties of Neural Machine Translation: Encoder-Decoder Approaches](https://arxiv.org/abs/1409.1259)
        - [Empirical Evaluation of Gated Recurrent Neural Networks on Sequence Modeling](http://arxiv.org/abs/1412.3555v1)
        - [A Theoretically Grounded Application of Dropout in Recurrent Neural Networks](http://arxiv.org/abs/1512.05287)
<<<<<<< HEAD
    '''

    def __init__(self, output_dim,
                 init='glorot_uniform', inner_init='orthogonal',
                 activation='tanh', inner_activation='hard_sigmoid',
                 W_regularizer=None, U_regularizer=None, b_regularizer=None,
                 dropout_W=0., dropout_U=0., **kwargs):
        self.output_dim = output_dim
        self.init = initializations.get(init)
        self.inner_init = initializations.get(inner_init)
        self.activation = activations.get(activation)
        self.inner_activation = activations.get(inner_activation)
        self.W_regularizer = regularizers.get(W_regularizer)
        self.U_regularizer = regularizers.get(U_regularizer)
        self.b_regularizer = regularizers.get(b_regularizer)
        self.dropout_W = dropout_W
        self.dropout_U = dropout_U

        if self.dropout_W or self.dropout_U:
            self.uses_learning_phase = True
=======
    """

    @interfaces.legacy_recurrent_support
    def __init__(self, units,
                 activation='tanh',
                 recurrent_activation='hard_sigmoid',
                 use_bias=True,
                 kernel_initializer='glorot_uniform',
                 recurrent_initializer='orthogonal',
                 bias_initializer='zeros',
                 kernel_regularizer=None,
                 recurrent_regularizer=None,
                 bias_regularizer=None,
                 activity_regularizer=None,
                 kernel_constraint=None,
                 recurrent_constraint=None,
                 bias_constraint=None,
                 dropout=0.,
                 recurrent_dropout=0.,
                 **kwargs):
>>>>>>> 59cd1c39
        super(GRU, self).__init__(**kwargs)
        self.units = units
        self.activation = activations.get(activation)
        self.recurrent_activation = activations.get(recurrent_activation)
        self.use_bias = use_bias

        self.kernel_initializer = initializers.get(kernel_initializer)
        self.recurrent_initializer = initializers.get(recurrent_initializer)
        self.bias_initializer = initializers.get(bias_initializer)

        self.kernel_regularizer = regularizers.get(kernel_regularizer)
        self.recurrent_regularizer = regularizers.get(recurrent_regularizer)
        self.bias_regularizer = regularizers.get(bias_regularizer)
        self.activity_regularizer = regularizers.get(activity_regularizer)

        self.kernel_constraint = constraints.get(kernel_constraint)
        self.recurrent_constraint = constraints.get(recurrent_constraint)
        self.bias_constraint = constraints.get(bias_constraint)

        self.dropout = min(1., max(0., dropout))
        self.recurrent_dropout = min(1., max(0., recurrent_dropout))
        self.state_spec = InputSpec(shape=(None, self.units))

    def build(self, input_shape):
        if isinstance(input_shape, list):
            input_shape = input_shape[0]

        batch_size = input_shape[0] if self.stateful else None
        self.input_dim = input_shape[2]
        self.input_spec[0] = InputSpec(shape=(batch_size, None, self.input_dim))

        self.states = [None]
        if self.stateful:
            self.reset_states()

        self.kernel = self.add_weight(shape=(self.input_dim, self.units * 3),
                                      name='kernel',
                                      initializer=self.kernel_initializer,
                                      regularizer=self.kernel_regularizer,
                                      constraint=self.kernel_constraint)
        self.recurrent_kernel = self.add_weight(
            shape=(self.units, self.units * 3),
            name='recurrent_kernel',
            initializer=self.recurrent_initializer,
            regularizer=self.recurrent_regularizer,
            constraint=self.recurrent_constraint)

        if self.use_bias:
            self.bias = self.add_weight(shape=(self.units * 3,),
                                        name='bias',
                                        initializer=self.bias_initializer,
                                        regularizer=self.bias_regularizer,
                                        constraint=self.bias_constraint)
        else:
            self.bias = None

        self.kernel_z = self.kernel[:, :self.units]
        self.recurrent_kernel_z = self.recurrent_kernel[:, :self.units]
        self.kernel_r = self.kernel[:, self.units: self.units * 2]
        self.recurrent_kernel_r = self.recurrent_kernel[:,
                                                        self.units:
                                                        self.units * 2]
        self.kernel_h = self.kernel[:, self.units * 2:]
        self.recurrent_kernel_h = self.recurrent_kernel[:, self.units * 2:]

        if self.use_bias:
            self.bias_z = self.bias[:self.units]
            self.bias_r = self.bias[self.units: self.units * 2]
            self.bias_h = self.bias[self.units * 2:]
        else:
            self.bias_z = None
            self.bias_r = None
            self.bias_h = None
        self.built = True

    def preprocess_input(self, inputs, training=None):
        if self.implementation == 0:
            input_shape = K.int_shape(inputs)
            input_dim = input_shape[2]
            timesteps = input_shape[1]

            x_z = _time_distributed_dense(inputs, self.kernel_z, self.bias_z,
                                          self.dropout, input_dim, self.units,
                                          timesteps, training=training)
            x_r = _time_distributed_dense(inputs, self.kernel_r, self.bias_r,
                                          self.dropout, input_dim, self.units,
                                          timesteps, training=training)
            x_h = _time_distributed_dense(inputs, self.kernel_h, self.bias_h,
                                          self.dropout, input_dim, self.units,
                                          timesteps, training=training)
            return K.concatenate([x_z, x_r, x_h], axis=2)
        else:
            return inputs

    def get_constants(self, inputs, training=None):
        constants = []
        if self.implementation != 0 and 0 < self.dropout < 1:
            input_shape = K.int_shape(inputs)
            input_dim = input_shape[-1]
            ones = K.ones_like(K.reshape(inputs[:, 0, 0], (-1, 1)))
            ones = K.tile(ones, (1, int(input_dim)))

            def dropped_inputs():
                return K.dropout(ones, self.dropout)

            dp_mask = [K.in_train_phase(dropped_inputs,
                                        ones,
                                        training=training) for _ in range(3)]
            constants.append(dp_mask)
        else:
            constants.append([K.cast_to_floatx(1.) for _ in range(3)])

        if 0 < self.recurrent_dropout < 1:
            ones = K.ones_like(K.reshape(inputs[:, 0, 0], (-1, 1)))
            ones = K.tile(ones, (1, self.units))

            def dropped_inputs():
                return K.dropout(ones, self.recurrent_dropout)
            rec_dp_mask = [K.in_train_phase(dropped_inputs,
                                            ones,
                                            training=training) for _ in range(3)]
            constants.append(rec_dp_mask)
        else:
            constants.append([K.cast_to_floatx(1.) for _ in range(3)])
        return constants

    def step(self, inputs, states):
        h_tm1 = states[0]  # previous memory
        dp_mask = states[1]  # dropout matrices for recurrent units
        rec_dp_mask = states[2]

        if self.implementation == 2:
            matrix_x = K.dot(inputs * dp_mask[0], self.kernel)
            if self.use_bias:
                matrix_x = K.bias_add(matrix_x, self.bias)
            matrix_inner = K.dot(h_tm1 * rec_dp_mask[0],
                                 self.recurrent_kernel[:, :2 * self.units])

            x_z = matrix_x[:, :self.units]
            x_r = matrix_x[:, self.units: 2 * self.units]
            recurrent_z = matrix_inner[:, :self.units]
            recurrent_r = matrix_inner[:, self.units: 2 * self.units]

            z = self.recurrent_activation(x_z + recurrent_z)
            r = self.recurrent_activation(x_r + recurrent_r)

            x_h = matrix_x[:, 2 * self.units:]
            recurrent_h = K.dot(r * h_tm1 * rec_dp_mask[0],
                                self.recurrent_kernel[:, 2 * self.units:])
            hh = self.activation(x_h + recurrent_h)
        else:
            if self.implementation == 0:
                x_z = inputs[:, :self.units]
                x_r = inputs[:, self.units: 2 * self.units]
                x_h = inputs[:, 2 * self.units:]
            elif self.implementation == 1:
                x_z = K.dot(inputs * dp_mask[0], self.kernel_z)
                x_r = K.dot(inputs * dp_mask[1], self.kernel_r)
                x_h = K.dot(inputs * dp_mask[2], self.kernel_h)
                if self.use_bias:
                    x_z = K.bias_add(x_z, self.bias_z)
                    x_r = K.bias_add(x_r, self.bias_r)
                    x_h = K.bias_add(x_h, self.bias_h)
            else:
                raise ValueError('Unknown `implementation` mode.')
            z = self.recurrent_activation(x_z + K.dot(h_tm1 * rec_dp_mask[0],
                                                      self.recurrent_kernel_z))
            r = self.recurrent_activation(x_r + K.dot(h_tm1 * rec_dp_mask[1],
                                                      self.recurrent_kernel_r))

            hh = self.activation(x_h + K.dot(r * h_tm1 * rec_dp_mask[2],
                                             self.recurrent_kernel_h))
        h = z * h_tm1 + (1 - z) * hh
        if 0 < self.dropout + self.recurrent_dropout:
            h._uses_learning_phase = True
        return h, [h]

    def get_config(self):
        config = {'units': self.units,
                  'activation': activations.serialize(self.activation),
                  'recurrent_activation': activations.serialize(self.recurrent_activation),
                  'use_bias': self.use_bias,
                  'kernel_initializer': initializers.serialize(self.kernel_initializer),
                  'recurrent_initializer': initializers.serialize(self.recurrent_initializer),
                  'bias_initializer': initializers.serialize(self.bias_initializer),
                  'kernel_regularizer': regularizers.serialize(self.kernel_regularizer),
                  'recurrent_regularizer': regularizers.serialize(self.recurrent_regularizer),
                  'bias_regularizer': regularizers.serialize(self.bias_regularizer),
                  'activity_regularizer': regularizers.serialize(self.activity_regularizer),
                  'kernel_constraint': constraints.serialize(self.kernel_constraint),
                  'recurrent_constraint': constraints.serialize(self.recurrent_constraint),
                  'bias_constraint': constraints.serialize(self.bias_constraint),
                  'dropout': self.dropout,
                  'recurrent_dropout': self.recurrent_dropout}
        base_config = super(GRU, self).get_config()
        return dict(list(base_config.items()) + list(config.items()))


<<<<<<< HEAD
class GRUCond(Recurrent):
    '''Gated Recurrent Unit - Cho et al. 2014. with the previously generated word fed to the current timestep.
    You should give two inputs to this layer:
        1. The shifted sequence of words (shape: (mini_batch_size, output_timesteps, embedding_size))

    # Arguments
        output_dim: dimension of the internal projections and the final output.
        init: weight initialization function.
            Can be the name of an existing function (str),
            or a Theano function (see: [initializations](../initializations.md)).
        inner_init: initialization function of the inner cells.
        return_states: boolean indicating if we want the intermediate states (hidden_state and memory) as additional outputs
        activation: activation function.
            Can be the name of an existing function (str),
            or a Theano function (see: [activations](../activations.md)).
        inner_activation: activation function for the inner cells.
        W_regularizer: instance of [WeightRegularizer](../regularizers.md)
            (eg. L1 or L2 regularization), applied to the input weights matrices.
        U_regularizer: instance of [WeightRegularizer](../regularizers.md)
            (eg. L1 or L2 regularization), applied to the recurrent weights matrices.
        b_regularizer: instance of [WeightRegularizer](../regularizers.md),
            applied to the bias.
        dropout_W: float between 0 and 1. Fraction of the input units to drop for input gates.
        dropout_U: float between 0 and 1. Fraction of the input units to drop for recurrent connections.
        w_a_regularizer: instance of [WeightRegularizer](../regularizers.md)
            (eg. L1 or L2 regularization), applied to the input weights matrices.
        W_a_regularizer: instance of [WeightRegularizer](../regularizers.md)
            (eg. L1 or L2 regularization), applied to the input weights matrices.
        U_a_regularizer: instance of [WeightRegularizer](../regularizers.md)
            (eg. L1 or L2 regularization), applied to the recurrent weights matrices.
        b_a_regularizer: instance of [WeightRegularizer](../regularizers.md),
            applied to the bias.
        dropout_w_a: float between 0 and 1.
        dropout_W_a: float between 0 and 1.
        dropout_U_a: float between 0 and 1.


    # Formulation

        The resulting attention vector 'phi' at time 't' is formed by applying a weighted sum over
        the set of inputs 'x_i' contained in 'X':

            phi(X, t) = ∑_i alpha_i(t) * x_i,

        where each 'alpha_i' at time 't' is a weighting vector over all the input dimension that
        accomplishes the following condition:

            ∑_i alpha_i = 1

        and is dynamically adapted at each timestep w.r.t. the following formula:

            alpha_i(t) = exp{e_i(t)} /  ∑_j exp{e_j(t)}

        where each 'e_i' at time 't' is calculated as:

            e_i(t) = wa' * tanh( Wa * x_i  +  Ua * h(t-1)  +  ba ),

        where the following are learnable with the respectively named sizes:
                wa                Wa                     Ua                 ba
            [input_dim] [input_dim, input_dim] [output_dim, input_dim] [input_dim]

        The names of 'Ua' and 'Wa' are exchanged w.r.t. the provided reference as well as 'v' being renamed
        to 'x' for matching Keras LSTM's nomenclature.


    # References
        - [On the Properties of Neural Machine Translation: Encoder–Decoder Approaches](http://www.aclweb.org/anthology/W14-4012)
        - [Empirical Evaluation of Gated Recurrent Neural Networks on Sequence Modeling:(http://arxiv.org/pdf/1412.3555v1.pdf)
        - [Long short-term memory](http://deeplearning.cs.cmu.edu/pdfs/Hochreiter97_lstm.pdf) (original 1997 paper)
        - [Learning to forget: Continual prediction with LSTM](http://www.mitpressjournals.org/doi/pdf/10.1162/089976600300015015)
        - [Supervised sequence labeling with recurrent neural networks](http://www.cs.toronto.edu/~graves/preprint.pdf)
        - [A Theoretically Grounded Application of Dropout in Recurrent Neural Networks](http://arxiv.org/abs/1512.05287)
    '''

    def __init__(self, output_dim,
                 init='glorot_uniform', inner_init='orthogonal',
                 return_states=False,
                 activation='tanh', inner_activation='hard_sigmoid',
                 W_regularizer=None, U_regularizer=None, V_regularizer=None, b_regularizer=None,
                 dropout_W=0., dropout_U=0., dropout_V=0., **kwargs):
        self.output_dim = output_dim
        self.init = initializations.get(init)
        self.inner_init = initializations.get(inner_init)
        self.return_states = return_states
        self.activation = activations.get(activation)
        self.inner_activation = activations.get(inner_activation)
        self.W_regularizer = regularizers.get(W_regularizer)
        self.U_regularizer = regularizers.get(U_regularizer)
        self.V_regularizer = regularizers.get(V_regularizer)
        self.b_regularizer = regularizers.get(b_regularizer)
        self.dropout_W, self.dropout_U, self.dropout_V = dropout_W, dropout_U, dropout_V

        if self.dropout_W or self.dropout_U or self.dropout_V:
            self.uses_learning_phase = True
        super(GRUCond, self).__init__(**kwargs)

    def build(self, input_shape):
        assert len(input_shape) == 2 or len(input_shape) == 3, 'You should pass two inputs to GRUCond ' \
                                                               '(previous_embedded_words and context) and ' \
                                                               'one optional input (init_memory)'

        if len(input_shape) == 2:
            self.input_spec = [InputSpec(shape=input_shape[0]), InputSpec(shape=input_shape[1])]
            self.num_inputs = 2
        elif len(input_shape) == 3:
            self.input_spec = [InputSpec(shape=input_shape[0]),
                               InputSpec(shape=input_shape[1]),
                               InputSpec(shape=input_shape[2])]
            self.num_inputs = 3
        self.input_dim = input_shape[0][2]
        self.context_dim = input_shape[1][1]
=======
class LSTM(Recurrent):
    """Long-Short Term Memory unit - Hochreiter 1997.

    For a step-by-step description of the algorithm, see
    [this tutorial](http://deeplearning.net/tutorial/lstm.html).

    # Arguments
        units: Positive integer, dimensionality of the output space.
        activation: Activation function to use
            (see [activations](../activations.md)).
            If you pass None, no activation is applied
            (ie. "linear" activation: `a(x) = x`).
        recurrent_activation: Activation function to use
            for the recurrent step
            (see [activations](../activations.md)).
        use_bias: Boolean, whether the layer uses a bias vector.
        kernel_initializer: Initializer for the `kernel` weights matrix,
            used for the linear transformation of the inputs.
            (see [initializers](../initializers.md)).
        recurrent_initializer: Initializer for the `recurrent_kernel`
            weights matrix,
            used for the linear transformation of the recurrent state.
            (see [initializers](../initializers.md)).
        bias_initializer: Initializer for the bias vector
            (see [initializers](../initializers.md)).
        unit_forget_bias: Boolean.
            If True, add 1 to the bias of the forget gate at initialization.
            Setting it to true will also force `bias_initializer="zeros"`.
            This is recommended in [Jozefowicz et al.](http://www.jmlr.org/proceedings/papers/v37/jozefowicz15.pdf)
        kernel_regularizer: Regularizer function applied to
            the `kernel` weights matrix
            (see [regularizer](../regularizers.md)).
        recurrent_regularizer: Regularizer function applied to
            the `recurrent_kernel` weights matrix
            (see [regularizer](../regularizers.md)).
        bias_regularizer: Regularizer function applied to the bias vector
            (see [regularizer](../regularizers.md)).
        activity_regularizer: Regularizer function applied to
            the output of the layer (its "activation").
            (see [regularizer](../regularizers.md)).
        kernel_constraint: Constraint function applied to
            the `kernel` weights matrix
            (see [constraints](../constraints.md)).
        recurrent_constraint: Constraint function applied to
            the `recurrent_kernel` weights matrix
            (see [constraints](../constraints.md)).
        bias_constraint: Constraint function applied to the bias vector
            (see [constraints](../constraints.md)).
        dropout: Float between 0 and 1.
            Fraction of the units to drop for
            the linear transformation of the inputs.
        recurrent_dropout: Float between 0 and 1.
            Fraction of the units to drop for
            the linear transformation of the recurrent state.

    # References
        - [Long short-term memory](http://www.bioinf.jku.at/publications/older/2604.pdf) (original 1997 paper)
        - [Learning to forget: Continual prediction with LSTM](http://www.mitpressjournals.org/doi/pdf/10.1162/089976600300015015)
        - [Supervised sequence labeling with recurrent neural networks](http://www.cs.toronto.edu/~graves/preprint.pdf)
        - [A Theoretically Grounded Application of Dropout in Recurrent Neural Networks](http://arxiv.org/abs/1512.05287)
    """
    @interfaces.legacy_recurrent_support
    def __init__(self, units,
                 activation='tanh',
                 recurrent_activation='hard_sigmoid',
                 use_bias=True,
                 kernel_initializer='glorot_uniform',
                 recurrent_initializer='orthogonal',
                 bias_initializer='zeros',
                 unit_forget_bias=True,
                 kernel_regularizer=None,
                 recurrent_regularizer=None,
                 bias_regularizer=None,
                 activity_regularizer=None,
                 kernel_constraint=None,
                 recurrent_constraint=None,
                 bias_constraint=None,
                 dropout=0.,
                 recurrent_dropout=0.,
                 **kwargs):
        super(LSTM, self).__init__(**kwargs)
        self.units = units
        self.activation = activations.get(activation)
        self.recurrent_activation = activations.get(recurrent_activation)
        self.use_bias = use_bias

        self.kernel_initializer = initializers.get(kernel_initializer)
        self.recurrent_initializer = initializers.get(recurrent_initializer)
        self.bias_initializer = initializers.get(bias_initializer)
        self.unit_forget_bias = unit_forget_bias

        self.kernel_regularizer = regularizers.get(kernel_regularizer)
        self.recurrent_regularizer = regularizers.get(recurrent_regularizer)
        self.bias_regularizer = regularizers.get(bias_regularizer)
        self.activity_regularizer = regularizers.get(activity_regularizer)

        self.kernel_constraint = constraints.get(kernel_constraint)
        self.recurrent_constraint = constraints.get(recurrent_constraint)
        self.bias_constraint = constraints.get(bias_constraint)

        self.dropout = min(1., max(0., dropout))
        self.recurrent_dropout = min(1., max(0., recurrent_dropout))
        self.state_spec = [InputSpec(shape=(None, self.units)),
                           InputSpec(shape=(None, self.units))]

    def build(self, input_shape):
        if isinstance(input_shape, list):
            input_shape = input_shape[0]

        batch_size = input_shape[0] if self.stateful else None
        self.input_dim = input_shape[2]
        self.input_spec[0] = InputSpec(shape=(batch_size, None, self.input_dim))
>>>>>>> 59cd1c39

        self.states = [None, None]
        if self.stateful:
            self.reset_states()

        self.kernel = self.add_weight(shape=(self.input_dim, self.units * 4),
                                      name='kernel',
                                      initializer=self.kernel_initializer,
                                      regularizer=self.kernel_regularizer,
                                      constraint=self.kernel_constraint)
        self.recurrent_kernel = self.add_weight(
            shape=(self.units, self.units * 4),
            name='recurrent_kernel',
            initializer=self.recurrent_initializer,
            regularizer=self.recurrent_regularizer,
            constraint=self.recurrent_constraint)

        if self.use_bias:
            if self.unit_forget_bias:
                def bias_initializer(shape, *args, **kwargs):
                    return K.concatenate([
                        self.bias_initializer((self.units,), *args, **kwargs),
                        initializers.Ones()((self.units,), *args, **kwargs),
                        self.bias_initializer((self.units * 2,), *args, **kwargs),
                    ])
            else:
                bias_initializer = self.bias_initializer
            self.bias = self.add_weight(shape=(self.units * 4,),
                                        name='bias',
                                        initializer=bias_initializer,
                                        regularizer=self.bias_regularizer,
                                        constraint=self.bias_constraint)
        else:
<<<<<<< HEAD
            # initial states: all-zero tensor of shape (output_dim)
            self.states = [None]

        if self.consume_less == 'gpu':
            self.V = self.add_weight((self.input_dim, 3 * self.output_dim),
                                     initializer=self.inner_init,
                                     name='{}_V'.format(self.name),
                                     regularizer=self.V_regularizer)
            self.W = self.add_weight((self.context_dim, 3 * self.output_dim),
                                     initializer=self.init,
                                     name='{}_W'.format(self.name),
                                     regularizer=self.W_regularizer)
            self.U = self.add_weight((self.output_dim, 3 * self.output_dim),
                                     initializer=self.inner_init,
                                     name='{}_U'.format(self.name),
                                     regularizer=self.U_regularizer)
            self.b = self.add_weight((self.output_dim * 3,),
                                     initializer='zero',
                                     name='{}_b'.format(self.name),
                                     regularizer=self.b_regularizer)

            self.trainable_weights = [self.V,  # Cond weights
                                      self.W, self.U, self.b]
        else:
            self.V_z = self.add_weight((self.input_dim, self.output_dim),
                                       initializer=self.inner_init,
                                       name='{}_V_z'.format(self.name),
                                       regularizer=self.W_regularizer)
            self.W_z = self.add_weight((self.context_dim, self.output_dim),
                                       initializer=self.init,
                                       name='{}_W_z'.format(self.name),
                                       regularizer=self.W_regularizer)
            self.U_z = self.add_weight((self.output_dim, self.output_dim),
                                       initializer=self.init,
                                       name='{}_U_z'.format(self.name),
                                       regularizer=self.W_regularizer)
            self.b_z = self.add_weight((self.output_dim,),
                                       initializer='zero',
                                       name='{}_b_z'.format(self.name),
                                       regularizer=self.b_regularizer)
            self.V_r = self.add_weight((self.input_dim, self.output_dim),
                                       initializer=self.inner_init,
                                       name='{}_V_r'.format(self.name),
                                       regularizer=self.W_regularizer)
            self.W_r = self.add_weight((self.context_dim, self.output_dim),
                                       initializer=self.init,
                                       name='{}_W_r'.format(self.name),
                                       regularizer=self.W_regularizer)
            self.U_r = self.add_weight((self.output_dim, self.output_dim),
                                       initializer=self.init,
                                       name='{}_U_r'.format(self.name),
                                       regularizer=self.W_regularizer)
            self.b_r = self.add_weight((self.output_dim,),
                                       initializer='zero',
                                       name='{}_b_r'.format(self.name),
                                       regularizer=self.b_regularizer)
            self.V_h = self.add_weight((self.input_dim, self.output_dim),
                                       initializer=self.inner_init,
                                       name='{}_V_h'.format(self.name),
                                       regularizer=self.W_regularizer)
            self.W_h = self.add_weight((self.context_dim, self.output_dim),
                                       initializer=self.init,
                                       name='{}_W_h'.format(self.name),
                                       regularizer=self.W_regularizer)
            self.U_h = self.add_weight((self.output_dim, self.output_dim),
                                       initializer=self.init,
                                       name='{}_U_h'.format(self.name),
                                       regularizer=self.W_regularizer)
            self.b_h = self.add_weight((self.output_dim,),
                                       initializer='zero',
                                       name='{}_b_h'.format(self.name),
                                       regularizer=self.b_regularizer)

            self.trainable_weights = [self.V_z, self.W_r, self.U_h, self.b_z,
                                      self.V_r, self.W_r, self.U_r, self.b_r,
                                      self.V_h, self.W_h, self.U_h, self.b_h
                                      ]

            self.W = K.concatenate([self.W_z, self.W_r, self.W_h])
            self.U = K.concatenate([self.U_z, self.U_r, self.U_h])
            self.b = K.concatenate([self.b_z, self.b_r, self.b_h])

        if self.initial_weights is not None:
            self.set_weights(self.initial_weights)
            del self.initial_weights
        self.built = True

    def reset_states(self):
        assert self.stateful, 'Layer must be stateful.'
        input_shape = self.input_spec[0].shape
        if not input_shape[0]:
            raise ValueError('If a RNN is stateful, a complete ' +
                             'input_shape must be provided (including batch size).')
        if hasattr(self, 'states'):
            K.set_value(self.states[0],
                        np.zeros((input_shape[0], self.output_dim)))
            K.set_value(self.states[1],
                        np.zeros((input_shape[0], self.output_dim)))
            K.set_value(self.states[2],
                        np.zeros((input_shape[0], input_shape[3])))
        else:
            self.states = [K.zeros((input_shape[0], self.output_dim)),
                           K.zeros((input_shape[0], self.output_dim)),
                           K.zeros((input_shape[0], input_shape[3]))]

    def preprocess_input(self, x, B_V):
        return K.dot(x * B_V[0], self.V) + self.b

    def get_output_shape_for(self, input_shape):
        if self.return_sequences:
            main_out = (input_shape[0][0], input_shape[0][1], self.output_dim)
        else:
            main_out = (input_shape[0][0], self.output_dim)

        if self.return_states:
            states_dim = (input_shape[0][0], input_shape[0][1], self.output_dim)
            main_out = [main_out, states_dim]

        return main_out

    def call(self, x, mask=None):
        # input shape: (nb_samples, time (padded with zeros), input_dim)
        # note that the .build() method of subclasses MUST define
        # self.input_spec with a complete input shape.

        input_shape = self.input_spec[0].shape
        state_below = x[0]
        self.context = x[1]
        if self.num_inputs == 2:  # input: [state_below, context]
            self.init_state = None
            self.init_memory = None
        elif self.num_inputs == 3:  # input: [state_below, context, init_hidden_state]
            self.init_state = x[2]
            self.init_memory = None

        if K._BACKEND == 'tensorflow':
            if not input_shape[1]:
                raise Exception('When using TensorFlow, you should define '
                                'explicitly the number of timesteps of '
                                'your sequences.\n'
                                'If your first layer is an Embedding, '
                                'make sure to pass it an "input_length" '
                                'argument. Otherwise, make sure '
                                'the first layer has '
                                'an "input_shape" or "batch_input_shape" '
                                'argument, including the time axis. '
                                'Found input shape at layer ' + self.name +
                                ': ' + str(input_shape))
        if self.stateful:
            initial_states = self.states
        else:
            initial_states = self.get_initial_states(state_below)

        constants, B_V = self.get_constants(state_below)
        preprocessed_input = self.preprocess_input(state_below, B_V)
        last_output, outputs, states = K.rnn(self.step, preprocessed_input,
                                             initial_states,
                                             go_backwards=self.go_backwards,
                                             mask=mask[0],
                                             constants=constants,
                                             unroll=self.unroll,
                                             input_length=state_below.shape[1])
        if self.stateful:
            self.updates = []
            for i in range(len(states)):
                self.updates.append((self.states[i], states[i]))

        if self.return_sequences:
            ret = outputs
        else:
            ret = last_output

        # intermediate states as additional outputs
        if self.return_states:
            ret = [ret, states[0]]

        return ret

    def compute_mask(self, input, mask):
        if self.return_sequences:
            ret = mask[0]
        else:
            ret = None
        if self.return_states:
            ret = [ret, None]
        return ret

    def step(self, x, states):
        h_tm1 = states[0]  # previous hidden state

        # dropout matrices for recurrent units
        B_U = states[1]  # Dropout U
        B_W = states[2]  # Dropout W

        # Context (input sequence)
        context = states[3]  # Context

        if self.consume_less == 'gpu':
            matrix_x = x + K.dot(context * B_W[0], self.W)
            matrix_inner = K.dot(h_tm1 * B_U[0], self.U[:, :2 * self.output_dim])

            x_z = matrix_x[:, :self.output_dim]
            x_r = matrix_x[:, self.output_dim: 2 * self.output_dim]
            inner_z = matrix_inner[:, :self.output_dim]
            inner_r = matrix_inner[:, self.output_dim: 2 * self.output_dim]

            z = self.inner_activation(x_z + inner_z)
            r = self.inner_activation(x_r + inner_r)

            x_h = matrix_x[:, 2 * self.output_dim:]
            inner_h = K.dot(r * h_tm1 * B_U[0], self.U[:, 2 * self.output_dim:])
            hh = self.activation(x_h + inner_h)
        h = z * h_tm1 + (1 - z) * hh

        return h, [h]

    def get_constants(self, x):
        constants = []
        # States[1]
        if 0 < self.dropout_U < 1:
            ones = K.ones_like(K.reshape(x[:, 0, 0], (-1, 1)))
            ones = K.concatenate([ones] * self.output_dim, 1)
            B_U = [K.in_train_phase(K.dropout(ones, self.dropout_U), ones) for _ in range(3)]
            constants.append(B_U)
        else:
            constants.append([K.cast_to_floatx(1.) for _ in range(3)])

        # States[2]
        if 0 < self.dropout_W < 1:
            input_shape = self.input_spec[0][0].shape
            input_dim = input_shape[-1]
            ones = K.ones_like(K.reshape(x[:, 0, 0], (-1, 1)))
            ones = K.concatenate([ones] * input_dim, 1)
            B_W = [K.in_train_phase(K.dropout(ones, self.dropout_W), ones) for _ in range(3)]
            constants.append(B_W)
        else:
            constants.append([K.cast_to_floatx(1.) for _ in range(3)])

        if 0 < self.dropout_V < 1:
            input_dim = self.input_dim
            ones = K.ones_like(K.reshape(x[:, :, 0], (-1, x.shape[1], 1)))  # (bs, timesteps, 1)
            ones = K.concatenate([ones] * input_dim, axis=2)
            B_V = [K.in_train_phase(K.dropout(ones, self.dropout_V), ones) for _ in range(3)]
        else:
            B_V = [K.cast_to_floatx(1.) for _ in range(3)]

        # States[3]
        constants.append(self.context)

        return constants, B_V

    def get_initial_states(self, x):
        # build an all-zero tensor of shape (samples, output_dim)
        if self.init_state is None:
            #  build an all-zero tensor of shape (samples, output_dim)
            initial_state = K.zeros_like(x)  # (samples, timesteps, input_dim)
            initial_state = K.sum(initial_state, axis=(1, 2))  # (samples,)
            initial_state = K.expand_dims(initial_state)  # (samples, 1)
            initial_state = K.tile(initial_state, [1, self.output_dim])  # (samples, output_dim)
        else:
            initial_state = self.init_state
        initial_states = [initial_state]

        return initial_states

    def get_config(self):
        config = {'output_dim': self.output_dim,
                  'return_states': self.return_states,
                  'init': self.init.__name__,
                  'inner_init': self.inner_init.__name__,
                  'activation': self.activation.__name__,
                  'inner_activation': self.inner_activation.__name__,
                  'W_regularizer': self.W_regularizer.get_config() if self.W_regularizer else None,
                  'U_regularizer': self.U_regularizer.get_config() if self.U_regularizer else None,
                  'V_regularizer': self.V_regularizer.get_config() if self.V_regularizer else None,
                  'b_regularizer': self.b_regularizer.get_config() if self.b_regularizer else None,
                  'dropout_W': self.dropout_W,
                  'dropout_U': self.dropout_U,
                  'dropout_V': self.dropout_V,
                  }
        base_config = super(GRUCond, self).get_config()
        return dict(list(base_config.items()) + list(config.items()))


class AttGRUCond(Recurrent):
    '''Gated Recurrent Unit - Cho et al. 2014. with Attention + the previously generated word fed to the current timestep.
    You should give two inputs to this layer:
        1. The shifted sequence of words (shape: (mini_batch_size, output_timesteps, embedding_size))
        2. The complete input sequence (shape: (mini_batch_size, input_timesteps, input_dim))

    # Arguments
        output_dim: dimension of the internal projections and the final output.
        init: weight initialization function.
            Can be the name of an existing function (str),
            or a Theano function (see: [initializations](../initializations.md)).
        return_extra_variables: indicates if we only need the LSTM hidden state (False) or we want
            additional internal variables as outputs (True). The additional variables provided are:
            - x_att (None, out_timesteps, dim_encoder): feature vector computed after the Att.Model at each timestep
            - alphas (None, out_timesteps, in_timesteps): weights computed by the Att.Model at each timestep
        return_states: boolean indicating if we want the intermediate states (hidden_state and memory) as additional outputs
        inner_init: initialization function of the inner cells.
        activation: activation function.
            Can be the name of an existing function (str),
            or a Theano function (see: [activations](../activations.md)).
        inner_activation: activation function for the inner cells.
        W_regularizer: instance of [WeightRegularizer](../regularizers.md)
            (eg. L1 or L2 regularization), applied to the input weights matrices.
        U_regularizer: instance of [WeightRegularizer](../regularizers.md)
            (eg. L1 or L2 regularization), applied to the recurrent weights matrices.
        b_regularizer: instance of [WeightRegularizer](../regularizers.md),
            applied to the bias.
        dropout_W: float between 0 and 1. Fraction of the input units to drop for input gates.
        dropout_U: float between 0 and 1. Fraction of the input units to drop for recurrent connections.
        w_a_regularizer: instance of [WeightRegularizer](../regularizers.md)
            (eg. L1 or L2 regularization), applied to the input weights matrices.
        W_a_regularizer: instance of [WeightRegularizer](../regularizers.md)
            (eg. L1 or L2 regularization), applied to the input weights matrices.
        U_a_regularizer: instance of [WeightRegularizer](../regularizers.md)
            (eg. L1 or L2 regularization), applied to the recurrent weights matrices.
        b_a_regularizer: instance of [WeightRegularizer](../regularizers.md),
            applied to the bias.
        dropout_w_a: float between 0 and 1.
        dropout_W_a: float between 0 and 1.
        dropout_U_a: float between 0 and 1.


    # Formulation

        The resulting attention vector 'phi' at time 't' is formed by applying a weighted sum over
        the set of inputs 'x_i' contained in 'X':

            phi(X, t) = ∑_i alpha_i(t) * x_i,

        where each 'alpha_i' at time 't' is a weighting vector over all the input dimension that
        accomplishes the following condition:

            ∑_i alpha_i = 1

        and is dynamically adapted at each timestep w.r.t. the following formula:

            alpha_i(t) = exp{e_i(t)} /  ∑_j exp{e_j(t)}

        where each 'e_i' at time 't' is calculated as:

            e_i(t) = wa' * tanh( Wa * x_i  +  Ua * h(t-1)  +  ba ),

        where the following are learnable with the respectively named sizes:
                wa                Wa                     Ua                 ba
            [input_dim] [input_dim, input_dim] [output_dim, input_dim] [input_dim]

        The names of 'Ua' and 'Wa' are exchanged w.r.t. the provided reference as well as 'v' being renamed
        to 'x' for matching Keras LSTM's nomenclature.


    # References
        - [On the Properties of Neural Machine Translation:
            Encoder–Decoder Approaches](http://www.aclweb.org/anthology/W14-4012)
        - [Empirical Evaluation of Gated Recurrent Neural Networks on
            Sequence Modeling](http://arxiv.org/pdf/1412.3555v1.pdf)
        - [A Theoretically Grounded Application of Dropout in
            Recurrent Neural Networks](http://arxiv.org/abs/1512.05287)
    '''

    def __init__(self, output_dim, att_dim=0, return_extra_variables=False, return_states=False,
                 init='glorot_uniform', inner_init='orthogonal', init_att='glorot_uniform',
                 activation='tanh', inner_activation='hard_sigmoid', mask_value=0.,
                 W_regularizer=None, U_regularizer=None, V_regularizer=None, b_regularizer=None,
                 wa_regularizer=None, Wa_regularizer=None, Ua_regularizer=None, ba_regularizer=None,
                 ca_regularizer=None,
                 dropout_W=0., dropout_U=0., dropout_V=0., dropout_wa=0., dropout_Wa=0., dropout_Ua=0., **kwargs):
        self.output_dim = output_dim
        self.att_dim = output_dim if att_dim == 0 else att_dim
        self.return_extra_variables = return_extra_variables
        self.return_states = return_states
        self.init = initializations.get(init)
        self.inner_init = initializations.get(inner_init)
        self.init_att = initializations.get(init_att)
        self.activation = activations.get(activation)
        self.inner_activation = activations.get(inner_activation)
        self.W_regularizer = regularizers.get(W_regularizer)
        self.U_regularizer = regularizers.get(U_regularizer)
        self.V_regularizer = regularizers.get(V_regularizer)
        self.b_regularizer = regularizers.get(b_regularizer)
        # Attention model regularizers
        self.wa_regularizer = regularizers.get(wa_regularizer)
        self.Wa_regularizer = regularizers.get(Wa_regularizer)
        self.Ua_regularizer = regularizers.get(Ua_regularizer)
        self.ba_regularizer = regularizers.get(ba_regularizer)
        self.ca_regularizer = regularizers.get(ca_regularizer)
        self.mask_value = mask_value

        self.dropout_W, self.dropout_U, self.dropout_V = dropout_W, dropout_U, dropout_V
        self.dropout_wa, self.dropout_Wa, self.dropout_Ua = dropout_wa, dropout_Wa, dropout_Ua

        if self.dropout_W or self.dropout_U or self.dropout_V or self.dropout_wa or self.dropout_Wa or self.dropout_Ua:
            self.uses_learning_phase = True
        super(AttGRUCond, self).__init__(**kwargs)

    def build(self, input_shape):
        assert len(input_shape) == 2 or len(input_shape) == 3, 'You should pass two inputs to LSTMAttnCond ' \
                                                               '(previous_embedded_words and context) and ' \
                                                               'one optional input (init_memory)'

        if len(input_shape) == 2:
            self.input_spec = [InputSpec(shape=input_shape[0]), InputSpec(shape=input_shape[1])]
            self.num_inputs = 2
        elif len(input_shape) == 3:
            self.input_spec = [InputSpec(shape=input_shape[0]),
                               InputSpec(shape=input_shape[1]),
                               InputSpec(shape=input_shape[2])]
            self.num_inputs = 3
        self.input_dim = input_shape[0][2]
        self.context_steps = input_shape[1][1]  # if input_shape[0][1] is not None else self.max_ctx_len
        self.context_dim = input_shape[1][2]

        if self.stateful:
            self.reset_states()
        else:
            # initial states: all-zero tensor of shape (output_dim)
            self.states = [None]

        # Initialize Att model params (following the same format for any option of self.consume_less)
        self.wa = self.add_weight((self.att_dim,),
                                  initializer=self.init_att,
                                  name='{}_wa'.format(self.name),
                                  regularizer=self.wa_regularizer)

        self.Wa = self.add_weight((self.output_dim, self.att_dim),
                                  initializer=self.init_att,
                                  name='{}_Wa'.format(self.name),
                                  regularizer=self.Wa_regularizer)
        self.Ua = self.add_weight((self.context_dim, self.att_dim),
                                  initializer=self.inner_init,
                                  name='{}_Ua'.format(self.name),
                                  regularizer=self.Ua_regularizer)

        self.ba = self.add_weight(self.att_dim,
                                  initializer='zero',
                                  name='{}_ba'.format(self.name),
                                  regularizer=self.ba_regularizer)

        self.ca = self.add_weight(self.context_steps,
                                  initializer='zero',
                                  name='{}_ca'.format(self.name),
                                  regularizer=self.ca_regularizer)

        if self.consume_less == 'gpu':
            self.V = self.add_weight((self.input_dim, 3 * self.output_dim),
                                     initializer=self.inner_init,
                                     name='{}_V'.format(self.name),
                                     regularizer=self.V_regularizer)
            self.W = self.add_weight((self.context_dim, 3 * self.output_dim),
                                     initializer=self.init,
                                     name='{}_W'.format(self.name),
                                     regularizer=self.W_regularizer)
            self.U = self.add_weight((self.output_dim, 3 * self.output_dim),
                                     initializer=self.inner_init,
                                     name='{}_U'.format(self.name),
                                     regularizer=self.U_regularizer)
            self.b = self.add_weight((self.output_dim * 3,),
                                     initializer='zero',
                                     name='{}_b'.format(self.name),
                                     regularizer=self.b_regularizer)

            self.trainable_weights = [self.wa, self.Wa, self.Ua, self.ba, self.ca,  # AttModel parameters
                                      self.V,  # Cond weights
                                      self.W, self.U, self.b]
        else:
            self.V_z = self.add_weight((self.input_dim, self.output_dim),
                                       initializer=self.inner_init,
                                       name='{}_V_z'.format(self.name),
                                       regularizer=self.W_regularizer)
            self.W_z = self.add_weight((self.context_dim, self.output_dim),
                                       initializer=self.init,
                                       name='{}_W_z'.format(self.name),
                                       regularizer=self.W_regularizer)
            self.U_z = self.add_weight((self.output_dim, self.output_dim),
                                       initializer=self.init,
                                       name='{}_U_z'.format(self.name),
                                       regularizer=self.W_regularizer)
            self.b_z = self.add_weight((self.output_dim,),
                                       initializer='zero',
                                       name='{}_b_z'.format(self.name),
                                       regularizer=self.b_regularizer)
            self.V_r = self.add_weight((self.input_dim, self.output_dim),
                                       initializer=self.inner_init,
                                       name='{}_V_r'.format(self.name),
                                       regularizer=self.W_regularizer)
            self.W_r = self.add_weight((self.context_dim, self.output_dim),
                                       initializer=self.init,
                                       name='{}_W_r'.format(self.name),
                                       regularizer=self.W_regularizer)
            self.U_r = self.add_weight((self.output_dim, self.output_dim),
                                       initializer=self.init,
                                       name='{}_U_r'.format(self.name),
                                       regularizer=self.W_regularizer)
            self.b_r = self.add_weight((self.output_dim,),
                                       initializer='zero',
                                       name='{}_b_r'.format(self.name),
                                       regularizer=self.b_regularizer)
            self.V_h = self.add_weight((self.input_dim, self.output_dim),
                                       initializer=self.inner_init,
                                       name='{}_V_h'.format(self.name),
                                       regularizer=self.W_regularizer)
            self.W_h = self.add_weight((self.context_dim, self.output_dim),
                                       initializer=self.init,
                                       name='{}_W_h'.format(self.name),
                                       regularizer=self.W_regularizer)
            self.U_h = self.add_weight((self.output_dim, self.output_dim),
                                       initializer=self.init,
                                       name='{}_U_h'.format(self.name),
                                       regularizer=self.W_regularizer)
            self.b_h = self.add_weight((self.output_dim,),
                                       initializer='zero',
                                       name='{}_b_h'.format(self.name),
                                       regularizer=self.b_regularizer)

            self.trainable_weights = [self.wa, self.Wa, self.Ua, self.ba, self.ca,  # AttModel parameters
                                      self.V_z, self.W_r, self.U_h, self.b_z,
                                      self.V_r, self.W_r, self.U_r, self.b_r,
                                      self.V_h, self.W_h, self.U_h, self.b_h
                                      ]

            self.V = K.concatenate([self.V_z, self.V_r, self.V_h])
            self.W = K.concatenate([self.W_z, self.W_r, self.W_h])
            self.U = K.concatenate([self.U_z, self.U_r, self.U_h])
            self.b = K.concatenate([self.b_z, self.b_r, self.b_h])

        if self.initial_weights is not None:
            self.set_weights(self.initial_weights)
            del self.initial_weights
        self.built = True

    def reset_states(self):
        assert self.stateful, 'Layer must be stateful.'
        input_shape = self.input_spec[0].shape
        if not input_shape[0]:
            raise Exception('If a RNN is stateful, a complete ' +
                            'input_shape must be provided (including batch size).')
        if hasattr(self, 'states'):
            K.set_value(self.states[0],
                        np.zeros((input_shape[0], self.output_dim)))
            K.set_value(self.states[1],
                        np.zeros((input_shape[0], self.output_dim)))
            K.set_value(self.states[2],
                        np.zeros((input_shape[0], input_shape[3])))
        else:
            self.states = [K.zeros((input_shape[0], self.output_dim)),
                           K.zeros((input_shape[0], self.output_dim)),
                           K.zeros((input_shape[0], input_shape[3]))]

    def preprocess_input(self, x, B_V):
        return K.dot(x * B_V[0], self.V) + self.b

    def get_output_shape_for(self, input_shape):
        if self.return_sequences:
            main_out = (input_shape[0][0], input_shape[0][1], self.output_dim)
        else:
            main_out = (input_shape[0][0], self.output_dim)

        if self.return_extra_variables:
            dim_x_att = (input_shape[0][0], input_shape[0][1], self.context_dim)
            dim_alpha_att = (input_shape[0][0], input_shape[0][1], input_shape[1][1])
            main_out = [main_out, dim_x_att, dim_alpha_att]

        if self.return_states:
            if not isinstance(main_out, list):
                main_out = [main_out]
            states_dim = (input_shape[0][0], input_shape[0][1], self.output_dim)
            main_out += [states_dim]

        return main_out

    def call(self, x, mask=None):
        # input shape: (nb_samples, time (padded with zeros), input_dim)
        # note that the .build() method of subclasses MUST define
        # self.input_spec with a complete input shape.

        input_shape = self.input_spec[0].shape
        state_below = x[0]
        self.context = x[1]
        if self.num_inputs == 2:  # input: [state_below, context]
            self.init_state = None
            self.init_memory = None
        elif self.num_inputs == 3:  # input: [state_below, context, init_hidden_state]
            self.init_state = x[2]
            self.init_memory = None
        if K._BACKEND == 'tensorflow':
            if not input_shape[1]:
                raise Exception('When using TensorFlow, you should define '
                                'explicitly the number of timesteps of '
                                'your sequences.\n'
                                'If your first layer is an Embedding, '
                                'make sure to pass it an "input_length" '
                                'argument. Otherwise, make sure '
                                'the first layer has '
                                'an "input_shape" or "batch_input_shape" '
                                'argument, including the time axis. '
                                'Found input shape at layer ' + self.name +
                                ': ' + str(input_shape))
        if self.stateful:
            initial_states = self.states
        else:
            initial_states = self.get_initial_states(state_below)

        constants, B_V = self.get_constants(state_below, mask[1])
        preprocessed_input = self.preprocess_input(state_below, B_V)
        last_output, outputs, states = K.rnn(self.step, preprocessed_input,
                                             initial_states,
                                             go_backwards=self.go_backwards,
                                             mask=mask[0],
                                             constants=constants,
                                             unroll=self.unroll,
                                             input_length=state_below.shape[1],
                                             pos_extra_outputs_states=[1, 2])
        if self.stateful:
            self.updates = []
            for i in range(len(states)):
                self.updates.append((self.states[i], states[i]))

        if self.return_sequences:
            ret = outputs
        else:
            ret = last_output

        if self.return_extra_variables:
            ret = [ret, states[1], states[2]]

        # intermediate states as additional outputs
        if self.return_states:
            if not isinstance(ret, list):
                ret = [ret]
            ret += [states[0]]

        return ret

    def compute_mask(self, input, mask):
        if self.return_extra_variables:
            ret = [mask[0], mask[0], mask[0]]
        else:
            ret = mask[0]

        if self.return_states:
            if not isinstance(ret, list):
                ret = [ret]
            ret += [mask[0]]

        return ret

    def step(self, x, states):
        h_tm1 = states[0]  # previous memory
        non_used_x_att = states[1]  # Placeholder for returning extra variables
        non_used_alphas_att = states[2]  # Placeholder for returning extra variables
        # dropout matrices for recurrent units
        B_U = states[3]  # Dropout U
        B_W = states[4]  # Dropout W
        # Att model dropouts
        B_wa = states[5]
        B_Wa = states[6]

        # Context (input sequence)
        pctx_ = states[7]  # Projected context (i.e. context * Ua + ba)
        context = states[8]  # Original context
        mask_input = states[9]  # Context mask

        if mask_input.ndim > 1:  # Mask the context (only if necessary)
            pctx_ = mask_input[:, :, None] * pctx_
            context = mask_input[:, :, None] * context  # Masked context

        # AttModel (see Formulation in class header)
        p_state_ = K.dot(h_tm1 * B_Wa[0], self.Wa)
        pctx_ = K.tanh(pctx_ + p_state_[:, None, :])
        e = K.dot(pctx_ * B_wa[0], self.wa) + self.ca
        if mask_input.ndim > 1:  # Mask the context (only if necessary)
            e = mask_input * e
        alphas_shape = e.shape
        alphas = K.softmax(e.reshape([alphas_shape[0], alphas_shape[1]]))
        ctx_ = (context * alphas[:, :, None]).sum(
            axis=1)  # sum over the in_timesteps dimension resulting in [batch_size, input_dim]

        if self.consume_less == 'gpu':
            matrix_x = x + K.dot(ctx_ * B_W[0], self.W)
            matrix_inner = K.dot(h_tm1 * B_U[0], self.U[:, :2 * self.output_dim])

            x_z = matrix_x[:, :self.output_dim]
            x_r = matrix_x[:, self.output_dim: 2 * self.output_dim]
            inner_z = matrix_inner[:, :self.output_dim]
            inner_r = matrix_inner[:, self.output_dim: 2 * self.output_dim]

            z = self.inner_activation(x_z + inner_z)
            r = self.inner_activation(x_r + inner_r)

            x_h = matrix_x[:, 2 * self.output_dim:]
            inner_h = K.dot(r * h_tm1 * B_U[0], self.U[:, 2 * self.output_dim:])
            hh = self.activation(x_h + inner_h)

        h = z * h_tm1 + (1 - z) * hh

        return h, [h, ctx_, alphas]

    def get_constants(self, x, mask_input):
        constants = []
        # States[3]
        if 0 < self.dropout_U < 1:
            ones = K.ones_like(K.reshape(x[:, 0, 0], (-1, 1)))
            ones = K.concatenate([ones] * self.output_dim, 1)
            B_U = [K.in_train_phase(K.dropout(ones, self.dropout_U), ones) for _ in range(3)]
            constants.append(B_U)
        else:
            constants.append([K.cast_to_floatx(1.) for _ in range(3)])

        # States[4]
        if 0 < self.dropout_W < 1:
            input_shape = self.input_spec[1].shape
            input_dim = input_shape[-1]
            ones = K.ones_like(K.reshape(x[:, 0, 0], (-1, 1)))
            ones = K.concatenate([ones] * input_dim, 1)
            B_W = [K.in_train_phase(K.dropout(ones, self.dropout_W), ones) for _ in range(3)]
            constants.append(B_W)
        else:
            constants.append([K.cast_to_floatx(1.) for _ in range(3)])

        if 0 < self.dropout_V < 1:
            input_dim = self.input_dim
            ones = K.ones_like(K.reshape(x[:, :, 0], (-1, x.shape[1], 1)))  # (bs, timesteps, 1)
            ones = K.concatenate([ones] * input_dim, axis=2)
            B_V = [K.in_train_phase(K.dropout(ones, self.dropout_V), ones) for _ in range(3)]
        else:
            B_V = [K.cast_to_floatx(1.) for _ in range(3)]

        # AttModel
        # States[5]
        if 0 < self.dropout_wa < 1:
            ones = K.ones_like(K.reshape(self.context[:, :, 0], (-1, self.context.shape[1], 1)))
            # ones = K.concatenate([ones], 1)
            B_wa = [K.in_train_phase(K.dropout(ones, self.dropout_wa), ones)]
            constants.append(B_wa)
        else:
            constants.append([K.cast_to_floatx(1.)])

        # States[6]
        if 0 < self.dropout_Wa < 1:
            input_dim = self.output_dim
            ones = K.ones_like(K.reshape(x[:, 0, 0], (-1, 1)))
            ones = K.concatenate([ones] * input_dim, 1)
            B_Wa = [K.in_train_phase(K.dropout(ones, self.dropout_Wa), ones)]
            constants.append(B_Wa)
        else:
            constants.append([K.cast_to_floatx(1.)])

        if 0 < self.dropout_Ua < 1:
            input_dim = self.context_dim
            ones = K.ones_like(K.reshape(self.context[:, :, 0], (-1, self.context.shape[1], 1)))
            ones = K.concatenate([ones] * input_dim, axis=2)
            B_Ua = [K.in_train_phase(K.dropout(ones, self.dropout_Ua), ones)]
            pctx = K.dot(self.context * B_Ua[0], self.Ua) + self.ba
        else:
            pctx = K.dot(self.context, self.Ua) + self.ba

        # States[7]
        constants.append(pctx)

        # States[8]
        constants.append(self.context)

        # States[9]
        if mask_input is None:
            mask_input = K.not_equal(K.sum(self.context, axis=2), self.mask_value)
        constants.append(mask_input)

        return constants, B_V

    def get_initial_states(self, x):
        # build an all-zero tensor of shape (samples, output_dim)
        if self.init_state is None:
            # build an all-zero tensor of shape (samples, output_dim)
            initial_state = K.zeros_like(x)  # (samples, timesteps, input_dim)
            initial_state = K.sum(initial_state, axis=(1, 2))  # (samples,)
            initial_state = K.expand_dims(initial_state)  # (samples, 1)
            initial_state = K.tile(initial_state, [1, self.output_dim])  # (samples, output_dim)
        else:
            initial_state = self.init_state

        initial_states = [initial_state]

        initial_state = K.zeros_like(self.context)  # (samples, input_timesteps, ctx_dim)
        initial_state_alphas = K.sum(initial_state, axis=2)  # (samples, input_timesteps)
        initial_state = K.sum(initial_state, axis=1)  # (samples, ctx_dim)
        extra_states = [initial_state, initial_state_alphas]  # (samples, ctx_dim)

        return initial_states + extra_states

    def get_config(self):
        config = {'output_dim': self.output_dim,
                  "att_dim": self.att_dim,
                  'return_extra_variables': self.return_extra_variables,
                  'return_states': self.return_states,
                  'init': self.init.__name__,
                  'inner_init': self.inner_init.__name__,
                  'activation': self.activation.__name__,
                  'inner_activation': self.inner_activation.__name__,
                  'mask_value': self.mask_value,
                  'W_regularizer': self.W_regularizer.get_config() if self.W_regularizer else None,
                  'U_regularizer': self.U_regularizer.get_config() if self.U_regularizer else None,
                  'V_regularizer': self.V_regularizer.get_config() if self.V_regularizer else None,
                  'b_regularizer': self.b_regularizer.get_config() if self.b_regularizer else None,
                  'wa_regularizer': self.wa_regularizer.get_config() if self.wa_regularizer else None,
                  'Wa_regularizer': self.Wa_regularizer.get_config() if self.Wa_regularizer else None,
                  'Ua_regularizer': self.Ua_regularizer.get_config() if self.Ua_regularizer else None,
                  'ba_regularizer': self.ba_regularizer.get_config() if self.ba_regularizer else None,
                  'ca_regularizer': self.ca_regularizer.get_config() if self.ca_regularizer else None,
                  'dropout_W': self.dropout_W,
                  'dropout_U': self.dropout_U,
                  'dropout_V': self.dropout_V,
                  'dropout_wa': self.dropout_wa,
                  'dropout_Wa': self.dropout_Wa,
                  'dropout_Ua': self.dropout_Ua}
        base_config = super(AttGRUCond, self).get_config()
        return dict(list(base_config.items()) + list(config.items()))


class AttConditionalGRUCond(Recurrent):
    '''Gated Recurrent Unit - Cho et al. 2014. with Attention + the previously generated word fed to the current timestep.
    You should give two inputs to this layer:
        1. The shifted sequence of words (shape: (mini_batch_size, output_timesteps, embedding_size))
        2. The complete input sequence (shape: (mini_batch_size, input_timesteps, input_dim))

    # Arguments
        output_dim: dimension of the internal projections and the final output.
        init: weight initialization function.
            Can be the name of an existing function (str),
            or a Theano function (see: [initializations](../initializations.md)).
        return_extra_variables: indicates if we only need the LSTM hidden state (False) or we want
            additional internal variables as outputs (True). The additional variables provided are:
            - x_att (None, out_timesteps, dim_encoder): feature vector computed after the Att.Model at each timestep
            - alphas (None, out_timesteps, in_timesteps): weights computed by the Att.Model at each timestep
        return_states: boolean indicating if we want the intermediate states (hidden_state and memory) as additional outputs
        inner_init: initialization function of the inner cells.
        activation: activation function.
            Can be the name of an existing function (str),
            or a Theano function (see: [activations](../activations.md)).
        inner_activation: activation function for the inner cells.
        W_regularizer: instance of [WeightRegularizer](../regularizers.md)
            (eg. L1 or L2 regularization), applied to the input weights matrices.
        U_regularizer: instance of [WeightRegularizer](../regularizers.md)
            (eg. L1 or L2 regularization), applied to the recurrent weights matrices.
        b_regularizer: instance of [WeightRegularizer](../regularizers.md),
            applied to the bias.
        dropout_W: float between 0 and 1. Fraction of the input units to drop for input gates.
        dropout_U: float between 0 and 1. Fraction of the input units to drop for recurrent connections.
        w_a_regularizer: instance of [WeightRegularizer](../regularizers.md)
            (eg. L1 or L2 regularization), applied to the input weights matrices.
        W_a_regularizer: instance of [WeightRegularizer](../regularizers.md)
            (eg. L1 or L2 regularization), applied to the input weights matrices.
        U_a_regularizer: instance of [WeightRegularizer](../regularizers.md)
            (eg. L1 or L2 regularization), applied to the recurrent weights matrices.
        b_a_regularizer: instance of [WeightRegularizer](../regularizers.md),
            applied to the bias.
        dropout_w_a: float between 0 and 1.
        dropout_W_a: float between 0 and 1.
        dropout_U_a: float between 0 and 1.


    # Formulation

        The resulting attention vector 'phi' at time 't' is formed by applying a weighted sum over
        the set of inputs 'x_i' contained in 'X':

            phi(X, t) = ∑_i alpha_i(t) * x_i,

        where each 'alpha_i' at time 't' is a weighting vector over all the input dimension that
        accomplishes the following condition:

            ∑_i alpha_i = 1

        and is dynamically adapted at each timestep w.r.t. the following formula:

            alpha_i(t) = exp{e_i(t)} /  ∑_j exp{e_j(t)}

        where each 'e_i' at time 't' is calculated as:

            e_i(t) = wa' * tanh( Wa * x_i  +  Ua * h(t-1)  +  ba ),

        where the following are learnable with the respectively named sizes:
                wa                Wa                     Ua                 ba
            [input_dim] [input_dim, input_dim] [output_dim, input_dim] [input_dim]

        The names of 'Ua' and 'Wa' are exchanged w.r.t. the provided reference as well as 'v' being renamed
        to 'x' for matching Keras LSTM's nomenclature.


    # References
        - [On the Properties of Neural Machine Translation:
            Encoder–Decoder Approaches](http://www.aclweb.org/anthology/W14-4012)
        - [Empirical Evaluation of Gated Recurrent Neural Networks on
            Sequence Modeling](http://arxiv.org/pdf/1412.3555v1.pdf)
        - [A Theoretically Grounded Application of Dropout in
            Recurrent Neural Networks](http://arxiv.org/abs/1512.05287)
    '''

    def __init__(self, output_dim, att_dim=0, return_extra_variables=False, return_states=False,
                 init='glorot_uniform', inner_init='orthogonal', init_att='glorot_uniform',
                 activation='tanh', inner_activation='hard_sigmoid', mask_value=0.,
                 W_regularizer=None, U_regularizer=None, V_regularizer=None, b_regularizer=None,
                 wa_regularizer=None, Wa_regularizer=None, Ua_regularizer=None, ba_regularizer=None,
                 ca_regularizer=None,
                 dropout_W=0., dropout_U=0., dropout_V=0., dropout_wa=0., dropout_Wa=0., dropout_Ua=0., **kwargs):
        self.output_dim = output_dim
        self.att_dim = output_dim if att_dim == 0 else att_dim
        self.return_extra_variables = return_extra_variables
        self.return_states = return_states
        self.init = initializations.get(init)
        self.inner_init = initializations.get(inner_init)
        self.init_att = initializations.get(init_att)
        self.activation = activations.get(activation)
        self.inner_activation = activations.get(inner_activation)
        self.W_regularizer = regularizers.get(W_regularizer)
        self.U_regularizer = regularizers.get(U_regularizer)
        self.V_regularizer = regularizers.get(V_regularizer)
        self.b_regularizer = regularizers.get(b_regularizer)
        # Attention model regularizers
        self.wa_regularizer = regularizers.get(wa_regularizer)
        self.Wa_regularizer = regularizers.get(Wa_regularizer)
        self.Ua_regularizer = regularizers.get(Ua_regularizer)
        self.ba_regularizer = regularizers.get(ba_regularizer)
        self.ca_regularizer = regularizers.get(ca_regularizer)
        self.mask_value = mask_value

        self.dropout_W, self.dropout_U, self.dropout_V = dropout_W, dropout_U, dropout_V
        self.dropout_wa, self.dropout_Wa, self.dropout_Ua = dropout_wa, dropout_Wa, dropout_Ua

        if self.dropout_W or self.dropout_U or self.dropout_V or self.dropout_wa or self.dropout_Wa or self.dropout_Ua:
            self.uses_learning_phase = True
        super(AttConditionalGRUCond, self).__init__(**kwargs)

    def build(self, input_shape):
        assert len(input_shape) == 2 or len(input_shape) == 3, 'You should pass two inputs to LSTMAttnCond ' \
                                                               '(previous_embedded_words and context) and ' \
                                                               'one optional input (init_memory)'

        if len(input_shape) == 2:
            self.input_spec = [InputSpec(shape=input_shape[0]), InputSpec(shape=input_shape[1])]
            self.num_inputs = 2
        elif len(input_shape) == 3:
            self.input_spec = [InputSpec(shape=input_shape[0]),
                               InputSpec(shape=input_shape[1]),
                               InputSpec(shape=input_shape[2])]
            self.num_inputs = 3
        self.input_dim = input_shape[0][2]
        self.context_steps = input_shape[1][1]  # if input_shape[0][1] is not None else self.max_ctx_len
        self.context_dim = input_shape[1][2]

        if self.stateful:
            self.reset_states()
        else:
            # initial states: all-zero tensor of shape (output_dim)
            self.states = [None]

        # Initialize Att model params (following the same format for any option of self.consume_less)
        self.wa = self.add_weight((self.att_dim,),
                                  initializer=self.init_att,
                                  name='{}_wa'.format(self.name),
                                  regularizer=self.wa_regularizer)

        self.Wa = self.add_weight((self.output_dim, self.att_dim),
                                  initializer=self.init_att,
                                  name='{}_Wa'.format(self.name),
                                  regularizer=self.Wa_regularizer)
        self.Ua = self.add_weight((self.context_dim, self.att_dim),
                                  initializer=self.inner_init,
                                  name='{}_Ua'.format(self.name),
                                  regularizer=self.Ua_regularizer)

        self.ba = self.add_weight(self.att_dim,
                                  initializer='zero',
                                  name='{}_ba'.format(self.name),
                                  regularizer=self.ba_regularizer)

        self.ca = self.add_weight(self.context_steps,
                                  initializer='zero',
                                  name='{}_ca'.format(self.name),
                                  regularizer=self.ca_regularizer)

        if self.consume_less == 'gpu':
            self.V = self.add_weight((self.input_dim, 3 * self.output_dim),
                                     initializer=self.inner_init,
                                     name='{}_V'.format(self.name),
                                     regularizer=self.V_regularizer)
            self.W = self.add_weight((self.context_dim, 3 * self.output_dim),
                                     initializer=self.init,
                                     name='{}_W'.format(self.name),
                                     regularizer=self.W_regularizer)
            self.U = self.add_weight((self.output_dim, 3 * self.output_dim),
                                     initializer=self.inner_init,
                                     name='{}_U'.format(self.name),
                                     regularizer=self.U_regularizer)
            self.b = self.add_weight((self.output_dim * 3,),
                                     initializer='zero',
                                     name='{}_b'.format(self.name),
                                     regularizer=self.b_regularizer)

            self.U1 = self.add_weight((self.output_dim, 3 * self.output_dim),
                                     initializer=self.inner_init,
                                     name='{}_U1'.format(self.name),
                                     regularizer=self.U_regularizer)
            self.b1 = self.add_weight((self.output_dim * 3,),
                                     initializer='zero',
                                     name='{}_b1'.format(self.name),
                                     regularizer=self.b_regularizer)

            self.trainable_weights = [self.wa, self.Wa, self.Ua, self.ba, self.ca,  # AttModel parameters
                                      self.V,  # Cond weights
                                      self.W, self.U, self.b,
                                      self.U1, self.b1]
        else:
            self.V_z = self.add_weight((self.input_dim, self.output_dim),
                                       initializer=self.inner_init,
                                       name='{}_V_z'.format(self.name),
                                       regularizer=self.W_regularizer)
            self.W_z = self.add_weight((self.context_dim, self.output_dim),
                                       initializer=self.init,
                                       name='{}_W_z'.format(self.name),
                                       regularizer=self.W_regularizer)
            self.U_z = self.add_weight((self.output_dim, self.output_dim),
                                       initializer=self.init,
                                       name='{}_U_z'.format(self.name),
                                       regularizer=self.W_regularizer)
            self.b_z = self.add_weight((self.output_dim,),
                                       initializer='zero',
                                       name='{}_b_z'.format(self.name),
                                       regularizer=self.b_regularizer)
            self.U1_z = self.add_weight((self.output_dim, self.output_dim),
                                       initializer=self.init,
                                       name='{}_U1_z'.format(self.name),
                                       regularizer=self.W_regularizer)
            self.b1_z = self.add_weight((self.output_dim,),
                                       initializer='zero',
                                       name='{}_b1_z'.format(self.name),
                                       regularizer=self.b_regularizer)
            self.V_r = self.add_weight((self.input_dim, self.output_dim),
                                       initializer=self.inner_init,
                                       name='{}_V_r'.format(self.name),
                                       regularizer=self.W_regularizer)
            self.W_r = self.add_weight((self.context_dim, self.output_dim),
                                       initializer=self.init,
                                       name='{}_W_r'.format(self.name),
                                       regularizer=self.W_regularizer)
            self.U_r = self.add_weight((self.output_dim, self.output_dim),
                                       initializer=self.init,
                                       name='{}_U_r'.format(self.name),
                                       regularizer=self.W_regularizer)
            self.b_r = self.add_weight((self.output_dim,),
                                       initializer='zero',
                                       name='{}_b_r'.format(self.name),
                                       regularizer=self.b_regularizer)
            self.U1_r = self.add_weight((self.output_dim, self.output_dim),
                                       initializer=self.init,
                                       name='{}_U1_r'.format(self.name),
                                       regularizer=self.W_regularizer)
            self.b1_r = self.add_weight((self.output_dim,),
                                       initializer='zero',
                                       name='{}_b1_r'.format(self.name),
                                       regularizer=self.b_regularizer)
            self.V_h = self.add_weight((self.input_dim, self.output_dim),
                                       initializer=self.inner_init,
                                       name='{}_V_h'.format(self.name),
                                       regularizer=self.W_regularizer)
            self.W_h = self.add_weight((self.context_dim, self.output_dim),
                                       initializer=self.init,
                                       name='{}_W_h'.format(self.name),
                                       regularizer=self.W_regularizer)
            self.U_h = self.add_weight((self.output_dim, self.output_dim),
                                       initializer=self.init,
                                       name='{}_U_h'.format(self.name),
                                       regularizer=self.W_regularizer)
            self.b_h = self.add_weight((self.output_dim,),
                                       initializer='zero',
                                       name='{}_b_h'.format(self.name),
                                       regularizer=self.b_regularizer)
            self.U1_h = self.add_weight((self.output_dim, self.output_dim),
                                       initializer=self.init,
                                       name='{}_U1_h'.format(self.name),
                                       regularizer=self.W_regularizer)
            self.b1_h = self.add_weight((self.output_dim,),
                                       initializer='zero',
                                       name='{}_b1_h'.format(self.name),
                                       regularizer=self.b_regularizer)

            self.trainable_weights = [self.wa, self.Wa, self.Ua, self.ba, self.ca,  # AttModel parameters
                                      self.V_z, self.W_r, self.U_h, self.b_z, self.U1_h, self.b1_z,
                                      self.V_r, self.W_r, self.U_r, self.b_r, self.U1_r, self.b1_r,
                                      self.V_h, self.W_h, self.U_h, self.b_h, self.U1_h, self.b1_h
                                      ]

            self.V = K.concatenate([self.V_z, self.V_r, self.V_h])
            self.W = K.concatenate([self.W_z, self.W_r, self.W_h])
            self.U = K.concatenate([self.U_z, self.U_r, self.U_h])
            self.U1 = K.concatenate([self.U1_z, self.U1_r, self.U1_h])
            self.b = K.concatenate([self.b_z, self.b_r, self.b_h])
            self.b1 = K.concatenate([self.b1_z, self.b1_r, self.b1_h])

        if self.initial_weights is not None:
            self.set_weights(self.initial_weights)
            del self.initial_weights
        self.built = True

    def reset_states(self):
        assert self.stateful, 'Layer must be stateful.'
        input_shape = self.input_spec[0].shape
        if not input_shape[0]:
            raise Exception('If a RNN is stateful, a complete ' +
                            'input_shape must be provided (including batch size).')
        if hasattr(self, 'states'):
            K.set_value(self.states[0],
                        np.zeros((input_shape[0], self.output_dim)))
            K.set_value(self.states[1],
                        np.zeros((input_shape[0], self.output_dim)))
            K.set_value(self.states[2],
                        np.zeros((input_shape[0], input_shape[3])))
        else:
            self.states = [K.zeros((input_shape[0], self.output_dim)),
                           K.zeros((input_shape[0], self.output_dim)),
                           K.zeros((input_shape[0], input_shape[3]))]

    def preprocess_input(self, x, B_V):
        return K.dot(x * B_V[0], self.V) + self.b

    def get_output_shape_for(self, input_shape):
        if self.return_sequences:
            main_out = (input_shape[0][0], input_shape[0][1], self.output_dim)
        else:
            main_out = (input_shape[0][0], self.output_dim)

        if self.return_extra_variables:
            dim_x_att = (input_shape[0][0], input_shape[0][1], self.context_dim)
            dim_alpha_att = (input_shape[0][0], input_shape[0][1], input_shape[1][1])
            main_out = [main_out, dim_x_att, dim_alpha_att]

        if self.return_states:
            if not isinstance(main_out, list):
                main_out = [main_out]
            states_dim = (input_shape[0][0], input_shape[0][1], self.output_dim)
            main_out += [states_dim]

        return main_out

    def call(self, x, mask=None):
        # input shape: (nb_samples, time (padded with zeros), input_dim)
        # note that the .build() method of subclasses MUST define
        # self.input_spec with a complete input shape.

        input_shape = self.input_spec[0].shape
        state_below = x[0]
        self.context = x[1]
        if self.num_inputs == 2:  # input: [state_below, context]
            self.init_state = None
            self.init_memory = None
        elif self.num_inputs == 3:  # input: [state_below, context, init_hidden_state]
            self.init_state = x[2]
            self.init_memory = None
        if K._BACKEND == 'tensorflow':
            if not input_shape[1]:
                raise Exception('When using TensorFlow, you should define '
                                'explicitly the number of timesteps of '
                                'your sequences.\n'
                                'If your first layer is an Embedding, '
                                'make sure to pass it an "input_length" '
                                'argument. Otherwise, make sure '
                                'the first layer has '
                                'an "input_shape" or "batch_input_shape" '
                                'argument, including the time axis. '
                                'Found input shape at layer ' + self.name +
                                ': ' + str(input_shape))
        if self.stateful:
            initial_states = self.states
        else:
            initial_states = self.get_initial_states(state_below)

        constants, B_V = self.get_constants(state_below, mask[1])
        preprocessed_input = self.preprocess_input(state_below, B_V)
        last_output, outputs, states = K.rnn(self.step, preprocessed_input,
                                             initial_states,
                                             go_backwards=self.go_backwards,
                                             mask=mask[0],
                                             constants=constants,
                                             unroll=self.unroll,
                                             input_length=state_below.shape[1],
                                             pos_extra_outputs_states=[1, 2])
        if self.stateful:
            self.updates = []
            for i in range(len(states)):
                self.updates.append((self.states[i], states[i]))

        if self.return_sequences:
            ret = outputs
        else:
            ret = last_output

        if self.return_extra_variables:
            ret = [ret, states[1], states[2]]

        # intermediate states as additional outputs
        if self.return_states:
            if not isinstance(ret, list):
                ret = [ret]
            ret += [states[0]]

        return ret

    def compute_mask(self, input, mask):
        if self.return_extra_variables:
            ret = [mask[0], mask[0], mask[0]]
        else:
            ret = mask[0]

        if self.return_states:
            if not isinstance(ret, list):
                ret = [ret]
            ret += [mask[0]]

        return ret

    def step(self, x, states):
        h_tm1 = states[0]  # previous memory
        non_used_x_att = states[1]  # Placeholder for returning extra variables
        non_used_alphas_att = states[2]  # Placeholder for returning extra variables
        # dropout matrices for recurrent units
        B_U = states[3]  # Dropout U
        B_W = states[4]  # Dropout W
        # Att model dropouts
        B_wa = states[5]
        B_Wa = states[6]

        # Context (input sequence)
        pctx_ = states[7]  # Projected context (i.e. context * Ua + ba)
        context = states[8]  # Original context
        mask_input = states[9]  # Context mask

        if mask_input.ndim > 1:  # Mask the context (only if necessary)
            pctx_ = mask_input[:, :, None] * pctx_
            context = mask_input[:, :, None] * context  # Masked context

        # GRU_1

        matrix_x_ = x
        matrix_inner_ = K.dot(h_tm1 * B_U[0], self.U1[:, :2 * self.output_dim])

        x_z_ = matrix_x_[:, :self.output_dim]
        x_r_ = matrix_x_[:, self.output_dim: 2 * self.output_dim]
        inner_z_ = matrix_inner_[:, :self.output_dim]
        inner_r_ = matrix_inner_[:, self.output_dim: 2 * self.output_dim]

        z_ = self.inner_activation(x_z_ + inner_z_)
        r_ = self.inner_activation(x_r_ + inner_r_)

        x_h_ = matrix_x_[:, 2 * self.output_dim:]
        inner_h_ = K.dot(r_ * h_tm1 * B_U[0], self.U1[:, 2 * self.output_dim:])
        hh_ = self.activation(x_h_ + inner_h_)

        h_ = z_ * h_tm1 + (1 - z_) * hh_


        # AttModel (see Formulation in class header)
        p_state_ = K.dot(h_ * B_Wa[0], self.Wa)
        pctx_ = K.tanh(pctx_ + p_state_[:, None, :])
        e = K.dot(pctx_ * B_wa[0], self.wa) + self.ca
        if mask_input.ndim > 1:  # Mask the context (only if necessary)
            e = mask_input * e
        alphas_shape = e.shape
        alphas = K.softmax(e.reshape([alphas_shape[0], alphas_shape[1]]))
        ctx_ = (context * alphas[:, :, None]).sum(
            axis=1)  # sum over the in_timesteps dimension resulting in [batch_size, input_dim]

        matrix_x = K.dot(ctx_ * B_W[0], self.W) + self.b1
        matrix_inner = K.dot(h_ * B_U[0], self.U[:, :2 * self.output_dim])

        x_z = matrix_x[:, :self.output_dim]
        x_r = matrix_x[:, self.output_dim: 2 * self.output_dim]
        inner_z = matrix_inner[:, :self.output_dim]
        inner_r = matrix_inner[:, self.output_dim: 2 * self.output_dim]

        z = self.inner_activation(x_z + inner_z)
        r = self.inner_activation(x_r + inner_r)

        x_h = matrix_x[:, 2 * self.output_dim:]
        inner_h = K.dot(r * h_ * B_U[0], self.U[:, 2 * self.output_dim:])
        hh = self.activation(x_h + inner_h)

        h = z * h_ + (1 - z) * hh

        return h, [h, ctx_, alphas]

    def get_constants(self, x, mask_input):
        constants = []
        # States[3]
        if 0 < self.dropout_U < 1:
            ones = K.ones_like(K.reshape(x[:, 0, 0], (-1, 1)))
            ones = K.concatenate([ones] * self.output_dim, 1)
            B_U = [K.in_train_phase(K.dropout(ones, self.dropout_U), ones) for _ in range(3)]
            constants.append(B_U)
        else:
            constants.append([K.cast_to_floatx(1.) for _ in range(3)])

        # States[4]
        if 0 < self.dropout_W < 1:
            input_shape = self.input_spec[1].shape
            input_dim = input_shape[-1]
            ones = K.ones_like(K.reshape(x[:, 0, 0], (-1, 1)))
            ones = K.concatenate([ones] * input_dim, 1)
            B_W = [K.in_train_phase(K.dropout(ones, self.dropout_W), ones) for _ in range(3)]
            constants.append(B_W)
        else:
            constants.append([K.cast_to_floatx(1.) for _ in range(3)])

        if 0 < self.dropout_V < 1:
            input_dim = self.input_dim
            ones = K.ones_like(K.reshape(x[:, :, 0], (-1, x.shape[1], 1)))  # (bs, timesteps, 1)
            ones = K.concatenate([ones] * input_dim, axis=2)
            B_V = [K.in_train_phase(K.dropout(ones, self.dropout_V), ones) for _ in range(3)]
        else:
            B_V = [K.cast_to_floatx(1.) for _ in range(3)]

        # AttModel
        # States[5]
        if 0 < self.dropout_wa < 1:
            ones = K.ones_like(K.reshape(self.context[:, :, 0], (-1, self.context.shape[1], 1)))
            # ones = K.concatenate([ones], 1)
            B_wa = [K.in_train_phase(K.dropout(ones, self.dropout_wa), ones)]
            constants.append(B_wa)
        else:
            constants.append([K.cast_to_floatx(1.)])

        # States[6]
        if 0 < self.dropout_Wa < 1:
            input_dim = self.output_dim
            ones = K.ones_like(K.reshape(x[:, 0, 0], (-1, 1)))
            ones = K.concatenate([ones] * input_dim, 1)
            B_Wa = [K.in_train_phase(K.dropout(ones, self.dropout_Wa), ones)]
            constants.append(B_Wa)
        else:
            constants.append([K.cast_to_floatx(1.)])

        if 0 < self.dropout_Ua < 1:
            input_dim = self.context_dim
            ones = K.ones_like(K.reshape(self.context[:, :, 0], (-1, self.context.shape[1], 1)))
            ones = K.concatenate([ones] * input_dim, axis=2)
            B_Ua = [K.in_train_phase(K.dropout(ones, self.dropout_Ua), ones)]
            pctx = K.dot(self.context * B_Ua[0], self.Ua) + self.ba
        else:
            pctx = K.dot(self.context, self.Ua) + self.ba

        # States[7]
        constants.append(pctx)

        # States[8]
        constants.append(self.context)

        # States[9]
        if mask_input is None:
            mask_input = K.not_equal(K.sum(self.context, axis=2), self.mask_value)
        constants.append(mask_input)

        return constants, B_V

    def get_initial_states(self, x):
        # build an all-zero tensor of shape (samples, output_dim)
        if self.init_state is None:
            # build an all-zero tensor of shape (samples, output_dim)
            initial_state = K.zeros_like(x)  # (samples, timesteps, input_dim)
            initial_state = K.sum(initial_state, axis=(1, 2))  # (samples,)
            initial_state = K.expand_dims(initial_state)  # (samples, 1)
            initial_state = K.tile(initial_state, [1, self.output_dim])  # (samples, output_dim)
        else:
            initial_state = self.init_state

        initial_states = [initial_state]

        initial_state = K.zeros_like(self.context)  # (samples, input_timesteps, ctx_dim)
        initial_state_alphas = K.sum(initial_state, axis=2)  # (samples, input_timesteps)
        initial_state = K.sum(initial_state, axis=1)  # (samples, ctx_dim)
        extra_states = [initial_state, initial_state_alphas]  # (samples, ctx_dim)

        return initial_states + extra_states

    def get_config(self):
        config = {'output_dim': self.output_dim,
                  "att_dim": self.att_dim,
                  'return_extra_variables': self.return_extra_variables,
                  'return_states': self.return_states,
                  'init': self.init.__name__,
                  'inner_init': self.inner_init.__name__,
                  'activation': self.activation.__name__,
                  'inner_activation': self.inner_activation.__name__,
                  'mask_value': self.mask_value,
                  'W_regularizer': self.W_regularizer.get_config() if self.W_regularizer else None,
                  'U_regularizer': self.U_regularizer.get_config() if self.U_regularizer else None,
                  'V_regularizer': self.V_regularizer.get_config() if self.V_regularizer else None,
                  'b_regularizer': self.b_regularizer.get_config() if self.b_regularizer else None,
                  'wa_regularizer': self.wa_regularizer.get_config() if self.wa_regularizer else None,
                  'Wa_regularizer': self.Wa_regularizer.get_config() if self.Wa_regularizer else None,
                  'Ua_regularizer': self.Ua_regularizer.get_config() if self.Ua_regularizer else None,
                  'ba_regularizer': self.ba_regularizer.get_config() if self.ba_regularizer else None,
                  'ca_regularizer': self.ca_regularizer.get_config() if self.ca_regularizer else None,
                  'dropout_W': self.dropout_W,
                  'dropout_U': self.dropout_U,
                  'dropout_V': self.dropout_V,
                  'dropout_wa': self.dropout_wa,
                  'dropout_Wa': self.dropout_Wa,
                  'dropout_Ua': self.dropout_Ua}
        base_config = super(AttConditionalGRUCond, self).get_config()
        return dict(list(base_config.items()) + list(config.items()))


class LSTM(Recurrent):
    '''Long-Short Term Memory unit - Hochreiter 1997.

    For a step-by-step description of the algorithm, see
    [this tutorial](http://deeplearning.net/tutorial/lstm.html).

    # Arguments
        output_dim: dimension of the internal projections and the final output.
        init: weight initialization function.
            Can be the name of an existing function (str),
            or a Theano function (see: [initializations](../initializations.md)).
        inner_init: initialization function of the inner cells.
        forget_bias_init: initialization function for the bias of the forget gate.
            [Jozefowicz et al.](http://www.jmlr.org/proceedings/papers/v37/jozefowicz15.pdf)
            recommend initializing with ones.
        activation: activation function.
            Can be the name of an existing function (str),
            or a Theano function (see: [activations](../activations.md)).
        inner_activation: activation function for the inner cells.
        W_regularizer: instance of [WeightRegularizer](../regularizers.md)
            (eg. L1 or L2 regularization), applied to the input weights matrices.
        U_regularizer: instance of [WeightRegularizer](../regularizers.md)
            (eg. L1 or L2 regularization), applied to the recurrent weights matrices.
        b_regularizer: instance of [WeightRegularizer](../regularizers.md),
            applied to the bias.
        dropout_W: float between 0 and 1. Fraction of the input units to drop for input gates.
        dropout_U: float between 0 and 1. Fraction of the input units to drop for recurrent connections.

    # References
        - [Long short-term memory](http://deeplearning.cs.cmu.edu/pdfs/Hochreiter97_lstm.pdf) (original 1997 paper)
        - [Learning to forget: Continual prediction with LSTM](http://www.mitpressjournals.org/doi/pdf/10.1162/089976600300015015)
        - [Supervised sequence labeling with recurrent neural networks](http://www.cs.toronto.edu/~graves/preprint.pdf)
        - [A Theoretically Grounded Application of Dropout in Recurrent Neural Networks](http://arxiv.org/abs/1512.05287)
    '''

    def __init__(self, output_dim,
                 init='glorot_uniform', inner_init='orthogonal',
                 forget_bias_init='one', activation='tanh',
                 inner_activation='hard_sigmoid',
                 W_regularizer=None, U_regularizer=None, b_regularizer=None,
                 dropout_W=0., dropout_U=0., **kwargs):
        self.output_dim = output_dim
        self.init = initializations.get(init)
        self.inner_init = initializations.get(inner_init)
        self.forget_bias_init = initializations.get(forget_bias_init)
        self.activation = activations.get(activation)
        self.inner_activation = activations.get(inner_activation)
        self.W_regularizer = regularizers.get(W_regularizer)
        self.U_regularizer = regularizers.get(U_regularizer)
        self.b_regularizer = regularizers.get(b_regularizer)
        self.dropout_W = dropout_W
        self.dropout_U = dropout_U

        if self.dropout_W or self.dropout_U:
            self.uses_learning_phase = True
        super(LSTM, self).__init__(**kwargs)

    def build(self, input_shape):
        self.input_spec = [InputSpec(shape=input_shape)]
        self.input_dim = input_shape[2]

        if self.stateful:
            self.reset_states()
        else:
            # initial states: 2 all-zero tensors of shape (output_dim)
            self.states = [None, None]

        if self.consume_less == 'gpu':
            self.W = self.add_weight((self.input_dim, 4 * self.output_dim),
                                     initializer=self.init,
                                     name='{}_W'.format(self.name),
                                     regularizer=self.W_regularizer)
            self.U = self.add_weight((self.output_dim, 4 * self.output_dim),
                                     initializer=self.inner_init,
                                     name='{}_U'.format(self.name),
                                     regularizer=self.U_regularizer)

            def b_reg(shape, name=None):
                return K.variable(np.hstack((np.zeros(self.output_dim),
                                             K.get_value(self.forget_bias_init((self.output_dim,))),
                                             np.zeros(self.output_dim),
                                             np.zeros(self.output_dim))),
                                  name='{}_b'.format(self.name))

            self.b = self.add_weight((self.output_dim * 4,),
                                     initializer=b_reg,
                                     name='{}_b'.format(self.name),
                                     regularizer=self.b_regularizer)
        else:
            self.W_i = self.add_weight((self.input_dim, self.output_dim),
                                       initializer=self.init,
                                       name='{}_W_i'.format(self.name),
                                       regularizer=self.W_regularizer)
            self.U_i = self.add_weight((self.output_dim, self.output_dim),
                                       initializer=self.init,
                                       name='{}_U_i'.format(self.name),
                                       regularizer=self.W_regularizer)
            self.b_i = self.add_weight((self.output_dim,),
                                       initializer='zero',
                                       name='{}_b_i'.format(self.name),
                                       regularizer=self.b_regularizer)
            self.W_f = self.add_weight((self.input_dim, self.output_dim),
                                       initializer=self.init,
                                       name='{}_W_f'.format(self.name),
                                       regularizer=self.W_regularizer)
            self.U_f = self.add_weight((self.output_dim, self.output_dim),
                                       initializer=self.init,
                                       name='{}_U_f'.format(self.name),
                                       regularizer=self.W_regularizer)
            self.b_f = self.add_weight((self.output_dim,),
                                       initializer=self.forget_bias_init,
                                       name='{}_b_f'.format(self.name),
                                       regularizer=self.b_regularizer)
            self.W_c = self.add_weight((self.input_dim, self.output_dim),
                                       initializer=self.init,
                                       name='{}_W_c'.format(self.name),
                                       regularizer=self.W_regularizer)
            self.U_c = self.add_weight((self.output_dim, self.output_dim),
                                       initializer=self.init,
                                       name='{}_U_c'.format(self.name),
                                       regularizer=self.W_regularizer)
            self.b_c = self.add_weight((self.output_dim,),
                                       initializer='zero',
                                       name='{}_b_c'.format(self.name),
                                       regularizer=self.b_regularizer)
            self.W_o = self.add_weight((self.input_dim, self.output_dim),
                                       initializer=self.init,
                                       name='{}_W_o'.format(self.name),
                                       regularizer=self.W_regularizer)
            self.U_o = self.add_weight((self.output_dim, self.output_dim),
                                       initializer=self.init,
                                       name='{}_U_o'.format(self.name),
                                       regularizer=self.W_regularizer)
            self.b_o = self.add_weight((self.output_dim,),
                                       initializer='zero',
                                       name='{}_b_o'.format(self.name),
                                       regularizer=self.b_regularizer)

            self.trainable_weights = [self.W_i, self.U_i, self.b_i,
                                      self.W_c, self.U_c, self.b_c,
                                      self.W_f, self.U_f, self.b_f,
                                      self.W_o, self.U_o, self.b_o]
            self.W = K.concatenate([self.W_i, self.W_f, self.W_c, self.W_o])
            self.U = K.concatenate([self.U_i, self.U_f, self.U_c, self.U_o])
            self.b = K.concatenate([self.b_i, self.b_f, self.b_c, self.b_o])

        if self.initial_weights is not None:
            self.set_weights(self.initial_weights)
            del self.initial_weights
        self.built = True

    def reset_states(self):
        assert self.stateful, 'Layer must be stateful.'
        input_shape = self.input_spec[0].shape
        if not input_shape[0]:
            raise ValueError('If a RNN is stateful, a complete ' +
                             'input_shape must be provided (including batch size).')
        if hasattr(self, 'states'):
            K.set_value(self.states[0],
                        np.zeros((input_shape[0], self.output_dim)))
            K.set_value(self.states[1],
                        np.zeros((input_shape[0], self.output_dim)))
        else:
            self.states = [K.zeros((input_shape[0], self.output_dim)),
                           K.zeros((input_shape[0], self.output_dim))]

    def preprocess_input(self, x):
        if self.consume_less == 'cpu':
            if 0 < self.dropout_W < 1:
                dropout = self.dropout_W
            else:
                dropout = 0
            input_shape = K.int_shape(x)
            input_dim = input_shape[2]
            timesteps = input_shape[1]

            x_i = time_distributed_dense(x, self.W_i, self.b_i, dropout,
                                         input_dim, self.output_dim, timesteps)
            x_f = time_distributed_dense(x, self.W_f, self.b_f, dropout,
                                         input_dim, self.output_dim, timesteps)
            x_c = time_distributed_dense(x, self.W_c, self.b_c, dropout,
                                         input_dim, self.output_dim, timesteps)
            x_o = time_distributed_dense(x, self.W_o, self.b_o, dropout,
                                         input_dim, self.output_dim, timesteps)
            return K.concatenate([x_i, x_f, x_c, x_o], axis=2)
        else:
            return x

    def step(self, x, states):
        h_tm1 = states[0]
        c_tm1 = states[1]
        B_U = states[2]
        B_W = states[3]

        if self.consume_less == 'gpu':
            z = K.dot(x * B_W[0], self.W) + K.dot(h_tm1 * B_U[0], self.U) + self.b

            z0 = z[:, :self.output_dim]
            z1 = z[:, self.output_dim: 2 * self.output_dim]
            z2 = z[:, 2 * self.output_dim: 3 * self.output_dim]
            z3 = z[:, 3 * self.output_dim:]

            i = self.inner_activation(z0)
            f = self.inner_activation(z1)
            c = f * c_tm1 + i * self.activation(z2)
            o = self.inner_activation(z3)
        else:
            if self.consume_less == 'cpu':
                x_i = x[:, :self.output_dim]
                x_f = x[:, self.output_dim: 2 * self.output_dim]
                x_c = x[:, 2 * self.output_dim: 3 * self.output_dim]
                x_o = x[:, 3 * self.output_dim:]
            elif self.consume_less == 'mem':
                x_i = K.dot(x * B_W[0], self.W_i) + self.b_i
                x_f = K.dot(x * B_W[1], self.W_f) + self.b_f
                x_c = K.dot(x * B_W[2], self.W_c) + self.b_c
                x_o = K.dot(x * B_W[3], self.W_o) + self.b_o
            else:
                raise ValueError('Unknown `consume_less` mode.')

            i = self.inner_activation(x_i + K.dot(h_tm1 * B_U[0], self.U_i))
            f = self.inner_activation(x_f + K.dot(h_tm1 * B_U[1], self.U_f))
            c = f * c_tm1 + i * self.activation(x_c + K.dot(h_tm1 * B_U[2], self.U_c))
            o = self.inner_activation(x_o + K.dot(h_tm1 * B_U[3], self.U_o))

        h = o * self.activation(c)
        return h, [h, c]

    def get_constants(self, x):
        constants = []
        if 0 < self.dropout_U < 1:
            ones = K.ones_like(K.reshape(x[:, 0, 0], (-1, 1)))
            ones = K.tile(ones, (1, self.output_dim))
            B_U = [K.in_train_phase(K.dropout(ones, self.dropout_U), ones) for _ in range(4)]
            constants.append(B_U)
        else:
            constants.append([K.cast_to_floatx(1.) for _ in range(4)])

        if 0 < self.dropout_W < 1:
            input_shape = K.int_shape(x)
            input_dim = input_shape[-1]
            ones = K.ones_like(K.reshape(x[:, 0, 0], (-1, 1)))
            ones = K.tile(ones, (1, int(input_dim)))
            B_W = [K.in_train_phase(K.dropout(ones, self.dropout_W), ones) for _ in range(4)]
            constants.append(B_W)
        else:
            constants.append([K.cast_to_floatx(1.) for _ in range(4)])
        return constants

    def get_config(self):
        config = {'output_dim': self.output_dim,
                  'init': self.init.__name__,
                  'inner_init': self.inner_init.__name__,
                  'forget_bias_init': self.forget_bias_init.__name__,
                  'activation': self.activation.__name__,
                  'inner_activation': self.inner_activation.__name__,
                  'W_regularizer': self.W_regularizer.get_config() if self.W_regularizer else None,
                  'U_regularizer': self.U_regularizer.get_config() if self.U_regularizer else None,
                  'b_regularizer': self.b_regularizer.get_config() if self.b_regularizer else None,
                  'dropout_W': self.dropout_W,
                  'dropout_U': self.dropout_U}
        base_config = super(LSTM, self).get_config()
        return dict(list(base_config.items()) + list(config.items()))


class LSTMCond(Recurrent):
    '''Conditional LSTM: The previously generated word is fed to the current timestep

    # Arguments
        output_dim: dimension of the internal projections and the final output.
        init: weight initialization function.
            Can be the name of an existing function (str),
            or a Theano function (see: [initializations](../initializations.md)).
        inner_init: initialization function of the inner cells.
        return_states: boolean indicating if we want the intermediate states (hidden_state and memory) as additional outputs
        forget_bias_init: initialization function for the bias of the forget gate.
            [Jozefowicz et al.](http://www.jmlr.org/proceedings/papers/v37/jozefowicz15.pdf)
            recommend initializing with ones.
        activation: activation function.
            Can be the name of an existing function (str),
            or a Theano function (see: [activations](../activations.md)).
        inner_activation: activation function for the inner cells.
        W_regularizer: instance of [WeightRegularizer](../regularizers.md)
            (eg. L1 or L2 regularization), applied to the input weights matrices.
        U_regularizer: instance of [WeightRegularizer](../regularizers.md)
            (eg. L1 or L2 regularization), applied to the recurrent weights matrices.
        b_regularizer: instance of [WeightRegularizer](../regularizers.md),
            applied to the bias.
        dropout_W: float between 0 and 1. Fraction of the input units to drop for input gates.
        dropout_U: float between 0 and 1. Fraction of the input units to drop for recurrent connections.

    # References
        - [Long short-term memory](http://deeplearning.cs.cmu.edu/pdfs/Hochreiter97_lstm.pdf) (original 1997 paper)
        - [Learning to forget: Continual prediction with LSTM](http://www.mitpressjournals.org/doi/pdf/10.1162/089976600300015015)
        - [Supervised sequence labelling with recurrent neural networks](http://www.cs.toronto.edu/~graves/preprint.pdf)
        - [A Theoretically Grounded Application of Dropout in Recurrent Neural Networks](http://arxiv.org/abs/1512.05287)
    '''

    def __init__(self, output_dim,
                 init='glorot_uniform', inner_init='orthogonal',
                 return_states=False,
                 forget_bias_init='one', activation='tanh',
                 inner_activation='hard_sigmoid',
                 W_regularizer=None, V_regularizer=None, U_regularizer=None, b_regularizer=None,
                 dropout_W=0., dropout_U=0., dropout_V=0., **kwargs):
        self.output_dim = output_dim
        self.init = initializations.get(init)
        self.inner_init = initializations.get(inner_init)
        self.return_states = return_states
        self.forget_bias_init = initializations.get(forget_bias_init)
        self.activation = activations.get(activation)
        self.inner_activation = activations.get(inner_activation)
        self.W_regularizer = regularizers.get(W_regularizer)
        self.V_regularizer = regularizers.get(V_regularizer)
        self.U_regularizer = regularizers.get(U_regularizer)
        self.b_regularizer = regularizers.get(b_regularizer)
        self.dropout_W, self.dropout_U, self.dropout_V = dropout_W, dropout_U, dropout_V

        if self.dropout_W or self.dropout_U or self.dropout_V:
            self.uses_learning_phase = True

        super(LSTMCond, self).__init__(**kwargs)

    def build(self, input_shape):

        assert len(input_shape) == 2 or len(input_shape) == 4, 'You should pass two inputs to LSTMCond ' \
                                                               '(context and previous_embedded_words) and ' \
                                                               'two optional inputs (init_state and init_memory). ' \
                                                               'It currently has %d inputs' % len(input_shape)

        if len(input_shape) == 2:
            self.input_spec = [InputSpec(shape=input_shape[0]), InputSpec(shape=input_shape[1])]
            self.num_inputs = 2
        elif len(input_shape) == 4:
            if InputSpec(shape=input_shape[2]) is None or InputSpec(shape=input_shape[3]) is None:
                self.input_spec = [InputSpec(shape=input_shape[0]), InputSpec(shape=input_shape[1])]
                self.num_inputs = 2
            else:
                self.input_spec = [InputSpec(shape=input_shape[0]), InputSpec(shape=input_shape[1]),
                                   InputSpec(shape=input_shape[2]), InputSpec(shape=input_shape[3])]
                self.num_inputs = 4
        self.input_dim = input_shape[0][2]
        if self.input_spec[1].ndim == 3:
            self.context_dim = input_shape[1][2]
            self.static_ctx = False
            assert input_shape[1][1] == input_shape[0][1], 'When using a 3D ctx in LSTMCond, it has to have the same ' \
                                                           'number of timesteps (dimension 1) as the input. Currently,' \
                                                           'the number of input timesteps is: ' \
                                                           + str(input_shape[0][1]) + \
                                                           ', while the number of ctx timesteps is ' \
                                                           + str(input_shape[1][1]) + ' (complete shapes: ' \
                                                           + str(input_shape[0]) + ', ' + str(input_shape[1]) + ')'
        else:
            self.context_dim = input_shape[1][1]
            self.static_ctx = True

        if self.stateful:
            self.reset_states()
        else:
            # initial states: 2 all-zero tensors of shape (output_dim)
            self.states = [None, None]  # [h, c]

        if self.consume_less == 'gpu':
            self.W = self.add_weight((self.context_dim, 4 * self.output_dim),
                                     initializer=self.init,
                                     name='{}_W'.format(self.name),
                                     regularizer=self.W_regularizer)
            self.U = self.add_weight((self.output_dim, 4 * self.output_dim),
                                     initializer=self.inner_init,
                                     name='{}_U'.format(self.name),
                                     regularizer=self.U_regularizer)
            self.V = self.add_weight((self.input_dim, 4 * self.output_dim),
                                     initializer=self.init,
                                     name='{}_V'.format(self.name),
                                     regularizer=self.V_regularizer)

            def b_reg(shape, name=None):
                return K.variable(np.hstack((np.zeros(self.output_dim),
                                             K.get_value(self.forget_bias_init((self.output_dim,))),
                                             np.zeros(self.output_dim),
                                             np.zeros(self.output_dim))),
                                  name='{}_b'.format(self.name))

            self.b = self.add_weight((self.output_dim * 4,),
                                     initializer=b_reg,
                                     name='{}_b'.format(self.name),
                                     regularizer=self.b_regularizer)
            self.trainable_weights = [self.W,
                                      self.U,
                                      self.V,
                                      self.b]

        else:
            self.V_i = self.add_weight((self.input_dim, self.output_dim),
                                       initializer=self.init,
                                       name='{}_V_i'.format(self.name),
                                       regularizer=self.W_regularizer)
            self.W_i = self.add_weight((self.context_dim, self.output_dim),
                                       initializer=self.init,
                                       name='{}_W_i'.format(self.name),
                                       regularizer=self.W_regularizer)
            self.U_i = self.add_weight((self.output_dim, self.output_dim),
                                       initializer=self.inner_init,
                                       name='{}_U_i'.format(self.name),
                                       regularizer=self.W_regularizer)
            self.b_i = self.add_weight((self.output_dim,),
                                       initializer='zero',
                                       name='{}_b_i'.format(self.name),
                                       regularizer=self.b_regularizer)
            self.V_f = self.add_weight((self.input_dim, self.output_dim),
                                       initializer=self.init,
                                       name='{}_V_f'.format(self.name),
                                       regularizer=self.W_regularizer)
            self.W_f = self.add_weight((self.context_dim, self.output_dim),
                                       initializer=self.init,
                                       name='{}_W_f'.format(self.name),
                                       regularizer=self.W_regularizer)
            self.U_f = self.add_weight((self.output_dim, self.output_dim),
                                       initializer=self.inner_init,
                                       name='{}_U_f'.format(self.name),
                                       regularizer=self.W_regularizer)
            self.b_f = self.add_weight((self.output_dim,),
                                       initializer=self.forget_bias_init,
                                       name='{}_b_f'.format(self.name),
                                       regularizer=self.b_regularizer)
            self.V_c = self.add_weight((self.input_dim, self.output_dim),
                                       initializer=self.init,
                                       name='{}_V_c'.format(self.name),
                                       regularizer=self.W_regularizer)
            self.W_c = self.add_weight((self.context_dim, self.output_dim),
                                       initializer=self.init,
                                       name='{}_W_c'.format(self.name),
                                       regularizer=self.W_regularizer)
            self.U_c = self.add_weight((self.output_dim, self.output_dim),
                                       initializer=self.inner_init,
                                       name='{}_U_c'.format(self.name),
                                       regularizer=self.W_regularizer)
            self.b_c = self.add_weight((self.output_dim,),
                                       initializer='zero',
                                       name='{}_b_c'.format(self.name),
                                       regularizer=self.b_regularizer)
            self.V_o = self.add_weight((self.input_dim, self.output_dim),
                                       initializer=self.init,
                                       name='{}_V_o'.format(self.name),
                                       regularizer=self.W_regularizer)
            self.W_o = self.add_weight((self.context_dim, self.output_dim),
                                       initializer='zero',
                                       name='{}_W_o'.format(self.name),
                                       regularizer=self.W_regularizer)
            self.U_o = self.add_weight((self.output_dim, self.output_dim),
                                       initializer=self.inner_init,
                                       name='{}_U_o'.format(self.name),
                                       regularizer=self.W_regularizer)
            self.b_o = self.add_weight((self.output_dim,),
                                       initializer='zero',
                                       name='{}_b_o'.format(self.name),
                                       regularizer=self.b_regularizer)
            self.V_x = self.add_weight((self.output_dim, self.input_dim),
                                       initializer=self.init,
                                       name='{}_V_x'.format(self.name),
                                       regularizer=self.W_regularizer)
            self.W_x = self.add_weight((self.output_dim, self.context_dim),
                                       initializer=self.init,
                                       name='{}_W_x'.format(self.name),
                                       regularizer=self.W_regularizer)
            self.b_x = self.add_weight((self.output_dim,),
                                       initializer='zero',
                                       name='{}_b_x'.format(self.name),
                                       regularizer=self.b_regularizer)
            self.trainable_weights = [self.V_i, self.W_i, self.U_i, self.b_i,
                                      self.V_c, self.W_c, self.U_c, self.b_c,
                                      self.V_f, self.W_f, self.U_f, self.b_f,
                                      self.V_o, self.W_o, self.U_o, self.b_o,
                                      self.V_x, self.W_x, self.b_x
                                      ]

            self.W = K.concatenate([self.W_i, self.W_f, self.W_c, self.W_o])
            self.U = K.concatenate([self.U_i, self.U_f, self.U_c, self.U_o])
            self.V = K.concatenate([self.V_i, self.V_f, self.V_c, self.V_o])
            self.b = K.concatenate([self.b_i, self.b_f, self.b_c, self.b_o])

        if self.initial_weights is not None:
            self.set_weights(self.initial_weights)
            del self.initial_weights
        self.built = True

    def reset_states(self):
        assert self.stateful, 'Layer must be stateful.'
        input_shape = self.input_shape
        if not input_shape[0]:
            raise Exception('If a RNN is stateful, a complete ' +
                            'input_shape must be provided (including batch size).')
        if hasattr(self, 'states'):
            K.set_value(self.states[0],
                        np.zeros((input_shape[0], self.output_dim)))
            K.set_value(self.states[1],
                        np.zeros((input_shape[0], self.output_dim)))
            K.set_value(self.states[2],
                        np.zeros((input_shape[0], input_shape[3])))
        else:
            self.states = [K.zeros((input_shape[0], self.output_dim)),
                           K.zeros((input_shape[0], self.output_dim))]  # ,

    def preprocess_input(self, x, context, dropouts):
        if self.static_ctx:
            return K.dot(x * dropouts[0][0], self.V)
        else:
            return K.dot(context * dropouts[0][0], self.W) + K.dot(x * dropouts[1][0], self.V)

    def get_output_shape_for(self, input_shape):
        if self.return_sequences:
            main_out = (input_shape[0][0], input_shape[0][1], self.output_dim)
        else:
            main_out = (input_shape[0][0], self.output_dim)

        if self.return_states:
            states_dim = (input_shape[0][0], input_shape[0][1], self.output_dim)
            main_out = [main_out, states_dim, states_dim]

        return main_out

    def call(self, x, mask=None):
        # input shape: (nb_samples, time (padded with zeros), input_dim)
        # note that the .build() method of subclasses MUST define
        # self.input_spec with a complete input shape.

        input_shape = self.input_spec[0].shape
        state_below = x[0]
        self.context = x[1]
        if self.num_inputs == 2:  # input: [state_below, context]
            self.init_state = None
            self.init_memory = None
        elif self.num_inputs == 3:  # input: [state_below, context, init_generic]
            self.init_state = x[2]
            self.init_memory = x[2]
        elif self.num_inputs == 4:  # input: [state_below, context, init_state, init_memory]
            self.init_state = x[2]
            self.init_memory = x[3]
        if K._BACKEND == 'tensorflow':
            if not input_shape[1]:
                raise Exception('When using TensorFlow, you should define '
                                'explicitly the number of timesteps of '
                                'your sequences.\n'
                                'If your first layer is an Embedding, '
                                'make sure to pass it an "input_length" '
                                'argument. Otherwise, make sure '
                                'the first layer has '
                                'an "input_shape" or "batch_input_shape" '
                                'argument, including the time axis. '
                                'Found input shape at layer ' + self.name +
                                ': ' + str(input_shape))
        if self.stateful:
            initial_states = self.states
        else:
            initial_states = self.get_initial_states(state_below)
        constants, dropouts = self.get_constants(state_below)
        preprocessed_input = self.preprocess_input(state_below, self.context, dropouts)

        last_output, outputs, states = K.rnn(self.step, preprocessed_input,
                                             initial_states,
                                             go_backwards=self.go_backwards,
                                             mask=mask[0],
                                             constants=constants,
                                             unroll=self.unroll,
                                             input_length=state_below.shape[1])
        if self.stateful:
            self.updates = []
            for i in range(len(states)):
                self.updates.append((self.states[i], states[i]))
        if self.return_sequences:
            ret = outputs
        else:
            ret = last_output

        # intermediate states as additional outputs
        if self.return_states:
            ret = [ret, states[0], states[1]]

        return ret

    def compute_mask(self, input, mask):
        if self.return_sequences:
            ret = mask[0]
        else:
            ret = None
        if self.return_states:
            ret = [ret, None, None]
        return ret

    def get_initial_states(self, x):
        # build an all-zero tensor of shape (samples, output_dim)
        if self.init_state is None:
            # build an all-zero tensor of shape (samples, output_dim)
            initial_state = K.zeros_like(x)  # (samples, timesteps, input_dim)
            initial_state = K.sum(initial_state, axis=(1, 2))  # (samples,)
            initial_state = K.expand_dims(initial_state)  # (samples, 1)
            initial_state = K.tile(initial_state, [1, self.output_dim])  # (samples, output_dim)
            if self.init_memory is None:
                initial_states = [initial_state for _ in range(2)]
            else:
                initial_memory = self.init_memory
                initial_states = [initial_state, initial_memory]
        else:
            initial_state = self.init_state
            if self.init_memory is not None:  # We have state and memory
                initial_memory = self.init_memory
                initial_states = [initial_state, initial_memory]
            else:
                initial_states = [initial_state for _ in range(2)]

        return initial_states

    def step(self, x, states):

        h_tm1 = states[0]  # State
        c_tm1 = states[1]  # Memory

        B_U = states[2]  # Dropout U
        if self.static_ctx:
            B_W = states[3]  # Dropout W
            context = states[4]
            z = x + K.dot(context * B_W[0], self.W) + K.dot(h_tm1 * B_U[0], self.U) + self.b
        else:
            z = x + K.dot(h_tm1 * B_U[0], self.U) + self.b
        z0 = z[:, :self.output_dim]
        z1 = z[:, self.output_dim: 2 * self.output_dim]
        z2 = z[:, 2 * self.output_dim: 3 * self.output_dim]
        z3 = z[:, 3 * self.output_dim:]

        i = self.inner_activation(z0)
        f = self.inner_activation(z1)
        c = f * c_tm1 + i * self.activation(z2)
        o = self.inner_activation(z3)
        h = o * self.activation(c)
        return h, [h, c]

    def get_constants(self, x):
        constants = []
        dropouts = []
        # States[2]
        if 0 < self.dropout_U < 1:
            ones = K.ones_like(K.reshape(x[:, 0, 0], (-1, 1)))
            ones = K.concatenate([ones] * self.output_dim, 1)
            B_U = [K.in_train_phase(K.dropout(ones, self.dropout_U), ones) for _ in range(4)]
            constants.append(B_U)
        else:
            constants.append([K.cast_to_floatx(1.) for _ in range(4)])

        # States[3]
        if 0 < self.dropout_W < 1:
            input_shape = self.input_spec[1][0].shape
            input_dim = input_shape[-1]
            ones = K.ones_like(K.reshape(x[:, 0, 0], (-1, 1)))
            ones = K.concatenate([ones] * input_dim, 1)
            B_W = [K.in_train_phase(K.dropout(ones, self.dropout_W), ones) for _ in range(4)]
            constants.append(B_W)
        else:
            B_W = [K.cast_to_floatx(1.) for _ in range(4)]
        if self.static_ctx:
            constants.append(B_W)
        else:
            dropouts.append(B_W)

        if 0 < self.dropout_V < 1:
            input_dim = self.input_dim
            ones = K.ones_like(K.reshape(x[:, :, 0], (-1, x.shape[1], 1)))  # (bs, timesteps, 1)
            ones = K.concatenate([ones] * input_dim, axis=2)
            B_V = [K.in_train_phase(K.dropout(ones, self.dropout_V), ones) for _ in range(4)]
        else:
            B_V = [K.cast_to_floatx(1.) for _ in range(4)]
        dropouts.append(B_V)
        # States[4]
        if self.static_ctx:
            constants.append(self.context)

        return constants, dropouts

    def get_config(self):
        config = {"output_dim": self.output_dim,
                  "return_states": self.return_states,
                  "init": self.init.__name__,
                  "inner_init": self.inner_init.__name__,
                  "forget_bias_init": self.forget_bias_init.__name__,
                  "activation": self.activation.__name__,
                  "inner_activation": self.inner_activation.__name__,
                  "W_regularizer": self.W_regularizer.get_config() if self.W_regularizer else None,
                  "V_regularizer": self.V_regularizer.get_config() if self.V_regularizer else None,
                  "U_regularizer": self.U_regularizer.get_config() if self.U_regularizer else None,
                  "b_regularizer": self.b_regularizer.get_config() if self.b_regularizer else None,
                  "dropout_W": self.dropout_W,
                  "dropout_U": self.dropout_U,
                  "dropout_V": self.dropout_V}
        base_config = super(LSTMCond, self).get_config()
        return dict(list(base_config.items()) + list(config.items()))


class LSTMCond2Inputs(Recurrent):
    '''Conditional LSTM: The previously generated word is fed to the current timestep

    # Arguments
        output_dim: dimension of the internal projections and the final output.
        init: weight initialization function.
            Can be the name of an existing function (str),
            or a Theano function (see: [initializations](../initializations.md)).
        inner_init: initialization function of the inner cells.
        return_states: boolean indicating if we want the intermediate states (hidden_state and memory) as additional outputs
        forget_bias_init: initialization function for the bias of the forget gate.
            [Jozefowicz et al.](http://www.jmlr.org/proceedings/papers/v37/jozefowicz15.pdf)
            recommend initializing with ones.
        activation: activation function.
            Can be the name of an existing function (str),
            or a Theano function (see: [activations](../activations.md)).
        inner_activation: activation function for the inner cells.
        W_regularizer: instance of [WeightRegularizer](../regularizers.md)
            (eg. L1 or L2 regularization), applied to the input weights matrices.
        U_regularizer: instance of [WeightRegularizer](../regularizers.md)
            (eg. L1 or L2 regularization), applied to the recurrent weights matrices.
        b_regularizer: instance of [WeightRegularizer](../regularizers.md),
            applied to the bias.
        dropout_W: float between 0 and 1. Fraction of the input units to drop for input gates.
        dropout_U: float between 0 and 1. Fraction of the input units to drop for recurrent connections.

    # References
        - [Long short-term memory](http://deeplearning.cs.cmu.edu/pdfs/Hochreiter97_lstm.pdf) (original 1997 paper)
        - [Learning to forget: Continual prediction with LSTM](http://www.mitpressjournals.org/doi/pdf/10.1162/089976600300015015)
        - [Supervised sequence labelling with recurrent neural networks](http://www.cs.toronto.edu/~graves/preprint.pdf)
        - [A Theoretically Grounded Application of Dropout in Recurrent Neural Networks](http://arxiv.org/abs/1512.05287)
    '''

    def __init__(self, output_dim,
                 init='glorot_uniform', inner_init='orthogonal',
                 return_states=False,
                 forget_bias_init='one', activation='tanh',
                 inner_activation='hard_sigmoid', consume_less='gpu',
                 T_regularizer=None, W_regularizer=None, V_regularizer=None, U_regularizer=None, b_regularizer=None,
                 dropout_T=0., dropout_W=0., dropout_U=0., dropout_V=0., **kwargs):
        self.output_dim = output_dim
        self.init = initializations.get(init)
        self.inner_init = initializations.get(inner_init)
        self.return_states = return_states
        self.forget_bias_init = initializations.get(forget_bias_init)
        self.activation = activations.get(activation)
        self.inner_activation = activations.get(inner_activation)
        self.consume_less = consume_less
        self.dropout_T, self.dropout_W, self.dropout_U, self.dropout_V = dropout_T, dropout_W, dropout_U, dropout_V

        if self.dropout_T or self.dropout_W or self.dropout_U or self.dropout_V:
            self.uses_learning_phase = True

        self.T_regularizer = regularizers.get(T_regularizer)
        self.W_regularizer = regularizers.get(W_regularizer)
        self.V_regularizer = regularizers.get(V_regularizer)
        self.U_regularizer = regularizers.get(U_regularizer)
        self.b_regularizer = regularizers.get(b_regularizer)

        super(LSTMCond2Inputs, self).__init__(**kwargs)

    def build(self, input_shape):
        assert len(input_shape) >= 3 or 'You should pass two inputs to LSTMCond ' \
                                        '(previous_embedded_words, context1 and context2) and ' \
                                        'two optional inputs (init_state and init_memory)'

        if len(input_shape) == 3:
            self.input_spec = [InputSpec(shape=input_shape[0]),
                               InputSpec(shape=input_shape[1]),
                               InputSpec(shape=input_shape[2])]
            self.num_inputs = 3
        elif len(input_shape) == 5:
            self.input_spec = [InputSpec(shape=input_shape[0]),
                               InputSpec(shape=input_shape[1]),
                               InputSpec(shape=input_shape[2]),
                               InputSpec(shape=input_shape[3]),
                               InputSpec(shape=input_shape[4])]
            self.num_inputs = 5
        self.input_dim = input_shape[0][2]

        if self.input_spec[1].ndim == 3:
            self.context1_dim = input_shape[1][2]
            self.static_ctx1 = False
            assert input_shape[1][1] == input_shape[0][1], 'When using a 3D ctx in LSTMCond, it has to have the same ' \
                                                           'number of timesteps (dimension 1) as the input. Currently,' \
                                                           'the number of input timesteps is: ' \
                                                           + str(input_shape[0][1]) + \
                                                           ', while the number of ctx timesteps is ' \
                                                           + str(input_shape[1][1]) + ' (complete shapes: ' \
                                                           + str(input_shape[0]) + ', ' + str(input_shape[1]) + ')'
        else:
            self.context1_dim = input_shape[1][1]
            self.static_ctx1 = True

        if self.input_spec[2].ndim == 3:
            self.context2_dim = input_shape[2][2]
            self.static_ctx2 = False
            assert input_shape[2][1] == input_shape[0][1], 'When using a 3D ctx in LSTMCond, it has to have the same ' \
                                                           'number of timesteps (dimension 1) as the input. Currently,' \
                                                           'the number of input timesteps is: ' \
                                                           + str(input_shape[0][1]) + \
                                                           ', while the number of ctx timesteps is ' \
                                                           + str(input_shape[2][1]) + ' (complete shapes: ' \
                                                           + str(input_shape[0]) + ', ' + str(input_shape[1]) + ')'
        else:
            self.context2_dim = input_shape[2][1]
            self.static_ctx2 = True
        if self.stateful:
            self.reset_states()
        else:
            # initial states: 2 all-zero tensors of shape (output_dim)
            self.states = [None, None]  # [h, c]

        if self.consume_less == 'gpu':

            self.T = self.add_weight((self.context1_dim, 4 * self.output_dim),
                                     initializer=self.init,
                                     name='{}_T'.format(self.name),
                                     regularizer=self.W_regularizer)
            self.W = self.add_weight((self.context2_dim, 4 * self.output_dim),
                                     initializer=self.init,
                                     name='{}_W'.format(self.name),
                                     regularizer=self.W_regularizer)
            self.U = self.add_weight((self.output_dim, 4 * self.output_dim),
                                     initializer=self.inner_init,
                                     name='{}_U'.format(self.name),
                                     regularizer=self.U_regularizer)
            self.V = self.add_weight((self.input_dim, 4 * self.output_dim),
                                     initializer=self.init,
                                     name='{}_V'.format(self.name),
                                     regularizer=self.V_regularizer)

            def b_reg(shape, name=None):
                return K.variable(np.hstack((np.zeros(self.output_dim),
                                             K.get_value(self.forget_bias_init((self.output_dim,))),
                                             np.zeros(self.output_dim),
                                             np.zeros(self.output_dim))),
                                  name='{}_b'.format(self.name))

            self.b = self.add_weight((self.output_dim * 4,),
                                     initializer=b_reg,
                                     name='{}_b'.format(self.name),
                                     regularizer=self.b_regularizer)
            self.trainable_weights = [self.T,
                                      self.W,
                                      self.U,
                                      self.V,
                                      self.b]

        else:
            self.T_i = self.add_weight((self.context1_dim, self.output_dim),
                                       initializer=self.init,
                                       name='{}_T_i'.format(self.name),
                                       regularizer=self.W_regularizer)
            self.V_i = self.add_weight((self.input_dim, self.output_dim),
                                       initializer=self.init,
                                       name='{}_V_i'.format(self.name),
                                       regularizer=self.W_regularizer)
            self.W_i = self.add_weight((self.context2_dim, self.output_dim),
                                       initializer=self.init,
                                       name='{}_W_i'.format(self.name),
                                       regularizer=self.W_regularizer)
            self.U_i = self.add_weight((self.output_dim, self.output_dim),
                                       initializer=self.init,
                                       name='{}_U_i'.format(self.name),
                                       regularizer=self.W_regularizer)
            self.b_i = K.zeros((self.output_dim,),
                               initializer='zero',
                               name='{}_b_i'.format(self.name),
                               regularizer=self.b_regularizer)
            self.T_f = self.add_weight((self.context1_dim, self.output_dim),
                                       initializer=self.init,
                                       name='{}_T_f'.format(self.name),
                                       regularizer=self.W_regularizer)
            self.V_f = self.add_weight((self.input_dim, self.output_dim),
                                       initializer=self.init,
                                       name='{}_V_f'.format(self.name),
                                       regularizer=self.W_regularizer)
            self.W_f = self.add_weight((self.context2_dim, self.output_dim),
                                       initializer=self.init,
                                       name='{}_W_f'.format(self.name),
                                       regularizer=self.W_regularizer)
            self.U_f = self.add_weight((self.output_dim, self.output_dim),
                                       initializer=self.init,
                                       name='{}_U_f'.format(self.name),
                                       regularizer=self.W_regularizer)
            self.b_f = self.add_weight((self.output_dim,),
                                       initializer=self.forget_bias_init,
                                       name='{}_b_f'.format(self.name),
                                       regularizer=self.b_regularizer)
            self.T_c = self.add_weight((self.context1_dim, self.output_dim),
                                       initializer=self.init,
                                       name='{}_T_c'.format(self.name),
                                       regularizer=self.W_regularizer)
            self.V_c = self.add_weight((self.input_dim, self.output_dim),
                                       initializer=self.init,
                                       name='{}_V_c'.format(self.name),
                                       regularizer=self.W_regularizer)
            self.W_c = self.add_weight((self.context2_dim, self.output_dim),
                                       initializer=self.init,
                                       name='{}_W_c'.format(self.name),
                                       regularizer=self.W_regularizer)
            self.U_c = self.add_weight((self.output_dim, self.output_dim),
                                       initializer=self.init,
                                       name='{}_U_c'.format(self.name),
                                       regularizer=self.W_regularizer)
            self.b_c = K.zeros((self.output_dim,),
                               initializer='zero',
                               name='{}_b_c'.format(self.name),
                               regularizer=self.b_regularizer)
            self.T_o = self.add_weight((self.context1_dim, self.output_dim),
                                       initializer=self.init,
                                       name='{}_T_o'.format(self.name),
                                       regularizer=self.W_regularizer)
            self.V_o = self.add_weight((self.input_dim, self.output_dim),
                                       initializer=self.init,
                                       name='{}_V_o'.format(self.name),
                                       regularizer=self.W_regularizer)
            self.W_o = self.add_weight((self.context2_dim, self.output_dim),
                                       initializer=self.init,
                                       name='{}_W_o'.format(self.name),
                                       regularizer=self.W_regularizer)
            self.U_o = self.add_weight((self.output_dim, self.output_dim),
                                       initializer=self.init,
                                       name='{}_U_o'.format(self.name),
                                       regularizer=self.W_regularizer)
            self.b_o = K.zeros((self.output_dim,),
                               initializer='zero',
                               name='{}_b_o'.format(self.name),
                               regularizer=self.b_regularizer)
            self.T_x = self.add_weight((self.output_dim, self.context1_dim),
                                       initializer=self.init,
                                       name='{}_T_x'.format(self.name),
                                       regularizer=self.W_regularizer)
            self.V_x = self.add_weight((self.output_dim, self.input_dim),
                                       initializer=self.init,
                                       name='{}_V_x'.format(self.name),
                                       regularizer=self.W_regularizer)
            self.W_x = self.add_weight((self.output_dim, self.context2_dim),
                                       initializer=self.init,
                                       name='{}_W_x'.format(self.name),
                                       regularizer=self.W_regularizer)
            self.b_x = K.zeros((self.output_dim,),
                               initializer='zero',
                               name='{}_b_x'.format(self.name),
                               regularizer=self.b_regularizer)

            self.trainable_weights = [self.T_i, self.V_i, self.W_i, self.U_i, self.b_i,
                                      self.T_c, self.V_c, self.W_c, self.U_c, self.b_c,
                                      self.T_f, self.V_f, self.W_f, self.U_f, self.b_f,
                                      self.T_o, self.V_o, self.W_o, self.U_o, self.b_o,
                                      self.T_x, self.V_x, self.W_x, self.b_x
                                      ]
            self.T = K.concatenate([self.T_i, self.T_f, self.T_c, self.T_o])
            self.W = K.concatenate([self.W_i, self.W_f, self.W_c, self.W_o])
            self.U = K.concatenate([self.U_i, self.U_f, self.U_c, self.U_o])
            self.V = K.concatenate([self.V_i, self.V_f, self.V_c, self.V_o])
            self.b = K.concatenate([self.b_i, self.b_f, self.b_c, self.b_o])

        if self.initial_weights is not None:
            self.set_weights(self.initial_weights)
            del self.initial_weights
        self.built = True

    def reset_states(self):
        assert self.stateful, 'Layer must be stateful.'
        input_shape = self.input_spec[0][0].shape
        if not input_shape[0]:
            raise Exception('If a RNN is stateful, a complete ' +
                            'input_shape must be provided (including batch size).')
        if hasattr(self, 'states'):
            K.set_value(self.states[0],
                        np.zeros((input_shape[0][0], self.output_dim)))
        else:
            self.states = [K.zeros((input_shape[0][0], self.output_dim))]

    def preprocess_input(self, x, context1, context2, dropouts):
        if self.static_ctx1 and self.static_ctx2:
            return K.dot(x * dropouts[0][0], self.V)
        elif self.static_ctx1:
            return K.dot(context2 * dropouts[0][0], self.W) + \
                   K.dot(x * dropouts[1][0], self.V)
        elif self.static_ctx2:
            return K.dot(context1 * dropouts[0][0], self.T) + \
                   K.dot(x * dropouts[1][0], self.V)
        else:
            return K.dot(context1 * dropouts[0][0], self.T) + \
                   K.dot(context2 * dropouts[1][0], self.W) + \
                   K.dot(x * dropouts[2][0], self.V)

    def get_output_shape_for(self, input_shape):
        if self.return_sequences:
            main_out = (input_shape[0][0], input_shape[0][1], self.output_dim)
        else:
            main_out = (input_shape[0][0], self.output_dim)

        if self.return_states:
            states_dim = (input_shape[0][0], input_shape[0][1], self.output_dim)
            main_out = [main_out, states_dim, states_dim]

        return main_out

    def call(self, x, mask=None):
        # input shape: (nb_samples, time (padded with zeros), input_dim)
        # note that the .build() method of subclasses MUST define
        # self.input_spec with a complete input shape.

        input_shape = self.input_spec[0].shape
        state_below = x[0]
        self.context1 = x[1]
        self.context2 = x[2]
        if self.num_inputs == 3:  # input: [state_below, context]
            self.init_state = None
            self.init_memory = None
        elif self.num_inputs == 4:  # input: [state_below, context, init_generic]
            self.init_state = x[3]
            self.init_memory = x[3]
        elif self.num_inputs == 5:  # input: [state_below, context, init_state, init_memory]
            self.init_state = x[3]
            self.init_memory = x[4]
        if K._BACKEND == 'tensorflow':

            if not input_shape[1]:
                raise Exception('When using TensorFlow, you should define '
                                'explicitly the number of timesteps of '
                                'your sequences.\n'
                                'If your first layer is an Embedding, '
                                'make sure to pass it an "input_length" '
                                'argument. Otherwise, make sure '
                                'the first layer has '
                                'an "input_shape" or "batch_input_shape" '
                                'argument, including the time axis. '
                                'Found input shape at layer ' + self.name +
                                ': ' + str(input_shape))
        if self.stateful:
            initial_states = self.states
        else:
            initial_states = self.get_initial_states(state_below)
        constants, dropouts = self.get_constants(state_below)
        preprocessed_input = self.preprocess_input(state_below, self.context1, self.context2, dropouts)

        last_output, outputs, states = K.rnn(self.step, preprocessed_input,
                                             initial_states,
                                             go_backwards=self.go_backwards,
                                             mask=mask[0],
                                             constants=constants,
                                             unroll=self.unroll,
                                             input_length=state_below.shape[1])
        if self.stateful:
            self.updates = []
            for i in range(len(states)):
                self.updates.append((self.states[i], states[i]))
        if self.return_sequences:
            ret = outputs
        else:
            ret = last_output

        # intermediate states as additional outputs
        if self.return_states:
            ret = [ret, states[0], states[1]]

        return ret

    def compute_mask(self, input, mask):
        if self.return_sequences:
            ret = mask[0]
        else:
            ret = None
        if self.return_states:
            ret = [ret, None, None]
        return ret

    def step(self, x, states):

        h_tm1 = states[0]  # State
        c_tm1 = states[1]  # Memory
        B_U = states[2]  # Dropout U

        if self.static_ctx1 and self.static_ctx2:
            B_T = states[3]  # Dropout T
            B_W = states[4]  # Dropout W
            context1 = states[5]
            context2 = states[6]
            z = x + K.dot(context1 * B_T[0], self.T) + K.dot(context2 * B_W[0], self.W) \
                + K.dot(h_tm1 * B_U[0], self.U) + self.b
        elif self.static_ctx1:
            B_T = states[3]  # Dropout T
            context1 = states[4]
            z = x + K.dot(context1 * B_T[0], self.T) + K.dot(h_tm1 * B_U[0], self.U) + self.b
        elif self.static_ctx2:
            B_W = states[3]  # Dropout W
            context2 = states[4]
            z = x + K.dot(context2 * B_W[0], self.W) + K.dot(h_tm1 * B_U[0], self.U) + self.b
        else:
            z = x + K.dot(h_tm1 * B_U[0], self.U) + self.b
        z0 = z[:, :self.output_dim]
        z1 = z[:, self.output_dim: 2 * self.output_dim]
        z2 = z[:, 2 * self.output_dim: 3 * self.output_dim]
        z3 = z[:, 3 * self.output_dim:]

        i = self.inner_activation(z0)
        f = self.inner_activation(z1)
        c = f * c_tm1 + i * self.activation(z2)
        o = self.inner_activation(z3)
        h = o * self.activation(c)
        return h, [h, c]

    def get_constants(self, x):
        constants = []
        dropouts = []
        # States[2]
        if 0 < self.dropout_U < 1:
            ones = K.ones_like(K.reshape(x[:, 0, 0], (-1, 1)))
            ones = K.concatenate([ones] * self.output_dim, 1)
            B_U = [K.in_train_phase(K.dropout(ones, self.dropout_U), ones) for _ in range(4)]
            constants.append(B_U)
        else:
            constants.append([K.cast_to_floatx(1.) for _ in range(4)])

        # States[3]
        if 0 < self.dropout_T < 1:
            input_shape = self.input_spec[1][0].shape
            input_dim = input_shape[-1]
            ones = K.ones_like(K.reshape(x[:, 0, 0], (-1, 1)))
            ones = K.concatenate([ones] * input_dim, 1)
            B_T = [K.in_train_phase(K.dropout(ones, self.dropout_T), ones) for _ in range(4)]
            constants.append(B_T)
        else:
            B_T = [K.cast_to_floatx(1.) for _ in range(4)]
        if self.static_ctx1:
            constants.append(B_T)
        else:
            dropouts.append(B_T)

        # States[4]
        if 0 < self.dropout_W < 1:
            input_shape = self.input_spec[2][0].shape
            input_dim = input_shape[-1]
            ones = K.ones_like(K.reshape(x[:, 0, 0], (-1, 1)))
            ones = K.concatenate([ones] * input_dim, 1)
            B_W = [K.in_train_phase(K.dropout(ones, self.dropout_W), ones) for _ in range(4)]
            constants.append(B_W)
        else:
            B_W = [K.cast_to_floatx(1.) for _ in range(4)]
        if self.static_ctx2:
            constants.append(B_W)
        else:
            dropouts.append(B_W)

        # States[5]
        if 0 < self.dropout_V < 1:
            input_dim = self.input_dim
            ones = K.ones_like(K.reshape(x[:, :, 0], (-1, x.shape[1], 1)))  # (bs, timesteps, 1)
            ones = K.concatenate([ones] * input_dim, axis=2)
            B_V = [K.in_train_phase(K.dropout(ones, self.dropout_V), ones) for _ in range(4)]
        else:
            B_V = [K.cast_to_floatx(1.) for _ in range(4)]
        dropouts.append(B_V)
        if self.static_ctx1:
            constants.append(self.context1)
        if self.static_ctx2:
            constants.append(self.context2)

        return constants, dropouts

    def get_initial_states(self, x):
        # build an all-zero tensor of shape (samples, output_dim)
        if self.init_state is None:
            # build an all-zero tensor of shape (samples, output_dim)
            initial_state = K.zeros_like(x)  # (samples, timesteps, input_dim)
            initial_state = K.sum(initial_state, axis=(1, 2))  # (samples,)
            initial_state = K.expand_dims(initial_state)  # (samples, 1)
            initial_state = K.tile(initial_state, [1, self.output_dim])  # (samples, output_dim)
            if self.init_memory is None:
                initial_states = [initial_state for _ in range(2)]
            else:
                initial_memory = self.init_memory
                # reducer = K.ones((self.output_dim, self.output_dim))
                # initial_memory = K.dot(initial_memory, reducer)  # (samples, output_dim)
                initial_states = [initial_state, initial_memory]
        else:
            initial_state = self.init_state
            # reducer = K.ones((self.output_dim, self.output_dim))
            # initial_state = K.dot(initial_state, reducer)  # (samples, output_dim)
            if self.init_memory is not None:  # We have state and memory
                initial_memory = self.init_memory
                # reducer = K.ones((self.output_dim, self.output_dim))
                # initial_memory = K.dot(initial_memory, reducer)  # (samples, output_dim)
                initial_states = [initial_state, initial_memory]
            else:
                initial_states = [initial_state for _ in range(2)]

        return initial_states

    def get_config(self):
        config = {"output_dim": self.output_dim,
                  "return_states": self.return_states,
                  "init": self.init.__name__,
                  "inner_init": self.inner_init.__name__,
                  "forget_bias_init": self.forget_bias_init.__name__,
                  "activation": self.activation.__name__,
                  "inner_activation": self.inner_activation.__name__,
                  "T_regularizer": self.T_regularizer.get_config() if self.T_regularizer else None,
                  "W_regularizer": self.W_regularizer.get_config() if self.W_regularizer else None,
                  "V_regularizer": self.V_regularizer.get_config() if self.V_regularizer else None,
                  "U_regularizer": self.U_regularizer.get_config() if self.U_regularizer else None,
                  "b_regularizer": self.b_regularizer.get_config() if self.b_regularizer else None,
                  "dropout_T": self.dropout_T,
                  "dropout_W": self.dropout_W,
                  "dropout_U": self.dropout_U,
                  "dropout_V": self.dropout_V}
        base_config = super(LSTMCond2Inputs, self).get_config()
        return dict(list(base_config.items()) + list(config.items()))


class AttLSTM(Recurrent):
    '''Long-Short Term Memory unit with Attention.

    # Arguments
        output_dim: dimension of the internal projections and the final output.
        output_timesteps: number of output timesteps (# of output vectors generated)
        init: weight initialization function.
            Can be the name of an existing function (str),
            or a Theano function (see: [initializations](../initializations.md)).
        inner_init: initialization function of the inner cells.
        forget_bias_init: initialization function for the bias of the forget gate.
            [Jozefowicz et al.](http://www.jmlr.org/proceedings/papers/v37/jozefowicz15.pdf)
            recommend initializing with ones.
        activation: activation function.
            Can be the name of an existing function (str),
            or a Theano function (see: [activations](../activations.md)).
        inner_activation: activation function for the inner cells.
        W_regularizer: instance of [WeightRegularizer](../regularizers.md)
            (eg. L1 or L2 regularization), applied to the input weights matrices.
        U_regularizer: instance of [WeightRegularizer](../regularizers.md)
            (eg. L1 or L2 regularization), applied to the recurrent weights matrices.
        b_regularizer: instance of [WeightRegularizer](../regularizers.md),
            applied to the bias.
        dropout_W: float between 0 and 1. Fraction of the input units to drop for input gates.
        dropout_U: float between 0 and 1. Fraction of the input units to drop for recurrent connections.
        w_a_regularizer: instance of [WeightRegularizer](../regularizers.md)
            (eg. L1 or L2 regularization), applied to the input weights matrices.
        W_a_regularizer: instance of [WeightRegularizer](../regularizers.md)
            (eg. L1 or L2 regularization), applied to the input weights matrices.
        U_a_regularizer: instance of [WeightRegularizer](../regularizers.md)
            (eg. L1 or L2 regularization), applied to the recurrent weights matrices.
        b_a_regularizer: instance of [WeightRegularizer](../regularizers.md),
            applied to the bias.
        dropout_w_a: float between 0 and 1.
        dropout_W_a: float between 0 and 1.
        dropout_U_a: float between 0 and 1.

    # Formulation

        The resulting attention vector 'phi' at time 't' is formed by applying a weighted sum over
        the set of inputs 'x_i' contained in 'X':

            phi(X, t) = ∑_i alpha_i(t) * x_i,

        where each 'alpha_i' at time 't' is a weighting vector over all the input dimension that
        accomplishes the following condition:

            ∑_i alpha_i = 1

        and is dynamically adapted at each timestep w.r.t. the following formula:

            alpha_i(t) = exp{e_i(t)} /  ∑_j exp{e_j(t)}

        where each 'e_i' at time 't' is calculated as:

            e_i(t) = wa' * tanh( Wa * x_i  +  Ua * h(t-1)  +  ba ),

        where the following are learnable with the respectively named sizes:
                wa                Wa                     Ua                 ba
            [input_dim] [input_dim, input_dim] [output_dim, input_dim] [input_dim]

        The names of 'Ua' and 'Wa' are exchanged w.r.t. the provided reference as well as 'v' being renamed
        to 'x' for matching Keras LSTM's nomenclature.

    # References
        -   Yao L, Torabi A, Cho K, Ballas N, Pal C, Larochelle H, Courville A.
            Describing videos by exploiting temporal structure.
            InProceedings of the IEEE International Conference on Computer Vision 2015 (pp. 4507-4515).
    '''

    def __init__(self, output_dim, att_dim=0,
                 init='glorot_uniform', inner_init='orthogonal', init_state=None, init_memory=None,
                 forget_bias_init='one', activation='tanh',
                 inner_activation='hard_sigmoid',
                 W_regularizer=None, U_regularizer=None, b_regularizer=None,
                 dropout_W=0., dropout_U=0., dropout_wa=0., dropout_Wa=0., dropout_Ua=0.,
                 wa_regularizer=None, Wa_regularizer=None, Ua_regularizer=None, ba_regularizer=None,
                 **kwargs):
        self.output_dim = output_dim
        self.att_dim = output_dim if att_dim == 0 else att_dim
        self.init = initializations.get(init)
        self.inner_init = initializations.get(inner_init)
        self.init_state = init_state
        self.init_memory = init_memory
        self.forget_bias_init = initializations.get(forget_bias_init)
        self.activation = activations.get(activation)
        self.inner_activation = activations.get(inner_activation)
        self.W_regularizer = regularizers.get(W_regularizer)
        self.U_regularizer = regularizers.get(U_regularizer)
        self.b_regularizer = regularizers.get(b_regularizer)
        self.dropout_W, self.dropout_U = dropout_W, dropout_U
        # attention model learnable params
        self.wa_regularizer = regularizers.get(wa_regularizer)
        self.Wa_regularizer = regularizers.get(Wa_regularizer)
        self.Ua_regularizer = regularizers.get(Ua_regularizer)
        self.ba_regularizer = regularizers.get(ba_regularizer)
        self.dropout_wa, self.dropout_Wa, self.dropout_Ua = dropout_wa, dropout_Wa, dropout_Ua

        if self.dropout_W or self.dropout_U or self.dropout_wa or self.dropout_Wa or self.dropout_Ua:
            self.uses_learning_phase = True
        super(AttLSTM, self).__init__(**kwargs)
        self.input_spec = [InputSpec(ndim=4)]

    def build(self, input_shape):
        self.input_spec = [InputSpec(shape=input_shape, ndim=4)]
        self.input_dim = input_shape[-1]

        if self.stateful:
            self.reset_states()
        else:
            # initial states: 2 all-zero tensors of shape (output_dim)
            self.states = [None, None]

        # Initialize Att model params (following the same format for any option of self.consume_less)
        self.wa = self.add_weight((self.att_dim,),
                                  initializer=self.init,
                                  name='{}_wa'.format(self.name),
                                  regularizer=self.wa_regularizer)

        self.Wa = self.add_weight((self.input_dim, self.att_dim),
                                  initializer=self.init,
                                  name='{}_Wa'.format(self.name),
                                  regularizer=self.Wa_regularizer)
        self.Ua = self.add_weight((self.output_dim, self.att_dim),
                                  initializer=self.inner_init,
                                  name='{}_Ua'.format(self.name),
                                  regularizer=self.Ua_regularizer)

        self.ba = self.add_weight(self.att_dim,
                                  initializer=K.variable(np.zeros(self.att_dim),
                                                         name='{}_ba'.format(self.name)),
                                  regularizer=self.ba_regularizer)

        if self.consume_less == 'gpu':
            self.W = self.add_weight((self.input_dim, 4 * self.output_dim),
                                     initializer=self.init,
                                     name='{}_W'.format(self.name),
                                     regularizer=self.W_regularizer)
            self.U = self.add_weight((self.output_dim, 4 * self.output_dim),
                                     initializer=self.inner_init,
                                     name='{}_U'.format(self.name),
                                     regularizer=self.U_regularizer)

            def b_reg(shape, name=None):
                return K.variable(np.hstack((np.zeros(self.output_dim),
                                             K.get_value(self.forget_bias_init((self.output_dim,))),
                                             np.zeros(self.output_dim),
                                             np.zeros(self.output_dim))),
                                  name='{}_b'.format(self.name))

            self.b = self.add_weight((self.output_dim * 4,),
                                     initializer=b_reg,
                                     name='{}_b'.format(self.name),
                                     regularizer=self.b_regularizer)

            self.trainable_weights = [self.wa, self.Wa, self.Ua, self.ba,  # AttModel parameters
                                      self.W, self.U, self.b]
        else:
            self.W_i = self.add_weight((self.input_dim, self.output_dim),
                                       initializer=self.init,
                                       name='{}_W_i'.format(self.name),
                                       regularizer=self.W_regularizer)
            self.U_i = self.add_weight((self.output_dim, self.output_dim),
                                       initializer=self.init,
                                       name='{}_U_i'.format(self.name),
                                       regularizer=self.W_regularizer)
            self.b_i = self.add_weight((self.output_dim,),
                                       initializer='zero',
                                       name='{}_b_i'.format(self.name),
                                       regularizer=self.b_regularizer)
            self.W_f = self.add_weight((self.input_dim, self.output_dim),
                                       initializer=self.init,
                                       name='{}_W_f'.format(self.name),
                                       regularizer=self.W_regularizer)
            self.U_f = self.add_weight((self.output_dim, self.output_dim),
                                       initializer=self.init,
                                       name='{}_U_f'.format(self.name),
                                       regularizer=self.W_regularizer)
            self.b_f = self.add_weight((self.output_dim,),
                                       initializer=self.forget_bias_init,
                                       name='{}_b_f'.format(self.name),
                                       regularizer=self.b_regularizer)
            self.W_c = self.add_weight((self.input_dim, self.output_dim),
                                       initializer=self.init,
                                       name='{}_W_c'.format(self.name),
                                       regularizer=self.W_regularizer)
            self.U_c = self.add_weight((self.output_dim, self.output_dim),
                                       initializer=self.init,
                                       name='{}_U_c'.format(self.name),
                                       regularizer=self.W_regularizer)
            self.b_c = self.add_weight((self.output_dim,),
                                       initializer='zero',
                                       name='{}_b_c'.format(self.name),
                                       regularizer=self.b_regularizer)
            self.W_o = self.add_weight((self.input_dim, self.output_dim),
                                       initializer=self.init,
                                       name='{}_W_o'.format(self.name),
                                       regularizer=self.W_regularizer)
            self.U_o = self.add_weight((self.output_dim, self.output_dim),
                                       initializer=self.init,
                                       name='{}_U_o'.format(self.name),
                                       regularizer=self.W_regularizer)
            self.b_o = self.add_weight((self.output_dim,),
                                       initializer='zero',
                                       name='{}_b_o'.format(self.name),
                                       regularizer=self.b_regularizer)

            self.trainable_weights = [self.wa, self.Wa, self.Ua, self.ba,  # AttModel parameters
                                      self.W_i, self.U_i, self.b_i,
                                      self.W_c, self.U_c, self.b_c,
                                      self.W_f, self.U_f, self.b_f,
                                      self.W_o, self.U_o, self.b_o]

            self.W = K.concatenate([self.W_i, self.W_f, self.W_c, self.W_o])
            self.U = K.concatenate([self.U_i, self.U_f, self.U_c, self.U_o])
            self.b = K.concatenate([self.b_i, self.b_f, self.b_c, self.b_o])

        if self.initial_weights is not None:
            self.set_weights(self.initial_weights)
            del self.initial_weights
        self.built = True

    def reset_states(self):
        assert self.stateful, 'Layer must be stateful.'
        input_shape = self.input_spec[0].shape
        if not input_shape[0]:
            raise ValueError('If a RNN is stateful, a complete ' +
                             'input_shape must be provided (including batch size).')
        if hasattr(self, 'states'):
            K.set_value(self.states[0],
                        np.zeros((input_shape[0], self.output_dim)))
            K.set_value(self.states[1],
                        np.zeros((input_shape[0], self.output_dim)))
        else:
            self.states = [K.zeros((input_shape[0], self.output_dim)),
                           K.zeros((input_shape[0], self.output_dim))]

    def preprocess_input(self, x):
        return x

    def call(self, x, mask=None):
        # input shape: (nb_samples, time (padded with zeros), input_dim)
        # note that the .build() method of subclasses MUST define
        # self.input_spec with a complete input shape.
        input_shape = self.input_spec[0].shape
        if K._BACKEND == 'tensorflow':
            if not input_shape[1]:
                raise Exception('When using TensorFlow, you should define '
                                'explicitly the number of timesteps of '
                                'your sequences.\n'
                                'If your first layer is an Embedding, '
                                'make sure to pass it an "input_length" '
                                'argument. Otherwise, make sure '
                                'the first layer has '
                                'an "input_shape" or "batch_input_shape" '
                                'argument, including the time axis. '
                                'Found input shape at layer ' + self.name +
                                ': ' + str(input_shape))
        if self.stateful:
            initial_states = self.states
        else:
            initial_states = self.get_initial_states(x)
        constants = self.get_constants(x)
        preprocessed_input = self.preprocess_input(x)

        last_output, outputs, states = K.rnn(self.step, preprocessed_input,
                                             initial_states,
                                             go_backwards=self.go_backwards,
                                             mask=None,
                                             constants=constants,
                                             unroll=self.unroll,
                                             input_length=input_shape[1])
        if self.stateful:
            self.updates = []
            for i in range(len(states)):
                self.updates.append((self.states[i], states[i]))

        if self.return_sequences:
            return outputs
        else:
            return last_output

    def step(self, x, states):
        # After applying a RepeatMatrix before this AttLSTM the following way:
        #    x = RepeatMatrix(out_timesteps, dim=1)(x)
        #    x will have the following size:
        #        [batch_size, out_timesteps, in_timesteps, dim_encoder]
        #    which means that in step() our x will be:
        #        [batch_size, in_timesteps, dim_encoder]
        h_tm1 = states[0]
        c_tm1 = states[1]
        B_U = states[2]
        B_W = states[3]
        # Att model dropouts
        B_wa = states[4]
        context = states[5]  # pre-calculated Wa*x term (common for all output timesteps)
        B_Ua = states[6]

        # AttModel (see Formulation in class header)
        e = K.dot(K.tanh(context + K.dot(h_tm1[:, None, :] * B_Ua, self.Ua) + self.ba) * B_wa, self.wa)
        alpha = K.softmax(e)
        x_ = (x * alpha[:, :, None]).sum(
            axis=1)  # sum over the in_timesteps dimension resulting in [batch_size, input_dim]

        # LSTM
        if self.consume_less == 'gpu':
            z = K.dot(x_ * B_W[0], self.W) + K.dot(h_tm1 * B_U[0], self.U) + self.b

            z0 = z[:, :self.output_dim]
            z1 = z[:, self.output_dim: 2 * self.output_dim]
            z2 = z[:, 2 * self.output_dim: 3 * self.output_dim]
            z3 = z[:, 3 * self.output_dim:]

            i = self.inner_activation(z0)
            f = self.inner_activation(z1)
            c = f * c_tm1 + i * self.activation(z2)
            o = self.inner_activation(z3)

        else:
            if self.consume_less == 'cpu':
                x_i = x_[:, :self.output_dim]
                x_f = x_[:, self.output_dim: 2 * self.output_dim]
                x_c = x_[:, 2 * self.output_dim: 3 * self.output_dim]
                x_o = x_[:, 3 * self.output_dim:]
            elif self.consume_less == 'mem':
                x_i = K.dot(x_ * B_W[0], self.W_i) + self.b_i
                x_f = K.dot(x_ * B_W[1], self.W_f) + self.b_f
                x_c = K.dot(x_ * B_W[2], self.W_c) + self.b_c
                x_o = K.dot(x_ * B_W[3], self.W_o) + self.b_o
            else:
                raise Exception('Unknown `consume_less` mode.')

            i = self.inner_activation(x_i + K.dot(h_tm1 * B_U[0], self.U_i))
            f = self.inner_activation(x_f + K.dot(h_tm1 * B_U[1], self.U_f))
            c = f * c_tm1 + i * self.activation(x_c + K.dot(h_tm1 * B_U[2], self.U_c))
            o = self.inner_activation(x_o + K.dot(h_tm1 * B_U[3], self.U_o))

        h = o * self.activation(c)
        return h, [h, c]

    def get_constants(self, x):
        constants = []
        if 0 < self.dropout_U < 1:
            ones = K.ones_like(K.reshape(x[:, 0, 0, 0], (-1, 1)))
            ones = K.concatenate([ones] * self.output_dim, 1)
            B_U = [K.in_train_phase(K.dropout(ones, self.dropout_U), ones) for _ in range(4)]
            constants.append(B_U)
        else:
            constants.append([K.cast_to_floatx(1.) for _ in range(4)])

        if 0 < self.dropout_W < 1:
            input_shape = self.input_spec[0].shape
            input_dim = input_shape[-1]
            ones = K.ones_like(K.reshape(x[:, 0, 0, 0], (-1, 1)))
            ones = K.concatenate([ones] * input_dim, 1)
            B_W = [K.in_train_phase(K.dropout(ones, self.dropout_W), ones) for _ in range(4)]
            constants.append(B_W)
        else:
            constants.append([K.cast_to_floatx(1.) for _ in range(4)])

        # AttModel
        if 0 < self.dropout_wa < 1:
            input_shape = self.input_spec[0].shape
            input_dim = input_shape[-1]
            ones = K.ones_like(K.reshape(x[:, :, 0, 0], (-1, input_shape[1], 1)))
            ones = K.concatenate([ones] * input_dim, 2)
            B_wa = K.in_train_phase(K.dropout(ones, self.dropout_wa), ones)
            constants.append(B_wa)
        else:
            constants.append(K.cast_to_floatx(1.))

        if 0 < self.dropout_Wa < 1:
            input_shape = self.input_spec[0].shape
            input_dim = input_shape[-1]
            ones = K.ones_like(K.reshape(x[:, :, 0, 0], (-1, input_shape[1], 1)))
            ones = K.concatenate([ones] * input_dim, 2)
            B_Wa = K.in_train_phase(K.dropout(ones, self.dropout_Wa), ones)
            constants.append(K.dot(x[:, 0, :, :] * B_Wa, self.Wa))
        else:
            constants.append(K.dot(x[:, 0, :, :], self.Wa))

        if 0 < self.dropout_Ua < 1:
            input_shape = self.input_spec[0].shape
            ones = K.ones_like(K.reshape(x[:, :, 0, 0], (-1, input_shape[1], 1)))
            ones = K.concatenate([ones] * self.output_dim, 2)
            B_Ua = K.in_train_phase(K.dropout(ones, self.dropout_Ua), ones)
            constants.append(B_Ua)
        else:
            constants.append([K.cast_to_floatx(1.)])

        return constants

    def get_config(self):
        config = {'output_dim': self.output_dim,
                  "att_dim": self.att_dim,
                  'init': self.init.__name__,
                  'inner_init': self.inner_init.__name__,
                  'forget_bias_init': self.forget_bias_init.__name__,
                  'activation': self.activation.__name__,
                  'inner_activation': self.inner_activation.__name__,
                  'W_regularizer': self.W_regularizer.get_config() if self.W_regularizer else None,
                  'U_regularizer': self.U_regularizer.get_config() if self.U_regularizer else None,
                  'b_regularizer': self.b_regularizer.get_config() if self.b_regularizer else None,
                  'wa_regularizer': self.wa_regularizer.get_config() if self.wa_regularizer else None,
                  'Wa_regularizer': self.Wa_regularizer.get_config() if self.Wa_regularizer else None,
                  'Ua_regularizer': self.Ua_regularizer.get_config() if self.Ua_regularizer else None,
                  'ba_regularizer': self.ba_regularizer.get_config() if self.ba_regularizer else None,
                  'dropout_W': self.dropout_W,
                  'dropout_U': self.dropout_U,
                  'dropout_wa': self.dropout_wa,
                  'dropout_Wa': self.dropout_Wa,
                  'dropout_Ua': self.dropout_Ua}
        base_config = super(AttLSTM, self).get_config()
        return dict(list(base_config.items()) + list(config.items()))


class AttLSTMCond(Recurrent):
    '''Long-Short Term Memory unit with Attention + the previously generated word fed to the current timestep.
    You should give two inputs to this layer:
        1. The shifted sequence of words (shape: (mini_batch_size, output_timesteps, embedding_size))
        2. The complete input sequence (shape: (mini_batch_size, input_timesteps, input_dim))
    # Arguments
        output_dim: dimension of the internal projections and the final output.
        embedding_size: dimension of the word embedding module used for the enconding of the generated words.
        return_extra_variables: indicates if we only need the LSTM hidden state (False) or we want 
            additional internal variables as outputs (True). The additional variables provided are:
            - x_att (None, out_timesteps, dim_encoder): feature vector computed after the Att.Model at each timestep
            - alphas (None, out_timesteps, in_timesteps): weights computed by the Att.Model at each timestep
        return_states: boolean indicating if we want the intermediate states (hidden_state and memory) as additional outputs
        output_timesteps: number of output timesteps (# of output vectors generated)
        init: weight initialization function.
            Can be the name of an existing function (str),
            or a Theano function (see: [initializations](../initializations.md)).
        inner_init: initialization function of the inner cells.
        forget_bias_init: initialization function for the bias of the forget gate.
            [Jozefowicz et al.](http://www.jmlr.org/proceedings/papers/v37/jozefowicz15.pdf)
            recommend initializing with ones.
        activation: activation function.
            Can be the name of an existing function (str),
            or a Theano function (see: [activations](../activations.md)).
        inner_activation: activation function for the inner cells.
        W_regularizer: instance of [WeightRegularizer](../regularizers.md)
            (eg. L1 or L2 regularization), applied to the input weights matrices.
        U_regularizer: instance of [WeightRegularizer](../regularizers.md)
            (eg. L1 or L2 regularization), applied to the recurrent weights matrices.
        b_regularizer: instance of [WeightRegularizer](../regularizers.md),
            applied to the bias.
        dropout_W: float between 0 and 1. Fraction of the input units to drop for input gates.
        dropout_U: float between 0 and 1. Fraction of the input units to drop for recurrent connections.
        w_a_regularizer: instance of [WeightRegularizer](../regularizers.md)
            (eg. L1 or L2 regularization), applied to the input weights matrices.
        W_a_regularizer: instance of [WeightRegularizer](../regularizers.md)
            (eg. L1 or L2 regularization), applied to the input weights matrices.
        U_a_regularizer: instance of [WeightRegularizer](../regularizers.md)
            (eg. L1 or L2 regularization), applied to the recurrent weights matrices.
        b_a_regularizer: instance of [WeightRegularizer](../regularizers.md),
            applied to the bias.
        dropout_w_a: float between 0 and 1.
        dropout_W_a: float between 0 and 1.
        dropout_U_a: float between 0 and 1.

    # Formulation

        The resulting attention vector 'phi' at time 't' is formed by applying a weighted sum over
        the set of inputs 'x_i' contained in 'X':

            phi(X, t) = ∑_i alpha_i(t) * x_i,

        where each 'alpha_i' at time 't' is a weighting vector over all the input dimension that
        accomplishes the following condition:

            ∑_i alpha_i = 1

        and is dynamically adapted at each timestep w.r.t. the following formula:

            alpha_i(t) = exp{e_i(t)} /  ∑_j exp{e_j(t)}

        where each 'e_i' at time 't' is calculated as:

            e_i(t) = wa' * tanh( Wa * x_i  +  Ua * h(t-1)  +  ba ),

        where the following are learnable with the respectively named sizes:
                wa                Wa                     Ua                 ba
            [input_dim] [input_dim, input_dim] [output_dim, input_dim] [input_dim]

        The names of 'Ua' and 'Wa' are exchanged w.r.t. the provided reference as well as 'v' being renamed
        to 'x' for matching Keras LSTM's nomenclature.

    # References
        -   Yao L, Torabi A, Cho K, Ballas N, Pal C, Larochelle H, Courville A.
            Describing videos by exploiting temporal structure.
            InProceedings of the IEEE International Conference on Computer Vision 2015 (pp. 4507-4515).
    '''

    def __init__(self, output_dim, att_dim=0, return_extra_variables=False, return_states=False,
                 init='glorot_uniform', inner_init='orthogonal', init_att='glorot_uniform',
                 forget_bias_init='one', activation='tanh', inner_activation='sigmoid', mask_value=0.,
                 W_regularizer=None, U_regularizer=None, V_regularizer=None, b_regularizer=None,
                 wa_regularizer=None, Wa_regularizer=None, Ua_regularizer=None, ba_regularizer=None,
                 ca_regularizer=None,
                 dropout_W=0., dropout_U=0., dropout_V=0., dropout_wa=0., dropout_Wa=0., dropout_Ua=0.,
                 **kwargs):
        self.output_dim = output_dim
        self.att_dim = output_dim if att_dim == 0 else att_dim
        self.return_extra_variables = return_extra_variables
        self.return_states = return_states
        self.init = initializations.get(init)
        self.inner_init = initializations.get(inner_init)
        self.init_att = initializations.get(init_att)
        self.forget_bias_init = initializations.get(forget_bias_init)
        self.activation = activations.get(activation)
        self.inner_activation = activations.get(inner_activation)
        self.mask_value = mask_value
        # Regularizers
        self.W_regularizer = regularizers.get(W_regularizer)
        self.U_regularizer = regularizers.get(U_regularizer)
        self.V_regularizer = regularizers.get(V_regularizer)
        self.b_regularizer = regularizers.get(b_regularizer)
        # attention model learnable params
        self.wa_regularizer = regularizers.get(wa_regularizer)
        self.Wa_regularizer = regularizers.get(Wa_regularizer)
        self.Ua_regularizer = regularizers.get(Ua_regularizer)
        self.ba_regularizer = regularizers.get(ba_regularizer)
        self.ca_regularizer = regularizers.get(ca_regularizer)

        # Dropouts
        self.dropout_W, self.dropout_U, self.dropout_V = dropout_W, dropout_U, dropout_V
        self.dropout_wa, self.dropout_Wa, self.dropout_Ua = dropout_wa, dropout_Wa, dropout_Ua

        if self.dropout_W or self.dropout_U or self.dropout_wa or self.dropout_Wa or self.dropout_Ua:
            self.uses_learning_phase = True
        super(AttLSTMCond, self).__init__(**kwargs)

    def build(self, input_shape):
        assert len(input_shape) == 2 or len(input_shape) == 4, 'You should pass two inputs to AttLSTMCond ' \
                                                               '(previous_embedded_words and context) ' \
                                                               'and two optional inputs (init_state and init_memory)'

        if len(input_shape) == 2:
            self.input_spec = [InputSpec(shape=input_shape[0]), InputSpec(shape=input_shape[1])]
            self.num_inputs = 2
        elif len(input_shape) == 4:
            if InputSpec(shape=input_shape[2]) is None or InputSpec(shape=input_shape[3]) is None:
                self.input_spec = [InputSpec(shape=input_shape[0]), InputSpec(shape=input_shape[1])]
                self.num_inputs = 2
            else:
                self.input_spec = [InputSpec(shape=input_shape[0]), InputSpec(shape=input_shape[1]),
                                   InputSpec(shape=input_shape[2]), InputSpec(shape=input_shape[3])]
                self.num_inputs = 4
        self.input_dim = input_shape[0][2]
        self.context_steps = input_shape[1][1]
        self.context_dim = input_shape[1][2]
        if self.stateful:
            self.reset_states()
        else:
            # initial states: all-zero tensors of shape (output_dim)
            self.states = [None, None, None]  # [h, c, x_att]

        # Initialize Att model params (following the same format for any option of self.consume_less)
        self.wa = self.add_weight((self.att_dim,),
                                  initializer=self.init_att,
                                  name='{}_wa'.format(self.name),
                                  regularizer=self.wa_regularizer)

        self.Wa = self.add_weight((self.output_dim, self.att_dim),
                                  initializer=self.init_att,
                                  name='{}_Wa'.format(self.name),
                                  regularizer=self.Wa_regularizer)

        self.Ua = self.add_weight((self.context_dim, self.att_dim),
                                  initializer=self.inner_init,
                                  name='{}_Ua'.format(self.name),
                                  regularizer=self.Ua_regularizer)

        self.ba = self.add_weight(self.att_dim,
                                  initializer='zero',
                                  name='{}_ba'.format(self.name),
                                  regularizer=self.ba_regularizer)

        self.ca = self.add_weight(self.context_steps,
                                  initializer='zero',
                                  name='{}_ca'.format(self.name),
                                  regularizer=self.ca_regularizer)

        if self.consume_less == 'gpu':
            self.W = self.add_weight((self.context_dim, 4 * self.output_dim),
                                     initializer=self.init,
                                     name='{}_W'.format(self.name),
                                     regularizer=self.W_regularizer)
            self.U = self.add_weight((self.output_dim, 4 * self.output_dim),
                                     initializer=self.inner_init,
                                     name='{}_U'.format(self.name),
                                     regularizer=self.U_regularizer)
            self.V = self.add_weight((self.input_dim, 4 * self.output_dim),
                                     initializer=self.init,
                                     name='{}_V'.format(self.name),
                                     regularizer=self.V_regularizer)

            def b_reg(shape, name=None):
                return K.variable(np.hstack((np.zeros(self.output_dim),
                                             K.get_value(self.forget_bias_init((self.output_dim,))),
                                             np.zeros(self.output_dim),
                                             np.zeros(self.output_dim))),
                                  name='{}_b'.format(self.name))

            self.b = self.add_weight((self.output_dim * 4,),
                                     initializer=b_reg,
                                     name='{}_b'.format(self.name),
                                     regularizer=self.b_regularizer)

            self.trainable_weights = [self.wa, self.Wa, self.Ua, self.ba, self.ca,  # AttModel parameters
                                      self.V,  # LSTMCond weights
                                      self.W, self.U, self.b]
        else:
            self.V_i = self.add_weight((self.input_dim, self.output_dim),
                                       initializer=self.init,
                                       name='{}_V_i'.format(self.name),
                                       regularizer=self.W_regularizer)
            self.W_i = self.add_weight((self.context_dim, self.output_dim),
                                       initializer=self.init,
                                       name='{}_W_i'.format(self.name),
                                       regularizer=self.W_regularizer)
            self.U_i = self.add_weight((self.output_dim, self.output_dim),
                                       initializer=self.inner_init,
                                       name='{}_U_i'.format(self.name),
                                       regularizer=self.W_regularizer)
            self.b_i = self.add_weight((self.output_dim,),
                                       initializer='zero',
                                       name='{}_b_i'.format(self.name),
                                       regularizer=self.b_regularizer)
            self.V_f = self.add_weight((self.input_dim, self.output_dim),
                                       initializer=self.init,
                                       name='{}_V_f'.format(self.name),
                                       regularizer=self.W_regularizer)
            self.W_f = self.add_weight((self.context_dim, self.output_dim),
                                       initializer=self.init,
                                       name='{}_W_f'.format(self.name),
                                       regularizer=self.W_regularizer)
            self.U_f = self.add_weight((self.output_dim, self.output_dim),
                                       initializer=self.inner_init,
                                       name='{}_U_f'.format(self.name),
                                       regularizer=self.W_regularizer)
            self.b_f = self.add_weight((self.output_dim,),
                                       initializer=self.forget_bias_init,
                                       name='{}_b_f'.format(self.name),
                                       regularizer=self.b_regularizer)
            self.V_c = self.add_weight((self.input_dim, self.output_dim),
                                       initializer=self.init,
                                       name='{}_V_c'.format(self.name),
                                       regularizer=self.W_regularizer)
            self.W_c = self.add_weight((self.context_dim, self.output_dim),
                                       initializer=self.init,
                                       name='{}_W_c'.format(self.name),
                                       regularizer=self.W_regularizer)
            self.U_c = self.add_weight((self.output_dim, self.output_dim),
                                       initializer=self.inner_init,
                                       name='{}_U_c'.format(self.name),
                                       regularizer=self.W_regularizer)
            self.b_c = self.add_weight((self.output_dim,),
                                       initializer='zero',
                                       name='{}_b_c'.format(self.name),
                                       regularizer=self.b_regularizer)
            self.V_o = self.add_weight((self.input_dim, self.output_dim),
                                       initializer=self.init,
                                       name='{}_V_o'.format(self.name),
                                       regularizer=self.W_regularizer)
            self.W_o = self.add_weight((self.context_dim, self.output_dim),
                                       initializer='zero',
                                       name='{}_W_o'.format(self.name),
                                       regularizer=self.W_regularizer)
            self.U_o = self.add_weight((self.output_dim, self.output_dim),
                                       initializer=self.inner_init,
                                       name='{}_U_o'.format(self.name),
                                       regularizer=self.W_regularizer)
            self.b_o = self.add_weight((self.output_dim,),
                                       initializer='zero',
                                       name='{}_b_o'.format(self.name),
                                       regularizer=self.b_regularizer)
            self.V_x = self.add_weight((self.output_dim, self.input_dim),
                                       initializer=self.init,
                                       name='{}_V_x'.format(self.name),
                                       regularizer=self.W_regularizer)
            self.W_x = self.add_weight((self.output_dim, self.context_dim),
                                       initializer=self.init,
                                       name='{}_W_x'.format(self.name),
                                       regularizer=self.W_regularizer)
            self.b_x = self.add_weight((self.output_dim,),
                                       initializer='zero',
                                       name='{}_b_x'.format(self.name),
                                       regularizer=self.b_regularizer)

            self.trainable_weights = [self.wa, self.Wa, self.Ua, self.ba, self.ca,  # AttModel parameters
                                      self.V_i, self.W_i, self.U_i, self.b_i,
                                      self.V_c, self.W_c, self.U_c, self.b_c,
                                      self.V_f, self.W_f, self.U_f, self.b_f,
                                      self.V_o, self.W_o, self.U_o, self.b_o,
                                      self.V_x, self.W_x, self.b_x
                                      ]

            self.W = K.concatenate([self.W_i, self.W_f, self.W_c, self.W_o])
            self.U = K.concatenate([self.U_i, self.U_f, self.U_c, self.U_o])
            self.V = K.concatenate([self.V_i, self.V_f, self.V_c, self.V_o])
            self.b = K.concatenate([self.b_i, self.b_f, self.b_c, self.b_o])

        if self.initial_weights is not None:
            self.set_weights(self.initial_weights)
            del self.initial_weights
        self.built = True

    def reset_states(self):
        assert self.stateful, 'Layer must be stateful.'
        input_shape = self.input_shape
        if not input_shape[0]:
            raise Exception('If a RNN is stateful, a complete ' +
                            'input_shape must be provided (including batch size).')
        if hasattr(self, 'states'):
            K.set_value(self.states[0],
                        np.zeros((input_shape[0], self.output_dim)))
            K.set_value(self.states[1],
                        np.zeros((input_shape[0], self.output_dim)))
            K.set_value(self.states[2],
                        np.zeros((input_shape[0], input_shape[3])))
        else:
            self.states = [K.zeros((input_shape[0], self.output_dim)),
                           K.zeros((input_shape[0], self.output_dim)),
                           K.zeros((input_shape[0], input_shape[3]))]

    def preprocess_input(self, x, B_V):
        return K.dot(x * B_V[0], self.V)

    def get_output_shape_for(self, input_shape):
        if self.return_sequences:
            main_out = (input_shape[0][0], input_shape[0][1], self.output_dim)
        else:
            main_out = (input_shape[0][0], self.output_dim)

        if self.return_extra_variables:
            dim_x_att = (input_shape[0][0], input_shape[0][1], self.context_dim)
            dim_alpha_att = (input_shape[0][0], input_shape[0][1], input_shape[1][1])
            main_out = [main_out, dim_x_att, dim_alpha_att]

        if self.return_states:
            if not isinstance(main_out, list):
                main_out = [main_out]
            states_dim = (input_shape[0][0], input_shape[0][1], self.output_dim)
            main_out += [states_dim, states_dim]

        return main_out

    def call(self, x, mask=None):
        # input shape: (nb_samples, time (padded with zeros), input_dim)
        # note that the .build() method of subclasses MUST define
        # self.input_spec with a complete input shape.

        input_shape = self.input_spec[0].shape
        state_below = x[0]
        self.context = x[1]
        if self.num_inputs == 2:  # input: [state_below, context]
            self.init_state = None
            self.init_memory = None
        elif self.num_inputs == 3:  # input: [state_below, context, init_generic]
            self.init_state = x[2]
            self.init_memory = x[2]
        elif self.num_inputs == 4:  # input: [state_below, context, init_state, init_memory]
            self.init_state = x[2]
            self.init_memory = x[3]
        if K._BACKEND == 'tensorflow':
            if not input_shape[1]:
                raise Exception('When using TensorFlow, you should define '
                                'explicitly the number of timesteps of '
                                'your sequences.\n'
                                'If your first layer is an Embedding, '
                                'make sure to pass it an "input_length" '
                                'argument. Otherwise, make sure '
                                'the first layer has '
                                'an "input_shape" or "batch_input_shape" '
                                'argument, including the time axis. '
                                'Found input shape at layer ' + self.name +
                                ': ' + str(input_shape))
        if self.stateful:
            initial_states = self.states
        else:
            initial_states = self.get_initial_states(state_below)
        constants, B_V = self.get_constants(state_below, mask[1])
        preprocessed_input = self.preprocess_input(state_below, B_V)
        last_output, outputs, states = K.rnn(self.step,
                                             preprocessed_input,
                                             initial_states,
                                             go_backwards=self.go_backwards,
                                             mask=mask[0],
                                             constants=constants,
                                             unroll=self.unroll,
                                             input_length=state_below.shape[1],
                                             pos_extra_outputs_states=[2, 3])
        if self.stateful:
            self.updates = []
            for i in range(len(states)):
                self.updates.append((self.states[i], states[i]))

        if self.return_sequences:
            ret = outputs
        else:
            ret = last_output

        if self.return_extra_variables:
            ret = [ret, states[2], states[3]]

        # intermediate states as additional outputs
        if self.return_states:
            if not isinstance(ret, list):
                ret = [ret]
            ret += [states[0], states[1]]

        return ret

    def compute_mask(self, input, mask):
        if self.return_extra_variables:
            ret = [mask[0], mask[0], mask[0]]
        else:
            ret = mask[0]

        if self.return_states:
            if not isinstance(ret, list):
                ret = [ret]
            ret += [mask[0], mask[0]]

        return ret

    def step(self, x, states):
        h_tm1 = states[0]  # State
        c_tm1 = states[1]  # Memory
        non_used_x_att = states[2]  # Placeholder for returning extra variables
        non_used_alphas_att = states[3]  # Placeholder for returning extra variables
        B_U = states[4]  # Dropout U
        B_W = states[5]  # Dropout W
        # Att model dropouts
        B_wa = states[6]  # Dropout wa
        B_Wa = states[7]  # Dropout Wa
        pctx_ = states[8]  # Projected context (i.e. context * Ua + ba)
        context = states[9]  # Original context
        mask_context = states[10]  # Context mask
        if mask_context.ndim > 1:  # Mask the context (only if necessary)
            pctx_ = mask_context[:, :, None] * pctx_
            context = mask_context[:, :, None] * context

        # Attention model (see Formulation in class header)
        p_state_ = K.dot(h_tm1 * B_Wa[0], self.Wa)
        pctx_ = K.tanh(pctx_ + p_state_[:, None, :])
        e = K.dot(pctx_ * B_wa[0], self.wa) + self.ca
        if mask_context.ndim > 1:  # Mask the context (only if necessary)
            e = mask_context * e
        alphas_shape = e.shape
        alphas = K.softmax(e.reshape([alphas_shape[0], alphas_shape[1]]))
        # sum over the in_timesteps dimension resulting in [batch_size, input_dim]
        ctx_ = (context * alphas[:, :, None]).sum(axis=1)
        # LSTM
        if self.consume_less == 'gpu':
            z = x + \
                K.dot(h_tm1 * B_U[0], self.U) + \
                K.dot(ctx_ * B_W[0], self.W) + \
                self.b

            z0 = z[:, :self.output_dim]
            z1 = z[:, self.output_dim: 2 * self.output_dim]
            z2 = z[:, 2 * self.output_dim: 3 * self.output_dim]
            z3 = z[:, 3 * self.output_dim:]
            i = self.inner_activation(z0)
            f = self.inner_activation(z1)
            o = self.inner_activation(z3)
            c = f * c_tm1 + i * self.activation(z2)
        h = o * self.activation(c)

        return h, [h, c, ctx_, alphas]

    def get_constants(self, x, mask_context):
        constants = []
        # States[4]
        if 0 < self.dropout_U < 1:
            ones = K.ones_like(K.reshape(x[:, 0, 0], (-1, 1)))
            ones = K.concatenate([ones] * self.output_dim, 1)
            B_U = [K.in_train_phase(K.dropout(ones, self.dropout_U), ones) for _ in range(4)]
            constants.append(B_U)
        else:
            constants.append([K.cast_to_floatx(1.) for _ in range(4)])

        # States[5]
        if 0 < self.dropout_W < 1:
            input_shape = self.input_spec[1].shape
            input_dim = input_shape[-1]
            ones = K.ones_like(K.reshape(x[:, 0, 0], (-1, 1)))
            ones = K.concatenate([ones] * input_dim, 1)
            B_W = [K.in_train_phase(K.dropout(ones, self.dropout_W), ones) for _ in range(4)]
            constants.append(B_W)
        else:
            constants.append([K.cast_to_floatx(1.) for _ in range(4)])

        if 0 < self.dropout_V < 1:
            input_dim = self.input_dim
            ones = K.ones_like(K.reshape(x[:, :, 0], (-1, x.shape[1], 1)))  # (bs, timesteps, 1)
            ones = K.concatenate([ones] * input_dim, axis=2)
            B_V = [K.in_train_phase(K.dropout(ones, self.dropout_V), ones) for _ in range(4)]
        else:
            B_V = [K.cast_to_floatx(1.) for _ in range(4)]

        # AttModel
        # States[6]
        if 0 < self.dropout_wa < 1:
            ones = K.ones_like(K.reshape(self.context[:, :, 0], (-1, self.context.shape[1], 1)))
            # ones = K.concatenate([ones], 1)
            B_wa = [K.in_train_phase(K.dropout(ones, self.dropout_wa), ones)]
            constants.append(B_wa)
        else:
            constants.append([K.cast_to_floatx(1.)])

        # States[7]
        if 0 < self.dropout_Wa < 1:
            input_dim = self.output_dim
            ones = K.ones_like(K.reshape(x[:, 0, 0], (-1, 1)))
            ones = K.concatenate([ones] * input_dim, 1)
            B_Wa = [K.in_train_phase(K.dropout(ones, self.dropout_Wa), ones)]
            constants.append(B_Wa)
        else:
            constants.append([K.cast_to_floatx(1.)])

        if 0 < self.dropout_Ua < 1:
            input_dim = self.context_dim
            ones = K.ones_like(K.reshape(self.context[:, :, 0], (-1, self.context.shape[1], 1)))
            ones = K.concatenate([ones] * input_dim, axis=2)
            B_Ua = [K.in_train_phase(K.dropout(ones, self.dropout_Ua), ones)]
            pctx = K.dot(self.context * B_Ua[0], self.Ua) + self.ba
        else:
            pctx = K.dot(self.context, self.Ua) + self.ba

        # States[8]
        constants.append(pctx)

        # States[9]
        constants.append(self.context)

        # States[10]
        if mask_context is None:
            mask_context = K.not_equal(K.sum(self.context, axis=2), self.mask_value)
        constants.append(mask_context)

        return constants, B_V

    def get_initial_states(self, x):
        # build an all-zero tensor of shape (samples, output_dim)
        if self.init_state is None:
            initial_state = K.zeros_like(x)  # (samples, timesteps, input_dim)
            initial_state = K.sum(initial_state, axis=(1, 2))  # (samples,)
            initial_state = K.expand_dims(initial_state)  # (samples, 1)
            initial_state = K.tile(initial_state, [1, self.output_dim])  # (samples, output_dim)
            if self.init_memory is None:
                initial_states = [initial_state for _ in range(2)]
            else:
                initial_memory = self.init_memory
                initial_states = [initial_state, initial_memory]
        else:
            initial_state = self.init_state
            if self.init_memory is not None:  # We have state and memory
                initial_memory = self.init_memory
                initial_states = [initial_state, initial_memory]
            else:
                initial_states = [initial_state for _ in range(2)]

        initial_state = K.zeros_like(self.context)  # (samples, input_timesteps, ctx_dim)
        initial_state_alphas = K.sum(initial_state, axis=2)  # (samples, input_timesteps)
        initial_state = K.sum(initial_state, axis=1)  # (samples, ctx_dim)
        extra_states = [initial_state, initial_state_alphas]  # (samples, ctx_dim)

        return initial_states + extra_states

    def get_config(self):
        config = {'output_dim': self.output_dim,
                  "att_dim": self.att_dim,
                  'return_extra_variables': self.return_extra_variables,
                  'return_states': self.return_states,
                  'init': self.init.__name__,
                  'inner_init': self.inner_init.__name__,
                  'forget_bias_init': self.forget_bias_init.__name__,
                  'activation': self.activation.__name__,
                  'inner_activation': self.inner_activation.__name__,
                  'mask_value': self.mask_value,
                  'W_regularizer': self.W_regularizer.get_config() if self.W_regularizer else None,
                  'U_regularizer': self.U_regularizer.get_config() if self.U_regularizer else None,
                  'V_regularizer': self.V_regularizer.get_config() if self.V_regularizer else None,
                  'b_regularizer': self.b_regularizer.get_config() if self.b_regularizer else None,
                  'wa_regularizer': self.wa_regularizer.get_config() if self.wa_regularizer else None,
                  'Wa_regularizer': self.Wa_regularizer.get_config() if self.Wa_regularizer else None,
                  'Ua_regularizer': self.Ua_regularizer.get_config() if self.Ua_regularizer else None,
                  'ba_regularizer': self.ba_regularizer.get_config() if self.ba_regularizer else None,
                  'ca_regularizer': self.ca_regularizer.get_config() if self.ca_regularizer else None,
                  'dropout_W': self.dropout_W,
                  'dropout_U': self.dropout_U,
                  'dropout_V': self.dropout_V,
                  'dropout_wa': self.dropout_wa,
                  'dropout_Wa': self.dropout_Wa,
                  'dropout_Ua': self.dropout_Ua}
        base_config = super(AttLSTMCond, self).get_config()
        return dict(list(base_config.items()) + list(config.items()))


class AttConditionalLSTMCond(Recurrent):
    '''Conditional Long-Short Term Memory unit with Attention + the previously generated word fed to the current timestep.
    You should give two inputs to this layer:
        1. The shifted sequence of words (shape: (mini_batch_size, output_timesteps, embedding_size))
        2. The complete input sequence (shape: (mini_batch_size, input_timesteps, input_dim))
    # Arguments
        output_dim: dimension of the internal projections and the final output.
        embedding_size: dimension of the word embedding module used for the enconding of the generated words.
        return_extra_variables: indicates if we only need the LSTM hidden state (False) or we want
            additional internal variables as outputs (True). The additional variables provided are:
            - x_att (None, out_timesteps, dim_encoder): feature vector computed after the Att.Model at each timestep
            - alphas (None, out_timesteps, in_timesteps): weights computed by the Att.Model at each timestep
        return_states: boolean indicating if we want the intermediate states (hidden_state and memory) as additional outputs
        output_timesteps: number of output timesteps (# of output vectors generated)
        init: weight initialization function.
            Can be the name of an existing function (str),
            or a Theano function (see: [initializations](../initializations.md)).
        inner_init: initialization function of the inner cells.
        forget_bias_init: initialization function for the bias of the forget gate.
            [Jozefowicz et al.](http://www.jmlr.org/proceedings/papers/v37/jozefowicz15.pdf)
            recommend initializing with ones.
        activation: activation function.
            Can be the name of an existing function (str),
            or a Theano function (see: [activations](../activations.md)).
        inner_activation: activation function for the inner cells.
        W_regularizer: instance of [WeightRegularizer](../regularizers.md)
            (eg. L1 or L2 regularization), applied to the input weights matrices.
        U_regularizer: instance of [WeightRegularizer](../regularizers.md)
            (eg. L1 or L2 regularization), applied to the recurrent weights matrices.
        b_regularizer: instance of [WeightRegularizer](../regularizers.md),
            applied to the bias.
        dropout_W: float between 0 and 1. Fraction of the input units to drop for input gates.
        dropout_U: float between 0 and 1. Fraction of the input units to drop for recurrent connections.
        w_a_regularizer: instance of [WeightRegularizer](../regularizers.md)
            (eg. L1 or L2 regularization), applied to the input weights matrices.
        W_a_regularizer: instance of [WeightRegularizer](../regularizers.md)
            (eg. L1 or L2 regularization), applied to the input weights matrices.
        U_a_regularizer: instance of [WeightRegularizer](../regularizers.md)
            (eg. L1 or L2 regularization), applied to the recurrent weights matrices.
        b_a_regularizer: instance of [WeightRegularizer](../regularizers.md),
            applied to the bias.
        dropout_w_a: float between 0 and 1.
        dropout_W_a: float between 0 and 1.
        dropout_U_a: float between 0 and 1.

    # Formulation

        The resulting attention vector 'phi' at time 't' is formed by applying a weighted sum over
        the set of inputs 'x_i' contained in 'X':

            phi(X, t) = ∑_i alpha_i(t) * x_i,

        where each 'alpha_i' at time 't' is a weighting vector over all the input dimension that
        accomplishes the following condition:

            ∑_i alpha_i = 1

        and is dynamically adapted at each timestep w.r.t. the following formula:

            alpha_i(t) = exp{e_i(t)} /  ∑_j exp{e_j(t)}

        where each 'e_i' at time 't' is calculated as:

            e_i(t) = wa' * tanh( Wa * x_i  +  Ua * h(t-1)  +  ba ),

        where the following are learnable with the respectively named sizes:
                wa                Wa                     Ua                 ba
            [input_dim] [input_dim, input_dim] [output_dim, input_dim] [input_dim]

        The names of 'Ua' and 'Wa' are exchanged w.r.t. the provided reference as well as 'v' being renamed
        to 'x' for matching Keras LSTM's nomenclature.

    # References
        -   Yao L, Torabi A, Cho K, Ballas N, Pal C, Larochelle H, Courville A.
            Describing videos by exploiting temporal structure.
            InProceedings of the IEEE International Conference on Computer Vision 2015 (pp. 4507-4515).
    '''

    def __init__(self, output_dim, att_dim=0, return_extra_variables=False, return_states=False,
                 init='glorot_uniform', inner_init='orthogonal', init_att='glorot_uniform',
                 forget_bias_init='one', activation='tanh', inner_activation='sigmoid', mask_value=0.,
                 W_regularizer=None, U_regularizer=None, V_regularizer=None, b_regularizer=None,
                 wa_regularizer=None, Wa_regularizer=None, Ua_regularizer=None, ba_regularizer=None,
                 ca_regularizer=None,
                 dropout_W=0., dropout_U=0., dropout_V=0., dropout_wa=0., dropout_Wa=0., dropout_Ua=0.,
                 **kwargs):
        self.output_dim = output_dim
        self.att_dim = output_dim if att_dim == 0 else att_dim
        self.return_extra_variables = return_extra_variables
        self.return_states = return_states
        self.init = initializations.get(init)
        self.inner_init = initializations.get(inner_init)
        self.init_att = initializations.get(init_att)
        self.forget_bias_init = initializations.get(forget_bias_init)
        self.activation = activations.get(activation)
        self.inner_activation = activations.get(inner_activation)
        self.mask_value = mask_value
        # Regularizers
        self.W_regularizer = regularizers.get(W_regularizer)
        self.U_regularizer = regularizers.get(U_regularizer)
        self.V_regularizer = regularizers.get(V_regularizer)
        self.b_regularizer = regularizers.get(b_regularizer)
        # attention model learnable params
        self.wa_regularizer = regularizers.get(wa_regularizer)
        self.Wa_regularizer = regularizers.get(Wa_regularizer)
        self.Ua_regularizer = regularizers.get(Ua_regularizer)
        self.ba_regularizer = regularizers.get(ba_regularizer)
        self.ca_regularizer = regularizers.get(ca_regularizer)

        # Dropouts
        self.dropout_W, self.dropout_U, self.dropout_V = dropout_W, dropout_U, dropout_V
        self.dropout_wa, self.dropout_Wa, self.dropout_Ua = dropout_wa, dropout_Wa, dropout_Ua

        if self.dropout_W or self.dropout_U or self.dropout_wa or self.dropout_Wa or self.dropout_Ua:
            self.uses_learning_phase = True
        super(AttConditionalLSTMCond, self).__init__(**kwargs)

    def build(self, input_shape):
        assert len(input_shape) == 2 or len(input_shape) == 4, 'You should pass two inputs to AttLSTMCond ' \
                                                               '(previous_embedded_words and context) ' \
                                                               'and two optional inputs (init_state and init_memory)'

        if len(input_shape) == 2:
            self.input_spec = [InputSpec(shape=input_shape[0]), InputSpec(shape=input_shape[1])]
            self.num_inputs = 2
        elif len(input_shape) == 4:
            if InputSpec(shape=input_shape[2]) is None or InputSpec(shape=input_shape[3]) is None:
                self.input_spec = [InputSpec(shape=input_shape[0]), InputSpec(shape=input_shape[1])]
                self.num_inputs = 2
            else:
                self.input_spec = [InputSpec(shape=input_shape[0]), InputSpec(shape=input_shape[1]),
                                   InputSpec(shape=input_shape[2]), InputSpec(shape=input_shape[3])]
                self.num_inputs = 4
        self.input_dim = input_shape[0][2]
        self.context_steps = input_shape[1][1]
        self.context_dim = input_shape[1][2]
        if self.stateful:
            self.reset_states()
        else:
            # initial states: all-zero tensors of shape (output_dim)
            self.states = [None, None, None]  # [h, c, x_att]

        # Initialize Att model params (following the same format for any option of self.consume_less)
        self.wa = self.add_weight((self.att_dim,),
                                  initializer=self.init_att,
                                  name='{}_wa'.format(self.name),
                                  regularizer=self.wa_regularizer)

        self.Wa = self.add_weight((self.output_dim, self.att_dim),
                                  initializer=self.init_att,
                                  name='{}_Wa'.format(self.name),
                                  regularizer=self.Wa_regularizer)

        self.Ua = self.add_weight((self.context_dim, self.att_dim),
                                  initializer=self.inner_init,
                                  name='{}_Ua'.format(self.name),
                                  regularizer=self.Ua_regularizer)

        self.ba = self.add_weight(self.att_dim,
                                  initializer='zero',
                                  name='{}_ba'.format(self.name),
                                  regularizer=self.ba_regularizer)

        self.ca = self.add_weight(self.context_steps,
                                  initializer='zero',
                                  name='{}_ca'.format(self.name),
                                  regularizer=self.ca_regularizer)

        self.W = self.add_weight((self.context_dim, 4 * self.output_dim),
                                 initializer=self.init,
                                 name='{}_W'.format(self.name),
                                 regularizer=self.W_regularizer)
        self.U = self.add_weight((self.output_dim, 4 * self.output_dim),
                                 initializer=self.inner_init,
                                 name='{}_U'.format(self.name),
                                 regularizer=self.U_regularizer)
        self.V = self.add_weight((self.input_dim, 4 * self.output_dim),
                                 initializer=self.init,
                                 name='{}_V'.format(self.name),
                                 regularizer=self.V_regularizer)

        def b_reg(shape, name=None):
            return K.variable(np.hstack((np.zeros(self.output_dim),
                                         K.get_value(self.forget_bias_init((self.output_dim,))),
                                         np.zeros(self.output_dim),
                                         np.zeros(self.output_dim))),
                              name='{}_b'.format(self.name))

        self.b = self.add_weight((self.output_dim * 4,),
                                 initializer=b_reg,
                                 name='{}_b'.format(self.name),
                                 regularizer=self.b_regularizer)

        self.U1 = self.add_weight((self.output_dim, 4 * self.output_dim),
                                  initializer=self.inner_init,
                                  name='{}_U1'.format(self.name),
                                  regularizer=self.U_regularizer)

        def b1_reg(shape, name=None):
            return K.variable(np.hstack((np.zeros(self.output_dim),
                                         K.get_value(self.forget_bias_init((self.output_dim,))),
                                         np.zeros(self.output_dim),
                                         np.zeros(self.output_dim))),
                              name='{}_b1'.format(self.name))

        self.b1 = self.add_weight((self.output_dim * 4,),
                                  initializer=b1_reg,
                                  name='{}_b1'.format(self.name),
                                  regularizer=self.b_regularizer)

        self.trainable_weights = [self.wa, self.Wa, self.Ua, self.ba, self.ca,  # AttModel parameters
                                  self.V, self.W, self.U, self.b,  # LSTMCond weights
                                  self.U1, self.b1  # ConditionalLSTMCond weights
                                  ]

        if self.initial_weights is not None:
            self.set_weights(self.initial_weights)
            del self.initial_weights
        self.built = True

    def reset_states(self):
        assert self.stateful, 'Layer must be stateful.'
        input_shape = self.input_shape
        if not input_shape[0]:
            raise Exception('If a RNN is stateful, a complete ' +
                            'input_shape must be provided (including batch size).')
        if hasattr(self, 'states'):
            K.set_value(self.states[0],
                        np.zeros((input_shape[0], self.output_dim)))
            K.set_value(self.states[1],
                        np.zeros((input_shape[0], self.output_dim)))
            K.set_value(self.states[2],
                        np.zeros((input_shape[0], input_shape[3])))
        else:
            self.states = [K.zeros((input_shape[0], self.output_dim)),
                           K.zeros((input_shape[0], self.output_dim)),
                           K.zeros((input_shape[0], input_shape[3]))]

    def preprocess_input(self, x, B_V):
        return K.dot(x * B_V[0], self.V)

    def get_output_shape_for(self, input_shape):
        if self.return_sequences:
            main_out = (input_shape[0][0], input_shape[0][1], self.output_dim)
        else:
            main_out = (input_shape[0][0], self.output_dim)

        if self.return_extra_variables:
            dim_x_att = (input_shape[0][0], input_shape[0][1], self.context_dim)
            dim_alpha_att = (input_shape[0][0], input_shape[0][1], input_shape[1][1])
            main_out = [main_out, dim_x_att, dim_alpha_att]

        if self.return_states:
            if not isinstance(main_out, list):
                main_out = [main_out]
            states_dim = (input_shape[0][0], input_shape[0][1], self.output_dim)
            main_out += [states_dim, states_dim]

        return main_out

    def call(self, x, mask=None):
        # input shape: (nb_samples, time (padded with zeros), input_dim)
        # note that the .build() method of subclasses MUST define
        # self.input_spec with a complete input shape.

        input_shape = self.input_spec[0].shape
        state_below = x[0]
        self.context = x[1]
        if self.num_inputs == 2:  # input: [state_below, context]
            self.init_state = None
            self.init_memory = None
        elif self.num_inputs == 3:  # input: [state_below, context, init_generic]
            self.init_state = x[2]
            self.init_memory = x[2]
        elif self.num_inputs == 4:  # input: [state_below, context, init_state, init_memory]
            self.init_state = x[2]
            self.init_memory = x[3]
        if K._BACKEND == 'tensorflow':
            if not input_shape[1]:
                raise Exception('When using TensorFlow, you should define '
                                'explicitly the number of timesteps of '
                                'your sequences.\n'
                                'If your first layer is an Embedding, '
                                'make sure to pass it an "input_length" '
                                'argument. Otherwise, make sure '
                                'the first layer has '
                                'an "input_shape" or "batch_input_shape" '
                                'argument, including the time axis. '
                                'Found input shape at layer ' + self.name +
                                ': ' + str(input_shape))
        if self.stateful:
            initial_states = self.states
        else:
            initial_states = self.get_initial_states(state_below)
        constants, B_V = self.get_constants(state_below, mask[1])
        preprocessed_input = self.preprocess_input(state_below, B_V)
        last_output, outputs, states = K.rnn(self.step,
                                             preprocessed_input,
                                             initial_states,
                                             go_backwards=self.go_backwards,
                                             mask=mask[0],
                                             constants=constants,
                                             unroll=self.unroll,
                                             input_length=state_below.shape[1],
                                             pos_extra_outputs_states=[2, 3])
        if self.stateful:
            self.updates = []
            for i in range(len(states)):
                self.updates.append((self.states[i], states[i]))

        if self.return_sequences:
            ret = outputs
        else:
            ret = last_output

        if self.return_extra_variables:
            ret = [ret, states[2], states[3]]

        # intermediate states as additional outputs
        if self.return_states:
            if not isinstance(ret, list):
                ret = [ret]
            ret += [states[0], states[1]]

        return ret

    def compute_mask(self, input, mask):
        if self.return_extra_variables:
            ret = [mask[0], mask[0], mask[0]]
        else:
            ret = mask[0]

        if self.return_states:
            if not isinstance(ret, list):
                ret = [ret]
            ret += [mask[0], mask[0]]

        return ret

    def step(self, x, states):
        h_tm1 = states[0]  # State
        c_tm1 = states[1]  # Memory
        non_used_x_att = states[2]  # Placeholder for returning extra variables
        non_used_alphas_att = states[3]  # Placeholder for returning extra variables
        B_U = states[4]  # Dropout U
        B_W = states[5]  # Dropout W
        # Att model dropouts
        B_wa = states[6]  # Dropout wa
        B_Wa = states[7]  # Dropout Wa
        pctx_ = states[8]  # Projected context (i.e. context * Ua + ba)
        context = states[9]  # Original context
        mask_context = states[10]  # Context mask
        if mask_context.ndim > 1:  # Mask the context (only if necessary)
            pctx_ = mask_context[:, :, None] * pctx_
            context = mask_context[:, :, None] * context

        # LSTM_1
        z_ = x + K.dot(h_tm1 * B_U[0], self.U1) + self.b1
        z_0 = z_[:, :self.output_dim]
        z_1 = z_[:, self.output_dim: 2 * self.output_dim]
        z_2 = z_[:, 2 * self.output_dim: 3 * self.output_dim]
        z_3 = z_[:, 3 * self.output_dim:]
        i_ = self.inner_activation(z_0)
        f_ = self.inner_activation(z_1)
        o_ = self.inner_activation(z_3)
        c_ = f_ * c_tm1 + i_ * self.activation(z_2)
        h_ = o_ * self.activation(c_)

        # Attention model (see Formulation in class header)
        p_state_ = K.dot(h_ * B_Wa[0], self.Wa)
        pctx_ = K.tanh(pctx_ + p_state_[:, None, :])
        e = K.dot(pctx_ * B_wa[0], self.wa) + self.ca
        if mask_context.ndim > 1:  # Mask the context (only if necessary)
            e = mask_context * e
        alphas_shape = e.shape
        alphas = K.softmax(e.reshape([alphas_shape[0], alphas_shape[1]]))
        # sum over the in_timesteps dimension resulting in [batch_size, input_dim]
        ctx_ = (context * alphas[:, :, None]).sum(axis=1)

        # LSTM
        z = K.dot(h_ * B_U[0], self.U) + K.dot(ctx_ * B_W[0], self.W) + self.b
        z0 = z[:, :self.output_dim]
        z1 = z[:, self.output_dim: 2 * self.output_dim]
        z2 = z[:, 2 * self.output_dim: 3 * self.output_dim]
        z3 = z[:, 3 * self.output_dim:]
        i = self.inner_activation(z0)
        f = self.inner_activation(z1)
        o = self.inner_activation(z3)
        c = f * c_ + i * self.activation(z2)
        h = o * self.activation(c)

        return h, [h, c, ctx_, alphas]

    def get_constants(self, x, mask_context):
        constants = []
        # States[4]
        if 0 < self.dropout_U < 1:
            ones = K.ones_like(K.reshape(x[:, 0, 0], (-1, 1)))
            ones = K.concatenate([ones] * self.output_dim, 1)
            B_U = [K.in_train_phase(K.dropout(ones, self.dropout_U), ones) for _ in range(4)]
            constants.append(B_U)
        else:
            constants.append([K.cast_to_floatx(1.) for _ in range(4)])

        # States[5]
        if 0 < self.dropout_W < 1:
            input_shape = self.input_spec[1].shape
            input_dim = input_shape[-1]
            ones = K.ones_like(K.reshape(x[:, 0, 0], (-1, 1)))
            ones = K.concatenate([ones] * input_dim, 1)
            B_W = [K.in_train_phase(K.dropout(ones, self.dropout_W), ones) for _ in range(4)]
            constants.append(B_W)
        else:
            constants.append([K.cast_to_floatx(1.) for _ in range(4)])

        if 0 < self.dropout_V < 1:
            input_dim = self.input_dim
            ones = K.ones_like(K.reshape(x[:, :, 0], (-1, x.shape[1], 1)))  # (bs, timesteps, 1)
            ones = K.concatenate([ones] * input_dim, axis=2)
            B_V = [K.in_train_phase(K.dropout(ones, self.dropout_V), ones) for _ in range(4)]
        else:
            B_V = [K.cast_to_floatx(1.) for _ in range(4)]

        # AttModel
        # States[6]
        if 0 < self.dropout_wa < 1:
            ones = K.ones_like(K.reshape(self.context[:, :, 0], (-1, self.context.shape[1], 1)))
            # ones = K.concatenate([ones], 1)
            B_wa = [K.in_train_phase(K.dropout(ones, self.dropout_wa), ones)]
            constants.append(B_wa)
        else:
            constants.append([K.cast_to_floatx(1.)])

        # States[7]
        if 0 < self.dropout_Wa < 1:
            input_dim = self.output_dim
            ones = K.ones_like(K.reshape(x[:, 0, 0], (-1, 1)))
            ones = K.concatenate([ones] * input_dim, 1)
            B_Wa = [K.in_train_phase(K.dropout(ones, self.dropout_Wa), ones)]
            constants.append(B_Wa)
        else:
            constants.append([K.cast_to_floatx(1.)])

        if 0 < self.dropout_Ua < 1:
            input_dim = self.context_dim
            ones = K.ones_like(K.reshape(self.context[:, :, 0], (-1, self.context.shape[1], 1)))
            ones = K.concatenate([ones] * input_dim, axis=2)
            B_Ua = [K.in_train_phase(K.dropout(ones, self.dropout_Ua), ones)]
            pctx = K.dot(self.context * B_Ua[0], self.Ua) + self.ba
        else:
            pctx = K.dot(self.context, self.Ua) + self.ba

        # States[8]
        constants.append(pctx)

        # States[9]
        constants.append(self.context)

        # States[10]
        if mask_context is None:
            mask_context = K.not_equal(K.sum(self.context, axis=2), self.mask_value)
        constants.append(mask_context)

        return constants, B_V

    def get_initial_states(self, x):
        # build an all-zero tensor of shape (samples, output_dim)
        if self.init_state is None:
            initial_state = K.zeros_like(x)  # (samples, timesteps, input_dim)
            initial_state = K.sum(initial_state, axis=(1, 2))  # (samples,)
            initial_state = K.expand_dims(initial_state)  # (samples, 1)
            initial_state = K.tile(initial_state, [1, self.output_dim])  # (samples, output_dim)
            if self.init_memory is None:
                initial_states = [initial_state for _ in range(2)]
            else:
                initial_memory = self.init_memory
                initial_states = [initial_state, initial_memory]
        else:
            initial_state = self.init_state
            if self.init_memory is not None:  # We have state and memory
                initial_memory = self.init_memory
                initial_states = [initial_state, initial_memory]
            else:
                initial_states = [initial_state for _ in range(2)]

        initial_state = K.zeros_like(self.context)  # (samples, input_timesteps, ctx_dim)
        initial_state_alphas = K.sum(initial_state, axis=2)  # (samples, input_timesteps)
        initial_state = K.sum(initial_state, axis=1)  # (samples, ctx_dim)
        extra_states = [initial_state, initial_state_alphas]  # (samples, ctx_dim)

        return initial_states + extra_states

    def get_config(self):
        config = {'output_dim': self.output_dim,
                  "att_dim": self.att_dim,
                  'return_extra_variables': self.return_extra_variables,
                  'return_states': self.return_states,
                  'init': self.init.__name__,
                  'inner_init': self.inner_init.__name__,
                  'forget_bias_init': self.forget_bias_init.__name__,
                  'activation': self.activation.__name__,
                  'inner_activation': self.inner_activation.__name__,
                  'mask_value': self.mask_value,
                  'W_regularizer': self.W_regularizer.get_config() if self.W_regularizer else None,
                  'U_regularizer': self.U_regularizer.get_config() if self.U_regularizer else None,
                  'V_regularizer': self.V_regularizer.get_config() if self.V_regularizer else None,
                  'b_regularizer': self.b_regularizer.get_config() if self.b_regularizer else None,
                  'wa_regularizer': self.wa_regularizer.get_config() if self.wa_regularizer else None,
                  'Wa_regularizer': self.Wa_regularizer.get_config() if self.Wa_regularizer else None,
                  'Ua_regularizer': self.Ua_regularizer.get_config() if self.Ua_regularizer else None,
                  'ba_regularizer': self.ba_regularizer.get_config() if self.ba_regularizer else None,
                  'ca_regularizer': self.ca_regularizer.get_config() if self.ca_regularizer else None,
                  'dropout_W': self.dropout_W,
                  'dropout_U': self.dropout_U,
                  'dropout_V': self.dropout_V,
                  'dropout_wa': self.dropout_wa,
                  'dropout_Wa': self.dropout_Wa,
                  'dropout_Ua': self.dropout_Ua}
        base_config = super(AttConditionalLSTMCond, self).get_config()
        return dict(list(base_config.items()) + list(config.items()))


class AttCondLSTMCond(Recurrent):
    '''Long-Short Term Memory unit with Attention + the previously generated word fed to
        the current timestep + additional context words.
    You should give three inputs to this layer:
        1. The shifted sequence of words (shape: (mini_batch_size, output_timesteps, embedding_size))
        2. The complete input sequence (shape: (mini_batch_size, input_timesteps, input_dim))
        3. Additional context words (shape: (mini_batch_size, ctx_words_num, ctx_embedding_size))
    # Arguments
        output_dim: dimension of the internal projections and the final output.
        embedding_size: dimension of the word embedding module used for the enconding of the generated words.
        return_extra_variables: indicates if we only need the LSTM hidden state (False) or we want
            additional internal variables as outputs (True). The additional variables provided are:
            - x_att (None, out_timesteps, dim_encoder): feature vector computed after the Att.Model at each timestep
            - alphas (None, out_timesteps, in_timesteps): weights computed by the Att.Model at each timestep
        return_states: boolean indicating if we want the intermediate states (hidden_state and memory) as additional outputs
        output_timesteps: number of output timesteps (# of output vectors generated)
        init: weight initialization function.
            Can be the name of an existing function (str),
            or a Theano function (see: [initializations](../initializations.md)).
        inner_init: initialization function of the inner cells.
        forget_bias_init: initialization function for the bias of the forget gate.
            [Jozefowicz et al.](http://www.jmlr.org/proceedings/papers/v37/jozefowicz15.pdf)
            recommend initializing with ones.
        activation: activation function.
            Can be the name of an existing function (str),
            or a Theano function (see: [activations](../activations.md)).
        inner_activation: activation function for the inner cells.
        W_regularizer: instance of [WeightRegularizer](../regularizers.md)
            (eg. L1 or L2 regularization), applied to the input weights matrices.
        U_regularizer: instance of [WeightRegularizer](../regularizers.md)
            (eg. L1 or L2 regularization), applied to the recurrent weights matrices.
        b_regularizer: instance of [WeightRegularizer](../regularizers.md),
            applied to the bias.
        dropout_W: float between 0 and 1. Fraction of the input units to drop for input gates.
        dropout_U: float between 0 and 1. Fraction of the input units to drop for recurrent connections.
        w_a_regularizer: instance of [WeightRegularizer](../regularizers.md)
            (eg. L1 or L2 regularization), applied to the input weights matrices.
        W_a_regularizer: instance of [WeightRegularizer](../regularizers.md)
            (eg. L1 or L2 regularization), applied to the input weights matrices.
        U_a_regularizer: instance of [WeightRegularizer](../regularizers.md)
            (eg. L1 or L2 regularization), applied to the recurrent weights matrices.
        b_a_regularizer: instance of [WeightRegularizer](../regularizers.md),
            applied to the bias.
        dropout_w_a: float between 0 and 1.
        dropout_W_a: float between 0 and 1.
        dropout_U_a: float between 0 and 1.

    # Formulation

        The resulting attention vector 'phi' at time 't' is formed by applying a weighted sum over
        the set of inputs 'x_i' contained in 'X':

            phi(X, t) = ∑_i alpha_i(t) * x_i,

        where each 'alpha_i' at time 't' is a weighting vector over all the input dimension that
        accomplishes the following condition:

            ∑_i alpha_i = 1

        and is dynamically adapted at each timestep w.r.t. the following formula:

            alpha_i(t) = exp{e_i(t)} /  ∑_j exp{e_j(t)}

        where each 'e_i' at time 't' is calculated as:

            e_i(t) = wa' * tanh( Wa * x_i  +  Ua * h(t-1)  +  ba ),

        where the following are learnable with the respectively named sizes:
                wa                Wa                     Ua                 ba
            [input_dim] [input_dim, input_dim] [output_dim, input_dim] [input_dim]

        The names of 'Ua' and 'Wa' are exchanged w.r.t. the provided reference as well as 'v' being renamed
        to 'x' for matching Keras LSTM's nomenclature.

    # References
        -   Yao L, Torabi A, Cho K, Ballas N, Pal C, Larochelle H, Courville A.
            Describing videos by exploiting temporal structure.
            InProceedings of the IEEE International Conference on Computer Vision 2015 (pp. 4507-4515).
    '''

    def __init__(self, output_dim, att_dim=0, return_extra_variables=False, return_states=False,
                 init='glorot_uniform', inner_init='orthogonal', init_att='glorot_uniform',
                 forget_bias_init='one', activation='tanh', inner_activation='sigmoid', mask_value=0.,
                 W_regularizer=None, U_regularizer=None, V_regularizer=None, W2_regularizer=None, b_regularizer=None,
                 wa_regularizer=None, Wa_regularizer=None, Ua_regularizer=None, ba_regularizer=None,
                 ca_regularizer=None,
                 dropout_W=0., dropout_U=0., dropout_V=0., dropout_W2=0., dropout_wa=0., dropout_Wa=0., dropout_Ua=0.,
                 **kwargs):
        self.output_dim = output_dim
        self.att_dim = output_dim if att_dim == 0 else att_dim
        self.return_extra_variables = return_extra_variables
        self.return_states = return_states
        self.init = initializations.get(init)
        self.inner_init = initializations.get(inner_init)
        self.init_att = initializations.get(init_att)
        self.forget_bias_init = initializations.get(forget_bias_init)
        self.activation = activations.get(activation)
        self.inner_activation = activations.get(inner_activation)
        self.mask_value = mask_value
        # Regularizers
        self.W_regularizer = regularizers.get(W_regularizer)
        self.U_regularizer = regularizers.get(U_regularizer)
        self.V_regularizer = regularizers.get(V_regularizer)
        self.W2_regularizer = regularizers.get(W2_regularizer)
        self.b_regularizer = regularizers.get(b_regularizer)
        # attention model learnable params
        self.wa_regularizer = regularizers.get(wa_regularizer)
        self.Wa_regularizer = regularizers.get(Wa_regularizer)
        self.Ua_regularizer = regularizers.get(Ua_regularizer)
        self.ba_regularizer = regularizers.get(ba_regularizer)
        self.ca_regularizer = regularizers.get(ca_regularizer)

        # Dropouts
        self.dropout_W, self.dropout_U, self.dropout_V, self.dropout_W2 = dropout_W, dropout_U, dropout_V, dropout_W2
        self.dropout_wa, self.dropout_Wa, self.dropout_Ua = dropout_wa, dropout_Wa, dropout_Ua

        if self.dropout_W or self.dropout_U or self.dropout_wa or self.dropout_Wa or self.dropout_Ua:
            self.uses_learning_phase = True
        super(AttCondLSTMCond, self).__init__(**kwargs)

    def build(self, input_shape):
        assert len(input_shape) == 3 or len(input_shape) == 5, 'You should pass three inputs to AttCondLSTMCond ' \
                                                               '(context, previous_embedded_words, context_words) ' \
                                                               'and two optional inputs (init_state and init_memory)'

        if len(input_shape) == 3:
            self.input_spec = [InputSpec(shape=input_shape[0]), InputSpec(shape=input_shape[1]),
                               InputSpec(shape=input_shape[2])]
            self.num_inputs = 3
        elif len(input_shape) == 5:
            if InputSpec(shape=input_shape[3]) is None or InputSpec(shape=input_shape[4]) is None:
                self.input_spec = [InputSpec(shape=input_shape[0]), InputSpec(shape=input_shape[1]),
                                   InputSpec(shape=input_shape[2])]
                self.num_inputs = 3
            else:
                self.input_spec = [InputSpec(shape=input_shape[0]), InputSpec(shape=input_shape[1]),
                                   InputSpec(shape=input_shape[2]), InputSpec(shape=input_shape[3]),
                                   InputSpec(shape=input_shape[4])]
                self.num_inputs = 5
        self.input_dim = input_shape[0][2]
        self.context_steps = input_shape[1][1]
        self.context_dim = input_shape[1][2]
        self.ctx_word_dim = input_shape[2][2]
        if self.stateful:
            self.reset_states()
        else:
            # initial states: all-zero tensors of shape (output_dim)
            self.states = [None, None, None]  # [h, c, x_att]

        # Initialize Att model params (following the same format for any option of self.consume_less)
        self.wa = self.add_weight((self.att_dim,),
                                  initializer=self.init_att,
                                  name='{}_wa'.format(self.name),
                                  regularizer=self.wa_regularizer)

        self.Wa = self.add_weight((self.output_dim, self.att_dim),
                                  initializer=self.init_att,
                                  name='{}_Wa'.format(self.name),
                                  regularizer=self.Wa_regularizer)
        self.Ua = self.add_weight((self.context_dim, self.att_dim),
                                  initializer=self.inner_init,
                                  name='{}_Ua'.format(self.name),
                                  regularizer=self.Ua_regularizer)

        self.ba = self.add_weight(self.att_dim,
                                  initializer='zero',
                                  name='{}_ba'.format(self.name),
                                  regularizer=self.ba_regularizer)

        self.ca = self.add_weight(self.context_steps,
                                  initializer='zero',
                                  name='{}_ca'.format(self.name),
                                  regularizer=self.ca_regularizer)

        if self.consume_less == 'gpu':
            self.W = self.add_weight((self.context_dim, 4 * self.output_dim),
                                     initializer=self.init,
                                     name='{}_W'.format(self.name),
                                     regularizer=self.W_regularizer)
            self.U = self.add_weight((self.output_dim, 4 * self.output_dim),
                                     initializer=self.inner_init,
                                     name='{}_U'.format(self.name),
                                     regularizer=self.U_regularizer)
            self.V = self.add_weight((self.input_dim, 4 * self.output_dim),
                                     initializer=self.init,
                                     name='{}_V'.format(self.name),
                                     regularizer=self.V_regularizer)
            self.W2 = self.add_weight((self.ctx_word_dim, self.context_dim),
                                      initializer=self.init,
                                      name='{}_W2'.format(self.name),
                                      regularizer=self.W2_regularizer)

            def b_reg(shape, name=None):
                return K.variable(np.hstack((np.zeros(self.output_dim),
                                             K.get_value(self.forget_bias_init((self.output_dim,))),
                                             np.zeros(self.output_dim),
                                             np.zeros(self.output_dim))),
                                  name='{}_b'.format(self.name))

            self.b = self.add_weight((self.output_dim * 4,),
                                     initializer=b_reg,
                                     name='{}_b'.format(self.name),
                                     regularizer=self.b_regularizer)

            self.trainable_weights = [self.wa, self.Wa, self.Ua, self.ba, self.ca,  # AttModel parameters
                                      self.V, self.W2,  # LSTMCond weights
                                      self.W, self.U, self.b]
        else:
            self.V_i = self.add_weight((self.input_dim, self.output_dim),
                                       initializer=self.init,
                                       name='{}_V_i'.format(self.name),
                                       regularizer=self.V_regularizer)
            self.W2_i = self.add_weight((self.ctx_word_dim, self.output_dim),
                                        initializer=self.init,
                                        name='{}_W2_i'.format(self.name),
                                        regularizer=self.W2_regularizer)
            self.W_i = self.add_weight((self.context_dim, self.output_dim),
                                       initializer=self.init,
                                       name='{}_W_i'.format(self.name),
                                       regularizer=self.W_regularizer)
            self.U_i = self.add_weight((self.output_dim, self.output_dim),
                                       initializer=self.inner_init,
                                       name='{}_U_i'.format(self.name),
                                       regularizer=self.U_regularizer)
            self.b_i = self.add_weight((self.output_dim,),
                                       initializer='zero',
                                       name='{}_b_i'.format(self.name),
                                       regularizer=self.b_regularizer)
            self.V_f = self.add_weight((self.input_dim, self.output_dim),
                                       initializer=self.init,
                                       name='{}_V_f'.format(self.name),
                                       regularizer=self.V_regularizer)
            self.W2_f = self.add_weight((self.ctx_word_dim, self.output_dim),
                                        initializer=self.init,
                                        name='{}_W2_f'.format(self.name),
                                        regularizer=self.W2_regularizer)
            self.W_f = self.add_weight((self.context_dim, self.output_dim),
                                       initializer=self.init,
                                       name='{}_W_f'.format(self.name),
                                       regularizer=self.W_regularizer)
            self.U_f = self.add_weight((self.output_dim, self.output_dim),
                                       initializer=self.inner_init,
                                       name='{}_U_f'.format(self.name),
                                       regularizer=self.U_regularizer)
            self.b_f = self.add_weight((self.output_dim,),
                                       initializer=self.forget_bias_init,
                                       name='{}_b_f'.format(self.name),
                                       regularizer=self.b_regularizer)
            self.V_c = self.add_weight((self.input_dim, self.output_dim),
                                       initializer=self.init,
                                       name='{}_V_c'.format(self.name),
                                       regularizer=self.V_regularizer)
            self.W2_c = self.add_weight((self.ctx_word_dim, self.output_dim),
                                        initializer=self.init,
                                        name='{}_W2_c'.format(self.name),
                                        regularizer=self.W2_regularizer)
            self.W_c = self.add_weight((self.context_dim, self.output_dim),
                                       initializer=self.init,
                                       name='{}_W_c'.format(self.name),
                                       regularizer=self.W_regularizer)
            self.U_c = self.add_weight((self.output_dim, self.output_dim),
                                       initializer=self.inner_init,
                                       name='{}_U_c'.format(self.name),
                                       regularizer=self.U_regularizer)
            self.b_c = self.add_weight((self.output_dim,),
                                       initializer='zero',
                                       name='{}_b_c'.format(self.name),
                                       regularizer=self.b_regularizer)
            self.V_o = self.add_weight((self.input_dim, self.output_dim),
                                       initializer=self.init,
                                       name='{}_V_o'.format(self.name),
                                       regularizer=self.V_regularizer)
            self.W2_o = self.add_weight((self.ctx_word_dim, self.output_dim),
                                        initializer=self.init,
                                        name='{}_W2_o'.format(self.name),
                                        regularizer=self.W2_regularizer)
            self.W_o = self.add_weight((self.context_dim, self.output_dim),
                                       initializer='zero',
                                       name='{}_W_o'.format(self.name),
                                       regularizer=self.W_regularizer)
            self.U_o = self.add_weight((self.output_dim, self.output_dim),
                                       initializer=self.inner_init,
                                       name='{}_U_o'.format(self.name),
                                       regularizer=self.U_regularizer)
            self.b_o = self.add_weight((self.output_dim,),
                                       initializer='zero',
                                       name='{}_b_o'.format(self.name),
                                       regularizer=self.b_regularizer)
            self.V_x = self.add_weight((self.output_dim, self.input_dim),
                                       initializer=self.init,
                                       name='{}_V_x'.format(self.name),
                                       regularizer=self.V_regularizer)
            self.W2_x = self.add_weight((self.ctx_word_dim, self.input_dim),
                                        initializer=self.init,
                                        name='{}_W2_x'.format(self.name),
                                        regularizer=self.W2_regularizer)
            self.W_x = self.add_weight((self.output_dim, self.context_dim),
                                       initializer=self.init,
                                       name='{}_W_x'.format(self.name),
                                       regularizer=self.W_regularizer)
            self.b_x = self.add_weight((self.output_dim,),
                                       initializer='zero',
                                       name='{}_b_x'.format(self.name),
                                       regularizer=self.b_regularizer)

            self.trainable_weights = [self.wa, self.Wa, self.Ua, self.ba, self.ca,  # AttModel parameters
                                      self.V_i, self.W2_i, self.W_i, self.U_i, self.b_i,
                                      self.V_c, self.W2_c, self.W_c, self.U_c, self.b_c,
                                      self.V_f, self.W2_f, self.W_f, self.U_f, self.b_f,
                                      self.V_o, self.W2_o, self.W_o, self.U_o, self.b_o,
                                      self.V_x, self.W2_x, self.W_x, self.b_x
                                      ]

            self.W = K.concatenate([self.W_i, self.W_f, self.W_c, self.W_o])
            self.U = K.concatenate([self.U_i, self.U_f, self.U_c, self.U_o])
            self.V = K.concatenate([self.V_i, self.V_f, self.V_c, self.V_o])
            self.W2 = K.concatenate([self.W2_i, self.W2_f, self.W2_c, self.W2_o])
            self.b = K.concatenate([self.b_i, self.b_f, self.b_c, self.b_o])

        if self.initial_weights is not None:
            self.set_weights(self.initial_weights)
            del self.initial_weights
        self.built = True

    def reset_states(self):
        assert self.stateful, 'Layer must be stateful.'
        input_shape = self.input_shape
        if not input_shape[0]:
            raise Exception('If a RNN is stateful, a complete ' +
                            'input_shape must be provided (including batch size).')
        if hasattr(self, 'states'):
            K.set_value(self.states[0],
                        np.zeros((input_shape[0], self.output_dim)))
            K.set_value(self.states[1],
                        np.zeros((input_shape[0], self.output_dim)))
            K.set_value(self.states[2],
                        np.zeros((input_shape[0], input_shape[3])))
        else:
            self.states = [K.zeros((input_shape[0], self.output_dim)),
                           K.zeros((input_shape[0], self.output_dim)),
                           K.zeros((input_shape[0], input_shape[3]))]

    def preprocess_input(self, x, B_V):
        return K.dot(x * B_V[0], self.V)

    def preprocess_ctx_words(self, ctx_words, B_W2):
        # Preprocess context words multiplying by weights W2
        # and getting the mean value over the temporal dimension
        ctx_words = K.mean(K.dot(ctx_words * B_W2[0], self.W2), axis=1)
        # ctx_words = K.squeeze(ctx_words, axis=0)

        return ctx_words

    def get_output_shape_for(self, input_shape):
        batch_size = input_shape[0][0]
        out_timesteps = input_shape[0][1]
        in_timesteps = input_shape[1][1]

        if self.return_sequences:
            main_out = (batch_size, out_timesteps, self.output_dim)
        else:
            main_out = (batch_size, self.output_dim)

        if self.return_extra_variables:
            dim_x_att = (batch_size, out_timesteps, self.context_dim)
            dim_alpha_att = (batch_size, out_timesteps, in_timesteps)
            main_out = [main_out, dim_x_att, dim_alpha_att]

        if self.return_states:
            if not isinstance(main_out, list):
                main_out = [main_out]
            states_dim = (batch_size, out_timesteps, self.output_dim)
            main_out += [states_dim, states_dim]

        return main_out

    def call(self, x, mask=None):
        # input shape: (nb_samples, time (padded with zeros), input_dim)
        # note that the .build() method of subclasses MUST define
        # self.input_spec with a complete input shape.

        input_shape = self.input_spec[0].shape

        state_below = x[0]
        self.context = x[1]
        self.ctx_words = x[2]

        if self.num_inputs == 3:  # input: [state_below, context, ctx_words]
            self.init_state = None
            self.init_memory = None
        elif self.num_inputs == 4:  # input: [state_below, context, ctx_words, init_generic]
            self.init_state = x[3]
            self.init_memory = x[3]
        elif self.num_inputs == 5:  # input: [state_below, context, ctx_words, init_state, init_memory]
            self.init_state = x[3]
            self.init_memory = x[4]
        if K._BACKEND == 'tensorflow':
            if not input_shape[1]:
                raise Exception('When using TensorFlow, you should define '
                                'explicitly the number of timesteps of '
                                'your sequences.\n'
                                'If your first layer is an Embedding, '
                                'make sure to pass it an "input_length" '
                                'argument. Otherwise, make sure '
                                'the first layer has '
                                'an "input_shape" or "batch_input_shape" '
                                'argument, including the time axis. '
                                'Found input shape at layer ' + self.name +
                                ': ' + str(input_shape))
        if self.stateful:
            initial_states = self.states
        else:
            initial_states = self.get_initial_states(state_below)

        constants, B_V, B_W2 = self.get_constants(state_below, mask[1])
        preprocessed_input = self.preprocess_input(state_below, B_V)
        preprocessed_ctx_words = self.preprocess_ctx_words(self.ctx_words, B_W2)
        # States[11]
        constants.append(preprocessed_ctx_words)

        last_output, outputs, states = K.rnn(self.step,
                                             preprocessed_input,
                                             initial_states,
                                             go_backwards=self.go_backwards,
                                             mask=mask[0],
                                             constants=constants,
                                             unroll=self.unroll,
                                             input_length=state_below.shape[1],
                                             pos_extra_outputs_states=[2, 3])
        if self.stateful:
            self.updates = []
            for i in range(len(states)):
                self.updates.append((self.states[i], states[i]))

        if self.return_sequences:
            ret = outputs
        else:
            ret = last_output

        if self.return_extra_variables:
            ret = [ret, states[2], states[3]]

        # intermediate states as additional outputs
        if self.return_states:
            if not isinstance(ret, list):
                ret = [ret]
            ret += [states[0], states[1]]

        return ret

    def compute_mask(self, input, mask):
        if self.return_extra_variables:
            ret = [mask[0], mask[0], mask[0]]
        else:
            ret = mask[0]

        if self.return_states:
            if not isinstance(ret, list):
                ret = [ret]
            ret += [mask[0], mask[0]]

        return ret

    def step(self, x, states):
        h_tm1 = states[0]  # State
        c_tm1 = states[1]  # Memory
        non_used_x_att = states[2]  # Placeholder for returning extra variables
        non_used_alphas_att = states[3]  # Placeholder for returning extra variables
        B_U = states[4]  # Dropout U
        B_W = states[5]  # Dropout W
        # Att model dropouts
        B_wa = states[6]  # Dropout wa
        B_Wa = states[7]  # Dropout Wa
        pctx_ = states[8]  # Projected context (i.e. context * Ua + ba)
        context = states[9]  # Original context
        mask_context = states[10]  # Context mask
        ctx_words = states[11]  # Context words used as additional attention pointer
        if mask_context.ndim > 1:  # Mask the context (only if necessary)
            pctx_ = mask_context[:, :, None] * pctx_
            context = mask_context[:, :, None] * context
        # Attention model (see Formulation in class header)
        p_state_ = K.dot(h_tm1 * B_Wa[0], self.Wa)
        # Modified att mechanism taking into account ctx words
        pctx_ = K.tanh(pctx_ + p_state_[:, None, :] + ctx_words[:, None, :])
        e = K.dot(pctx_ * B_wa[0], self.wa) + self.ca
        if mask_context.ndim > 1:  # Mask the context (only if necessary)
            e = mask_context * e
        alphas_shape = e.shape
        alphas = K.softmax(e.reshape([alphas_shape[0], alphas_shape[1]]))
        # sum over the in_timesteps dimension resulting in [batch_size, input_dim]
        ctx_ = (context * alphas[:, :, None]).sum(axis=1)
        # LSTM
        if self.consume_less == 'gpu':
            z = x + \
                K.dot(h_tm1 * B_U[0], self.U) + \
                K.dot(ctx_ * B_W[0], self.W) + \
                self.b
            z0 = z[:, :self.output_dim]
            z1 = z[:, self.output_dim: 2 * self.output_dim]
            z2 = z[:, 2 * self.output_dim: 3 * self.output_dim]
            z3 = z[:, 3 * self.output_dim:]
            i = self.inner_activation(z0)
            f = self.inner_activation(z1)
            o = self.inner_activation(z3)
            c = f * c_tm1 + i * self.activation(z2)
        h = o * self.activation(c)

        return h, [h, c, ctx_, alphas]

    def get_constants(self, x, mask_context):
        constants = []
        # States[4]
        if 0 < self.dropout_U < 1:
            ones = K.ones_like(K.reshape(x[:, 0, 0], (-1, 1)))
            ones = K.concatenate([ones] * self.output_dim, 1)
            B_U = [K.in_train_phase(K.dropout(ones, self.dropout_U), ones) for _ in range(4)]
            constants.append(B_U)
        else:
            constants.append([K.cast_to_floatx(1.) for _ in range(4)])

        # States[5]
        if 0 < self.dropout_W < 1:
            input_shape = self.input_spec[1].shape
            input_dim = input_shape[-1]
            ones = K.ones_like(K.reshape(x[:, 0, 0], (-1, 1)))
            ones = K.concatenate([ones] * input_dim, 1)
            B_W = [K.in_train_phase(K.dropout(ones, self.dropout_W), ones) for _ in range(4)]
            constants.append(B_W)
        else:
            constants.append([K.cast_to_floatx(1.) for _ in range(4)])

        if 0 < self.dropout_V < 1:
            input_dim = self.input_dim
            ones = K.ones_like(K.reshape(x[:, :, 0], (-1, x.shape[1], 1)))  # (bs, timesteps, 1)
            ones = K.concatenate([ones] * input_dim, axis=2)
            B_V = [K.in_train_phase(K.dropout(ones, self.dropout_V), ones) for _ in range(4)]
        else:
            B_V = [K.cast_to_floatx(1.) for _ in range(4)]

        if 0 < self.dropout_W2 < 1:
            input_dim = self.ctx_word_dim
            ones = K.ones_like(K.reshape(self.ctx_words[:, :, 0], (-1, x.shape[1], 1)))  # (bs, timesteps, 1)
            ones = K.concatenate([ones] * input_dim, axis=2)
            B_W2 = [K.in_train_phase(K.dropout(ones, self.dropout_W2), ones) for _ in range(4)]
        else:
            B_W2 = [K.cast_to_floatx(1.) for _ in range(4)]

        # AttModel
        # States[6]
        if 0 < self.dropout_wa < 1:
            ones = K.ones_like(K.reshape(self.context[:, :, 0], (-1, self.context.shape[1], 1)))
            # ones = K.concatenate([ones], 1)
            B_wa = [K.in_train_phase(K.dropout(ones, self.dropout_wa), ones)]
            constants.append(B_wa)
        else:
            constants.append([K.cast_to_floatx(1.)])

        # States[7]
        if 0 < self.dropout_Wa < 1:
            input_dim = self.output_dim
            ones = K.ones_like(K.reshape(x[:, 0, 0], (-1, 1)))
            ones = K.concatenate([ones] * input_dim, 1)
            B_Wa = [K.in_train_phase(K.dropout(ones, self.dropout_Wa), ones)]
            constants.append(B_Wa)
        else:
            constants.append([K.cast_to_floatx(1.)])

        if 0 < self.dropout_Ua < 1:
            input_dim = self.context_dim
            ones = K.ones_like(K.reshape(self.context[:, :, 0], (-1, self.context.shape[1], 1)))
            ones = K.concatenate([ones] * input_dim, axis=2)
            B_Ua = [K.in_train_phase(K.dropout(ones, self.dropout_Ua), ones)]
            pctx = K.dot(self.context * B_Ua[0], self.Ua) + self.ba
        else:
            pctx = K.dot(self.context, self.Ua) + self.ba

        # States[8]
        constants.append(pctx)

        # States[9]
        constants.append(self.context)

        # States[10]
        if mask_context is None:
            mask_context = K.not_equal(K.sum(self.context, axis=2), self.mask_value)
        constants.append(mask_context)

        return constants, B_V, B_W2

    def get_initial_states(self, x):
        # build an all-zero tensor of shape (samples, output_dim)
        if self.init_state is None:
            initial_state = K.zeros_like(x)  # (samples, timesteps, input_dim)
            initial_state = K.sum(initial_state, axis=(1, 2))  # (samples,)
            initial_state = K.expand_dims(initial_state)  # (samples, 1)
            initial_state = K.tile(initial_state, [1, self.output_dim])  # (samples, output_dim)
            if self.init_memory is None:
                initial_states = [initial_state for _ in range(2)]
            else:
                initial_memory = self.init_memory
                initial_states = [initial_state, initial_memory]
        else:
            initial_state = self.init_state
            if self.init_memory is not None:  # We have state and memory
                initial_memory = self.init_memory
                initial_states = [initial_state, initial_memory]
            else:
                initial_states = [initial_state for _ in range(2)]

        initial_state = K.zeros_like(self.context)  # (samples, input_timesteps, ctx_dim)
        initial_state_alphas = K.sum(initial_state, axis=2)  # (samples, input_timesteps)
        initial_state = K.sum(initial_state, axis=1)  # (samples, ctx_dim)
        extra_states = [initial_state, initial_state_alphas]  # (samples, ctx_dim)

        return initial_states + extra_states

    def get_config(self):
        config = {'output_dim': self.output_dim,
                  "att_dim": self.att_dim,
                  'return_extra_variables': self.return_extra_variables,
                  'return_states': self.return_states,
                  'init': self.init.__name__,
                  'inner_init': self.inner_init.__name__,
                  'forget_bias_init': self.forget_bias_init.__name__,
                  'activation': self.activation.__name__,
                  'inner_activation': self.inner_activation.__name__,
                  'mask_value': self.mask_value,
                  'W_regularizer': self.W_regularizer.get_config() if self.W_regularizer else None,
                  'U_regularizer': self.U_regularizer.get_config() if self.U_regularizer else None,
                  'V_regularizer': self.V_regularizer.get_config() if self.V_regularizer else None,
                  'W2_regularizer': self.W2_regularizer.get_config() if self.W2_regularizer else None,
                  'b_regularizer': self.b_regularizer.get_config() if self.b_regularizer else None,
                  'wa_regularizer': self.wa_regularizer.get_config() if self.wa_regularizer else None,
                  'Wa_regularizer': self.Wa_regularizer.get_config() if self.Wa_regularizer else None,
                  'Ua_regularizer': self.Ua_regularizer.get_config() if self.Ua_regularizer else None,
                  'ba_regularizer': self.ba_regularizer.get_config() if self.ba_regularizer else None,
                  'ca_regularizer': self.ca_regularizer.get_config() if self.ca_regularizer else None,
                  'dropout_W': self.dropout_W,
                  'dropout_U': self.dropout_U,
                  'dropout_V': self.dropout_V,
                  'dropout_W2': self.dropout_W2,
                  'dropout_wa': self.dropout_wa,
                  'dropout_Wa': self.dropout_Wa,
                  'dropout_Ua': self.dropout_Ua}
        base_config = super(AttCondLSTMCond, self).get_config()
        return dict(list(base_config.items()) + list(config.items()))


class AttLSTMCond2Inputs(Recurrent):
    '''Conditional LSTM: The previously generated word is fed to the current timestep

    # Arguments
        output_dim: dimension of the internal projections and the final output.
        init: weight initialization function.
            Can be the name of an existing function (str),
            or a Theano function (see: [initializations](../initializations.md)).
        inner_init: initialization function of the inner cells.
        return_states: boolean indicating if we want the intermediate states (hidden_state and memory) as additional outputs
        forget_bias_init: initialization function for the bias of the forget gate.
            [Jozefowicz et al.](http://www.jmlr.org/proceedings/papers/v37/jozefowicz15.pdf)
            recommend initializing with ones.
        activation: activation function.
            Can be the name of an existing function (str),
            or a Theano function (see: [activations](../activations.md)).
        inner_activation: activation function for the inner cells.
        W_regularizer: instance of [WeightRegularizer](../regularizers.md)
            (eg. L1 or L2 regularization), applied to the input weights matrices.
        U_regularizer: instance of [WeightRegularizer](../regularizers.md)
            (eg. L1 or L2 regularization), applied to the recurrent weights matrices.
        b_regularizer: instance of [WeightRegularizer](../regularizers.md),
            applied to the bias.
        dropout_W: float between 0 and 1. Fraction of the input units to drop for input gates.
        dropout_U: float between 0 and 1. Fraction of the input units to drop for recurrent connections.

    # References
        - [Long short-term memory](http://deeplearning.cs.cmu.edu/pdfs/Hochreiter97_lstm.pdf) (original 1997 paper)
        - [Learning to forget: Continual prediction with LSTM](http://www.mitpressjournals.org/doi/pdf/10.1162/089976600300015015)
        - [Supervised sequence labelling with recurrent neural networks](http://www.cs.toronto.edu/~graves/preprint.pdf)
        - [A Theoretically Grounded Application of Dropout in Recurrent Neural Networks](http://arxiv.org/abs/1512.05287)
    '''

    def __init__(self, output_dim, att_dim1=0, att_dim2=0,
                 init='glorot_uniform', inner_init='orthogonal', init_att='glorot_uniform',
                 return_states=False, return_extra_variables=False, attend_on_both=False,
                 forget_bias_init='one', activation='tanh',
                 inner_activation='hard_sigmoid', consume_less='gpu', mask_value=0.,
                 T_regularizer=None, W_regularizer=None, V_regularizer=None, U_regularizer=None, b_regularizer=None,
                 wa_regularizer=None, Wa_regularizer=None, Ua_regularizer=None, ba_regularizer=None,
                 ca_regularizer=None,
                 wa2_regularizer=None, Wa2_regularizer=None, Ua2_regularizer=None, ba2_regularizer=None,
                 ca2_regularizer=None,
                 dropout_T=0., dropout_W=0., dropout_U=0., dropout_V=0.,
                 dropout_wa=0., dropout_Wa=0., dropout_Ua=0.,
                 dropout_wa2=0., dropout_Wa2=0., dropout_Ua2=0., **kwargs):
        self.output_dim = output_dim
        self.att_dim1 = output_dim if att_dim1 == 0 else att_dim1
        self.att_dim2 = output_dim if att_dim2 == 0 else att_dim2
        self.return_extra_variables = return_extra_variables
        self.return_states = return_states
        self.init = initializations.get(init)
        self.inner_init = initializations.get(inner_init)
        self.init_att = initializations.get(init_att)
        self.forget_bias_init = initializations.get(forget_bias_init)
        self.activation = activations.get(activation)
        self.inner_activation = activations.get(inner_activation)
        self.consume_less = consume_less
        self.mask_value = mask_value
        self.attend_on_both = attend_on_both
        # Dropouts
        self.dropout_T, self.dropout_W, self.dropout_U, self.dropout_V = dropout_T, dropout_W, dropout_U, dropout_V
        self.dropout_wa, self.dropout_Wa, self.dropout_Ua = dropout_wa, dropout_Wa, dropout_Ua
        if self.attend_on_both:
            self.dropout_wa2, self.dropout_Wa2, self.dropout_Ua2 = dropout_wa2, dropout_Wa2, dropout_Ua2

        if self.dropout_T or self.dropout_W or self.dropout_U or self.dropout_V or self.dropout_wa or \
                self.dropout_Wa or self.dropout_Ua:
            self.uses_learning_phase = True
        if self.attend_on_both and (self.dropout_wa2 or self.dropout_Wa2 or self.dropout_Ua2):
            self.uses_learning_phase = True

        # Regularizers
        self.T_regularizer = regularizers.get(T_regularizer)
        self.W_regularizer = regularizers.get(W_regularizer)
        self.V_regularizer = regularizers.get(V_regularizer)
        self.U_regularizer = regularizers.get(U_regularizer)
        self.b_regularizer = regularizers.get(b_regularizer)
        # attention model learnable params
        self.wa_regularizer = regularizers.get(wa_regularizer)
        self.Wa_regularizer = regularizers.get(Wa_regularizer)
        self.Ua_regularizer = regularizers.get(Ua_regularizer)
        self.ba_regularizer = regularizers.get(ba_regularizer)
        self.ca_regularizer = regularizers.get(ca_regularizer)
        if self.attend_on_both:
            # attention model 2 learnable params
            self.wa2_regularizer = regularizers.get(wa2_regularizer)
            self.Wa2_regularizer = regularizers.get(Wa2_regularizer)
            self.Ua2_regularizer = regularizers.get(Ua2_regularizer)
            self.ba2_regularizer = regularizers.get(ba2_regularizer)
            self.ca2_regularizer = regularizers.get(ca2_regularizer)
        super(AttLSTMCond2Inputs, self).__init__(**kwargs)

    def build(self, input_shape):
        assert len(input_shape) >= 3 or 'You should pass two inputs to AttLSTMCond2Inputs ' \
                                        '(previous_embedded_words, context1 and context2) and ' \
                                        'two optional inputs (init_state and init_memory)'

        if len(input_shape) == 3:
            self.input_spec = [InputSpec(shape=input_shape[0]),
                               InputSpec(shape=input_shape[1]),
                               InputSpec(shape=input_shape[2])]
            self.num_inputs = 3
        elif len(input_shape) == 5:
            self.input_spec = [InputSpec(shape=input_shape[0]),
                               InputSpec(shape=input_shape[1]),
                               InputSpec(shape=input_shape[2]),
                               InputSpec(shape=input_shape[3]),
                               InputSpec(shape=input_shape[4])]
            self.num_inputs = 5
        self.input_dim = input_shape[0][2]

        if self.attend_on_both:
            assert self.input_spec[1].ndim == 3 and self.input_spec[2].ndim, 'When using two attention models,' \
                                                                             'you should pass two 3D tensors' \
                                                                             'to AttLSTMCond2Inputs'
        else:
            assert self.input_spec[1].ndim == 3, 'When using an attention model, you should pass one 3D tensors' \
                                                 'to AttLSTMCond2Inputs'

        if self.input_spec[1].ndim == 3:
            self.context1_steps = input_shape[1][1]
            self.context1_dim = input_shape[1][2]

        if self.input_spec[2].ndim == 3:
            self.context2_steps = input_shape[2][1]
            self.context2_dim = input_shape[2][2]

        else:
            self.context2_dim = input_shape[2][1]

        if self.stateful:
            self.reset_states()
        else:
            # initial states: 2 all-zero tensors of shape (output_dim)
            self.states = [None, None, None,
                           None]  # if self.attend_on_both else [None, None, None]# [h, c, x_att, x_att2]

        # Initialize Att model params (following the same format for any option of self.consume_less)
        self.wa = self.add_weight((self.context1_dim,),
                                  initializer=self.init_att,
                                  name='{}_wa'.format(self.name),
                                  regularizer=self.wa_regularizer)

        self.Wa = self.add_weight((self.output_dim, self.context1_dim),
                                  initializer=self.init_att,
                                  name='{}_Wa'.format(self.name),
                                  regularizer=self.Wa_regularizer)
        self.Ua = self.add_weight((self.context1_dim, self.context1_dim),
                                  initializer=self.inner_init,
                                  name='{}_Ua'.format(self.name),
                                  regularizer=self.Ua_regularizer)

        self.ba = self.add_weight(self.context1_dim,
                                  initializer='zero',
                                  name='{}_ca'.format(self.name),
                                  regularizer=self.ba_regularizer)

        self.ca = self.add_weight(self.context1_steps,
                                  initializer='zero',
                                  name='{}_ca'.format(self.name),
                                  regularizer=self.ca_regularizer)

        if self.attend_on_both:
            # Initialize Att model params (following the same format for any option of self.consume_less)
            self.wa2 = self.add_weight((self.context2_dim,),
                                       initializer=self.init,
                                       name='{}_wa2'.format(self.name),
                                       regularizer=self.wa2_regularizer)

            self.Wa2 = self.add_weight((self.output_dim, self.context2_dim),
                                       initializer=self.init,
                                       name='{}_Wa2'.format(self.name),
                                       regularizer=self.Wa2_regularizer)
            self.Ua2 = self.add_weight((self.context2_dim, self.context2_dim),
                                       initializer=self.inner_init,
                                       name='{}_Ua2'.format(self.name),
                                       regularizer=self.Ua2_regularizer)

            self.ba2 = self.add_weight(self.context2_dim,
                                       initializer='zero',
                                       regularizer=self.ba2_regularizer)

            self.ca2 = self.add_weight(self.context2_steps,
                                       initializer='zero',
                                       regularizer=self.ca2_regularizer)

        if self.consume_less == 'gpu':

            self.T = self.add_weight((self.context1_dim, 4 * self.output_dim),
                                     initializer=self.init,
                                     name='{}_T'.format(self.name),
                                     regularizer=self.W_regularizer)
            self.W = self.add_weight((self.context2_dim, 4 * self.output_dim),
                                     initializer=self.init,
                                     name='{}_W'.format(self.name),
                                     regularizer=self.W_regularizer)
            self.U = self.add_weight((self.output_dim, 4 * self.output_dim),
                                     initializer=self.inner_init,
                                     name='{}_U'.format(self.name),
                                     regularizer=self.U_regularizer)
            self.V = self.add_weight((self.input_dim, 4 * self.output_dim),
                                     initializer=self.init,
                                     name='{}_V'.format(self.name),
                                     regularizer=self.V_regularizer)

            def b_reg(shape, name=None):
                return K.variable(np.hstack((np.zeros(self.output_dim),
                                             K.get_value(self.forget_bias_init((self.output_dim,))),
                                             np.zeros(self.output_dim),
                                             np.zeros(self.output_dim))),
                                  name='{}_b'.format(self.name))

            self.b = self.add_weight((self.output_dim * 4,),
                                     initializer=b_reg,
                                     name='{}_b'.format(self.name),
                                     regularizer=self.b_regularizer)
            self.trainable_weights = [self.wa, self.Wa, self.Ua, self.ba, self.ca,  # AttModel parameters
                                      self.T,
                                      self.W,
                                      self.U,
                                      self.V,
                                      self.b]
            if self.attend_on_both:
                self.trainable_weights += [self.wa2, self.Wa2, self.Ua2, self.ba2, self.ca2]  # AttModel2 parameters)

        else:
            raise NotImplementedError

        if self.initial_weights is not None:
            self.set_weights(self.initial_weights)
            del self.initial_weights
        self.built = True

    def reset_states(self):
        assert self.stateful, 'Layer must be stateful.'
        input_shape = self.input_spec[0][0].shape
        if not input_shape[0]:
            raise Exception('If a RNN is stateful, a complete ' +
                            'input_shape must be provided (including batch size).')
        if hasattr(self, 'states'):
            K.set_value(self.states[0],
                        np.zeros((input_shape[0], self.output_dim)))
            K.set_value(self.states[1],
                        np.zeros((input_shape[0], self.output_dim)))
            K.set_value(self.states[2],
                        np.zeros((input_shape[0], input_shape[3])))
        else:
            self.states = [K.zeros((input_shape[0], self.output_dim)),
                           K.zeros((input_shape[0], self.output_dim)),
                           K.zeros((input_shape[0], input_shape[3]))]

    def preprocess_input(self, x, B_V):
        return K.dot(x * B_V[0], self.V)

    def get_output_shape_for(self, input_shape):
        if self.return_sequences:
            main_out = (input_shape[0][0], input_shape[0][1], self.output_dim)
        else:
            main_out = (input_shape[0][0], self.output_dim)

        if self.return_extra_variables:
            dim_x_att = (input_shape[0][0], input_shape[0][1], self.context1_dim)
            dim_alpha_att = (input_shape[0][0], input_shape[0][1], input_shape[1][1])
            dim_x_att2 = (input_shape[0][0], input_shape[0][1], self.context2_dim)
            dim_alpha_att2 = (input_shape[0][0], input_shape[0][1], input_shape[2][1])
            main_out = [main_out, dim_x_att, dim_alpha_att, dim_x_att2, dim_alpha_att2]

        if self.return_states:
            if not isinstance(main_out, list):
                main_out = [main_out]
            states_dim = (input_shape[0][0], input_shape[0][1], self.output_dim)
            main_out += [states_dim, states_dim]

        return main_out

    def call(self, x, mask=None):
        # input shape: (nb_samples, time (padded with zeros), input_dim)
        # note that the .build() method of subclasses MUST define
        # self.input_spec with a complete input shape.

        input_shape = self.input_spec[0].shape
        state_below = x[0]
        self.context1 = x[1]
        self.context2 = x[2]
        if self.num_inputs == 3:  # input: [state_below, context]
            self.init_state = None
            self.init_memory = None
        elif self.num_inputs == 4:  # input: [state_below, context, init_generic]
            self.init_state = x[3]
            self.init_memory = x[3]
        elif self.num_inputs == 5:  # input: [state_below, context, init_state, init_memory]
            self.init_state = x[3]
            self.init_memory = x[4]
        if K._BACKEND == 'tensorflow':
            if not input_shape[1]:
                raise Exception('When using TensorFlow, you should define '
                                'explicitly the number of timesteps of '
                                'your sequences.\n'
                                'If your first layer is an Embedding, '
                                'make sure to pass it an "input_length" '
                                'argument. Otherwise, make sure '
                                'the first layer has '
                                'an "input_shape" or "batch_input_shape" '
                                'argument, including the time axis. '
                                'Found input shape at layer ' + self.name +
                                ': ' + str(input_shape))
        if self.stateful:
            initial_states = self.states
        else:
            initial_states = self.get_initial_states(state_below)
        constants, B_V = self.get_constants(state_below, mask[1], mask[2])

        preprocessed_input = self.preprocess_input(state_below, B_V)

        last_output, outputs, states = K.rnn(self.step,
                                             preprocessed_input,
                                             initial_states,
                                             go_backwards=self.go_backwards,
                                             mask=mask[0],
                                             constants=constants,
                                             unroll=self.unroll,
                                             input_length=state_below.shape[1],
                                             pos_extra_outputs_states=[2, 3, 4, 5])
        if self.stateful:
            self.updates = []
            for i in range(len(states)):
                self.updates.append((self.states[i], states[i]))
        if self.return_sequences:
            ret = outputs
        else:
            ret = last_output
        if self.return_extra_variables:
            ret = [ret, states[2], states[3], states[4], states[5]]
        # intermediate states as additional outputs
        if self.return_states:
            if not isinstance(ret, list):
                ret = [ret]
            ret += [states[0], states[1]]

        return ret

    def compute_mask(self, input, mask):

        if self.return_extra_variables:
            ret = [mask[0], mask[0], mask[0], mask[0], mask[0]]
        else:
            ret = mask[0]

        # if self.return_sequences:
        #    ret = mask[0]
        # else:
        #    ret = None
        if self.return_states:
            if not isinstance(ret, list):
                ret = [ret]
            ret += [mask[0], mask[0]]
        return ret

    def step(self, x, states):
        h_tm1 = states[0]  # State
        c_tm1 = states[1]  # Memory
        pos_states = 11

        non_used_x_att = states[2]  # Placeholder for returning extra variables
        non_used_alphas_att = states[3]  # Placeholder for returning extra variables
        non_used_x_att2 = states[4]  # Placeholder for returning extra variables
        non_used_alphas_att2 = states[5]  # Placeholder for returning extra variables

        B_U = states[6]  # Dropout U
        B_T = states[7]  # Dropout T
        B_W = states[8]  # Dropout W

        # Att model dropouts
        B_wa = states[9]  # Dropout wa
        B_Wa = states[10]  # Dropout Wa
        # Att model 2 dropouts
        if self.attend_on_both:
            B_wa2 = states[pos_states]  # Dropout wa
            B_Wa2 = states[pos_states + 1]  # Dropout Wa

            context1 = states[pos_states + 2]  # Context
            mask_context1 = states[pos_states + 3]  # Context mask
            pctx_1 = states[pos_states + 4]  # Projected context (i.e. context * Ua + ba)

            context2 = states[pos_states + 5]  # Context 2
            mask_context2 = states[pos_states + 6]  # Context 2 mask
            pctx_2 = states[pos_states + 7]  # Projected context 2 (i.e. context * Ua2 + ba2)
        else:
            context1 = states[pos_states]  # Context
            mask_context1 = states[pos_states + 1]  # Context mask
            pctx_1 = states[pos_states + 2]  # Projected context (i.e. context * Ua + ba)

            context2 = states[pos_states + 3]  # Context 2
            mask_context2 = states[pos_states + 4]  # Context 2 mask

        if mask_context1.ndim > 1:  # Mask the context (only if necessary)
            pctx_1 = mask_context1[:, :, None] * pctx_1
            context1 = mask_context1[:, :, None] * context1

        # Attention model 1 (see Formulation in class header)
        p_state_1 = K.dot(h_tm1 * B_Wa[0], self.Wa)
        pctx_1 = K.tanh(pctx_1 + p_state_1[:, None, :])
        e1 = K.dot(pctx_1 * B_wa[0], self.wa) + self.ca
        if mask_context1.ndim > 1:  # Mask the context (only if necessary)
            e1 = mask_context1 * e1
        alphas_shape1 = e1.shape
        alphas1 = K.softmax(e1.reshape([alphas_shape1[0], alphas_shape1[1]]))
        # sum over the in_timesteps dimension resulting in [batch_size, input_dim]
        ctx_1 = (context1 * alphas1[:, :, None]).sum(axis=1)

        if self.attend_on_both and mask_context2.ndim > 1:  # Mask the context2 (only if necessary)
            pctx_2 = mask_context2[:, :, None] * pctx_2
            context2 = mask_context2[:, :, None] * context2

        if self.attend_on_both:
            # Attention model 2 (see Formulation in class header)
            p_state_2 = K.dot(h_tm1 * B_Wa2[0], self.Wa2)
            pctx_2 = K.tanh(pctx_2 + p_state_2[:, None, :])
            e2 = K.dot(pctx_2 * B_wa2[0], self.wa2) + self.ca2
            if mask_context2.ndim > 1:  # Mask the context (only if necessary)
                e2 = mask_context2 * e2
            alphas_shape2 = e2.shape
            alphas2 = K.softmax(e2.reshape([alphas_shape2[0], alphas_shape2[1]]))
            # sum over the in_timesteps dimension resulting in [batch_size, input_dim]
            ctx_2 = (context2 * alphas2[:, :, None]).sum(axis=1)
        else:
            ctx_2 = context2
            alphas2 = mask_context2

        z = x + \
            K.dot(h_tm1 * B_U[0], self.U) + \
            K.dot(ctx_1 * B_T[0], self.T) + \
            K.dot(ctx_2 * B_W[0], self.W) + \
            self.b
        z0 = z[:, :self.output_dim]
        z1 = z[:, self.output_dim: 2 * self.output_dim]
        z2 = z[:, 2 * self.output_dim: 3 * self.output_dim]
        z3 = z[:, 3 * self.output_dim:]

        i = self.inner_activation(z0)
        f = self.inner_activation(z1)
        c = f * c_tm1 + i * self.activation(z2)
        o = self.inner_activation(z3)
        h = o * self.activation(c)
        return h, [h, c, ctx_1, alphas1, ctx_2, alphas2]

    def get_constants(self, x, mask_context1, mask_context2):
        constants = []
        # States[6]
        if 0 < self.dropout_U < 1:
            ones = K.ones_like(K.reshape(x[:, 0, 0], (-1, 1)))
            ones = K.concatenate([ones] * self.output_dim, 1)
            B_U = [K.in_train_phase(K.dropout(ones, self.dropout_U), ones) for _ in range(4)]
            constants.append(B_U)
        else:
            constants.append([K.cast_to_floatx(1.) for _ in range(4)])

        # States[7]
        if 0 < self.dropout_T < 1:
            input_shape = self.input_spec[1][0].shape
            input_dim = input_shape[-1]
            ones = K.ones_like(K.reshape(x[:, 0, 0], (-1, 1)))
            ones = K.concatenate([ones] * input_dim, 1)
            B_T = [K.in_train_phase(K.dropout(ones, self.dropout_T), ones) for _ in range(4)]
            constants.append(B_T)
        else:
            B_T = [K.cast_to_floatx(1.) for _ in range(4)]
        constants.append(B_T)

        # States[8]
        if 0 < self.dropout_W < 1:
            input_shape = self.input_spec[2][0].shape
            input_dim = input_shape[-1]
            ones = K.ones_like(K.reshape(x[:, 0, 0], (-1, 1)))
            ones = K.concatenate([ones] * input_dim, 1)
            B_W = [K.in_train_phase(K.dropout(ones, self.dropout_W), ones) for _ in range(4)]
            constants.append(B_W)
        else:
            B_W = [K.cast_to_floatx(1.) for _ in range(4)]
        constants.append(B_W)

        # AttModel
        # States[9]
        if 0 < self.dropout_wa < 1:
            ones = K.ones_like(K.reshape(self.context1[:, :, 0], (-1, self.context1.shape[1], 1)))
            # ones = K.concatenate([ones], 1)
            B_wa = [K.in_train_phase(K.dropout(ones, self.dropout_wa), ones)]
            constants.append(B_wa)
        else:
            constants.append([K.cast_to_floatx(1.)])

        # States[10]
        if 0 < self.dropout_Wa < 1:
            input_dim = self.output_dim
            ones = K.ones_like(K.reshape(x[:, 0, 0], (-1, 1)))
            ones = K.concatenate([ones] * input_dim, 1)
            B_Wa = [K.in_train_phase(K.dropout(ones, self.dropout_Wa), ones)]
            constants.append(B_Wa)
        else:
            constants.append([K.cast_to_floatx(1.)])

        if self.attend_on_both:
            # AttModel2
            # States[11]
            if 0 < self.dropout_wa2 < 1:
                ones = K.ones_like(K.reshape(self.context2[:, :, 0], (-1, self.context2.shape[1], 1)))
                # ones = K.concatenate([ones], 1)
                B_wa2 = [K.in_train_phase(K.dropout(ones, self.dropout_wa2), ones)]
                constants.append(B_wa2)
            else:
                constants.append([K.cast_to_floatx(1.)])

            # States[12]
            if 0 < self.dropout_Wa2 < 1:
                input_dim = self.output_dim
                ones = K.ones_like(K.reshape(x[:, 0, 0], (-1, 1)))
                ones = K.concatenate([ones] * input_dim, 1)
                B_Wa2 = [K.in_train_phase(K.dropout(ones, self.dropout_Wa2), ones)]
                constants.append(B_Wa2)
            else:
                constants.append([K.cast_to_floatx(1.)])

        # States[13] - [11]
        constants.append(self.context1)
        # States [14] - [12]
        if mask_context1 is None:
            mask_context1 = K.not_equal(K.sum(self.context1, axis=2), self.mask_value)
        constants.append(mask_context1)

        # States [15] - [13]
        if 0 < self.dropout_Ua < 1:
            input_dim = self.context1_dim
            ones = K.ones_like(K.reshape(self.context1[:, :, 0], (-1, self.context1.shape[1], 1)))
            ones = K.concatenate([ones] * input_dim, axis=2)
            B_Ua = [K.in_train_phase(K.dropout(ones, self.dropout_Ua), ones)]
            pctx1 = K.dot(self.context1 * B_Ua[0], self.Ua) + self.ba
        else:
            pctx1 = K.dot(self.context1, self.Ua) + self.ba
        constants.append(pctx1)

        # States[16] - [14]
        constants.append(self.context2)
        # States [17] - [15]
        if self.attend_on_both:
            if mask_context2 is None:
                mask_context2 = K.not_equal(K.sum(self.context2, axis=2), self.mask_value)
        else:
            mask_context2 = K.ones_like(self.context2[:, 0])
        constants.append(mask_context2)

        # States [18] - [16]
        if self.attend_on_both:
            if 0 < self.dropout_Ua2 < 1:
                input_dim = self.context2_dim
                ones = K.ones_like(K.reshape(self.context2[:, :, 0], (-1, self.context2.shape[1], 1)))
                ones = K.concatenate([ones] * input_dim, axis=2)
                B_Ua2 = [K.in_train_phase(K.dropout(ones, self.dropout_Ua2), ones)]
                pctx2 = K.dot(self.context2 * B_Ua2[0], self.Ua2) + self.ba2
            else:
                pctx2 = K.dot(self.context2, self.Ua2) + self.ba2
            constants.append(pctx2)

        if 0 < self.dropout_V < 1:
            input_dim = self.input_dim
            ones = K.ones_like(K.reshape(x[:, :, 0], (-1, x.shape[1], 1)))
            ones = K.concatenate([ones] * input_dim, axis=2)
            B_V = [K.in_train_phase(K.dropout(ones, self.dropout_V), ones) for _ in range(4)]
        else:
            B_V = [K.cast_to_floatx(1.) for _ in range(4)]
        return constants, B_V

    def get_initial_states(self, x):
        # build an all-zero tensor of shape (samples, output_dim)
        if self.init_state is None:
            # build an all-zero tensor of shape (samples, output_dim)
            initial_state = K.zeros_like(x)  # (samples, timesteps, input_dim)
            initial_state = K.sum(initial_state, axis=(1, 2))  # (samples,)
            initial_state = K.expand_dims(initial_state)  # (samples, 1)
            initial_state = K.tile(initial_state, [1, self.output_dim])  # (samples, output_dim)
            if self.init_memory is None:
                initial_states = [initial_state for _ in range(2)]
            else:
                initial_memory = self.init_memory
                initial_states = [initial_state, initial_memory]
        else:
            initial_state = self.init_state
            if self.init_memory is not None:  # We have state and memory
                initial_memory = self.init_memory
                initial_states = [initial_state, initial_memory]
            else:
                initial_states = [initial_state for _ in range(2)]

        # extra states for context1 and context2
        initial_state1 = K.zeros_like(self.context1)  # (samples, input_timesteps, ctx1_dim)
        initial_state_alphas1 = K.sum(initial_state1, axis=2)  # (samples, input_timesteps)
        initial_state1 = K.sum(initial_state1, axis=1)  # (samples, ctx1_dim)
        extra_states = [initial_state1, initial_state_alphas1]
        initial_state2 = K.zeros_like(self.context2)  # (samples, input_timesteps, ctx2_dim)
        if self.attend_on_both:  # Reduce on temporal dimension
            initial_state_alphas2 = K.sum(initial_state2, axis=2)  # (samples, input_timesteps)
            initial_state2 = K.sum(initial_state2, axis=1)  # (samples, ctx2_dim)
        else:  # Already reduced
            initial_state_alphas2 = initial_state2  # (samples, ctx2_dim)

        extra_states.append(initial_state2)
        extra_states.append(initial_state_alphas2)

        return initial_states + extra_states

    def get_config(self):
        config = {"output_dim": self.output_dim,
                  "att_dim1": self.att_dim1,
                  "att_dim2": self.att_dim2,
                  "return_extra_variables": self.return_extra_variables,
                  "return_states": self.return_states,
                  "mask_value": self.mask_value,
                  "attend_on_both": self.attend_on_both,
                  "init": self.init.__name__,
                  "inner_init": self.inner_init.__name__,
                  "forget_bias_init": self.forget_bias_init.__name__,
                  "activation": self.activation.__name__,
                  "inner_activation": self.inner_activation.__name__,
                  "T_regularizer": self.T_regularizer.get_config() if self.T_regularizer else None,
                  "W_regularizer": self.W_regularizer.get_config() if self.W_regularizer else None,
                  "V_regularizer": self.V_regularizer.get_config() if self.V_regularizer else None,
                  "U_regularizer": self.U_regularizer.get_config() if self.U_regularizer else None,
                  "b_regularizer": self.b_regularizer.get_config() if self.b_regularizer else None,
                  'wa_regularizer': self.wa_regularizer.get_config() if self.wa_regularizer else None,
                  'Wa_regularizer': self.Wa_regularizer.get_config() if self.Wa_regularizer else None,
                  'Ua_regularizer': self.Ua_regularizer.get_config() if self.Ua_regularizer else None,
                  'ba_regularizer': self.ba_regularizer.get_config() if self.ba_regularizer else None,
                  'ca_regularizer': self.ca_regularizer.get_config() if self.ca_regularizer else None,
                  'wa2_regularizer': self.wa2_regularizer.get_config() if self.attend_on_both and self.wa2_regularizer else None,
                  'Wa2_regularizer': self.Wa2_regularizer.get_config() if self.attend_on_both and self.Wa2_regularizer else None,
                  'Ua2_regularizer': self.Ua2_regularizer.get_config() if self.attend_on_both and self.Ua2_regularizer else None,
                  'ba2_regularizer': self.ba2_regularizer.get_config() if self.attend_on_both and self.ba2_regularizer else None,
                  'ca2_regularizer': self.ca2_regularizer.get_config() if self.attend_on_both and self.ca2_regularizer else None,
                  "dropout_T": self.dropout_T,
                  "dropout_W": self.dropout_W,
                  "dropout_U": self.dropout_U,
                  "dropout_V": self.dropout_V,
                  'dropout_wa': self.dropout_wa,
                  'dropout_Wa': self.dropout_Wa,
                  'dropout_Ua': self.dropout_Ua,
                  'dropout_wa2': self.dropout_wa2 if self.attend_on_both else None,
                  'dropout_Wa2': self.dropout_Wa2 if self.attend_on_both else None,
                  'dropout_Ua2': self.dropout_Ua2 if self.attend_on_both else None}
        base_config = super(AttLSTMCond2Inputs, self).get_config()
        return dict(list(base_config.items()) + list(config.items()))


class AttLSTMCond3Inputs(Recurrent):
    '''Conditional LSTM: The previously generated word is fed to the current timestep

    # Arguments
        output_dim: dimension of the internal projections and the final output.
        init: weight initialization function.
            Can be the name of an existing function (str),
            or a Theano function (see: [initializations](../initializations.md)).
        inner_init: initialization function of the inner cells.
        return_states: boolean indicating if we want the intermediate states (hidden_state and memory) as additional outputs
        forget_bias_init: initialization function for the bias of the forget gate.
            [Jozefowicz et al.](http://www.jmlr.org/proceedings/papers/v37/jozefowicz15.pdf)
            recommend initializing with ones.
        activation: activation function.
            Can be the name of an existing function (str),
            or a Theano function (see: [activations](../activations.md)).
        inner_activation: activation function for the inner cells.
        W_regularizer: instance of [WeightRegularizer](../regularizers.md)
            (eg. L1 or L2 regularization), applied to the input weights matrices.
        U_regularizer: instance of [WeightRegularizer](../regularizers.md)
            (eg. L1 or L2 regularization), applied to the recurrent weights matrices.
        b_regularizer: instance of [WeightRegularizer](../regularizers.md),
            applied to the bias.
        dropout_W: float between 0 and 1. Fraction of the input units to drop for input gates.
        dropout_U: float between 0 and 1. Fraction of the input units to drop for recurrent connections.

    # References
        - [Long short-term memory](http://deeplearning.cs.cmu.edu/pdfs/Hochreiter97_lstm.pdf) (original 1997 paper)
        - [Learning to forget: Continual prediction with LSTM](http://www.mitpressjournals.org/doi/pdf/10.1162/089976600300015015)
        - [Supervised sequence labelling with recurrent neural networks](http://www.cs.toronto.edu/~graves/preprint.pdf)
        - [A Theoretically Grounded Application of Dropout in Recurrent Neural Networks](http://arxiv.org/abs/1512.05287)
    '''

    def __init__(self, output_dim, att_dim1, att_dim2, att_dim3,
                 init='glorot_uniform', inner_init='orthogonal', init_att='glorot_uniform',
                 return_states=False, return_extra_variables=False, attend_on_both=False,
                 forget_bias_init='one', activation='tanh',
                 inner_activation='hard_sigmoid', consume_less='gpu', mask_value=0.,
                 S_regularizer=None, T_regularizer=None, W_regularizer=None, V_regularizer=None, U_regularizer=None,
                 b_regularizer=None,
                 wa_regularizer=None, Wa_regularizer=None, Ua_regularizer=None, ba_regularizer=None,
                 ca_regularizer=None,
                 wa2_regularizer=None, Wa2_regularizer=None, Ua2_regularizer=None, ba2_regularizer=None,
                 ca2_regularizer=None,
                 wa3_regularizer=None, Wa3_regularizer=None, Ua3_regularizer=None, ba3_regularizer=None,
                 ca3_regularizer=None,
                 dropout_S=0., dropout_T=0., dropout_W=0., dropout_U=0., dropout_V=0.,
                 dropout_wa=0., dropout_Wa=0., dropout_Ua=0.,
                 dropout_wa2=0., dropout_Wa2=0., dropout_Ua2=0.,
                 dropout_wa3=0., dropout_Wa3=0., dropout_Ua3=0.,
                 **kwargs):
        self.output_dim = output_dim
        self.att_dim1 = output_dim if att_dim1 == 0 else att_dim1
        self.att_dim2 = output_dim if att_dim2 == 0 else att_dim2
        self.att_dim3 = output_dim if att_dim3 == 0 else att_dim3

        self.return_extra_variables = return_extra_variables
        self.return_states = return_states
        self.init = initializations.get(init)
        self.inner_init = initializations.get(inner_init)
        self.init_att = initializations.get(init_att)
        self.forget_bias_init = initializations.get(forget_bias_init)
        self.activation = activations.get(activation)
        self.inner_activation = activations.get(inner_activation)
        self.consume_less = consume_less
        self.mask_value = mask_value
        self.attend_on_both = attend_on_both
        # Dropouts
        self.dropout_S, self.dropout_T, self.dropout_W, self.dropout_U, self.dropout_V = \
            dropout_S, dropout_T, dropout_W, dropout_U, dropout_V
        self.dropout_wa, self.dropout_Wa, self.dropout_Ua = dropout_wa, dropout_Wa, dropout_Ua
        if self.attend_on_both:
            self.dropout_wa2, self.dropout_Wa2, self.dropout_Ua2 = dropout_wa2, dropout_Wa2, dropout_Ua2
            self.dropout_wa3, self.dropout_Wa3, self.dropout_Ua3 = dropout_wa3, dropout_Wa3, dropout_Ua3

        if self.dropout_T or self.dropout_W or self.dropout_U or self.dropout_V or self.dropout_wa or \
                self.dropout_Wa or self.dropout_Ua:
            self.uses_learning_phase = True
        if self.attend_on_both and (self.dropout_wa2 or self.dropout_Wa2 or self.dropout_Ua2 or
                                        self.dropout_wa3 or self.dropout_Wa3 or self.dropout_Ua3):
            self.uses_learning_phase = True

        # Regularizers
        self.S_regularizer = regularizers.get(S_regularizer)
        self.T_regularizer = regularizers.get(T_regularizer)
        self.W_regularizer = regularizers.get(W_regularizer)
        self.V_regularizer = regularizers.get(V_regularizer)
        self.U_regularizer = regularizers.get(U_regularizer)
        self.b_regularizer = regularizers.get(b_regularizer)
        # attention model learnable params
        self.wa_regularizer = regularizers.get(wa_regularizer)
        self.Wa_regularizer = regularizers.get(Wa_regularizer)
        self.Ua_regularizer = regularizers.get(Ua_regularizer)
        self.ba_regularizer = regularizers.get(ba_regularizer)
        self.ca_regularizer = regularizers.get(ca_regularizer)
        if self.attend_on_both:
            # attention model learnable params
            self.wa2_regularizer = regularizers.get(wa2_regularizer)
            self.Wa2_regularizer = regularizers.get(Wa2_regularizer)
            self.Ua2_regularizer = regularizers.get(Ua2_regularizer)
            self.ba2_regularizer = regularizers.get(ba2_regularizer)
            self.ca2_regularizer = regularizers.get(ca2_regularizer)

            self.wa3_regularizer = regularizers.get(wa3_regularizer)
            self.Wa3_regularizer = regularizers.get(Wa3_regularizer)
            self.Ua3_regularizer = regularizers.get(Ua3_regularizer)
            self.ba3_regularizer = regularizers.get(ba3_regularizer)
            self.ca3_regularizer = regularizers.get(ca3_regularizer)
        super(AttLSTMCond3Inputs, self).__init__(**kwargs)

    def build(self, input_shape):
        assert len(input_shape) >= 4 or 'You should pass three inputs to AttLSTMCond2Inputs ' \
                                        '(previous_embedded_words, context1, context2, context3) and ' \
                                        'two optional inputs (init_state and init_memory)'

        if len(input_shape) == 4:
            self.input_spec = [InputSpec(shape=input_shape[0]),
                               InputSpec(shape=input_shape[1]),
                               InputSpec(shape=input_shape[2]),
                               InputSpec(shape=input_shape[3])]
            self.num_inputs = 4
        elif len(input_shape) == 6:
            self.input_spec = [InputSpec(shape=input_shape[0]),
                               InputSpec(shape=input_shape[1]),
                               InputSpec(shape=input_shape[2]),
                               InputSpec(shape=input_shape[3]),
                               InputSpec(shape=input_shape[4]),
                               InputSpec(shape=input_shape[5])]
            self.num_inputs = 6
        self.input_dim = input_shape[0][2]

        if self.attend_on_both:
            assert self.input_spec[1].ndim == 3 and \
                   self.input_spec[2].ndim == 3 and \
                   self.input_spec[3].ndim == 3, 'When using two attention models,' \
                                                 'you should pass two 3D tensors' \
                                                 'to AttLSTMCond3Inputs'
        else:
            assert self.input_spec[1].ndim == 3, 'When using an attention model, you should pass one 3D tensors' \
                                                 'to AttLSTMCond3Inputs'

        if self.input_spec[1].ndim == 3:
            self.context1_steps = input_shape[1][1]
            self.context1_dim = input_shape[1][2]

        if self.input_spec[2].ndim == 3:
            self.context2_steps = input_shape[2][1]
            self.context2_dim = input_shape[2][2]

        else:
            self.context2_dim = input_shape[2][1]

        if self.input_spec[3].ndim == 3:
            self.context3_steps = input_shape[3][1]
            self.context3_dim = input_shape[3][2]
        else:
            self.context3_dim = input_shape[3][1]

        if self.stateful:
            self.reset_states()
        else:
            # initial states: 2 all-zero tensors of shape (output_dim)
            self.states = [None, None, None, None, None]

        # Initialize Att model params (following the same format for any option of self.consume_less)
        self.wa = self.add_weight((self.att_dim1,),
                                  initializer=self.init_att,
                                  name='{}_wa'.format(self.name),
                                  regularizer=self.wa_regularizer)

        self.Wa = self.add_weight((self.output_dim, self.att_dim1),
                                  initializer=self.init_att,
                                  name='{}_Wa'.format(self.name),
                                  regularizer=self.Wa_regularizer)
        self.Ua = self.add_weight((self.context1_dim, self.att_dim1),
                                  initializer=self.inner_init,
                                  name='{}_Ua'.format(self.name),
                                  regularizer=self.Ua_regularizer)

        self.ba = self.add_weight(self.att_dim1,
                                  initializer='zero',
                                  name='{}_ba'.format(self.name),
                                  regularizer=self.ba_regularizer)

        self.ca = self.add_weight(self.context1_steps,
                                  initializer='zero',
                                  name='{}_ca'.format(self.name),
                                  regularizer=self.ca_regularizer)

        if self.attend_on_both:
            # Initialize Att model params (following the same format for any option of self.consume_less)
            self.wa2 = self.add_weight((self.att_dim2,),
                                       initializer=self.init,
                                       name='{}_wa2'.format(self.name),
                                       regularizer=self.wa2_regularizer)

            self.Wa2 = self.add_weight((self.output_dim, self.att_dim2),
                                       initializer=self.init,
                                       name='{}_Wa2'.format(self.name),
                                       regularizer=self.Wa2_regularizer)
            self.Ua2 = self.add_weight((self.context2_dim, self.att_dim2),
                                       initializer=self.inner_init,
                                       name='{}_Ua2'.format(self.name),
                                       regularizer=self.Ua2_regularizer)

            self.ba2 = self.add_weight(self.att_dim2,
                                       initializer='zero',
                                       regularizer=self.ba2_regularizer)

            self.ca2 = self.add_weight(self.context2_steps,
                                       initializer='zero',
                                       regularizer=self.ca2_regularizer)

            self.wa3 = self.add_weight((self.att_dim3,),
                                       initializer=self.init,
                                       name='{}_wa3'.format(self.name),
                                       regularizer=self.wa3_regularizer)

            self.Wa3 = self.add_weight((self.output_dim, self.att_dim3),
                                       initializer=self.init,
                                       name='{}_Wa3'.format(self.name),
                                       regularizer=self.Wa3_regularizer)
            self.Ua3 = self.add_weight((self.context3_dim, self.att_dim3),
                                       initializer=self.inner_init,
                                       name='{}_Ua3'.format(self.name),
                                       regularizer=self.Ua3_regularizer)

            self.ba3 = self.add_weight(self.att_dim3,
                                       initializer='zero',
                                       regularizer=self.ba3_regularizer)

            self.ca3 = self.add_weight(self.context3_steps,
                                       initializer='zero',
                                       regularizer=self.ca3_regularizer)

        if self.consume_less == 'gpu':

            self.T = self.add_weight((self.context1_dim, 4 * self.output_dim),
                                     initializer=self.init,
                                     name='{}_T'.format(self.name),
                                     regularizer=self.W_regularizer)
            self.W = self.add_weight((self.context2_dim, 4 * self.output_dim),
                                     initializer=self.init,
                                     name='{}_W'.format(self.name),
                                     regularizer=self.W_regularizer)
            self.S = self.add_weight((self.context3_dim, 4 * self.output_dim),
                                     initializer=self.init,
                                     name='{}_S'.format(self.name),
                                     regularizer=self.S_regularizer)

            self.U = self.add_weight((self.output_dim, 4 * self.output_dim),
                                     initializer=self.inner_init,
                                     name='{}_U'.format(self.name),
                                     regularizer=self.U_regularizer)
            self.V = self.add_weight((self.input_dim, 4 * self.output_dim),
                                     initializer=self.init,
                                     name='{}_V'.format(self.name),
                                     regularizer=self.V_regularizer)

            def b_reg(shape, name=None):
                return K.variable(np.hstack((np.zeros(self.output_dim),
                                             K.get_value(self.forget_bias_init((self.output_dim,))),
                                             np.zeros(self.output_dim),
                                             np.zeros(self.output_dim))),
                                  name='{}_b'.format(self.name))

            self.b = self.add_weight((self.output_dim * 4,),
                                     initializer=b_reg,
                                     name='{}_b'.format(self.name),
                                     regularizer=self.b_regularizer)
            self.trainable_weights = [self.wa, self.Wa, self.Ua, self.ba, self.ca,  # AttModel parameters
                                      self.S,
                                      self.T,
                                      self.W,
                                      self.U,
                                      self.V,
                                      self.b]
            if self.attend_on_both:
                self.trainable_weights += [self.wa2, self.Wa2, self.Ua2, self.ba2, self.ca2,  # AttModel2 parameters)
                                           self.wa3, self.Wa3, self.Ua3, self.ba3, self.ca3  # AttModel3 parameters)
                                           ]

        else:
            raise NotImplementedError

        if self.initial_weights is not None:
            self.set_weights(self.initial_weights)
            del self.initial_weights
        self.built = True

    def reset_states(self):
        assert self.stateful, 'Layer must be stateful.'
        input_shape = self.input_spec[0][0].shape
        if not input_shape[0]:
            raise Exception('If a RNN is stateful, a complete ' +
                            'input_shape must be provided (including batch size).')
        if hasattr(self, 'states'):
            K.set_value(self.states[0],
                        np.zeros((input_shape[0], self.output_dim)))
            K.set_value(self.states[1],
                        np.zeros((input_shape[0], self.output_dim)))
            K.set_value(self.states[2],
                        np.zeros((input_shape[0], input_shape[3])))
        else:
            self.states = [K.zeros((input_shape[0], self.output_dim)),
                           K.zeros((input_shape[0], self.output_dim)),
                           K.zeros((input_shape[0], input_shape[3]))]

    def preprocess_input(self, x, B_V):
        return K.dot(x * B_V[0], self.V)

    def get_output_shape_for(self, input_shape):
        if self.return_sequences:
            main_out = (input_shape[0][0], input_shape[0][1], self.output_dim)
        else:
            main_out = (input_shape[0][0], self.output_dim)

        if self.return_extra_variables:
            dim_x_att = (input_shape[0][0], input_shape[0][1], self.context1_dim)
            dim_alpha_att = (input_shape[0][0], input_shape[0][1], input_shape[1][1])
            dim_x_att2 = (input_shape[0][0], input_shape[0][1], self.context2_dim)
            dim_alpha_att2 = (input_shape[0][0], input_shape[0][1], input_shape[2][1])
            dim_x_att3 = (input_shape[0][0], input_shape[0][1], self.context3_dim)
            dim_alpha_att3 = (input_shape[0][0], input_shape[0][1], input_shape[3][1])

            main_out = [main_out, dim_x_att, dim_alpha_att, dim_x_att2, dim_alpha_att2, dim_x_att3, dim_alpha_att3]

        if self.return_states:
            if not isinstance(main_out, list):
                main_out = [main_out]
            states_dim = (input_shape[0][0], input_shape[0][1], self.output_dim)
            main_out += [states_dim, states_dim]

        return main_out

    def call(self, x, mask=None):
        # input shape: (nb_samples, time (padded with zeros), input_dim)
        # note that the .build() method of subclasses MUST define
        # self.input_spec with a complete input shape.

        input_shape = self.input_spec[0].shape
        state_below = x[0]
        self.context1 = x[1]
        self.context2 = x[2]
        self.context3 = x[3]

        if self.num_inputs == 4:  # input: [state_below, context, context3]
            self.init_state = None
            self.init_memory = None
        elif self.num_inputs == 5:  # input: [state_below, context, context2, init_generic]
            self.init_state = x[4]
            self.init_memory = x[4]
        elif self.num_inputs == 6:  # input: [state_below, context, context2,  init_state, init_memory]
            self.init_state = x[4]
            self.init_memory = x[5]
        if K._BACKEND == 'tensorflow':
            if not input_shape[1]:
                raise Exception('When using TensorFlow, you should define '
                                'explicitly the number of timesteps of '
                                'your sequences.\n'
                                'If your first layer is an Embedding, '
                                'make sure to pass it an "input_length" '
                                'argument. Otherwise, make sure '
                                'the first layer has '
                                'an "input_shape" or "batch_input_shape" '
                                'argument, including the time axis. '
                                'Found input shape at layer ' + self.name +
                                ': ' + str(input_shape))
        if self.stateful:
            initial_states = self.states
        else:
            initial_states = self.get_initial_states(state_below)
        constants, B_V = self.get_constants(state_below, mask[1], mask[2], mask[3])

        preprocessed_input = self.preprocess_input(state_below, B_V)

        last_output, outputs, states = K.rnn(self.step,
                                             preprocessed_input,
                                             initial_states,
                                             go_backwards=self.go_backwards,
                                             mask=mask[0],
                                             constants=constants,
                                             unroll=self.unroll,
                                             input_length=state_below.shape[1],
                                             pos_extra_outputs_states=[2, 3, 4, 5, 6, 7])
        if self.stateful:
            self.updates = []
            for i in range(len(states)):
                self.updates.append((self.states[i], states[i]))
        if self.return_sequences:
            ret = outputs
        else:
            ret = last_output
        if self.return_extra_variables:
            ret = [ret, states[2], states[3], states[4], states[5], states[6], states[7]]
        # intermediate states as additional outputs
        if self.return_states:
            if not isinstance(ret, list):
                ret = [ret]
            ret += [states[0], states[1]]

        return ret

    def compute_mask(self, input, mask):

        if self.return_extra_variables:
            ret = [mask[0], mask[0], mask[0], mask[0], mask[0], mask[0], mask[0]]
        else:
            ret = mask[0]

        if self.return_states:
            if not isinstance(ret, list):
                ret = [ret]
            ret += [mask[0], mask[0]]
        return ret

    def step(self, x, states):
        h_tm1 = states[0]  # State
        c_tm1 = states[1]  # Memory
        pos_states = 14

        non_used_x_att = states[2]  # Placeholder for returning extra variables
        non_used_alphas_att = states[3]  # Placeholder for returning extra variables

        non_used_x_att2 = states[4]  # Placeholder for returning extra variables
        non_used_alphas_att2 = states[5]  # Placeholder for returning extra variables

        non_used_x_att3 = states[6]  # Placeholder for returning extra variables
        non_used_alphas_att3 = states[7]  # Placeholder for returning extra variables

        B_U = states[8]  # Dropout U
        B_T = states[9]  # Dropout T
        B_W = states[10]  # Dropout W
        B_S = states[11]  # Dropout T

        # Att model dropouts
        B_wa = states[12]  # Dropout wa
        B_Wa = states[13]  # Dropout Wa
        # Att model 2 dropouts
        if self.attend_on_both:
            B_wa2 = states[pos_states]  # Dropout wa
            B_Wa2 = states[pos_states + 1]  # Dropout Wa
            B_wa3 = states[pos_states + 2]  # Dropout wa3
            B_Wa3 = states[pos_states + 3]  # Dropout Wa3

            context1 = states[pos_states + 4]  # Context
            mask_context1 = states[pos_states + 5]  # Context mask
            pctx_1 = states[pos_states + 6]  # Projected context (i.e. context * Ua + ba)

            context2 = states[pos_states + 7]  # Context 2
            mask_context2 = states[pos_states + 8]  # Context 2 mask
            pctx_2 = states[pos_states + 9]  # Projected context 2 (i.e. context * Ua2 + ba2)

            context3 = states[pos_states + 10]  # Context 3
            mask_context3 = states[pos_states + 11]  # Context 3 mask
            pctx_3 = states[pos_states + 12]  # Projected context 3 (i.e. context * Ua3 + ba3)

        else:
            context1 = states[pos_states]  # Context
            mask_context1 = states[pos_states + 1]  # Context mask
            pctx_1 = states[pos_states + 2]  # Projected context (i.e. context * Ua + ba)

            context2 = states[pos_states + 3]  # Context 2
            mask_context2 = states[pos_states + 4]  # Context 2 mask

            context3 = states[pos_states + 5]  # Context 2
            mask_context3 = states[pos_states + 6]  # Context 2 mask

        if mask_context1.ndim > 1:  # Mask the context (only if necessary)
            pctx_1 = mask_context1[:, :, None] * pctx_1
            context1 = mask_context1[:, :, None] * context1

        # Attention model 1 (see Formulation in class header)
        p_state_1 = K.dot(h_tm1 * B_Wa[0], self.Wa)
        pctx_1 = K.tanh(pctx_1 + p_state_1[:, None, :])
        e1 = K.dot(pctx_1 * B_wa[0], self.wa) + self.ca
        if mask_context1.ndim > 1:  # Mask the context (only if necessary)
            e1 = mask_context1 * e1
        alphas_shape1 = e1.shape
        alphas1 = K.softmax(e1.reshape([alphas_shape1[0], alphas_shape1[1]]))
        # sum over the in_timesteps dimension resulting in [batch_size, input_dim]
        ctx_1 = (context1 * alphas1[:, :, None]).sum(axis=1)

        if self.attend_on_both:
            if mask_context2.ndim > 1:  # Mask the context2 (only if necessary)
                pctx_2 = mask_context2[:, :, None] * pctx_2
                context2 = mask_context2[:, :, None] * context2
            if mask_context3.ndim > 1:  # Mask the context2 (only if necessary)
                pctx_3 = mask_context3[:, :, None] * pctx_3
                context3 = mask_context3[:, :, None] * context3

        if self.attend_on_both:
            # Attention model 2 (see Formulation in class header)
            p_state_2 = K.dot(h_tm1 * B_Wa2[0], self.Wa2)
            pctx_2 = K.tanh(pctx_2 + p_state_2[:, None, :])
            e2 = K.dot(pctx_2 * B_wa2[0], self.wa2) + self.ca2
            if mask_context2.ndim > 1:  # Mask the context (only if necessary)
                e2 = mask_context2 * e2
            alphas_shape2 = e2.shape
            alphas2 = K.softmax(e2.reshape([alphas_shape2[0], alphas_shape2[1]]))
            # sum over the in_timesteps dimension resulting in [batch_size, input_dim]
            ctx_2 = (context2 * alphas2[:, :, None]).sum(axis=1)

            # Attention model 3 (see Formulation in class header)
            p_state_3 = K.dot(h_tm1 * B_Wa3[0], self.Wa3)
            pctx_3 = K.tanh(pctx_3 + p_state_3[:, None, :])
            e3 = K.dot(pctx_3 * B_wa3[0], self.wa3) + self.ca3
            if mask_context3.ndim > 1:  # Mask the context (only if necessary)
                e3 = mask_context3 * e3
            alphas_shape3 = e3.shape
            alphas3 = K.softmax(e3.reshape([alphas_shape3[0], alphas_shape3[1]]))
            # sum over the in_timesteps dimension resulting in [batch_size, input_dim]
            ctx_3 = (context3 * alphas3[:, :, None]).sum(axis=1)
        else:
            ctx_2 = context2
            alphas2 = mask_context2
            ctx_3 = context3
            alphas3 = mask_context3

        z = x + \
            K.dot(h_tm1 * B_U[0], self.U) + \
            K.dot(ctx_1 * B_T[0], self.T) + \
            K.dot(ctx_2 * B_W[0], self.W) + \
            K.dot(ctx_3 * B_S[0], self.S) + \
            self.b
        z0 = z[:, :self.output_dim]
        z1 = z[:, self.output_dim: 2 * self.output_dim]
        z2 = z[:, 2 * self.output_dim: 3 * self.output_dim]
        z3 = z[:, 3 * self.output_dim:]

        i = self.inner_activation(z0)
        f = self.inner_activation(z1)
        c = f * c_tm1 + i * self.activation(z2)
        o = self.inner_activation(z3)
        h = o * self.activation(c)

        return h, [h, c, ctx_1, alphas1, ctx_2, alphas2, ctx_3, alphas3]

    def get_constants(self, x, mask_context1, mask_context2, mask_context3):
        constants = []
        # States[8]
        if 0 < self.dropout_U < 1:
            ones = K.ones_like(K.reshape(x[:, 0, 0], (-1, 1)))
            ones = K.concatenate([ones] * self.output_dim, 1)
            B_U = [K.in_train_phase(K.dropout(ones, self.dropout_U), ones) for _ in range(4)]
            constants.append(B_U)
        else:
            constants.append([K.cast_to_floatx(1.) for _ in range(4)])

        # States[9]
        if 0 < self.dropout_T < 1:
            input_shape = self.input_spec[1][0].shape
            input_dim = input_shape[-1]
            ones = K.ones_like(K.reshape(x[:, 0, 0], (-1, 1)))
            ones = K.concatenate([ones] * input_dim, 1)
            B_T = [K.in_train_phase(K.dropout(ones, self.dropout_T), ones) for _ in range(4)]
            constants.append(B_T)
        else:
            B_T = [K.cast_to_floatx(1.) for _ in range(4)]
        constants.append(B_T)

        # States[10]
        if 0 < self.dropout_W < 1:
            input_shape = self.input_spec[2][0].shape
            input_dim = input_shape[-1]
            ones = K.ones_like(K.reshape(x[:, 0, 0], (-1, 1)))
            ones = K.concatenate([ones] * input_dim, 1)
            B_W = [K.in_train_phase(K.dropout(ones, self.dropout_W), ones) for _ in range(4)]
            constants.append(B_W)
        else:
            B_W = [K.cast_to_floatx(1.) for _ in range(4)]
        constants.append(B_W)

        # States[11]
        if 0 < self.dropout_S < 1:
            input_shape = self.input_spec[3][0].shape
            input_dim = input_shape[-1]
            ones = K.ones_like(K.reshape(x[:, 0, 0], (-1, 1)))
            ones = K.concatenate([ones] * input_dim, 1)
            B_S = [K.in_train_phase(K.dropout(ones, self.dropout_S), ones) for _ in range(4)]
            constants.append(B_S)
        else:
            B_S = [K.cast_to_floatx(1.) for _ in range(4)]
        constants.append(B_S)

        # AttModel
        # States[12]
        if 0 < self.dropout_wa < 1:
            ones = K.ones_like(K.reshape(self.context1[:, :, 0], (-1, self.context1.shape[1], 1)))
            # ones = K.concatenate([ones], 1)
            B_wa = [K.in_train_phase(K.dropout(ones, self.dropout_wa), ones)]
            constants.append(B_wa)
        else:
            constants.append([K.cast_to_floatx(1.)])

        # States[13]
        if 0 < self.dropout_Wa < 1:
            input_dim = self.output_dim
            ones = K.ones_like(K.reshape(x[:, 0, 0], (-1, 1)))
            ones = K.concatenate([ones] * input_dim, 1)
            B_Wa = [K.in_train_phase(K.dropout(ones, self.dropout_Wa), ones)]
            constants.append(B_Wa)
        else:
            constants.append([K.cast_to_floatx(1.)])

        if self.attend_on_both:
            # AttModel2
            # States[14]
            if 0 < self.dropout_wa2 < 1:
                ones = K.ones_like(K.reshape(self.context2[:, :, 0], (-1, self.context2.shape[1], 1)))
                # ones = K.concatenate([ones], 1)
                B_wa2 = [K.in_train_phase(K.dropout(ones, self.dropout_wa2), ones)]
                constants.append(B_wa2)
            else:
                constants.append([K.cast_to_floatx(1.)])

            # States[15]
            if 0 < self.dropout_Wa2 < 1:
                input_dim = self.output_dim
                ones = K.ones_like(K.reshape(x[:, 0, 0], (-1, 1)))
                ones = K.concatenate([ones] * input_dim, 1)
                B_Wa2 = [K.in_train_phase(K.dropout(ones, self.dropout_Wa2), ones)]
                constants.append(B_Wa2)
            else:
                constants.append([K.cast_to_floatx(1.)])

            # States[16]
            if 0 < self.dropout_wa3 < 1:
                ones = K.ones_like(K.reshape(self.context2[:, :, 0], (-1, self.context3.shape[1], 1)))
                B_wa3 = [K.in_train_phase(K.dropout(ones, self.dropout_wa3), ones)]
                constants.append(B_wa3)
            else:
                constants.append([K.cast_to_floatx(1.)])

            # States[17]
            if 0 < self.dropout_Wa3 < 1:
                input_dim = self.output_dim
                ones = K.ones_like(K.reshape(x[:, 0, 0], (-1, 1)))
                ones = K.concatenate([ones] * input_dim, 1)
                B_Wa3 = [K.in_train_phase(K.dropout(ones, self.dropout_Wa3), ones)]
                constants.append(B_Wa3)
            else:
                constants.append([K.cast_to_floatx(1.)])

        # States[18] - [14]
        constants.append(self.context1)
        # States [19] - [15]
        if mask_context1 is None:
            mask_context1 = K.not_equal(K.sum(self.context1, axis=2), self.mask_value)
        constants.append(mask_context1)

        # States [20] - [15]
        if 0 < self.dropout_Ua < 1:
            input_dim = self.context1_dim
            ones = K.ones_like(K.reshape(self.context1[:, :, 0], (-1, self.context1.shape[1], 1)))
            ones = K.concatenate([ones] * input_dim, axis=2)
            B_Ua = [K.in_train_phase(K.dropout(ones, self.dropout_Ua), ones)]
            pctx1 = K.dot(self.context1 * B_Ua[0], self.Ua) + self.ba
        else:
            pctx1 = K.dot(self.context1, self.Ua) + self.ba
        constants.append(pctx1)

        # States[21] - [16]
        constants.append(self.context2)
        # States [22] - [17]
        if self.attend_on_both:
            if mask_context2 is None:
                mask_context2 = K.not_equal(K.sum(self.context2, axis=2), self.mask_value)
        else:
            mask_context2 = K.ones_like(self.context2[:, 0])
        constants.append(mask_context2)

        # States [23] - [18]
        if self.attend_on_both:
            if 0 < self.dropout_Ua2 < 1:
                input_dim = self.context2_dim
                ones = K.ones_like(K.reshape(self.context2[:, :, 0], (-1, self.context2.shape[1], 1)))
                ones = K.concatenate([ones] * input_dim, axis=2)
                B_Ua2 = [K.in_train_phase(K.dropout(ones, self.dropout_Ua2), ones)]
                pctx2 = K.dot(self.context2 * B_Ua2[0], self.Ua2) + self.ba2
            else:
                pctx2 = K.dot(self.context2, self.Ua2) + self.ba2
            constants.append(pctx2)

        # States[24] - [19]
        constants.append(self.context3)
        # States [25] - [20]
        if self.attend_on_both:
            if mask_context3 is None:
                mask_context3 = K.not_equal(K.sum(self.context3, axis=2), self.mask_value)
        else:
            mask_context3 = K.ones_like(self.context3[:, 0])
        constants.append(mask_context3)

        # States [26] - [21]
        if self.attend_on_both:
            if 0 < self.dropout_Ua3 < 1:
                input_dim = self.context3_dim
                ones = K.ones_like(K.reshape(self.context3[:, :, 0], (-1, self.context3.shape[1], 1)))
                ones = K.concatenate([ones] * input_dim, axis=2)
                B_Ua3 = [K.in_train_phase(K.dropout(ones, self.dropout_Ua3), ones)]
                pctx3 = K.dot(self.context3 * B_Ua3[0], self.Ua3) + self.ba3
            else:
                pctx3 = K.dot(self.context3, self.Ua3) + self.ba3
            constants.append(pctx3)

        if 0 < self.dropout_V < 1:
            input_dim = self.input_dim
            ones = K.ones_like(K.reshape(x[:, :, 0], (-1, x.shape[1], 1)))
            ones = K.concatenate([ones] * input_dim, axis=2)
            B_V = [K.in_train_phase(K.dropout(ones, self.dropout_V), ones) for _ in range(4)]
        else:
            B_V = [K.cast_to_floatx(1.) for _ in range(4)]
        return constants, B_V

    def get_initial_states(self, x):
        # build an all-zero tensor of shape (samples, output_dim)
        if self.init_state is None:
            # build an all-zero tensor of shape (samples, output_dim)
            initial_state = K.zeros_like(x)  # (samples, timesteps, input_dim)
            initial_state = K.sum(initial_state, axis=(1, 2))  # (samples,)
            initial_state = K.expand_dims(initial_state)  # (samples, 1)
            initial_state = K.tile(initial_state, [1, self.output_dim])  # (samples, output_dim)
            if self.init_memory is None:
                initial_states = [initial_state for _ in range(2)]
            else:
                initial_memory = self.init_memory
                initial_states = [initial_state, initial_memory]
        else:
            initial_state = self.init_state
            if self.init_memory is not None:  # We have state and memory
                initial_memory = self.init_memory
                initial_states = [initial_state, initial_memory]
            else:
                initial_states = [initial_state for _ in range(2)]

        # extra states for context1 and context2 and context3
        initial_state1 = K.zeros_like(self.context1)  # (samples, input_timesteps, ctx1_dim)
        initial_state_alphas1 = K.sum(initial_state1, axis=2)  # (samples, input_timesteps)
        initial_state1 = K.sum(initial_state1, axis=1)  # (samples, ctx1_dim)
        extra_states = [initial_state1, initial_state_alphas1]
        initial_state2 = K.zeros_like(self.context2)  # (samples, input_timesteps, ctx2_dim)
        initial_state3 = K.zeros_like(self.context3)  # (samples, input_timesteps, ctx2_dim)

        if self.attend_on_both:  # Reduce on temporal dimension
            initial_state_alphas2 = K.sum(initial_state2, axis=2)  # (samples, input_timesteps)
            initial_state2 = K.sum(initial_state2, axis=1)  # (samples, ctx2_dim)
            initial_state_alphas3 = K.sum(initial_state3, axis=2)  # (samples, input_timesteps)
            initial_state3 = K.sum(initial_state3, axis=1)  # (samples, ctx3_dim)
        else:  # Already reduced
            initial_state_alphas2 = initial_state2  # (samples, ctx2_dim)
            initial_state_alphas3 = initial_state3  # (samples, ctx2_dim)

        extra_states.append(initial_state2)
        extra_states.append(initial_state_alphas2)

        extra_states.append(initial_state3)
        extra_states.append(initial_state_alphas3)
        return initial_states + extra_states

    def get_config(self):
        config = {"output_dim": self.output_dim,
                  "att_dim1": self.att_dim1,
                  "att_dim2": self.att_dim2,
                  "att_dim3": self.att_dim3,
                  "return_extra_variables": self.return_extra_variables,
                  "return_states": self.return_states,
                  "mask_value": self.mask_value,
                  "attend_on_both": self.attend_on_both,
                  "init": self.init.__name__,
                  "inner_init": self.inner_init.__name__,
                  "forget_bias_init": self.forget_bias_init.__name__,
                  "activation": self.activation.__name__,
                  "inner_activation": self.inner_activation.__name__,
                  "S_regularizer": self.S_regularizer.get_config() if self.S_regularizer else None,
                  "T_regularizer": self.T_regularizer.get_config() if self.T_regularizer else None,
                  "W_regularizer": self.W_regularizer.get_config() if self.W_regularizer else None,
                  "V_regularizer": self.V_regularizer.get_config() if self.V_regularizer else None,
                  "U_regularizer": self.U_regularizer.get_config() if self.U_regularizer else None,
                  "b_regularizer": self.b_regularizer.get_config() if self.b_regularizer else None,
                  'wa_regularizer': self.wa_regularizer.get_config() if self.wa_regularizer else None,
                  'Wa_regularizer': self.Wa_regularizer.get_config() if self.Wa_regularizer else None,
                  'Ua_regularizer': self.Ua_regularizer.get_config() if self.Ua_regularizer else None,
                  'ba_regularizer': self.ba_regularizer.get_config() if self.ba_regularizer else None,
                  'ca_regularizer': self.ca_regularizer.get_config() if self.ca_regularizer else None,
                  'wa2_regularizer': self.wa2_regularizer.get_config() if self.attend_on_both and self.wa2_regularizer else None,
                  'Wa2_regularizer': self.Wa2_regularizer.get_config() if self.attend_on_both and self.Wa2_regularizer else None,
                  'Ua2_regularizer': self.Ua2_regularizer.get_config() if self.attend_on_both and self.Ua2_regularizer else None,
                  'ba2_regularizer': self.ba2_regularizer.get_config() if self.attend_on_both and self.ba2_regularizer else None,
                  'ca2_regularizer': self.ca2_regularizer.get_config() if self.attend_on_both and self.ca2_regularizer else None,
                  'wa3_regularizer': self.wa3_regularizer.get_config() if self.attend_on_both and self.wa3_regularizer else None,
                  'Wa3_regularizer': self.Wa3_regularizer.get_config() if self.attend_on_both and self.Wa3_regularizer else None,
                  'Ua3_regularizer': self.Ua3_regularizer.get_config() if self.attend_on_both and self.Ua3_regularizer else None,
                  'ba3_regularizer': self.ba3_regularizer.get_config() if self.attend_on_both and self.ba3_regularizer else None,
                  'ca3_regularizer': self.ca3_regularizer.get_config() if self.attend_on_both and self.ca3_regularizer else None,
                  "dropout_S": self.dropout_S,
                  "dropout_T": self.dropout_T,
                  "dropout_W": self.dropout_W,
                  "dropout_U": self.dropout_U,
                  "dropout_V": self.dropout_V,
                  'dropout_wa': self.dropout_wa,
                  'dropout_Wa': self.dropout_Wa,
                  'dropout_Ua': self.dropout_Ua,
                  'dropout_wa2': self.dropout_wa2 if self.attend_on_both else None,
                  'dropout_Wa2': self.dropout_Wa2 if self.attend_on_both else None,
                  'dropout_Ua2': self.dropout_Ua2 if self.attend_on_both else None,
                  'dropout_wa3': self.dropout_wa3 if self.attend_on_both else None,
                  'dropout_Wa3': self.dropout_Wa3 if self.attend_on_both else None,
                  'dropout_Ua3': self.dropout_Ua3 if self.attend_on_both else None
                  }
        base_config = super(AttLSTMCond3Inputs, self).get_config()
=======
            self.bias = None

        self.kernel_i = self.kernel[:, :self.units]
        self.kernel_f = self.kernel[:, self.units: self.units * 2]
        self.kernel_c = self.kernel[:, self.units * 2: self.units * 3]
        self.kernel_o = self.kernel[:, self.units * 3:]

        self.recurrent_kernel_i = self.recurrent_kernel[:, :self.units]
        self.recurrent_kernel_f = self.recurrent_kernel[:, self.units: self.units * 2]
        self.recurrent_kernel_c = self.recurrent_kernel[:, self.units * 2: self.units * 3]
        self.recurrent_kernel_o = self.recurrent_kernel[:, self.units * 3:]

        if self.use_bias:
            self.bias_i = self.bias[:self.units]
            self.bias_f = self.bias[self.units: self.units * 2]
            self.bias_c = self.bias[self.units * 2: self.units * 3]
            self.bias_o = self.bias[self.units * 3:]
        else:
            self.bias_i = None
            self.bias_f = None
            self.bias_c = None
            self.bias_o = None
        self.built = True

    def preprocess_input(self, inputs, training=None):
        if self.implementation == 0:
            input_shape = K.int_shape(inputs)
            input_dim = input_shape[2]
            timesteps = input_shape[1]

            x_i = _time_distributed_dense(inputs, self.kernel_i, self.bias_i,
                                          self.dropout, input_dim, self.units,
                                          timesteps, training=training)
            x_f = _time_distributed_dense(inputs, self.kernel_f, self.bias_f,
                                          self.dropout, input_dim, self.units,
                                          timesteps, training=training)
            x_c = _time_distributed_dense(inputs, self.kernel_c, self.bias_c,
                                          self.dropout, input_dim, self.units,
                                          timesteps, training=training)
            x_o = _time_distributed_dense(inputs, self.kernel_o, self.bias_o,
                                          self.dropout, input_dim, self.units,
                                          timesteps, training=training)
            return K.concatenate([x_i, x_f, x_c, x_o], axis=2)
        else:
            return inputs

    def get_constants(self, inputs, training=None):
        constants = []
        if self.implementation != 0 and 0 < self.dropout < 1:
            input_shape = K.int_shape(inputs)
            input_dim = input_shape[-1]
            ones = K.ones_like(K.reshape(inputs[:, 0, 0], (-1, 1)))
            ones = K.tile(ones, (1, int(input_dim)))

            def dropped_inputs():
                return K.dropout(ones, self.dropout)

            dp_mask = [K.in_train_phase(dropped_inputs,
                                        ones,
                                        training=training) for _ in range(4)]
            constants.append(dp_mask)
        else:
            constants.append([K.cast_to_floatx(1.) for _ in range(4)])

        if 0 < self.recurrent_dropout < 1:
            ones = K.ones_like(K.reshape(inputs[:, 0, 0], (-1, 1)))
            ones = K.tile(ones, (1, self.units))

            def dropped_inputs():
                return K.dropout(ones, self.recurrent_dropout)
            rec_dp_mask = [K.in_train_phase(dropped_inputs,
                                            ones,
                                            training=training) for _ in range(4)]
            constants.append(rec_dp_mask)
        else:
            constants.append([K.cast_to_floatx(1.) for _ in range(4)])
        return constants

    def step(self, inputs, states):
        h_tm1 = states[0]
        c_tm1 = states[1]
        dp_mask = states[2]
        rec_dp_mask = states[3]

        if self.implementation == 2:
            z = K.dot(inputs * dp_mask[0], self.kernel)
            z += K.dot(h_tm1 * rec_dp_mask[0], self.recurrent_kernel)
            if self.use_bias:
                z = K.bias_add(z, self.bias)

            z0 = z[:, :self.units]
            z1 = z[:, self.units: 2 * self.units]
            z2 = z[:, 2 * self.units: 3 * self.units]
            z3 = z[:, 3 * self.units:]

            i = self.recurrent_activation(z0)
            f = self.recurrent_activation(z1)
            c = f * c_tm1 + i * self.activation(z2)
            o = self.recurrent_activation(z3)
        else:
            if self.implementation == 0:
                x_i = inputs[:, :self.units]
                x_f = inputs[:, self.units: 2 * self.units]
                x_c = inputs[:, 2 * self.units: 3 * self.units]
                x_o = inputs[:, 3 * self.units:]
            elif self.implementation == 1:
                x_i = K.dot(inputs * dp_mask[0], self.kernel_i) + self.bias_i
                x_f = K.dot(inputs * dp_mask[1], self.kernel_f) + self.bias_f
                x_c = K.dot(inputs * dp_mask[2], self.kernel_c) + self.bias_c
                x_o = K.dot(inputs * dp_mask[3], self.kernel_o) + self.bias_o
            else:
                raise ValueError('Unknown `implementation` mode.')

            i = self.recurrent_activation(x_i + K.dot(h_tm1 * rec_dp_mask[0],
                                                      self.recurrent_kernel_i))
            f = self.recurrent_activation(x_f + K.dot(h_tm1 * rec_dp_mask[1],
                                                      self.recurrent_kernel_f))
            c = f * c_tm1 + i * self.activation(x_c + K.dot(h_tm1 * rec_dp_mask[2],
                                                            self.recurrent_kernel_c))
            o = self.recurrent_activation(x_o + K.dot(h_tm1 * rec_dp_mask[3],
                                                      self.recurrent_kernel_o))
        h = o * self.activation(c)
        if 0 < self.dropout + self.recurrent_dropout:
            h._uses_learning_phase = True
        return h, [h, c]

    def get_config(self):
        config = {'units': self.units,
                  'activation': activations.serialize(self.activation),
                  'recurrent_activation': activations.serialize(self.recurrent_activation),
                  'use_bias': self.use_bias,
                  'kernel_initializer': initializers.serialize(self.kernel_initializer),
                  'recurrent_initializer': initializers.serialize(self.recurrent_initializer),
                  'bias_initializer': initializers.serialize(self.bias_initializer),
                  'unit_forget_bias': self.unit_forget_bias,
                  'kernel_regularizer': regularizers.serialize(self.kernel_regularizer),
                  'recurrent_regularizer': regularizers.serialize(self.recurrent_regularizer),
                  'bias_regularizer': regularizers.serialize(self.bias_regularizer),
                  'activity_regularizer': regularizers.serialize(self.activity_regularizer),
                  'kernel_constraint': constraints.serialize(self.kernel_constraint),
                  'recurrent_constraint': constraints.serialize(self.recurrent_constraint),
                  'bias_constraint': constraints.serialize(self.bias_constraint),
                  'dropout': self.dropout,
                  'recurrent_dropout': self.recurrent_dropout}
        base_config = super(LSTM, self).get_config()
>>>>>>> 59cd1c39
        return dict(list(base_config.items()) + list(config.items()))<|MERGE_RESOLUTION|>--- conflicted
+++ resolved
@@ -1,9 +1,6 @@
 # -*- coding: utf-8 -*-
 from __future__ import absolute_import
-
 import numpy as np
-
-np.set_printoptions(threshold=np.inf)
 
 from .. import backend as K
 from .. import activations
@@ -177,14 +174,6 @@
 
         To reset the states of your model, call `.reset_states()` on either
         a specific layer, or on your entire model.
-<<<<<<< HEAD
-    '''
-
-    def __init__(self, weights=None,
-                 return_sequences=False, go_backwards=False, stateful=False,
-                 unroll=False, consume_less='gpu',
-                 input_dim=None, input_length=None, **kwargs):
-=======
 
     # Note on specifying the initial state of RNNs
         You can specify the initial state of RNN layers symbolically by
@@ -206,7 +195,6 @@
                  implementation=0,
                  **kwargs):
         super(Recurrent, self).__init__(**kwargs)
->>>>>>> 59cd1c39
         self.return_sequences = return_sequences
         self.return_state = return_state
         self.go_backwards = go_backwards
@@ -227,15 +215,9 @@
             input_shape = input_shape[0]
 
         if self.return_sequences:
-<<<<<<< HEAD
-            return input_shape[0], input_shape[1], self.output_dim
-        else:
-            return input_shape[0], self.output_dim
-=======
             output_shape = (input_shape[0], input_shape[1], self.units)
         else:
             output_shape = (input_shape[0], self.units)
->>>>>>> 59cd1c39
 
         if self.return_state:
             state_shape = [(input_shape[0], self.units) for _ in self.states]
@@ -347,22 +329,11 @@
                              '- If using the functional API, specify '
                              'the time dimension by passing a `shape` '
                              'or `batch_shape` argument to your Input layer.')
-<<<<<<< HEAD
-        if self.stateful:
-            initial_states = self.states
-        else:
-            initial_states = self.get_initial_states(x)
-        constants = self.get_constants(x)
-        preprocessed_input = self.preprocess_input(x)
-        last_output, outputs, states = K.rnn(self.step, preprocessed_input,
-                                             initial_states,
-=======
         constants = self.get_constants(inputs, training=None)
         preprocessed_input = self.preprocess_input(inputs, training=None)
         last_output, outputs, states = K.rnn(self.step,
                                              preprocessed_input,
                                              initial_state,
->>>>>>> 59cd1c39
                                              go_backwards=self.go_backwards,
                                              mask=mask,
                                              constants=constants,
@@ -491,17 +462,10 @@
 
     # References
         - [A Theoretically Grounded Application of Dropout in Recurrent Neural Networks](http://arxiv.org/abs/1512.05287)
-<<<<<<< HEAD
-    '''
-
-    def __init__(self, output_dim,
-                 init='glorot_uniform', inner_init='orthogonal',
-=======
     """
 
     @interfaces.legacy_recurrent_support
     def __init__(self, units,
->>>>>>> 59cd1c39
                  activation='tanh',
                  use_bias=True,
                  kernel_initializer='glorot_uniform',
@@ -715,28 +679,6 @@
         - [On the Properties of Neural Machine Translation: Encoder-Decoder Approaches](https://arxiv.org/abs/1409.1259)
         - [Empirical Evaluation of Gated Recurrent Neural Networks on Sequence Modeling](http://arxiv.org/abs/1412.3555v1)
         - [A Theoretically Grounded Application of Dropout in Recurrent Neural Networks](http://arxiv.org/abs/1512.05287)
-<<<<<<< HEAD
-    '''
-
-    def __init__(self, output_dim,
-                 init='glorot_uniform', inner_init='orthogonal',
-                 activation='tanh', inner_activation='hard_sigmoid',
-                 W_regularizer=None, U_regularizer=None, b_regularizer=None,
-                 dropout_W=0., dropout_U=0., **kwargs):
-        self.output_dim = output_dim
-        self.init = initializations.get(init)
-        self.inner_init = initializations.get(inner_init)
-        self.activation = activations.get(activation)
-        self.inner_activation = activations.get(inner_activation)
-        self.W_regularizer = regularizers.get(W_regularizer)
-        self.U_regularizer = regularizers.get(U_regularizer)
-        self.b_regularizer = regularizers.get(b_regularizer)
-        self.dropout_W = dropout_W
-        self.dropout_U = dropout_U
-
-        if self.dropout_W or self.dropout_U:
-            self.uses_learning_phase = True
-=======
     """
 
     @interfaces.legacy_recurrent_support
@@ -757,7 +699,6 @@
                  dropout=0.,
                  recurrent_dropout=0.,
                  **kwargs):
->>>>>>> 59cd1c39
         super(GRU, self).__init__(**kwargs)
         self.units = units
         self.activation = activations.get(activation)
@@ -955,8 +896,7 @@
         base_config = super(GRU, self).get_config()
         return dict(list(base_config.items()) + list(config.items()))
 
-
-<<<<<<< HEAD
+#TODO: Adapt GRUCond to the new interface
 class GRUCond(Recurrent):
     '''Gated Recurrent Unit - Cho et al. 2014. with the previously generated word fed to the current timestep.
     You should give two inputs to this layer:
@@ -1068,7 +1008,1423 @@
             self.num_inputs = 3
         self.input_dim = input_shape[0][2]
         self.context_dim = input_shape[1][1]
-=======
+
+        if self.stateful:
+            self.reset_states()
+        else:
+            # initial states: all-zero tensor of shape (output_dim)
+            self.states = [None]
+
+        if self.consume_less == 'gpu':
+            self.V = self.add_weight((self.input_dim, 3 * self.output_dim),
+                                     initializer=self.inner_init,
+                                     name='{}_V'.format(self.name),
+                                     regularizer=self.V_regularizer)
+            self.W = self.add_weight((self.context_dim, 3 * self.output_dim),
+                                     initializer=self.init,
+                                     name='{}_W'.format(self.name),
+                                     regularizer=self.W_regularizer)
+            self.U = self.add_weight((self.output_dim, 3 * self.output_dim),
+                                     initializer=self.inner_init,
+                                     name='{}_U'.format(self.name),
+                                     regularizer=self.U_regularizer)
+            self.b = self.add_weight((self.output_dim * 3,),
+                                     initializer='zero',
+                                     name='{}_b'.format(self.name),
+                                     regularizer=self.b_regularizer)
+
+            self.trainable_weights = [self.V,  # Cond weights
+                                      self.W, self.U, self.b]
+        else:
+            self.V_z = self.add_weight((self.input_dim, self.output_dim),
+                                       initializer=self.inner_init,
+                                       name='{}_V_z'.format(self.name),
+                                       regularizer=self.W_regularizer)
+            self.W_z = self.add_weight((self.context_dim, self.output_dim),
+                                       initializer=self.init,
+                                       name='{}_W_z'.format(self.name),
+                                       regularizer=self.W_regularizer)
+            self.U_z = self.add_weight((self.output_dim, self.output_dim),
+                                       initializer=self.init,
+                                       name='{}_U_z'.format(self.name),
+                                       regularizer=self.W_regularizer)
+            self.b_z = self.add_weight((self.output_dim,),
+                                       initializer='zero',
+                                       name='{}_b_z'.format(self.name),
+                                       regularizer=self.b_regularizer)
+            self.V_r = self.add_weight((self.input_dim, self.output_dim),
+                                       initializer=self.inner_init,
+                                       name='{}_V_r'.format(self.name),
+                                       regularizer=self.W_regularizer)
+            self.W_r = self.add_weight((self.context_dim, self.output_dim),
+                                       initializer=self.init,
+                                       name='{}_W_r'.format(self.name),
+                                       regularizer=self.W_regularizer)
+            self.U_r = self.add_weight((self.output_dim, self.output_dim),
+                                       initializer=self.init,
+                                       name='{}_U_r'.format(self.name),
+                                       regularizer=self.W_regularizer)
+            self.b_r = self.add_weight((self.output_dim,),
+                                       initializer='zero',
+                                       name='{}_b_r'.format(self.name),
+                                       regularizer=self.b_regularizer)
+            self.V_h = self.add_weight((self.input_dim, self.output_dim),
+                                       initializer=self.inner_init,
+                                       name='{}_V_h'.format(self.name),
+                                       regularizer=self.W_regularizer)
+            self.W_h = self.add_weight((self.context_dim, self.output_dim),
+                                       initializer=self.init,
+                                       name='{}_W_h'.format(self.name),
+                                       regularizer=self.W_regularizer)
+            self.U_h = self.add_weight((self.output_dim, self.output_dim),
+                                       initializer=self.init,
+                                       name='{}_U_h'.format(self.name),
+                                       regularizer=self.W_regularizer)
+            self.b_h = self.add_weight((self.output_dim,),
+                                       initializer='zero',
+                                       name='{}_b_h'.format(self.name),
+                                       regularizer=self.b_regularizer)
+
+            self.trainable_weights = [self.V_z, self.W_r, self.U_h, self.b_z,
+                                      self.V_r, self.W_r, self.U_r, self.b_r,
+                                      self.V_h, self.W_h, self.U_h, self.b_h
+                                      ]
+
+            self.W = K.concatenate([self.W_z, self.W_r, self.W_h])
+            self.U = K.concatenate([self.U_z, self.U_r, self.U_h])
+            self.b = K.concatenate([self.b_z, self.b_r, self.b_h])
+
+        if self.initial_weights is not None:
+            self.set_weights(self.initial_weights)
+            del self.initial_weights
+        self.built = True
+
+    def reset_states(self):
+        assert self.stateful, 'Layer must be stateful.'
+        input_shape = self.input_spec[0].shape
+        if not input_shape[0]:
+            raise ValueError('If a RNN is stateful, a complete ' +
+                             'input_shape must be provided (including batch size).')
+        if hasattr(self, 'states'):
+            K.set_value(self.states[0],
+                        np.zeros((input_shape[0], self.output_dim)))
+            K.set_value(self.states[1],
+                        np.zeros((input_shape[0], self.output_dim)))
+            K.set_value(self.states[2],
+                        np.zeros((input_shape[0], input_shape[3])))
+        else:
+            self.states = [K.zeros((input_shape[0], self.output_dim)),
+                           K.zeros((input_shape[0], self.output_dim)),
+                           K.zeros((input_shape[0], input_shape[3]))]
+
+    def preprocess_input(self, x, B_V):
+        return K.dot(x * B_V[0], self.V) + self.b
+
+    def get_output_shape_for(self, input_shape):
+        if self.return_sequences:
+            main_out = (input_shape[0][0], input_shape[0][1], self.output_dim)
+        else:
+            main_out = (input_shape[0][0], self.output_dim)
+
+        if self.return_states:
+            states_dim = (input_shape[0][0], input_shape[0][1], self.output_dim)
+            main_out = [main_out, states_dim]
+
+        return main_out
+
+    def call(self, x, mask=None):
+        # input shape: (nb_samples, time (padded with zeros), input_dim)
+        # note that the .build() method of subclasses MUST define
+        # self.input_spec with a complete input shape.
+
+        input_shape = self.input_spec[0].shape
+        state_below = x[0]
+        self.context = x[1]
+        if self.num_inputs == 2:  # input: [state_below, context]
+            self.init_state = None
+            self.init_memory = None
+        elif self.num_inputs == 3:  # input: [state_below, context, init_hidden_state]
+            self.init_state = x[2]
+            self.init_memory = None
+
+        if K._BACKEND == 'tensorflow':
+            if not input_shape[1]:
+                raise Exception('When using TensorFlow, you should define '
+                                'explicitly the number of timesteps of '
+                                'your sequences.\n'
+                                'If your first layer is an Embedding, '
+                                'make sure to pass it an "input_length" '
+                                'argument. Otherwise, make sure '
+                                'the first layer has '
+                                'an "input_shape" or "batch_input_shape" '
+                                'argument, including the time axis. '
+                                'Found input shape at layer ' + self.name +
+                                ': ' + str(input_shape))
+        if self.stateful:
+            initial_states = self.states
+        else:
+            initial_states = self.get_initial_states(state_below)
+
+        constants, B_V = self.get_constants(state_below)
+        preprocessed_input = self.preprocess_input(state_below, B_V)
+        last_output, outputs, states = K.rnn(self.step, preprocessed_input,
+                                             initial_states,
+                                             go_backwards=self.go_backwards,
+                                             mask=mask[0],
+                                             constants=constants,
+                                             unroll=self.unroll,
+                                             input_length=state_below.shape[1])
+        if self.stateful:
+            self.updates = []
+            for i in range(len(states)):
+                self.updates.append((self.states[i], states[i]))
+
+        if self.return_sequences:
+            ret = outputs
+        else:
+            ret = last_output
+
+        # intermediate states as additional outputs
+        if self.return_states:
+            ret = [ret, states[0]]
+
+        return ret
+
+    def compute_mask(self, input, mask):
+        if self.return_sequences:
+            ret = mask[0]
+        else:
+            ret = None
+        if self.return_states:
+            ret = [ret, None]
+        return ret
+
+    def step(self, x, states):
+        h_tm1 = states[0]  # previous hidden state
+
+        # dropout matrices for recurrent units
+        B_U = states[1]  # Dropout U
+        B_W = states[2]  # Dropout W
+
+        # Context (input sequence)
+        context = states[3]  # Context
+
+        if self.consume_less == 'gpu':
+            matrix_x = x + K.dot(context * B_W[0], self.W)
+            matrix_inner = K.dot(h_tm1 * B_U[0], self.U[:, :2 * self.output_dim])
+
+            x_z = matrix_x[:, :self.output_dim]
+            x_r = matrix_x[:, self.output_dim: 2 * self.output_dim]
+            inner_z = matrix_inner[:, :self.output_dim]
+            inner_r = matrix_inner[:, self.output_dim: 2 * self.output_dim]
+
+            z = self.inner_activation(x_z + inner_z)
+            r = self.inner_activation(x_r + inner_r)
+
+            x_h = matrix_x[:, 2 * self.output_dim:]
+            inner_h = K.dot(r * h_tm1 * B_U[0], self.U[:, 2 * self.output_dim:])
+            hh = self.activation(x_h + inner_h)
+        h = z * h_tm1 + (1 - z) * hh
+
+        return h, [h]
+
+    def get_constants(self, x):
+        constants = []
+        # States[1]
+        if 0 < self.dropout_U < 1:
+            ones = K.ones_like(K.reshape(x[:, 0, 0], (-1, 1)))
+            ones = K.concatenate([ones] * self.output_dim, 1)
+            B_U = [K.in_train_phase(K.dropout(ones, self.dropout_U), ones) for _ in range(3)]
+            constants.append(B_U)
+        else:
+            constants.append([K.cast_to_floatx(1.) for _ in range(3)])
+
+        # States[2]
+        if 0 < self.dropout_W < 1:
+            input_shape = self.input_spec[0][0].shape
+            input_dim = input_shape[-1]
+            ones = K.ones_like(K.reshape(x[:, 0, 0], (-1, 1)))
+            ones = K.concatenate([ones] * input_dim, 1)
+            B_W = [K.in_train_phase(K.dropout(ones, self.dropout_W), ones) for _ in range(3)]
+            constants.append(B_W)
+        else:
+            constants.append([K.cast_to_floatx(1.) for _ in range(3)])
+
+        if 0 < self.dropout_V < 1:
+            input_dim = self.input_dim
+            ones = K.ones_like(K.reshape(x[:, :, 0], (-1, x.shape[1], 1)))  # (bs, timesteps, 1)
+            ones = K.concatenate([ones] * input_dim, axis=2)
+            B_V = [K.in_train_phase(K.dropout(ones, self.dropout_V), ones) for _ in range(3)]
+        else:
+            B_V = [K.cast_to_floatx(1.) for _ in range(3)]
+
+        # States[3]
+        constants.append(self.context)
+
+        return constants, B_V
+
+    def get_initial_states(self, x):
+        # build an all-zero tensor of shape (samples, output_dim)
+        if self.init_state is None:
+            #  build an all-zero tensor of shape (samples, output_dim)
+            initial_state = K.zeros_like(x)  # (samples, timesteps, input_dim)
+            initial_state = K.sum(initial_state, axis=(1, 2))  # (samples,)
+            initial_state = K.expand_dims(initial_state)  # (samples, 1)
+            initial_state = K.tile(initial_state, [1, self.output_dim])  # (samples, output_dim)
+        else:
+            initial_state = self.init_state
+        initial_states = [initial_state]
+
+        return initial_states
+
+    def get_config(self):
+        config = {'output_dim': self.output_dim,
+                  'return_states': self.return_states,
+                  'init': self.init.__name__,
+                  'inner_init': self.inner_init.__name__,
+                  'activation': self.activation.__name__,
+                  'inner_activation': self.inner_activation.__name__,
+                  'W_regularizer': self.W_regularizer.get_config() if self.W_regularizer else None,
+                  'U_regularizer': self.U_regularizer.get_config() if self.U_regularizer else None,
+                  'V_regularizer': self.V_regularizer.get_config() if self.V_regularizer else None,
+                  'b_regularizer': self.b_regularizer.get_config() if self.b_regularizer else None,
+                  'dropout_W': self.dropout_W,
+                  'dropout_U': self.dropout_U,
+                  'dropout_V': self.dropout_V,
+                  }
+        base_config = super(GRUCond, self).get_config()
+        return dict(list(base_config.items()) + list(config.items()))
+
+
+class AttGRUCond(Recurrent):
+    '''Gated Recurrent Unit - Cho et al. 2014. with Attention + the previously generated word fed to the current timestep.
+    You should give two inputs to this layer:
+        1. The shifted sequence of words (shape: (mini_batch_size, output_timesteps, embedding_size))
+        2. The complete input sequence (shape: (mini_batch_size, input_timesteps, input_dim))
+
+    # Arguments
+        output_dim: dimension of the internal projections and the final output.
+        init: weight initialization function.
+            Can be the name of an existing function (str),
+            or a Theano function (see: [initializations](../initializations.md)).
+        return_extra_variables: indicates if we only need the LSTM hidden state (False) or we want
+            additional internal variables as outputs (True). The additional variables provided are:
+            - x_att (None, out_timesteps, dim_encoder): feature vector computed after the Att.Model at each timestep
+            - alphas (None, out_timesteps, in_timesteps): weights computed by the Att.Model at each timestep
+        return_states: boolean indicating if we want the intermediate states (hidden_state and memory) as additional outputs
+        inner_init: initialization function of the inner cells.
+        activation: activation function.
+            Can be the name of an existing function (str),
+            or a Theano function (see: [activations](../activations.md)).
+        inner_activation: activation function for the inner cells.
+        W_regularizer: instance of [WeightRegularizer](../regularizers.md)
+            (eg. L1 or L2 regularization), applied to the input weights matrices.
+        U_regularizer: instance of [WeightRegularizer](../regularizers.md)
+            (eg. L1 or L2 regularization), applied to the recurrent weights matrices.
+        b_regularizer: instance of [WeightRegularizer](../regularizers.md),
+            applied to the bias.
+        dropout_W: float between 0 and 1. Fraction of the input units to drop for input gates.
+        dropout_U: float between 0 and 1. Fraction of the input units to drop for recurrent connections.
+        w_a_regularizer: instance of [WeightRegularizer](../regularizers.md)
+            (eg. L1 or L2 regularization), applied to the input weights matrices.
+        W_a_regularizer: instance of [WeightRegularizer](../regularizers.md)
+            (eg. L1 or L2 regularization), applied to the input weights matrices.
+        U_a_regularizer: instance of [WeightRegularizer](../regularizers.md)
+            (eg. L1 or L2 regularization), applied to the recurrent weights matrices.
+        b_a_regularizer: instance of [WeightRegularizer](../regularizers.md),
+            applied to the bias.
+        dropout_w_a: float between 0 and 1.
+        dropout_W_a: float between 0 and 1.
+        dropout_U_a: float between 0 and 1.
+
+
+    # Formulation
+
+        The resulting attention vector 'phi' at time 't' is formed by applying a weighted sum over
+        the set of inputs 'x_i' contained in 'X':
+
+            phi(X, t) = ∑_i alpha_i(t) * x_i,
+
+        where each 'alpha_i' at time 't' is a weighting vector over all the input dimension that
+        accomplishes the following condition:
+
+            ∑_i alpha_i = 1
+
+        and is dynamically adapted at each timestep w.r.t. the following formula:
+
+            alpha_i(t) = exp{e_i(t)} /  ∑_j exp{e_j(t)}
+
+        where each 'e_i' at time 't' is calculated as:
+
+            e_i(t) = wa' * tanh( Wa * x_i  +  Ua * h(t-1)  +  ba ),
+
+        where the following are learnable with the respectively named sizes:
+                wa                Wa                     Ua                 ba
+            [input_dim] [input_dim, input_dim] [output_dim, input_dim] [input_dim]
+
+        The names of 'Ua' and 'Wa' are exchanged w.r.t. the provided reference as well as 'v' being renamed
+        to 'x' for matching Keras LSTM's nomenclature.
+
+
+    # References
+        - [On the Properties of Neural Machine Translation:
+            Encoder–Decoder Approaches](http://www.aclweb.org/anthology/W14-4012)
+        - [Empirical Evaluation of Gated Recurrent Neural Networks on
+            Sequence Modeling](http://arxiv.org/pdf/1412.3555v1.pdf)
+        - [A Theoretically Grounded Application of Dropout in
+            Recurrent Neural Networks](http://arxiv.org/abs/1512.05287)
+    '''
+
+    def __init__(self, output_dim, att_dim=0, return_extra_variables=False, return_states=False,
+                 init='glorot_uniform', inner_init='orthogonal', init_att='glorot_uniform',
+                 activation='tanh', inner_activation='hard_sigmoid', mask_value=0.,
+                 W_regularizer=None, U_regularizer=None, V_regularizer=None, b_regularizer=None,
+                 wa_regularizer=None, Wa_regularizer=None, Ua_regularizer=None, ba_regularizer=None,
+                 ca_regularizer=None,
+                 dropout_W=0., dropout_U=0., dropout_V=0., dropout_wa=0., dropout_Wa=0., dropout_Ua=0., **kwargs):
+        self.output_dim = output_dim
+        self.att_dim = output_dim if att_dim == 0 else att_dim
+        self.return_extra_variables = return_extra_variables
+        self.return_states = return_states
+        self.init = initializations.get(init)
+        self.inner_init = initializations.get(inner_init)
+        self.init_att = initializations.get(init_att)
+        self.activation = activations.get(activation)
+        self.inner_activation = activations.get(inner_activation)
+        self.W_regularizer = regularizers.get(W_regularizer)
+        self.U_regularizer = regularizers.get(U_regularizer)
+        self.V_regularizer = regularizers.get(V_regularizer)
+        self.b_regularizer = regularizers.get(b_regularizer)
+        # Attention model regularizers
+        self.wa_regularizer = regularizers.get(wa_regularizer)
+        self.Wa_regularizer = regularizers.get(Wa_regularizer)
+        self.Ua_regularizer = regularizers.get(Ua_regularizer)
+        self.ba_regularizer = regularizers.get(ba_regularizer)
+        self.ca_regularizer = regularizers.get(ca_regularizer)
+        self.mask_value = mask_value
+
+        self.dropout_W, self.dropout_U, self.dropout_V = dropout_W, dropout_U, dropout_V
+        self.dropout_wa, self.dropout_Wa, self.dropout_Ua = dropout_wa, dropout_Wa, dropout_Ua
+
+        if self.dropout_W or self.dropout_U or self.dropout_V or self.dropout_wa or self.dropout_Wa or self.dropout_Ua:
+            self.uses_learning_phase = True
+        super(AttGRUCond, self).__init__(**kwargs)
+
+    def build(self, input_shape):
+        assert len(input_shape) == 2 or len(input_shape) == 3, 'You should pass two inputs to LSTMAttnCond ' \
+                                                               '(previous_embedded_words and context) and ' \
+                                                               'one optional input (init_memory)'
+
+        if len(input_shape) == 2:
+            self.input_spec = [InputSpec(shape=input_shape[0]), InputSpec(shape=input_shape[1])]
+            self.num_inputs = 2
+        elif len(input_shape) == 3:
+            self.input_spec = [InputSpec(shape=input_shape[0]),
+                               InputSpec(shape=input_shape[1]),
+                               InputSpec(shape=input_shape[2])]
+            self.num_inputs = 3
+        self.input_dim = input_shape[0][2]
+        self.context_steps = input_shape[1][1]  # if input_shape[0][1] is not None else self.max_ctx_len
+        self.context_dim = input_shape[1][2]
+
+        if self.stateful:
+            self.reset_states()
+        else:
+            # initial states: all-zero tensor of shape (output_dim)
+            self.states = [None]
+
+        # Initialize Att model params (following the same format for any option of self.consume_less)
+        self.wa = self.add_weight((self.att_dim,),
+                                  initializer=self.init_att,
+                                  name='{}_wa'.format(self.name),
+                                  regularizer=self.wa_regularizer)
+
+        self.Wa = self.add_weight((self.output_dim, self.att_dim),
+                                  initializer=self.init_att,
+                                  name='{}_Wa'.format(self.name),
+                                  regularizer=self.Wa_regularizer)
+        self.Ua = self.add_weight((self.context_dim, self.att_dim),
+                                  initializer=self.inner_init,
+                                  name='{}_Ua'.format(self.name),
+                                  regularizer=self.Ua_regularizer)
+
+        self.ba = self.add_weight(self.att_dim,
+                                  initializer='zero',
+                                  name='{}_ba'.format(self.name),
+                                  regularizer=self.ba_regularizer)
+
+        self.ca = self.add_weight(self.context_steps,
+                                  initializer='zero',
+                                  name='{}_ca'.format(self.name),
+                                  regularizer=self.ca_regularizer)
+
+        if self.consume_less == 'gpu':
+            self.V = self.add_weight((self.input_dim, 3 * self.output_dim),
+                                     initializer=self.inner_init,
+                                     name='{}_V'.format(self.name),
+                                     regularizer=self.V_regularizer)
+            self.W = self.add_weight((self.context_dim, 3 * self.output_dim),
+                                     initializer=self.init,
+                                     name='{}_W'.format(self.name),
+                                     regularizer=self.W_regularizer)
+            self.U = self.add_weight((self.output_dim, 3 * self.output_dim),
+                                     initializer=self.inner_init,
+                                     name='{}_U'.format(self.name),
+                                     regularizer=self.U_regularizer)
+            self.b = self.add_weight((self.output_dim * 3,),
+                                     initializer='zero',
+                                     name='{}_b'.format(self.name),
+                                     regularizer=self.b_regularizer)
+
+            self.trainable_weights = [self.wa, self.Wa, self.Ua, self.ba, self.ca,  # AttModel parameters
+                                      self.V,  # Cond weights
+                                      self.W, self.U, self.b]
+        else:
+            self.V_z = self.add_weight((self.input_dim, self.output_dim),
+                                       initializer=self.inner_init,
+                                       name='{}_V_z'.format(self.name),
+                                       regularizer=self.W_regularizer)
+            self.W_z = self.add_weight((self.context_dim, self.output_dim),
+                                       initializer=self.init,
+                                       name='{}_W_z'.format(self.name),
+                                       regularizer=self.W_regularizer)
+            self.U_z = self.add_weight((self.output_dim, self.output_dim),
+                                       initializer=self.init,
+                                       name='{}_U_z'.format(self.name),
+                                       regularizer=self.W_regularizer)
+            self.b_z = self.add_weight((self.output_dim,),
+                                       initializer='zero',
+                                       name='{}_b_z'.format(self.name),
+                                       regularizer=self.b_regularizer)
+            self.V_r = self.add_weight((self.input_dim, self.output_dim),
+                                       initializer=self.inner_init,
+                                       name='{}_V_r'.format(self.name),
+                                       regularizer=self.W_regularizer)
+            self.W_r = self.add_weight((self.context_dim, self.output_dim),
+                                       initializer=self.init,
+                                       name='{}_W_r'.format(self.name),
+                                       regularizer=self.W_regularizer)
+            self.U_r = self.add_weight((self.output_dim, self.output_dim),
+                                       initializer=self.init,
+                                       name='{}_U_r'.format(self.name),
+                                       regularizer=self.W_regularizer)
+            self.b_r = self.add_weight((self.output_dim,),
+                                       initializer='zero',
+                                       name='{}_b_r'.format(self.name),
+                                       regularizer=self.b_regularizer)
+            self.V_h = self.add_weight((self.input_dim, self.output_dim),
+                                       initializer=self.inner_init,
+                                       name='{}_V_h'.format(self.name),
+                                       regularizer=self.W_regularizer)
+            self.W_h = self.add_weight((self.context_dim, self.output_dim),
+                                       initializer=self.init,
+                                       name='{}_W_h'.format(self.name),
+                                       regularizer=self.W_regularizer)
+            self.U_h = self.add_weight((self.output_dim, self.output_dim),
+                                       initializer=self.init,
+                                       name='{}_U_h'.format(self.name),
+                                       regularizer=self.W_regularizer)
+            self.b_h = self.add_weight((self.output_dim,),
+                                       initializer='zero',
+                                       name='{}_b_h'.format(self.name),
+                                       regularizer=self.b_regularizer)
+
+            self.trainable_weights = [self.wa, self.Wa, self.Ua, self.ba, self.ca,  # AttModel parameters
+                                      self.V_z, self.W_r, self.U_h, self.b_z,
+                                      self.V_r, self.W_r, self.U_r, self.b_r,
+                                      self.V_h, self.W_h, self.U_h, self.b_h
+                                      ]
+
+            self.V = K.concatenate([self.V_z, self.V_r, self.V_h])
+            self.W = K.concatenate([self.W_z, self.W_r, self.W_h])
+            self.U = K.concatenate([self.U_z, self.U_r, self.U_h])
+            self.b = K.concatenate([self.b_z, self.b_r, self.b_h])
+
+        if self.initial_weights is not None:
+            self.set_weights(self.initial_weights)
+            del self.initial_weights
+        self.built = True
+
+    def reset_states(self):
+        assert self.stateful, 'Layer must be stateful.'
+        input_shape = self.input_spec[0].shape
+        if not input_shape[0]:
+            raise Exception('If a RNN is stateful, a complete ' +
+                            'input_shape must be provided (including batch size).')
+        if hasattr(self, 'states'):
+            K.set_value(self.states[0],
+                        np.zeros((input_shape[0], self.output_dim)))
+            K.set_value(self.states[1],
+                        np.zeros((input_shape[0], self.output_dim)))
+            K.set_value(self.states[2],
+                        np.zeros((input_shape[0], input_shape[3])))
+        else:
+            self.states = [K.zeros((input_shape[0], self.output_dim)),
+                           K.zeros((input_shape[0], self.output_dim)),
+                           K.zeros((input_shape[0], input_shape[3]))]
+
+    def preprocess_input(self, x, B_V):
+        return K.dot(x * B_V[0], self.V) + self.b
+
+    def get_output_shape_for(self, input_shape):
+        if self.return_sequences:
+            main_out = (input_shape[0][0], input_shape[0][1], self.output_dim)
+        else:
+            main_out = (input_shape[0][0], self.output_dim)
+
+        if self.return_extra_variables:
+            dim_x_att = (input_shape[0][0], input_shape[0][1], self.context_dim)
+            dim_alpha_att = (input_shape[0][0], input_shape[0][1], input_shape[1][1])
+            main_out = [main_out, dim_x_att, dim_alpha_att]
+
+        if self.return_states:
+            if not isinstance(main_out, list):
+                main_out = [main_out]
+            states_dim = (input_shape[0][0], input_shape[0][1], self.output_dim)
+            main_out += [states_dim]
+
+        return main_out
+
+    def call(self, x, mask=None):
+        # input shape: (nb_samples, time (padded with zeros), input_dim)
+        # note that the .build() method of subclasses MUST define
+        # self.input_spec with a complete input shape.
+
+        input_shape = self.input_spec[0].shape
+        state_below = x[0]
+        self.context = x[1]
+        if self.num_inputs == 2:  # input: [state_below, context]
+            self.init_state = None
+            self.init_memory = None
+        elif self.num_inputs == 3:  # input: [state_below, context, init_hidden_state]
+            self.init_state = x[2]
+            self.init_memory = None
+        if K._BACKEND == 'tensorflow':
+            if not input_shape[1]:
+                raise Exception('When using TensorFlow, you should define '
+                                'explicitly the number of timesteps of '
+                                'your sequences.\n'
+                                'If your first layer is an Embedding, '
+                                'make sure to pass it an "input_length" '
+                                'argument. Otherwise, make sure '
+                                'the first layer has '
+                                'an "input_shape" or "batch_input_shape" '
+                                'argument, including the time axis. '
+                                'Found input shape at layer ' + self.name +
+                                ': ' + str(input_shape))
+        if self.stateful:
+            initial_states = self.states
+        else:
+            initial_states = self.get_initial_states(state_below)
+
+        constants, B_V = self.get_constants(state_below, mask[1])
+        preprocessed_input = self.preprocess_input(state_below, B_V)
+        last_output, outputs, states = K.rnn(self.step, preprocessed_input,
+                                             initial_states,
+                                             go_backwards=self.go_backwards,
+                                             mask=mask[0],
+                                             constants=constants,
+                                             unroll=self.unroll,
+                                             input_length=state_below.shape[1],
+                                             pos_extra_outputs_states=[1, 2])
+        if self.stateful:
+            self.updates = []
+            for i in range(len(states)):
+                self.updates.append((self.states[i], states[i]))
+
+        if self.return_sequences:
+            ret = outputs
+        else:
+            ret = last_output
+
+        if self.return_extra_variables:
+            ret = [ret, states[1], states[2]]
+
+        # intermediate states as additional outputs
+        if self.return_states:
+            if not isinstance(ret, list):
+                ret = [ret]
+            ret += [states[0]]
+
+        return ret
+
+    def compute_mask(self, input, mask):
+        if self.return_extra_variables:
+            ret = [mask[0], mask[0], mask[0]]
+        else:
+            ret = mask[0]
+
+        if self.return_states:
+            if not isinstance(ret, list):
+                ret = [ret]
+            ret += [mask[0]]
+
+        return ret
+
+    def step(self, x, states):
+        h_tm1 = states[0]  # previous memory
+        non_used_x_att = states[1]  # Placeholder for returning extra variables
+        non_used_alphas_att = states[2]  # Placeholder for returning extra variables
+        # dropout matrices for recurrent units
+        B_U = states[3]  # Dropout U
+        B_W = states[4]  # Dropout W
+        # Att model dropouts
+        B_wa = states[5]
+        B_Wa = states[6]
+
+        # Context (input sequence)
+        pctx_ = states[7]  # Projected context (i.e. context * Ua + ba)
+        context = states[8]  # Original context
+        mask_input = states[9]  # Context mask
+
+        if mask_input.ndim > 1:  # Mask the context (only if necessary)
+            pctx_ = mask_input[:, :, None] * pctx_
+            context = mask_input[:, :, None] * context  # Masked context
+
+        # AttModel (see Formulation in class header)
+        p_state_ = K.dot(h_tm1 * B_Wa[0], self.Wa)
+        pctx_ = K.tanh(pctx_ + p_state_[:, None, :])
+        e = K.dot(pctx_ * B_wa[0], self.wa) + self.ca
+        if mask_input.ndim > 1:  # Mask the context (only if necessary)
+            e = mask_input * e
+        alphas_shape = e.shape
+        alphas = K.softmax(e.reshape([alphas_shape[0], alphas_shape[1]]))
+        ctx_ = (context * alphas[:, :, None]).sum(
+            axis=1)  # sum over the in_timesteps dimension resulting in [batch_size, input_dim]
+
+        if self.consume_less == 'gpu':
+            matrix_x = x + K.dot(ctx_ * B_W[0], self.W)
+            matrix_inner = K.dot(h_tm1 * B_U[0], self.U[:, :2 * self.output_dim])
+
+            x_z = matrix_x[:, :self.output_dim]
+            x_r = matrix_x[:, self.output_dim: 2 * self.output_dim]
+            inner_z = matrix_inner[:, :self.output_dim]
+            inner_r = matrix_inner[:, self.output_dim: 2 * self.output_dim]
+
+            z = self.inner_activation(x_z + inner_z)
+            r = self.inner_activation(x_r + inner_r)
+
+            x_h = matrix_x[:, 2 * self.output_dim:]
+            inner_h = K.dot(r * h_tm1 * B_U[0], self.U[:, 2 * self.output_dim:])
+            hh = self.activation(x_h + inner_h)
+
+        h = z * h_tm1 + (1 - z) * hh
+
+        return h, [h, ctx_, alphas]
+
+    def get_constants(self, x, mask_input):
+        constants = []
+        # States[3]
+        if 0 < self.dropout_U < 1:
+            ones = K.ones_like(K.reshape(x[:, 0, 0], (-1, 1)))
+            ones = K.concatenate([ones] * self.output_dim, 1)
+            B_U = [K.in_train_phase(K.dropout(ones, self.dropout_U), ones) for _ in range(3)]
+            constants.append(B_U)
+        else:
+            constants.append([K.cast_to_floatx(1.) for _ in range(3)])
+
+        # States[4]
+        if 0 < self.dropout_W < 1:
+            input_shape = self.input_spec[1].shape
+            input_dim = input_shape[-1]
+            ones = K.ones_like(K.reshape(x[:, 0, 0], (-1, 1)))
+            ones = K.concatenate([ones] * input_dim, 1)
+            B_W = [K.in_train_phase(K.dropout(ones, self.dropout_W), ones) for _ in range(3)]
+            constants.append(B_W)
+        else:
+            constants.append([K.cast_to_floatx(1.) for _ in range(3)])
+
+        if 0 < self.dropout_V < 1:
+            input_dim = self.input_dim
+            ones = K.ones_like(K.reshape(x[:, :, 0], (-1, x.shape[1], 1)))  # (bs, timesteps, 1)
+            ones = K.concatenate([ones] * input_dim, axis=2)
+            B_V = [K.in_train_phase(K.dropout(ones, self.dropout_V), ones) for _ in range(3)]
+        else:
+            B_V = [K.cast_to_floatx(1.) for _ in range(3)]
+
+        # AttModel
+        # States[5]
+        if 0 < self.dropout_wa < 1:
+            ones = K.ones_like(K.reshape(self.context[:, :, 0], (-1, self.context.shape[1], 1)))
+            # ones = K.concatenate([ones], 1)
+            B_wa = [K.in_train_phase(K.dropout(ones, self.dropout_wa), ones)]
+            constants.append(B_wa)
+        else:
+            constants.append([K.cast_to_floatx(1.)])
+
+        # States[6]
+        if 0 < self.dropout_Wa < 1:
+            input_dim = self.output_dim
+            ones = K.ones_like(K.reshape(x[:, 0, 0], (-1, 1)))
+            ones = K.concatenate([ones] * input_dim, 1)
+            B_Wa = [K.in_train_phase(K.dropout(ones, self.dropout_Wa), ones)]
+            constants.append(B_Wa)
+        else:
+            constants.append([K.cast_to_floatx(1.)])
+
+        if 0 < self.dropout_Ua < 1:
+            input_dim = self.context_dim
+            ones = K.ones_like(K.reshape(self.context[:, :, 0], (-1, self.context.shape[1], 1)))
+            ones = K.concatenate([ones] * input_dim, axis=2)
+            B_Ua = [K.in_train_phase(K.dropout(ones, self.dropout_Ua), ones)]
+            pctx = K.dot(self.context * B_Ua[0], self.Ua) + self.ba
+        else:
+            pctx = K.dot(self.context, self.Ua) + self.ba
+
+        # States[7]
+        constants.append(pctx)
+
+        # States[8]
+        constants.append(self.context)
+
+        # States[9]
+        if mask_input is None:
+            mask_input = K.not_equal(K.sum(self.context, axis=2), self.mask_value)
+        constants.append(mask_input)
+
+        return constants, B_V
+
+    def get_initial_states(self, x):
+        # build an all-zero tensor of shape (samples, output_dim)
+        if self.init_state is None:
+            # build an all-zero tensor of shape (samples, output_dim)
+            initial_state = K.zeros_like(x)  # (samples, timesteps, input_dim)
+            initial_state = K.sum(initial_state, axis=(1, 2))  # (samples,)
+            initial_state = K.expand_dims(initial_state)  # (samples, 1)
+            initial_state = K.tile(initial_state, [1, self.output_dim])  # (samples, output_dim)
+        else:
+            initial_state = self.init_state
+
+        initial_states = [initial_state]
+
+        initial_state = K.zeros_like(self.context)  # (samples, input_timesteps, ctx_dim)
+        initial_state_alphas = K.sum(initial_state, axis=2)  # (samples, input_timesteps)
+        initial_state = K.sum(initial_state, axis=1)  # (samples, ctx_dim)
+        extra_states = [initial_state, initial_state_alphas]  # (samples, ctx_dim)
+
+        return initial_states + extra_states
+
+    def get_config(self):
+        config = {'output_dim': self.output_dim,
+                  "att_dim": self.att_dim,
+                  'return_extra_variables': self.return_extra_variables,
+                  'return_states': self.return_states,
+                  'init': self.init.__name__,
+                  'inner_init': self.inner_init.__name__,
+                  'activation': self.activation.__name__,
+                  'inner_activation': self.inner_activation.__name__,
+                  'mask_value': self.mask_value,
+                  'W_regularizer': self.W_regularizer.get_config() if self.W_regularizer else None,
+                  'U_regularizer': self.U_regularizer.get_config() if self.U_regularizer else None,
+                  'V_regularizer': self.V_regularizer.get_config() if self.V_regularizer else None,
+                  'b_regularizer': self.b_regularizer.get_config() if self.b_regularizer else None,
+                  'wa_regularizer': self.wa_regularizer.get_config() if self.wa_regularizer else None,
+                  'Wa_regularizer': self.Wa_regularizer.get_config() if self.Wa_regularizer else None,
+                  'Ua_regularizer': self.Ua_regularizer.get_config() if self.Ua_regularizer else None,
+                  'ba_regularizer': self.ba_regularizer.get_config() if self.ba_regularizer else None,
+                  'ca_regularizer': self.ca_regularizer.get_config() if self.ca_regularizer else None,
+                  'dropout_W': self.dropout_W,
+                  'dropout_U': self.dropout_U,
+                  'dropout_V': self.dropout_V,
+                  'dropout_wa': self.dropout_wa,
+                  'dropout_Wa': self.dropout_Wa,
+                  'dropout_Ua': self.dropout_Ua}
+        base_config = super(AttGRUCond, self).get_config()
+        return dict(list(base_config.items()) + list(config.items()))
+
+
+class AttConditionalGRUCond(Recurrent):
+    '''Gated Recurrent Unit - Cho et al. 2014. with Attention + the previously generated word fed to the current timestep.
+    You should give two inputs to this layer:
+        1. The shifted sequence of words (shape: (mini_batch_size, output_timesteps, embedding_size))
+        2. The complete input sequence (shape: (mini_batch_size, input_timesteps, input_dim))
+
+    # Arguments
+        output_dim: dimension of the internal projections and the final output.
+        init: weight initialization function.
+            Can be the name of an existing function (str),
+            or a Theano function (see: [initializations](../initializations.md)).
+        return_extra_variables: indicates if we only need the LSTM hidden state (False) or we want
+            additional internal variables as outputs (True). The additional variables provided are:
+            - x_att (None, out_timesteps, dim_encoder): feature vector computed after the Att.Model at each timestep
+            - alphas (None, out_timesteps, in_timesteps): weights computed by the Att.Model at each timestep
+        return_states: boolean indicating if we want the intermediate states (hidden_state and memory) as additional outputs
+        inner_init: initialization function of the inner cells.
+        activation: activation function.
+            Can be the name of an existing function (str),
+            or a Theano function (see: [activations](../activations.md)).
+        inner_activation: activation function for the inner cells.
+        W_regularizer: instance of [WeightRegularizer](../regularizers.md)
+            (eg. L1 or L2 regularization), applied to the input weights matrices.
+        U_regularizer: instance of [WeightRegularizer](../regularizers.md)
+            (eg. L1 or L2 regularization), applied to the recurrent weights matrices.
+        b_regularizer: instance of [WeightRegularizer](../regularizers.md),
+            applied to the bias.
+        dropout_W: float between 0 and 1. Fraction of the input units to drop for input gates.
+        dropout_U: float between 0 and 1. Fraction of the input units to drop for recurrent connections.
+        w_a_regularizer: instance of [WeightRegularizer](../regularizers.md)
+            (eg. L1 or L2 regularization), applied to the input weights matrices.
+        W_a_regularizer: instance of [WeightRegularizer](../regularizers.md)
+            (eg. L1 or L2 regularization), applied to the input weights matrices.
+        U_a_regularizer: instance of [WeightRegularizer](../regularizers.md)
+            (eg. L1 or L2 regularization), applied to the recurrent weights matrices.
+        b_a_regularizer: instance of [WeightRegularizer](../regularizers.md),
+            applied to the bias.
+        dropout_w_a: float between 0 and 1.
+        dropout_W_a: float between 0 and 1.
+        dropout_U_a: float between 0 and 1.
+
+
+    # Formulation
+
+        The resulting attention vector 'phi' at time 't' is formed by applying a weighted sum over
+        the set of inputs 'x_i' contained in 'X':
+
+            phi(X, t) = ∑_i alpha_i(t) * x_i,
+
+        where each 'alpha_i' at time 't' is a weighting vector over all the input dimension that
+        accomplishes the following condition:
+
+            ∑_i alpha_i = 1
+
+        and is dynamically adapted at each timestep w.r.t. the following formula:
+
+            alpha_i(t) = exp{e_i(t)} /  ∑_j exp{e_j(t)}
+
+        where each 'e_i' at time 't' is calculated as:
+
+            e_i(t) = wa' * tanh( Wa * x_i  +  Ua * h(t-1)  +  ba ),
+
+        where the following are learnable with the respectively named sizes:
+                wa                Wa                     Ua                 ba
+            [input_dim] [input_dim, input_dim] [output_dim, input_dim] [input_dim]
+
+        The names of 'Ua' and 'Wa' are exchanged w.r.t. the provided reference as well as 'v' being renamed
+        to 'x' for matching Keras LSTM's nomenclature.
+
+
+    # References
+        - [On the Properties of Neural Machine Translation:
+            Encoder–Decoder Approaches](http://www.aclweb.org/anthology/W14-4012)
+        - [Empirical Evaluation of Gated Recurrent Neural Networks on
+            Sequence Modeling](http://arxiv.org/pdf/1412.3555v1.pdf)
+        - [A Theoretically Grounded Application of Dropout in
+            Recurrent Neural Networks](http://arxiv.org/abs/1512.05287)
+    '''
+
+    def __init__(self, output_dim, att_dim=0, return_extra_variables=False, return_states=False,
+                 init='glorot_uniform', inner_init='orthogonal', init_att='glorot_uniform',
+                 activation='tanh', inner_activation='hard_sigmoid', mask_value=0.,
+                 W_regularizer=None, U_regularizer=None, V_regularizer=None, b_regularizer=None,
+                 wa_regularizer=None, Wa_regularizer=None, Ua_regularizer=None, ba_regularizer=None,
+                 ca_regularizer=None,
+                 dropout_W=0., dropout_U=0., dropout_V=0., dropout_wa=0., dropout_Wa=0., dropout_Ua=0., **kwargs):
+        self.output_dim = output_dim
+        self.att_dim = output_dim if att_dim == 0 else att_dim
+        self.return_extra_variables = return_extra_variables
+        self.return_states = return_states
+        self.init = initializations.get(init)
+        self.inner_init = initializations.get(inner_init)
+        self.init_att = initializations.get(init_att)
+        self.activation = activations.get(activation)
+        self.inner_activation = activations.get(inner_activation)
+        self.W_regularizer = regularizers.get(W_regularizer)
+        self.U_regularizer = regularizers.get(U_regularizer)
+        self.V_regularizer = regularizers.get(V_regularizer)
+        self.b_regularizer = regularizers.get(b_regularizer)
+        # Attention model regularizers
+        self.wa_regularizer = regularizers.get(wa_regularizer)
+        self.Wa_regularizer = regularizers.get(Wa_regularizer)
+        self.Ua_regularizer = regularizers.get(Ua_regularizer)
+        self.ba_regularizer = regularizers.get(ba_regularizer)
+        self.ca_regularizer = regularizers.get(ca_regularizer)
+        self.mask_value = mask_value
+
+        self.dropout_W, self.dropout_U, self.dropout_V = dropout_W, dropout_U, dropout_V
+        self.dropout_wa, self.dropout_Wa, self.dropout_Ua = dropout_wa, dropout_Wa, dropout_Ua
+
+        if self.dropout_W or self.dropout_U or self.dropout_V or self.dropout_wa or self.dropout_Wa or self.dropout_Ua:
+            self.uses_learning_phase = True
+        super(AttConditionalGRUCond, self).__init__(**kwargs)
+
+    def build(self, input_shape):
+        assert len(input_shape) == 2 or len(input_shape) == 3, 'You should pass two inputs to LSTMAttnCond ' \
+                                                               '(previous_embedded_words and context) and ' \
+                                                               'one optional input (init_memory)'
+
+        if len(input_shape) == 2:
+            self.input_spec = [InputSpec(shape=input_shape[0]), InputSpec(shape=input_shape[1])]
+            self.num_inputs = 2
+        elif len(input_shape) == 3:
+            self.input_spec = [InputSpec(shape=input_shape[0]),
+                               InputSpec(shape=input_shape[1]),
+                               InputSpec(shape=input_shape[2])]
+            self.num_inputs = 3
+        self.input_dim = input_shape[0][2]
+        self.context_steps = input_shape[1][1]  # if input_shape[0][1] is not None else self.max_ctx_len
+        self.context_dim = input_shape[1][2]
+
+        if self.stateful:
+            self.reset_states()
+        else:
+            # initial states: all-zero tensor of shape (output_dim)
+            self.states = [None]
+
+        # Initialize Att model params (following the same format for any option of self.consume_less)
+        self.wa = self.add_weight((self.att_dim,),
+                                  initializer=self.init_att,
+                                  name='{}_wa'.format(self.name),
+                                  regularizer=self.wa_regularizer)
+
+        self.Wa = self.add_weight((self.output_dim, self.att_dim),
+                                  initializer=self.init_att,
+                                  name='{}_Wa'.format(self.name),
+                                  regularizer=self.Wa_regularizer)
+        self.Ua = self.add_weight((self.context_dim, self.att_dim),
+                                  initializer=self.inner_init,
+                                  name='{}_Ua'.format(self.name),
+                                  regularizer=self.Ua_regularizer)
+
+        self.ba = self.add_weight(self.att_dim,
+                                  initializer='zero',
+                                  name='{}_ba'.format(self.name),
+                                  regularizer=self.ba_regularizer)
+
+        self.ca = self.add_weight(self.context_steps,
+                                  initializer='zero',
+                                  name='{}_ca'.format(self.name),
+                                  regularizer=self.ca_regularizer)
+
+        if self.consume_less == 'gpu':
+            self.V = self.add_weight((self.input_dim, 3 * self.output_dim),
+                                     initializer=self.inner_init,
+                                     name='{}_V'.format(self.name),
+                                     regularizer=self.V_regularizer)
+            self.W = self.add_weight((self.context_dim, 3 * self.output_dim),
+                                     initializer=self.init,
+                                     name='{}_W'.format(self.name),
+                                     regularizer=self.W_regularizer)
+            self.U = self.add_weight((self.output_dim, 3 * self.output_dim),
+                                     initializer=self.inner_init,
+                                     name='{}_U'.format(self.name),
+                                     regularizer=self.U_regularizer)
+            self.b = self.add_weight((self.output_dim * 3,),
+                                     initializer='zero',
+                                     name='{}_b'.format(self.name),
+                                     regularizer=self.b_regularizer)
+
+            self.U1 = self.add_weight((self.output_dim, 3 * self.output_dim),
+                                     initializer=self.inner_init,
+                                     name='{}_U1'.format(self.name),
+                                     regularizer=self.U_regularizer)
+            self.b1 = self.add_weight((self.output_dim * 3,),
+                                     initializer='zero',
+                                     name='{}_b1'.format(self.name),
+                                     regularizer=self.b_regularizer)
+
+            self.trainable_weights = [self.wa, self.Wa, self.Ua, self.ba, self.ca,  # AttModel parameters
+                                      self.V,  # Cond weights
+                                      self.W, self.U, self.b,
+                                      self.U1, self.b1]
+        else:
+            self.V_z = self.add_weight((self.input_dim, self.output_dim),
+                                       initializer=self.inner_init,
+                                       name='{}_V_z'.format(self.name),
+                                       regularizer=self.W_regularizer)
+            self.W_z = self.add_weight((self.context_dim, self.output_dim),
+                                       initializer=self.init,
+                                       name='{}_W_z'.format(self.name),
+                                       regularizer=self.W_regularizer)
+            self.U_z = self.add_weight((self.output_dim, self.output_dim),
+                                       initializer=self.init,
+                                       name='{}_U_z'.format(self.name),
+                                       regularizer=self.W_regularizer)
+            self.b_z = self.add_weight((self.output_dim,),
+                                       initializer='zero',
+                                       name='{}_b_z'.format(self.name),
+                                       regularizer=self.b_regularizer)
+            self.U1_z = self.add_weight((self.output_dim, self.output_dim),
+                                       initializer=self.init,
+                                       name='{}_U1_z'.format(self.name),
+                                       regularizer=self.W_regularizer)
+            self.b1_z = self.add_weight((self.output_dim,),
+                                       initializer='zero',
+                                       name='{}_b1_z'.format(self.name),
+                                       regularizer=self.b_regularizer)
+            self.V_r = self.add_weight((self.input_dim, self.output_dim),
+                                       initializer=self.inner_init,
+                                       name='{}_V_r'.format(self.name),
+                                       regularizer=self.W_regularizer)
+            self.W_r = self.add_weight((self.context_dim, self.output_dim),
+                                       initializer=self.init,
+                                       name='{}_W_r'.format(self.name),
+                                       regularizer=self.W_regularizer)
+            self.U_r = self.add_weight((self.output_dim, self.output_dim),
+                                       initializer=self.init,
+                                       name='{}_U_r'.format(self.name),
+                                       regularizer=self.W_regularizer)
+            self.b_r = self.add_weight((self.output_dim,),
+                                       initializer='zero',
+                                       name='{}_b_r'.format(self.name),
+                                       regularizer=self.b_regularizer)
+            self.U1_r = self.add_weight((self.output_dim, self.output_dim),
+                                       initializer=self.init,
+                                       name='{}_U1_r'.format(self.name),
+                                       regularizer=self.W_regularizer)
+            self.b1_r = self.add_weight((self.output_dim,),
+                                       initializer='zero',
+                                       name='{}_b1_r'.format(self.name),
+                                       regularizer=self.b_regularizer)
+            self.V_h = self.add_weight((self.input_dim, self.output_dim),
+                                       initializer=self.inner_init,
+                                       name='{}_V_h'.format(self.name),
+                                       regularizer=self.W_regularizer)
+            self.W_h = self.add_weight((self.context_dim, self.output_dim),
+                                       initializer=self.init,
+                                       name='{}_W_h'.format(self.name),
+                                       regularizer=self.W_regularizer)
+            self.U_h = self.add_weight((self.output_dim, self.output_dim),
+                                       initializer=self.init,
+                                       name='{}_U_h'.format(self.name),
+                                       regularizer=self.W_regularizer)
+            self.b_h = self.add_weight((self.output_dim,),
+                                       initializer='zero',
+                                       name='{}_b_h'.format(self.name),
+                                       regularizer=self.b_regularizer)
+            self.U1_h = self.add_weight((self.output_dim, self.output_dim),
+                                       initializer=self.init,
+                                       name='{}_U1_h'.format(self.name),
+                                       regularizer=self.W_regularizer)
+            self.b1_h = self.add_weight((self.output_dim,),
+                                       initializer='zero',
+                                       name='{}_b1_h'.format(self.name),
+                                       regularizer=self.b_regularizer)
+
+            self.trainable_weights = [self.wa, self.Wa, self.Ua, self.ba, self.ca,  # AttModel parameters
+                                      self.V_z, self.W_r, self.U_h, self.b_z, self.U1_h, self.b1_z,
+                                      self.V_r, self.W_r, self.U_r, self.b_r, self.U1_r, self.b1_r,
+                                      self.V_h, self.W_h, self.U_h, self.b_h, self.U1_h, self.b1_h
+                                      ]
+
+            self.V = K.concatenate([self.V_z, self.V_r, self.V_h])
+            self.W = K.concatenate([self.W_z, self.W_r, self.W_h])
+            self.U = K.concatenate([self.U_z, self.U_r, self.U_h])
+            self.U1 = K.concatenate([self.U1_z, self.U1_r, self.U1_h])
+            self.b = K.concatenate([self.b_z, self.b_r, self.b_h])
+            self.b1 = K.concatenate([self.b1_z, self.b1_r, self.b1_h])
+
+        if self.initial_weights is not None:
+            self.set_weights(self.initial_weights)
+            del self.initial_weights
+        self.built = True
+
+    def reset_states(self):
+        assert self.stateful, 'Layer must be stateful.'
+        input_shape = self.input_spec[0].shape
+        if not input_shape[0]:
+            raise Exception('If a RNN is stateful, a complete ' +
+                            'input_shape must be provided (including batch size).')
+        if hasattr(self, 'states'):
+            K.set_value(self.states[0],
+                        np.zeros((input_shape[0], self.output_dim)))
+            K.set_value(self.states[1],
+                        np.zeros((input_shape[0], self.output_dim)))
+            K.set_value(self.states[2],
+                        np.zeros((input_shape[0], input_shape[3])))
+        else:
+            self.states = [K.zeros((input_shape[0], self.output_dim)),
+                           K.zeros((input_shape[0], self.output_dim)),
+                           K.zeros((input_shape[0], input_shape[3]))]
+
+    def preprocess_input(self, x, B_V):
+        return K.dot(x * B_V[0], self.V) + self.b
+
+    def get_output_shape_for(self, input_shape):
+        if self.return_sequences:
+            main_out = (input_shape[0][0], input_shape[0][1], self.output_dim)
+        else:
+            main_out = (input_shape[0][0], self.output_dim)
+
+        if self.return_extra_variables:
+            dim_x_att = (input_shape[0][0], input_shape[0][1], self.context_dim)
+            dim_alpha_att = (input_shape[0][0], input_shape[0][1], input_shape[1][1])
+            main_out = [main_out, dim_x_att, dim_alpha_att]
+
+        if self.return_states:
+            if not isinstance(main_out, list):
+                main_out = [main_out]
+            states_dim = (input_shape[0][0], input_shape[0][1], self.output_dim)
+            main_out += [states_dim]
+
+        return main_out
+
+    def call(self, x, mask=None):
+        # input shape: (nb_samples, time (padded with zeros), input_dim)
+        # note that the .build() method of subclasses MUST define
+        # self.input_spec with a complete input shape.
+
+        input_shape = self.input_spec[0].shape
+        state_below = x[0]
+        self.context = x[1]
+        if self.num_inputs == 2:  # input: [state_below, context]
+            self.init_state = None
+            self.init_memory = None
+        elif self.num_inputs == 3:  # input: [state_below, context, init_hidden_state]
+            self.init_state = x[2]
+            self.init_memory = None
+        if K._BACKEND == 'tensorflow':
+            if not input_shape[1]:
+                raise Exception('When using TensorFlow, you should define '
+                                'explicitly the number of timesteps of '
+                                'your sequences.\n'
+                                'If your first layer is an Embedding, '
+                                'make sure to pass it an "input_length" '
+                                'argument. Otherwise, make sure '
+                                'the first layer has '
+                                'an "input_shape" or "batch_input_shape" '
+                                'argument, including the time axis. '
+                                'Found input shape at layer ' + self.name +
+                                ': ' + str(input_shape))
+        if self.stateful:
+            initial_states = self.states
+        else:
+            initial_states = self.get_initial_states(state_below)
+
+        constants, B_V = self.get_constants(state_below, mask[1])
+        preprocessed_input = self.preprocess_input(state_below, B_V)
+        last_output, outputs, states = K.rnn(self.step, preprocessed_input,
+                                             initial_states,
+                                             go_backwards=self.go_backwards,
+                                             mask=mask[0],
+                                             constants=constants,
+                                             unroll=self.unroll,
+                                             input_length=state_below.shape[1],
+                                             pos_extra_outputs_states=[1, 2])
+        if self.stateful:
+            self.updates = []
+            for i in range(len(states)):
+                self.updates.append((self.states[i], states[i]))
+
+        if self.return_sequences:
+            ret = outputs
+        else:
+            ret = last_output
+
+        if self.return_extra_variables:
+            ret = [ret, states[1], states[2]]
+
+        # intermediate states as additional outputs
+        if self.return_states:
+            if not isinstance(ret, list):
+                ret = [ret]
+            ret += [states[0]]
+
+        return ret
+
+    def compute_mask(self, input, mask):
+        if self.return_extra_variables:
+            ret = [mask[0], mask[0], mask[0]]
+        else:
+            ret = mask[0]
+
+        if self.return_states:
+            if not isinstance(ret, list):
+                ret = [ret]
+            ret += [mask[0]]
+
+        return ret
+
+    def step(self, x, states):
+        h_tm1 = states[0]  # previous memory
+        non_used_x_att = states[1]  # Placeholder for returning extra variables
+        non_used_alphas_att = states[2]  # Placeholder for returning extra variables
+        # dropout matrices for recurrent units
+        B_U = states[3]  # Dropout U
+        B_W = states[4]  # Dropout W
+        # Att model dropouts
+        B_wa = states[5]
+        B_Wa = states[6]
+
+        # Context (input sequence)
+        pctx_ = states[7]  # Projected context (i.e. context * Ua + ba)
+        context = states[8]  # Original context
+        mask_input = states[9]  # Context mask
+
+        if mask_input.ndim > 1:  # Mask the context (only if necessary)
+            pctx_ = mask_input[:, :, None] * pctx_
+            context = mask_input[:, :, None] * context  # Masked context
+
+        # GRU_1
+
+        matrix_x_ = x
+        matrix_inner_ = K.dot(h_tm1 * B_U[0], self.U1[:, :2 * self.output_dim])
+
+        x_z_ = matrix_x_[:, :self.output_dim]
+        x_r_ = matrix_x_[:, self.output_dim: 2 * self.output_dim]
+        inner_z_ = matrix_inner_[:, :self.output_dim]
+        inner_r_ = matrix_inner_[:, self.output_dim: 2 * self.output_dim]
+
+        z_ = self.inner_activation(x_z_ + inner_z_)
+        r_ = self.inner_activation(x_r_ + inner_r_)
+
+        x_h_ = matrix_x_[:, 2 * self.output_dim:]
+        inner_h_ = K.dot(r_ * h_tm1 * B_U[0], self.U1[:, 2 * self.output_dim:])
+        hh_ = self.activation(x_h_ + inner_h_)
+
+        h_ = z_ * h_tm1 + (1 - z_) * hh_
+
+
+        # AttModel (see Formulation in class header)
+        p_state_ = K.dot(h_ * B_Wa[0], self.Wa)
+        pctx_ = K.tanh(pctx_ + p_state_[:, None, :])
+        e = K.dot(pctx_ * B_wa[0], self.wa) + self.ca
+        if mask_input.ndim > 1:  # Mask the context (only if necessary)
+            e = mask_input * e
+        alphas_shape = e.shape
+        alphas = K.softmax(e.reshape([alphas_shape[0], alphas_shape[1]]))
+        ctx_ = (context * alphas[:, :, None]).sum(
+            axis=1)  # sum over the in_timesteps dimension resulting in [batch_size, input_dim]
+
+        matrix_x = K.dot(ctx_ * B_W[0], self.W) + self.b1
+        matrix_inner = K.dot(h_ * B_U[0], self.U[:, :2 * self.output_dim])
+
+        x_z = matrix_x[:, :self.output_dim]
+        x_r = matrix_x[:, self.output_dim: 2 * self.output_dim]
+        inner_z = matrix_inner[:, :self.output_dim]
+        inner_r = matrix_inner[:, self.output_dim: 2 * self.output_dim]
+
+        z = self.inner_activation(x_z + inner_z)
+        r = self.inner_activation(x_r + inner_r)
+
+        x_h = matrix_x[:, 2 * self.output_dim:]
+        inner_h = K.dot(r * h_ * B_U[0], self.U[:, 2 * self.output_dim:])
+        hh = self.activation(x_h + inner_h)
+
+        h = z * h_ + (1 - z) * hh
+
+        return h, [h, ctx_, alphas]
+
+    def get_constants(self, x, mask_input):
+        constants = []
+        # States[3]
+        if 0 < self.dropout_U < 1:
+            ones = K.ones_like(K.reshape(x[:, 0, 0], (-1, 1)))
+            ones = K.concatenate([ones] * self.output_dim, 1)
+            B_U = [K.in_train_phase(K.dropout(ones, self.dropout_U), ones) for _ in range(3)]
+            constants.append(B_U)
+        else:
+            constants.append([K.cast_to_floatx(1.) for _ in range(3)])
+
+        # States[4]
+        if 0 < self.dropout_W < 1:
+            input_shape = self.input_spec[1].shape
+            input_dim = input_shape[-1]
+            ones = K.ones_like(K.reshape(x[:, 0, 0], (-1, 1)))
+            ones = K.concatenate([ones] * input_dim, 1)
+            B_W = [K.in_train_phase(K.dropout(ones, self.dropout_W), ones) for _ in range(3)]
+            constants.append(B_W)
+        else:
+            constants.append([K.cast_to_floatx(1.) for _ in range(3)])
+
+        if 0 < self.dropout_V < 1:
+            input_dim = self.input_dim
+            ones = K.ones_like(K.reshape(x[:, :, 0], (-1, x.shape[1], 1)))  # (bs, timesteps, 1)
+            ones = K.concatenate([ones] * input_dim, axis=2)
+            B_V = [K.in_train_phase(K.dropout(ones, self.dropout_V), ones) for _ in range(3)]
+        else:
+            B_V = [K.cast_to_floatx(1.) for _ in range(3)]
+
+        # AttModel
+        # States[5]
+        if 0 < self.dropout_wa < 1:
+            ones = K.ones_like(K.reshape(self.context[:, :, 0], (-1, self.context.shape[1], 1)))
+            # ones = K.concatenate([ones], 1)
+            B_wa = [K.in_train_phase(K.dropout(ones, self.dropout_wa), ones)]
+            constants.append(B_wa)
+        else:
+            constants.append([K.cast_to_floatx(1.)])
+
+        # States[6]
+        if 0 < self.dropout_Wa < 1:
+            input_dim = self.output_dim
+            ones = K.ones_like(K.reshape(x[:, 0, 0], (-1, 1)))
+            ones = K.concatenate([ones] * input_dim, 1)
+            B_Wa = [K.in_train_phase(K.dropout(ones, self.dropout_Wa), ones)]
+            constants.append(B_Wa)
+        else:
+            constants.append([K.cast_to_floatx(1.)])
+
+        if 0 < self.dropout_Ua < 1:
+            input_dim = self.context_dim
+            ones = K.ones_like(K.reshape(self.context[:, :, 0], (-1, self.context.shape[1], 1)))
+            ones = K.concatenate([ones] * input_dim, axis=2)
+            B_Ua = [K.in_train_phase(K.dropout(ones, self.dropout_Ua), ones)]
+            pctx = K.dot(self.context * B_Ua[0], self.Ua) + self.ba
+        else:
+            pctx = K.dot(self.context, self.Ua) + self.ba
+
+        # States[7]
+        constants.append(pctx)
+
+        # States[8]
+        constants.append(self.context)
+
+        # States[9]
+        if mask_input is None:
+            mask_input = K.not_equal(K.sum(self.context, axis=2), self.mask_value)
+        constants.append(mask_input)
+
+        return constants, B_V
+
+    def get_initial_states(self, x):
+        # build an all-zero tensor of shape (samples, output_dim)
+        if self.init_state is None:
+            # build an all-zero tensor of shape (samples, output_dim)
+            initial_state = K.zeros_like(x)  # (samples, timesteps, input_dim)
+            initial_state = K.sum(initial_state, axis=(1, 2))  # (samples,)
+            initial_state = K.expand_dims(initial_state)  # (samples, 1)
+            initial_state = K.tile(initial_state, [1, self.output_dim])  # (samples, output_dim)
+        else:
+            initial_state = self.init_state
+
+        initial_states = [initial_state]
+
+        initial_state = K.zeros_like(self.context)  # (samples, input_timesteps, ctx_dim)
+        initial_state_alphas = K.sum(initial_state, axis=2)  # (samples, input_timesteps)
+        initial_state = K.sum(initial_state, axis=1)  # (samples, ctx_dim)
+        extra_states = [initial_state, initial_state_alphas]  # (samples, ctx_dim)
+
+        return initial_states + extra_states
+
+    def get_config(self):
+        config = {'output_dim': self.output_dim,
+                  "att_dim": self.att_dim,
+                  'return_extra_variables': self.return_extra_variables,
+                  'return_states': self.return_states,
+                  'init': self.init.__name__,
+                  'inner_init': self.inner_init.__name__,
+                  'activation': self.activation.__name__,
+                  'inner_activation': self.inner_activation.__name__,
+                  'mask_value': self.mask_value,
+                  'W_regularizer': self.W_regularizer.get_config() if self.W_regularizer else None,
+                  'U_regularizer': self.U_regularizer.get_config() if self.U_regularizer else None,
+                  'V_regularizer': self.V_regularizer.get_config() if self.V_regularizer else None,
+                  'b_regularizer': self.b_regularizer.get_config() if self.b_regularizer else None,
+                  'wa_regularizer': self.wa_regularizer.get_config() if self.wa_regularizer else None,
+                  'Wa_regularizer': self.Wa_regularizer.get_config() if self.Wa_regularizer else None,
+                  'Ua_regularizer': self.Ua_regularizer.get_config() if self.Ua_regularizer else None,
+                  'ba_regularizer': self.ba_regularizer.get_config() if self.ba_regularizer else None,
+                  'ca_regularizer': self.ca_regularizer.get_config() if self.ca_regularizer else None,
+                  'dropout_W': self.dropout_W,
+                  'dropout_U': self.dropout_U,
+                  'dropout_V': self.dropout_V,
+                  'dropout_wa': self.dropout_wa,
+                  'dropout_Wa': self.dropout_Wa,
+                  'dropout_Ua': self.dropout_Ua}
+        base_config = super(AttConditionalGRUCond, self).get_config()
+        return dict(list(base_config.items()) + list(config.items()))
+
+
 class LSTM(Recurrent):
     """Long-Short Term Memory unit - Hochreiter 1997.
 
@@ -1181,7 +2537,6 @@
         batch_size = input_shape[0] if self.stateful else None
         self.input_dim = input_shape[2]
         self.input_spec[0] = InputSpec(shape=(batch_size, None, self.input_dim))
->>>>>>> 59cd1c39
 
         self.states = [None, None]
         if self.stateful:
@@ -1215,1684 +2570,154 @@
                                         regularizer=self.bias_regularizer,
                                         constraint=self.bias_constraint)
         else:
-<<<<<<< HEAD
-            # initial states: all-zero tensor of shape (output_dim)
-            self.states = [None]
-
-        if self.consume_less == 'gpu':
-            self.V = self.add_weight((self.input_dim, 3 * self.output_dim),
-                                     initializer=self.inner_init,
-                                     name='{}_V'.format(self.name),
-                                     regularizer=self.V_regularizer)
-            self.W = self.add_weight((self.context_dim, 3 * self.output_dim),
-                                     initializer=self.init,
-                                     name='{}_W'.format(self.name),
-                                     regularizer=self.W_regularizer)
-            self.U = self.add_weight((self.output_dim, 3 * self.output_dim),
-                                     initializer=self.inner_init,
-                                     name='{}_U'.format(self.name),
-                                     regularizer=self.U_regularizer)
-            self.b = self.add_weight((self.output_dim * 3,),
-                                     initializer='zero',
-                                     name='{}_b'.format(self.name),
-                                     regularizer=self.b_regularizer)
-
-            self.trainable_weights = [self.V,  # Cond weights
-                                      self.W, self.U, self.b]
-        else:
-            self.V_z = self.add_weight((self.input_dim, self.output_dim),
-                                       initializer=self.inner_init,
-                                       name='{}_V_z'.format(self.name),
-                                       regularizer=self.W_regularizer)
-            self.W_z = self.add_weight((self.context_dim, self.output_dim),
-                                       initializer=self.init,
-                                       name='{}_W_z'.format(self.name),
-                                       regularizer=self.W_regularizer)
-            self.U_z = self.add_weight((self.output_dim, self.output_dim),
-                                       initializer=self.init,
-                                       name='{}_U_z'.format(self.name),
-                                       regularizer=self.W_regularizer)
-            self.b_z = self.add_weight((self.output_dim,),
-                                       initializer='zero',
-                                       name='{}_b_z'.format(self.name),
-                                       regularizer=self.b_regularizer)
-            self.V_r = self.add_weight((self.input_dim, self.output_dim),
-                                       initializer=self.inner_init,
-                                       name='{}_V_r'.format(self.name),
-                                       regularizer=self.W_regularizer)
-            self.W_r = self.add_weight((self.context_dim, self.output_dim),
-                                       initializer=self.init,
-                                       name='{}_W_r'.format(self.name),
-                                       regularizer=self.W_regularizer)
-            self.U_r = self.add_weight((self.output_dim, self.output_dim),
-                                       initializer=self.init,
-                                       name='{}_U_r'.format(self.name),
-                                       regularizer=self.W_regularizer)
-            self.b_r = self.add_weight((self.output_dim,),
-                                       initializer='zero',
-                                       name='{}_b_r'.format(self.name),
-                                       regularizer=self.b_regularizer)
-            self.V_h = self.add_weight((self.input_dim, self.output_dim),
-                                       initializer=self.inner_init,
-                                       name='{}_V_h'.format(self.name),
-                                       regularizer=self.W_regularizer)
-            self.W_h = self.add_weight((self.context_dim, self.output_dim),
-                                       initializer=self.init,
-                                       name='{}_W_h'.format(self.name),
-                                       regularizer=self.W_regularizer)
-            self.U_h = self.add_weight((self.output_dim, self.output_dim),
-                                       initializer=self.init,
-                                       name='{}_U_h'.format(self.name),
-                                       regularizer=self.W_regularizer)
-            self.b_h = self.add_weight((self.output_dim,),
-                                       initializer='zero',
-                                       name='{}_b_h'.format(self.name),
-                                       regularizer=self.b_regularizer)
-
-            self.trainable_weights = [self.V_z, self.W_r, self.U_h, self.b_z,
-                                      self.V_r, self.W_r, self.U_r, self.b_r,
-                                      self.V_h, self.W_h, self.U_h, self.b_h
-                                      ]
-
-            self.W = K.concatenate([self.W_z, self.W_r, self.W_h])
-            self.U = K.concatenate([self.U_z, self.U_r, self.U_h])
-            self.b = K.concatenate([self.b_z, self.b_r, self.b_h])
-
-        if self.initial_weights is not None:
-            self.set_weights(self.initial_weights)
-            del self.initial_weights
+            self.bias = None
+
+        self.kernel_i = self.kernel[:, :self.units]
+        self.kernel_f = self.kernel[:, self.units: self.units * 2]
+        self.kernel_c = self.kernel[:, self.units * 2: self.units * 3]
+        self.kernel_o = self.kernel[:, self.units * 3:]
+
+        self.recurrent_kernel_i = self.recurrent_kernel[:, :self.units]
+        self.recurrent_kernel_f = self.recurrent_kernel[:, self.units: self.units * 2]
+        self.recurrent_kernel_c = self.recurrent_kernel[:, self.units * 2: self.units * 3]
+        self.recurrent_kernel_o = self.recurrent_kernel[:, self.units * 3:]
+
+        if self.use_bias:
+            self.bias_i = self.bias[:self.units]
+            self.bias_f = self.bias[self.units: self.units * 2]
+            self.bias_c = self.bias[self.units * 2: self.units * 3]
+            self.bias_o = self.bias[self.units * 3:]
+        else:
+            self.bias_i = None
+            self.bias_f = None
+            self.bias_c = None
+            self.bias_o = None
         self.built = True
 
-    def reset_states(self):
-        assert self.stateful, 'Layer must be stateful.'
-        input_shape = self.input_spec[0].shape
-        if not input_shape[0]:
-            raise ValueError('If a RNN is stateful, a complete ' +
-                             'input_shape must be provided (including batch size).')
-        if hasattr(self, 'states'):
-            K.set_value(self.states[0],
-                        np.zeros((input_shape[0], self.output_dim)))
-            K.set_value(self.states[1],
-                        np.zeros((input_shape[0], self.output_dim)))
-            K.set_value(self.states[2],
-                        np.zeros((input_shape[0], input_shape[3])))
-        else:
-            self.states = [K.zeros((input_shape[0], self.output_dim)),
-                           K.zeros((input_shape[0], self.output_dim)),
-                           K.zeros((input_shape[0], input_shape[3]))]
-
-    def preprocess_input(self, x, B_V):
-        return K.dot(x * B_V[0], self.V) + self.b
-
-    def get_output_shape_for(self, input_shape):
-        if self.return_sequences:
-            main_out = (input_shape[0][0], input_shape[0][1], self.output_dim)
-        else:
-            main_out = (input_shape[0][0], self.output_dim)
-
-        if self.return_states:
-            states_dim = (input_shape[0][0], input_shape[0][1], self.output_dim)
-            main_out = [main_out, states_dim]
-
-        return main_out
-
-    def call(self, x, mask=None):
-        # input shape: (nb_samples, time (padded with zeros), input_dim)
-        # note that the .build() method of subclasses MUST define
-        # self.input_spec with a complete input shape.
-
-        input_shape = self.input_spec[0].shape
-        state_below = x[0]
-        self.context = x[1]
-        if self.num_inputs == 2:  # input: [state_below, context]
-            self.init_state = None
-            self.init_memory = None
-        elif self.num_inputs == 3:  # input: [state_below, context, init_hidden_state]
-            self.init_state = x[2]
-            self.init_memory = None
-
-        if K._BACKEND == 'tensorflow':
-            if not input_shape[1]:
-                raise Exception('When using TensorFlow, you should define '
-                                'explicitly the number of timesteps of '
-                                'your sequences.\n'
-                                'If your first layer is an Embedding, '
-                                'make sure to pass it an "input_length" '
-                                'argument. Otherwise, make sure '
-                                'the first layer has '
-                                'an "input_shape" or "batch_input_shape" '
-                                'argument, including the time axis. '
-                                'Found input shape at layer ' + self.name +
-                                ': ' + str(input_shape))
-        if self.stateful:
-            initial_states = self.states
-        else:
-            initial_states = self.get_initial_states(state_below)
-
-        constants, B_V = self.get_constants(state_below)
-        preprocessed_input = self.preprocess_input(state_below, B_V)
-        last_output, outputs, states = K.rnn(self.step, preprocessed_input,
-                                             initial_states,
-                                             go_backwards=self.go_backwards,
-                                             mask=mask[0],
-                                             constants=constants,
-                                             unroll=self.unroll,
-                                             input_length=state_below.shape[1])
-        if self.stateful:
-            self.updates = []
-            for i in range(len(states)):
-                self.updates.append((self.states[i], states[i]))
-
-        if self.return_sequences:
-            ret = outputs
-        else:
-            ret = last_output
-
-        # intermediate states as additional outputs
-        if self.return_states:
-            ret = [ret, states[0]]
-
-        return ret
-
-    def compute_mask(self, input, mask):
-        if self.return_sequences:
-            ret = mask[0]
-        else:
-            ret = None
-        if self.return_states:
-            ret = [ret, None]
-        return ret
-
-    def step(self, x, states):
-        h_tm1 = states[0]  # previous hidden state
-
-        # dropout matrices for recurrent units
-        B_U = states[1]  # Dropout U
-        B_W = states[2]  # Dropout W
-
-        # Context (input sequence)
-        context = states[3]  # Context
-
-        if self.consume_less == 'gpu':
-            matrix_x = x + K.dot(context * B_W[0], self.W)
-            matrix_inner = K.dot(h_tm1 * B_U[0], self.U[:, :2 * self.output_dim])
-
-            x_z = matrix_x[:, :self.output_dim]
-            x_r = matrix_x[:, self.output_dim: 2 * self.output_dim]
-            inner_z = matrix_inner[:, :self.output_dim]
-            inner_r = matrix_inner[:, self.output_dim: 2 * self.output_dim]
-
-            z = self.inner_activation(x_z + inner_z)
-            r = self.inner_activation(x_r + inner_r)
-
-            x_h = matrix_x[:, 2 * self.output_dim:]
-            inner_h = K.dot(r * h_tm1 * B_U[0], self.U[:, 2 * self.output_dim:])
-            hh = self.activation(x_h + inner_h)
-        h = z * h_tm1 + (1 - z) * hh
-
-        return h, [h]
-
-    def get_constants(self, x):
-        constants = []
-        # States[1]
-        if 0 < self.dropout_U < 1:
-            ones = K.ones_like(K.reshape(x[:, 0, 0], (-1, 1)))
-            ones = K.concatenate([ones] * self.output_dim, 1)
-            B_U = [K.in_train_phase(K.dropout(ones, self.dropout_U), ones) for _ in range(3)]
-            constants.append(B_U)
-        else:
-            constants.append([K.cast_to_floatx(1.) for _ in range(3)])
-
-        # States[2]
-        if 0 < self.dropout_W < 1:
-            input_shape = self.input_spec[0][0].shape
-            input_dim = input_shape[-1]
-            ones = K.ones_like(K.reshape(x[:, 0, 0], (-1, 1)))
-            ones = K.concatenate([ones] * input_dim, 1)
-            B_W = [K.in_train_phase(K.dropout(ones, self.dropout_W), ones) for _ in range(3)]
-            constants.append(B_W)
-        else:
-            constants.append([K.cast_to_floatx(1.) for _ in range(3)])
-
-        if 0 < self.dropout_V < 1:
-            input_dim = self.input_dim
-            ones = K.ones_like(K.reshape(x[:, :, 0], (-1, x.shape[1], 1)))  # (bs, timesteps, 1)
-            ones = K.concatenate([ones] * input_dim, axis=2)
-            B_V = [K.in_train_phase(K.dropout(ones, self.dropout_V), ones) for _ in range(3)]
-        else:
-            B_V = [K.cast_to_floatx(1.) for _ in range(3)]
-
-        # States[3]
-        constants.append(self.context)
-
-        return constants, B_V
-
-    def get_initial_states(self, x):
-        # build an all-zero tensor of shape (samples, output_dim)
-        if self.init_state is None:
-            #  build an all-zero tensor of shape (samples, output_dim)
-            initial_state = K.zeros_like(x)  # (samples, timesteps, input_dim)
-            initial_state = K.sum(initial_state, axis=(1, 2))  # (samples,)
-            initial_state = K.expand_dims(initial_state)  # (samples, 1)
-            initial_state = K.tile(initial_state, [1, self.output_dim])  # (samples, output_dim)
-        else:
-            initial_state = self.init_state
-        initial_states = [initial_state]
-
-        return initial_states
-
-    def get_config(self):
-        config = {'output_dim': self.output_dim,
-                  'return_states': self.return_states,
-                  'init': self.init.__name__,
-                  'inner_init': self.inner_init.__name__,
-                  'activation': self.activation.__name__,
-                  'inner_activation': self.inner_activation.__name__,
-                  'W_regularizer': self.W_regularizer.get_config() if self.W_regularizer else None,
-                  'U_regularizer': self.U_regularizer.get_config() if self.U_regularizer else None,
-                  'V_regularizer': self.V_regularizer.get_config() if self.V_regularizer else None,
-                  'b_regularizer': self.b_regularizer.get_config() if self.b_regularizer else None,
-                  'dropout_W': self.dropout_W,
-                  'dropout_U': self.dropout_U,
-                  'dropout_V': self.dropout_V,
-                  }
-        base_config = super(GRUCond, self).get_config()
-        return dict(list(base_config.items()) + list(config.items()))
-
-
-class AttGRUCond(Recurrent):
-    '''Gated Recurrent Unit - Cho et al. 2014. with Attention + the previously generated word fed to the current timestep.
-    You should give two inputs to this layer:
-        1. The shifted sequence of words (shape: (mini_batch_size, output_timesteps, embedding_size))
-        2. The complete input sequence (shape: (mini_batch_size, input_timesteps, input_dim))
-
-    # Arguments
-        output_dim: dimension of the internal projections and the final output.
-        init: weight initialization function.
-            Can be the name of an existing function (str),
-            or a Theano function (see: [initializations](../initializations.md)).
-        return_extra_variables: indicates if we only need the LSTM hidden state (False) or we want
-            additional internal variables as outputs (True). The additional variables provided are:
-            - x_att (None, out_timesteps, dim_encoder): feature vector computed after the Att.Model at each timestep
-            - alphas (None, out_timesteps, in_timesteps): weights computed by the Att.Model at each timestep
-        return_states: boolean indicating if we want the intermediate states (hidden_state and memory) as additional outputs
-        inner_init: initialization function of the inner cells.
-        activation: activation function.
-            Can be the name of an existing function (str),
-            or a Theano function (see: [activations](../activations.md)).
-        inner_activation: activation function for the inner cells.
-        W_regularizer: instance of [WeightRegularizer](../regularizers.md)
-            (eg. L1 or L2 regularization), applied to the input weights matrices.
-        U_regularizer: instance of [WeightRegularizer](../regularizers.md)
-            (eg. L1 or L2 regularization), applied to the recurrent weights matrices.
-        b_regularizer: instance of [WeightRegularizer](../regularizers.md),
-            applied to the bias.
-        dropout_W: float between 0 and 1. Fraction of the input units to drop for input gates.
-        dropout_U: float between 0 and 1. Fraction of the input units to drop for recurrent connections.
-        w_a_regularizer: instance of [WeightRegularizer](../regularizers.md)
-            (eg. L1 or L2 regularization), applied to the input weights matrices.
-        W_a_regularizer: instance of [WeightRegularizer](../regularizers.md)
-            (eg. L1 or L2 regularization), applied to the input weights matrices.
-        U_a_regularizer: instance of [WeightRegularizer](../regularizers.md)
-            (eg. L1 or L2 regularization), applied to the recurrent weights matrices.
-        b_a_regularizer: instance of [WeightRegularizer](../regularizers.md),
-            applied to the bias.
-        dropout_w_a: float between 0 and 1.
-        dropout_W_a: float between 0 and 1.
-        dropout_U_a: float between 0 and 1.
-
-
-    # Formulation
-
-        The resulting attention vector 'phi' at time 't' is formed by applying a weighted sum over
-        the set of inputs 'x_i' contained in 'X':
-
-            phi(X, t) = ∑_i alpha_i(t) * x_i,
-
-        where each 'alpha_i' at time 't' is a weighting vector over all the input dimension that
-        accomplishes the following condition:
-
-            ∑_i alpha_i = 1
-
-        and is dynamically adapted at each timestep w.r.t. the following formula:
-
-            alpha_i(t) = exp{e_i(t)} /  ∑_j exp{e_j(t)}
-
-        where each 'e_i' at time 't' is calculated as:
-
-            e_i(t) = wa' * tanh( Wa * x_i  +  Ua * h(t-1)  +  ba ),
-
-        where the following are learnable with the respectively named sizes:
-                wa                Wa                     Ua                 ba
-            [input_dim] [input_dim, input_dim] [output_dim, input_dim] [input_dim]
-
-        The names of 'Ua' and 'Wa' are exchanged w.r.t. the provided reference as well as 'v' being renamed
-        to 'x' for matching Keras LSTM's nomenclature.
-
-
-    # References
-        - [On the Properties of Neural Machine Translation:
-            Encoder–Decoder Approaches](http://www.aclweb.org/anthology/W14-4012)
-        - [Empirical Evaluation of Gated Recurrent Neural Networks on
-            Sequence Modeling](http://arxiv.org/pdf/1412.3555v1.pdf)
-        - [A Theoretically Grounded Application of Dropout in
-            Recurrent Neural Networks](http://arxiv.org/abs/1512.05287)
-    '''
-
-    def __init__(self, output_dim, att_dim=0, return_extra_variables=False, return_states=False,
-                 init='glorot_uniform', inner_init='orthogonal', init_att='glorot_uniform',
-                 activation='tanh', inner_activation='hard_sigmoid', mask_value=0.,
-                 W_regularizer=None, U_regularizer=None, V_regularizer=None, b_regularizer=None,
-                 wa_regularizer=None, Wa_regularizer=None, Ua_regularizer=None, ba_regularizer=None,
-                 ca_regularizer=None,
-                 dropout_W=0., dropout_U=0., dropout_V=0., dropout_wa=0., dropout_Wa=0., dropout_Ua=0., **kwargs):
-        self.output_dim = output_dim
-        self.att_dim = output_dim if att_dim == 0 else att_dim
-        self.return_extra_variables = return_extra_variables
-        self.return_states = return_states
-        self.init = initializations.get(init)
-        self.inner_init = initializations.get(inner_init)
-        self.init_att = initializations.get(init_att)
-        self.activation = activations.get(activation)
-        self.inner_activation = activations.get(inner_activation)
-        self.W_regularizer = regularizers.get(W_regularizer)
-        self.U_regularizer = regularizers.get(U_regularizer)
-        self.V_regularizer = regularizers.get(V_regularizer)
-        self.b_regularizer = regularizers.get(b_regularizer)
-        # Attention model regularizers
-        self.wa_regularizer = regularizers.get(wa_regularizer)
-        self.Wa_regularizer = regularizers.get(Wa_regularizer)
-        self.Ua_regularizer = regularizers.get(Ua_regularizer)
-        self.ba_regularizer = regularizers.get(ba_regularizer)
-        self.ca_regularizer = regularizers.get(ca_regularizer)
-        self.mask_value = mask_value
-
-        self.dropout_W, self.dropout_U, self.dropout_V = dropout_W, dropout_U, dropout_V
-        self.dropout_wa, self.dropout_Wa, self.dropout_Ua = dropout_wa, dropout_Wa, dropout_Ua
-
-        if self.dropout_W or self.dropout_U or self.dropout_V or self.dropout_wa or self.dropout_Wa or self.dropout_Ua:
-            self.uses_learning_phase = True
-        super(AttGRUCond, self).__init__(**kwargs)
-
-    def build(self, input_shape):
-        assert len(input_shape) == 2 or len(input_shape) == 3, 'You should pass two inputs to LSTMAttnCond ' \
-                                                               '(previous_embedded_words and context) and ' \
-                                                               'one optional input (init_memory)'
-
-        if len(input_shape) == 2:
-            self.input_spec = [InputSpec(shape=input_shape[0]), InputSpec(shape=input_shape[1])]
-            self.num_inputs = 2
-        elif len(input_shape) == 3:
-            self.input_spec = [InputSpec(shape=input_shape[0]),
-                               InputSpec(shape=input_shape[1]),
-                               InputSpec(shape=input_shape[2])]
-            self.num_inputs = 3
-        self.input_dim = input_shape[0][2]
-        self.context_steps = input_shape[1][1]  # if input_shape[0][1] is not None else self.max_ctx_len
-        self.context_dim = input_shape[1][2]
-
-        if self.stateful:
-            self.reset_states()
-        else:
-            # initial states: all-zero tensor of shape (output_dim)
-            self.states = [None]
-
-        # Initialize Att model params (following the same format for any option of self.consume_less)
-        self.wa = self.add_weight((self.att_dim,),
-                                  initializer=self.init_att,
-                                  name='{}_wa'.format(self.name),
-                                  regularizer=self.wa_regularizer)
-
-        self.Wa = self.add_weight((self.output_dim, self.att_dim),
-                                  initializer=self.init_att,
-                                  name='{}_Wa'.format(self.name),
-                                  regularizer=self.Wa_regularizer)
-        self.Ua = self.add_weight((self.context_dim, self.att_dim),
-                                  initializer=self.inner_init,
-                                  name='{}_Ua'.format(self.name),
-                                  regularizer=self.Ua_regularizer)
-
-        self.ba = self.add_weight(self.att_dim,
-                                  initializer='zero',
-                                  name='{}_ba'.format(self.name),
-                                  regularizer=self.ba_regularizer)
-
-        self.ca = self.add_weight(self.context_steps,
-                                  initializer='zero',
-                                  name='{}_ca'.format(self.name),
-                                  regularizer=self.ca_regularizer)
-
-        if self.consume_less == 'gpu':
-            self.V = self.add_weight((self.input_dim, 3 * self.output_dim),
-                                     initializer=self.inner_init,
-                                     name='{}_V'.format(self.name),
-                                     regularizer=self.V_regularizer)
-            self.W = self.add_weight((self.context_dim, 3 * self.output_dim),
-                                     initializer=self.init,
-                                     name='{}_W'.format(self.name),
-                                     regularizer=self.W_regularizer)
-            self.U = self.add_weight((self.output_dim, 3 * self.output_dim),
-                                     initializer=self.inner_init,
-                                     name='{}_U'.format(self.name),
-                                     regularizer=self.U_regularizer)
-            self.b = self.add_weight((self.output_dim * 3,),
-                                     initializer='zero',
-                                     name='{}_b'.format(self.name),
-                                     regularizer=self.b_regularizer)
-
-            self.trainable_weights = [self.wa, self.Wa, self.Ua, self.ba, self.ca,  # AttModel parameters
-                                      self.V,  # Cond weights
-                                      self.W, self.U, self.b]
-        else:
-            self.V_z = self.add_weight((self.input_dim, self.output_dim),
-                                       initializer=self.inner_init,
-                                       name='{}_V_z'.format(self.name),
-                                       regularizer=self.W_regularizer)
-            self.W_z = self.add_weight((self.context_dim, self.output_dim),
-                                       initializer=self.init,
-                                       name='{}_W_z'.format(self.name),
-                                       regularizer=self.W_regularizer)
-            self.U_z = self.add_weight((self.output_dim, self.output_dim),
-                                       initializer=self.init,
-                                       name='{}_U_z'.format(self.name),
-                                       regularizer=self.W_regularizer)
-            self.b_z = self.add_weight((self.output_dim,),
-                                       initializer='zero',
-                                       name='{}_b_z'.format(self.name),
-                                       regularizer=self.b_regularizer)
-            self.V_r = self.add_weight((self.input_dim, self.output_dim),
-                                       initializer=self.inner_init,
-                                       name='{}_V_r'.format(self.name),
-                                       regularizer=self.W_regularizer)
-            self.W_r = self.add_weight((self.context_dim, self.output_dim),
-                                       initializer=self.init,
-                                       name='{}_W_r'.format(self.name),
-                                       regularizer=self.W_regularizer)
-            self.U_r = self.add_weight((self.output_dim, self.output_dim),
-                                       initializer=self.init,
-                                       name='{}_U_r'.format(self.name),
-                                       regularizer=self.W_regularizer)
-            self.b_r = self.add_weight((self.output_dim,),
-                                       initializer='zero',
-                                       name='{}_b_r'.format(self.name),
-                                       regularizer=self.b_regularizer)
-            self.V_h = self.add_weight((self.input_dim, self.output_dim),
-                                       initializer=self.inner_init,
-                                       name='{}_V_h'.format(self.name),
-                                       regularizer=self.W_regularizer)
-            self.W_h = self.add_weight((self.context_dim, self.output_dim),
-                                       initializer=self.init,
-                                       name='{}_W_h'.format(self.name),
-                                       regularizer=self.W_regularizer)
-            self.U_h = self.add_weight((self.output_dim, self.output_dim),
-                                       initializer=self.init,
-                                       name='{}_U_h'.format(self.name),
-                                       regularizer=self.W_regularizer)
-            self.b_h = self.add_weight((self.output_dim,),
-                                       initializer='zero',
-                                       name='{}_b_h'.format(self.name),
-                                       regularizer=self.b_regularizer)
-
-            self.trainable_weights = [self.wa, self.Wa, self.Ua, self.ba, self.ca,  # AttModel parameters
-                                      self.V_z, self.W_r, self.U_h, self.b_z,
-                                      self.V_r, self.W_r, self.U_r, self.b_r,
-                                      self.V_h, self.W_h, self.U_h, self.b_h
-                                      ]
-
-            self.V = K.concatenate([self.V_z, self.V_r, self.V_h])
-            self.W = K.concatenate([self.W_z, self.W_r, self.W_h])
-            self.U = K.concatenate([self.U_z, self.U_r, self.U_h])
-            self.b = K.concatenate([self.b_z, self.b_r, self.b_h])
-
-        if self.initial_weights is not None:
-            self.set_weights(self.initial_weights)
-            del self.initial_weights
-        self.built = True
-
-    def reset_states(self):
-        assert self.stateful, 'Layer must be stateful.'
-        input_shape = self.input_spec[0].shape
-        if not input_shape[0]:
-            raise Exception('If a RNN is stateful, a complete ' +
-                            'input_shape must be provided (including batch size).')
-        if hasattr(self, 'states'):
-            K.set_value(self.states[0],
-                        np.zeros((input_shape[0], self.output_dim)))
-            K.set_value(self.states[1],
-                        np.zeros((input_shape[0], self.output_dim)))
-            K.set_value(self.states[2],
-                        np.zeros((input_shape[0], input_shape[3])))
-        else:
-            self.states = [K.zeros((input_shape[0], self.output_dim)),
-                           K.zeros((input_shape[0], self.output_dim)),
-                           K.zeros((input_shape[0], input_shape[3]))]
-
-    def preprocess_input(self, x, B_V):
-        return K.dot(x * B_V[0], self.V) + self.b
-
-    def get_output_shape_for(self, input_shape):
-        if self.return_sequences:
-            main_out = (input_shape[0][0], input_shape[0][1], self.output_dim)
-        else:
-            main_out = (input_shape[0][0], self.output_dim)
-
-        if self.return_extra_variables:
-            dim_x_att = (input_shape[0][0], input_shape[0][1], self.context_dim)
-            dim_alpha_att = (input_shape[0][0], input_shape[0][1], input_shape[1][1])
-            main_out = [main_out, dim_x_att, dim_alpha_att]
-
-        if self.return_states:
-            if not isinstance(main_out, list):
-                main_out = [main_out]
-            states_dim = (input_shape[0][0], input_shape[0][1], self.output_dim)
-            main_out += [states_dim]
-
-        return main_out
-
-    def call(self, x, mask=None):
-        # input shape: (nb_samples, time (padded with zeros), input_dim)
-        # note that the .build() method of subclasses MUST define
-        # self.input_spec with a complete input shape.
-
-        input_shape = self.input_spec[0].shape
-        state_below = x[0]
-        self.context = x[1]
-        if self.num_inputs == 2:  # input: [state_below, context]
-            self.init_state = None
-            self.init_memory = None
-        elif self.num_inputs == 3:  # input: [state_below, context, init_hidden_state]
-            self.init_state = x[2]
-            self.init_memory = None
-        if K._BACKEND == 'tensorflow':
-            if not input_shape[1]:
-                raise Exception('When using TensorFlow, you should define '
-                                'explicitly the number of timesteps of '
-                                'your sequences.\n'
-                                'If your first layer is an Embedding, '
-                                'make sure to pass it an "input_length" '
-                                'argument. Otherwise, make sure '
-                                'the first layer has '
-                                'an "input_shape" or "batch_input_shape" '
-                                'argument, including the time axis. '
-                                'Found input shape at layer ' + self.name +
-                                ': ' + str(input_shape))
-        if self.stateful:
-            initial_states = self.states
-        else:
-            initial_states = self.get_initial_states(state_below)
-
-        constants, B_V = self.get_constants(state_below, mask[1])
-        preprocessed_input = self.preprocess_input(state_below, B_V)
-        last_output, outputs, states = K.rnn(self.step, preprocessed_input,
-                                             initial_states,
-                                             go_backwards=self.go_backwards,
-                                             mask=mask[0],
-                                             constants=constants,
-                                             unroll=self.unroll,
-                                             input_length=state_below.shape[1],
-                                             pos_extra_outputs_states=[1, 2])
-        if self.stateful:
-            self.updates = []
-            for i in range(len(states)):
-                self.updates.append((self.states[i], states[i]))
-
-        if self.return_sequences:
-            ret = outputs
-        else:
-            ret = last_output
-
-        if self.return_extra_variables:
-            ret = [ret, states[1], states[2]]
-
-        # intermediate states as additional outputs
-        if self.return_states:
-            if not isinstance(ret, list):
-                ret = [ret]
-            ret += [states[0]]
-
-        return ret
-
-    def compute_mask(self, input, mask):
-        if self.return_extra_variables:
-            ret = [mask[0], mask[0], mask[0]]
-        else:
-            ret = mask[0]
-
-        if self.return_states:
-            if not isinstance(ret, list):
-                ret = [ret]
-            ret += [mask[0]]
-
-        return ret
-
-    def step(self, x, states):
-        h_tm1 = states[0]  # previous memory
-        non_used_x_att = states[1]  # Placeholder for returning extra variables
-        non_used_alphas_att = states[2]  # Placeholder for returning extra variables
-        # dropout matrices for recurrent units
-        B_U = states[3]  # Dropout U
-        B_W = states[4]  # Dropout W
-        # Att model dropouts
-        B_wa = states[5]
-        B_Wa = states[6]
-
-        # Context (input sequence)
-        pctx_ = states[7]  # Projected context (i.e. context * Ua + ba)
-        context = states[8]  # Original context
-        mask_input = states[9]  # Context mask
-
-        if mask_input.ndim > 1:  # Mask the context (only if necessary)
-            pctx_ = mask_input[:, :, None] * pctx_
-            context = mask_input[:, :, None] * context  # Masked context
-
-        # AttModel (see Formulation in class header)
-        p_state_ = K.dot(h_tm1 * B_Wa[0], self.Wa)
-        pctx_ = K.tanh(pctx_ + p_state_[:, None, :])
-        e = K.dot(pctx_ * B_wa[0], self.wa) + self.ca
-        if mask_input.ndim > 1:  # Mask the context (only if necessary)
-            e = mask_input * e
-        alphas_shape = e.shape
-        alphas = K.softmax(e.reshape([alphas_shape[0], alphas_shape[1]]))
-        ctx_ = (context * alphas[:, :, None]).sum(
-            axis=1)  # sum over the in_timesteps dimension resulting in [batch_size, input_dim]
-
-        if self.consume_less == 'gpu':
-            matrix_x = x + K.dot(ctx_ * B_W[0], self.W)
-            matrix_inner = K.dot(h_tm1 * B_U[0], self.U[:, :2 * self.output_dim])
-
-            x_z = matrix_x[:, :self.output_dim]
-            x_r = matrix_x[:, self.output_dim: 2 * self.output_dim]
-            inner_z = matrix_inner[:, :self.output_dim]
-            inner_r = matrix_inner[:, self.output_dim: 2 * self.output_dim]
-
-            z = self.inner_activation(x_z + inner_z)
-            r = self.inner_activation(x_r + inner_r)
-
-            x_h = matrix_x[:, 2 * self.output_dim:]
-            inner_h = K.dot(r * h_tm1 * B_U[0], self.U[:, 2 * self.output_dim:])
-            hh = self.activation(x_h + inner_h)
-
-        h = z * h_tm1 + (1 - z) * hh
-
-        return h, [h, ctx_, alphas]
-
-    def get_constants(self, x, mask_input):
-        constants = []
-        # States[3]
-        if 0 < self.dropout_U < 1:
-            ones = K.ones_like(K.reshape(x[:, 0, 0], (-1, 1)))
-            ones = K.concatenate([ones] * self.output_dim, 1)
-            B_U = [K.in_train_phase(K.dropout(ones, self.dropout_U), ones) for _ in range(3)]
-            constants.append(B_U)
-        else:
-            constants.append([K.cast_to_floatx(1.) for _ in range(3)])
-
-        # States[4]
-        if 0 < self.dropout_W < 1:
-            input_shape = self.input_spec[1].shape
-            input_dim = input_shape[-1]
-            ones = K.ones_like(K.reshape(x[:, 0, 0], (-1, 1)))
-            ones = K.concatenate([ones] * input_dim, 1)
-            B_W = [K.in_train_phase(K.dropout(ones, self.dropout_W), ones) for _ in range(3)]
-            constants.append(B_W)
-        else:
-            constants.append([K.cast_to_floatx(1.) for _ in range(3)])
-
-        if 0 < self.dropout_V < 1:
-            input_dim = self.input_dim
-            ones = K.ones_like(K.reshape(x[:, :, 0], (-1, x.shape[1], 1)))  # (bs, timesteps, 1)
-            ones = K.concatenate([ones] * input_dim, axis=2)
-            B_V = [K.in_train_phase(K.dropout(ones, self.dropout_V), ones) for _ in range(3)]
-        else:
-            B_V = [K.cast_to_floatx(1.) for _ in range(3)]
-
-        # AttModel
-        # States[5]
-        if 0 < self.dropout_wa < 1:
-            ones = K.ones_like(K.reshape(self.context[:, :, 0], (-1, self.context.shape[1], 1)))
-            # ones = K.concatenate([ones], 1)
-            B_wa = [K.in_train_phase(K.dropout(ones, self.dropout_wa), ones)]
-            constants.append(B_wa)
-        else:
-            constants.append([K.cast_to_floatx(1.)])
-
-        # States[6]
-        if 0 < self.dropout_Wa < 1:
-            input_dim = self.output_dim
-            ones = K.ones_like(K.reshape(x[:, 0, 0], (-1, 1)))
-            ones = K.concatenate([ones] * input_dim, 1)
-            B_Wa = [K.in_train_phase(K.dropout(ones, self.dropout_Wa), ones)]
-            constants.append(B_Wa)
-        else:
-            constants.append([K.cast_to_floatx(1.)])
-
-        if 0 < self.dropout_Ua < 1:
-            input_dim = self.context_dim
-            ones = K.ones_like(K.reshape(self.context[:, :, 0], (-1, self.context.shape[1], 1)))
-            ones = K.concatenate([ones] * input_dim, axis=2)
-            B_Ua = [K.in_train_phase(K.dropout(ones, self.dropout_Ua), ones)]
-            pctx = K.dot(self.context * B_Ua[0], self.Ua) + self.ba
-        else:
-            pctx = K.dot(self.context, self.Ua) + self.ba
-
-        # States[7]
-        constants.append(pctx)
-
-        # States[8]
-        constants.append(self.context)
-
-        # States[9]
-        if mask_input is None:
-            mask_input = K.not_equal(K.sum(self.context, axis=2), self.mask_value)
-        constants.append(mask_input)
-
-        return constants, B_V
-
-    def get_initial_states(self, x):
-        # build an all-zero tensor of shape (samples, output_dim)
-        if self.init_state is None:
-            # build an all-zero tensor of shape (samples, output_dim)
-            initial_state = K.zeros_like(x)  # (samples, timesteps, input_dim)
-            initial_state = K.sum(initial_state, axis=(1, 2))  # (samples,)
-            initial_state = K.expand_dims(initial_state)  # (samples, 1)
-            initial_state = K.tile(initial_state, [1, self.output_dim])  # (samples, output_dim)
-        else:
-            initial_state = self.init_state
-
-        initial_states = [initial_state]
-
-        initial_state = K.zeros_like(self.context)  # (samples, input_timesteps, ctx_dim)
-        initial_state_alphas = K.sum(initial_state, axis=2)  # (samples, input_timesteps)
-        initial_state = K.sum(initial_state, axis=1)  # (samples, ctx_dim)
-        extra_states = [initial_state, initial_state_alphas]  # (samples, ctx_dim)
-
-        return initial_states + extra_states
-
-    def get_config(self):
-        config = {'output_dim': self.output_dim,
-                  "att_dim": self.att_dim,
-                  'return_extra_variables': self.return_extra_variables,
-                  'return_states': self.return_states,
-                  'init': self.init.__name__,
-                  'inner_init': self.inner_init.__name__,
-                  'activation': self.activation.__name__,
-                  'inner_activation': self.inner_activation.__name__,
-                  'mask_value': self.mask_value,
-                  'W_regularizer': self.W_regularizer.get_config() if self.W_regularizer else None,
-                  'U_regularizer': self.U_regularizer.get_config() if self.U_regularizer else None,
-                  'V_regularizer': self.V_regularizer.get_config() if self.V_regularizer else None,
-                  'b_regularizer': self.b_regularizer.get_config() if self.b_regularizer else None,
-                  'wa_regularizer': self.wa_regularizer.get_config() if self.wa_regularizer else None,
-                  'Wa_regularizer': self.Wa_regularizer.get_config() if self.Wa_regularizer else None,
-                  'Ua_regularizer': self.Ua_regularizer.get_config() if self.Ua_regularizer else None,
-                  'ba_regularizer': self.ba_regularizer.get_config() if self.ba_regularizer else None,
-                  'ca_regularizer': self.ca_regularizer.get_config() if self.ca_regularizer else None,
-                  'dropout_W': self.dropout_W,
-                  'dropout_U': self.dropout_U,
-                  'dropout_V': self.dropout_V,
-                  'dropout_wa': self.dropout_wa,
-                  'dropout_Wa': self.dropout_Wa,
-                  'dropout_Ua': self.dropout_Ua}
-        base_config = super(AttGRUCond, self).get_config()
-        return dict(list(base_config.items()) + list(config.items()))
-
-
-class AttConditionalGRUCond(Recurrent):
-    '''Gated Recurrent Unit - Cho et al. 2014. with Attention + the previously generated word fed to the current timestep.
-    You should give two inputs to this layer:
-        1. The shifted sequence of words (shape: (mini_batch_size, output_timesteps, embedding_size))
-        2. The complete input sequence (shape: (mini_batch_size, input_timesteps, input_dim))
-
-    # Arguments
-        output_dim: dimension of the internal projections and the final output.
-        init: weight initialization function.
-            Can be the name of an existing function (str),
-            or a Theano function (see: [initializations](../initializations.md)).
-        return_extra_variables: indicates if we only need the LSTM hidden state (False) or we want
-            additional internal variables as outputs (True). The additional variables provided are:
-            - x_att (None, out_timesteps, dim_encoder): feature vector computed after the Att.Model at each timestep
-            - alphas (None, out_timesteps, in_timesteps): weights computed by the Att.Model at each timestep
-        return_states: boolean indicating if we want the intermediate states (hidden_state and memory) as additional outputs
-        inner_init: initialization function of the inner cells.
-        activation: activation function.
-            Can be the name of an existing function (str),
-            or a Theano function (see: [activations](../activations.md)).
-        inner_activation: activation function for the inner cells.
-        W_regularizer: instance of [WeightRegularizer](../regularizers.md)
-            (eg. L1 or L2 regularization), applied to the input weights matrices.
-        U_regularizer: instance of [WeightRegularizer](../regularizers.md)
-            (eg. L1 or L2 regularization), applied to the recurrent weights matrices.
-        b_regularizer: instance of [WeightRegularizer](../regularizers.md),
-            applied to the bias.
-        dropout_W: float between 0 and 1. Fraction of the input units to drop for input gates.
-        dropout_U: float between 0 and 1. Fraction of the input units to drop for recurrent connections.
-        w_a_regularizer: instance of [WeightRegularizer](../regularizers.md)
-            (eg. L1 or L2 regularization), applied to the input weights matrices.
-        W_a_regularizer: instance of [WeightRegularizer](../regularizers.md)
-            (eg. L1 or L2 regularization), applied to the input weights matrices.
-        U_a_regularizer: instance of [WeightRegularizer](../regularizers.md)
-            (eg. L1 or L2 regularization), applied to the recurrent weights matrices.
-        b_a_regularizer: instance of [WeightRegularizer](../regularizers.md),
-            applied to the bias.
-        dropout_w_a: float between 0 and 1.
-        dropout_W_a: float between 0 and 1.
-        dropout_U_a: float between 0 and 1.
-
-
-    # Formulation
-
-        The resulting attention vector 'phi' at time 't' is formed by applying a weighted sum over
-        the set of inputs 'x_i' contained in 'X':
-
-            phi(X, t) = ∑_i alpha_i(t) * x_i,
-
-        where each 'alpha_i' at time 't' is a weighting vector over all the input dimension that
-        accomplishes the following condition:
-
-            ∑_i alpha_i = 1
-
-        and is dynamically adapted at each timestep w.r.t. the following formula:
-
-            alpha_i(t) = exp{e_i(t)} /  ∑_j exp{e_j(t)}
-
-        where each 'e_i' at time 't' is calculated as:
-
-            e_i(t) = wa' * tanh( Wa * x_i  +  Ua * h(t-1)  +  ba ),
-
-        where the following are learnable with the respectively named sizes:
-                wa                Wa                     Ua                 ba
-            [input_dim] [input_dim, input_dim] [output_dim, input_dim] [input_dim]
-
-        The names of 'Ua' and 'Wa' are exchanged w.r.t. the provided reference as well as 'v' being renamed
-        to 'x' for matching Keras LSTM's nomenclature.
-
-
-    # References
-        - [On the Properties of Neural Machine Translation:
-            Encoder–Decoder Approaches](http://www.aclweb.org/anthology/W14-4012)
-        - [Empirical Evaluation of Gated Recurrent Neural Networks on
-            Sequence Modeling](http://arxiv.org/pdf/1412.3555v1.pdf)
-        - [A Theoretically Grounded Application of Dropout in
-            Recurrent Neural Networks](http://arxiv.org/abs/1512.05287)
-    '''
-
-    def __init__(self, output_dim, att_dim=0, return_extra_variables=False, return_states=False,
-                 init='glorot_uniform', inner_init='orthogonal', init_att='glorot_uniform',
-                 activation='tanh', inner_activation='hard_sigmoid', mask_value=0.,
-                 W_regularizer=None, U_regularizer=None, V_regularizer=None, b_regularizer=None,
-                 wa_regularizer=None, Wa_regularizer=None, Ua_regularizer=None, ba_regularizer=None,
-                 ca_regularizer=None,
-                 dropout_W=0., dropout_U=0., dropout_V=0., dropout_wa=0., dropout_Wa=0., dropout_Ua=0., **kwargs):
-        self.output_dim = output_dim
-        self.att_dim = output_dim if att_dim == 0 else att_dim
-        self.return_extra_variables = return_extra_variables
-        self.return_states = return_states
-        self.init = initializations.get(init)
-        self.inner_init = initializations.get(inner_init)
-        self.init_att = initializations.get(init_att)
-        self.activation = activations.get(activation)
-        self.inner_activation = activations.get(inner_activation)
-        self.W_regularizer = regularizers.get(W_regularizer)
-        self.U_regularizer = regularizers.get(U_regularizer)
-        self.V_regularizer = regularizers.get(V_regularizer)
-        self.b_regularizer = regularizers.get(b_regularizer)
-        # Attention model regularizers
-        self.wa_regularizer = regularizers.get(wa_regularizer)
-        self.Wa_regularizer = regularizers.get(Wa_regularizer)
-        self.Ua_regularizer = regularizers.get(Ua_regularizer)
-        self.ba_regularizer = regularizers.get(ba_regularizer)
-        self.ca_regularizer = regularizers.get(ca_regularizer)
-        self.mask_value = mask_value
-
-        self.dropout_W, self.dropout_U, self.dropout_V = dropout_W, dropout_U, dropout_V
-        self.dropout_wa, self.dropout_Wa, self.dropout_Ua = dropout_wa, dropout_Wa, dropout_Ua
-
-        if self.dropout_W or self.dropout_U or self.dropout_V or self.dropout_wa or self.dropout_Wa or self.dropout_Ua:
-            self.uses_learning_phase = True
-        super(AttConditionalGRUCond, self).__init__(**kwargs)
-
-    def build(self, input_shape):
-        assert len(input_shape) == 2 or len(input_shape) == 3, 'You should pass two inputs to LSTMAttnCond ' \
-                                                               '(previous_embedded_words and context) and ' \
-                                                               'one optional input (init_memory)'
-
-        if len(input_shape) == 2:
-            self.input_spec = [InputSpec(shape=input_shape[0]), InputSpec(shape=input_shape[1])]
-            self.num_inputs = 2
-        elif len(input_shape) == 3:
-            self.input_spec = [InputSpec(shape=input_shape[0]),
-                               InputSpec(shape=input_shape[1]),
-                               InputSpec(shape=input_shape[2])]
-            self.num_inputs = 3
-        self.input_dim = input_shape[0][2]
-        self.context_steps = input_shape[1][1]  # if input_shape[0][1] is not None else self.max_ctx_len
-        self.context_dim = input_shape[1][2]
-
-        if self.stateful:
-            self.reset_states()
-        else:
-            # initial states: all-zero tensor of shape (output_dim)
-            self.states = [None]
-
-        # Initialize Att model params (following the same format for any option of self.consume_less)
-        self.wa = self.add_weight((self.att_dim,),
-                                  initializer=self.init_att,
-                                  name='{}_wa'.format(self.name),
-                                  regularizer=self.wa_regularizer)
-
-        self.Wa = self.add_weight((self.output_dim, self.att_dim),
-                                  initializer=self.init_att,
-                                  name='{}_Wa'.format(self.name),
-                                  regularizer=self.Wa_regularizer)
-        self.Ua = self.add_weight((self.context_dim, self.att_dim),
-                                  initializer=self.inner_init,
-                                  name='{}_Ua'.format(self.name),
-                                  regularizer=self.Ua_regularizer)
-
-        self.ba = self.add_weight(self.att_dim,
-                                  initializer='zero',
-                                  name='{}_ba'.format(self.name),
-                                  regularizer=self.ba_regularizer)
-
-        self.ca = self.add_weight(self.context_steps,
-                                  initializer='zero',
-                                  name='{}_ca'.format(self.name),
-                                  regularizer=self.ca_regularizer)
-
-        if self.consume_less == 'gpu':
-            self.V = self.add_weight((self.input_dim, 3 * self.output_dim),
-                                     initializer=self.inner_init,
-                                     name='{}_V'.format(self.name),
-                                     regularizer=self.V_regularizer)
-            self.W = self.add_weight((self.context_dim, 3 * self.output_dim),
-                                     initializer=self.init,
-                                     name='{}_W'.format(self.name),
-                                     regularizer=self.W_regularizer)
-            self.U = self.add_weight((self.output_dim, 3 * self.output_dim),
-                                     initializer=self.inner_init,
-                                     name='{}_U'.format(self.name),
-                                     regularizer=self.U_regularizer)
-            self.b = self.add_weight((self.output_dim * 3,),
-                                     initializer='zero',
-                                     name='{}_b'.format(self.name),
-                                     regularizer=self.b_regularizer)
-
-            self.U1 = self.add_weight((self.output_dim, 3 * self.output_dim),
-                                     initializer=self.inner_init,
-                                     name='{}_U1'.format(self.name),
-                                     regularizer=self.U_regularizer)
-            self.b1 = self.add_weight((self.output_dim * 3,),
-                                     initializer='zero',
-                                     name='{}_b1'.format(self.name),
-                                     regularizer=self.b_regularizer)
-
-            self.trainable_weights = [self.wa, self.Wa, self.Ua, self.ba, self.ca,  # AttModel parameters
-                                      self.V,  # Cond weights
-                                      self.W, self.U, self.b,
-                                      self.U1, self.b1]
-        else:
-            self.V_z = self.add_weight((self.input_dim, self.output_dim),
-                                       initializer=self.inner_init,
-                                       name='{}_V_z'.format(self.name),
-                                       regularizer=self.W_regularizer)
-            self.W_z = self.add_weight((self.context_dim, self.output_dim),
-                                       initializer=self.init,
-                                       name='{}_W_z'.format(self.name),
-                                       regularizer=self.W_regularizer)
-            self.U_z = self.add_weight((self.output_dim, self.output_dim),
-                                       initializer=self.init,
-                                       name='{}_U_z'.format(self.name),
-                                       regularizer=self.W_regularizer)
-            self.b_z = self.add_weight((self.output_dim,),
-                                       initializer='zero',
-                                       name='{}_b_z'.format(self.name),
-                                       regularizer=self.b_regularizer)
-            self.U1_z = self.add_weight((self.output_dim, self.output_dim),
-                                       initializer=self.init,
-                                       name='{}_U1_z'.format(self.name),
-                                       regularizer=self.W_regularizer)
-            self.b1_z = self.add_weight((self.output_dim,),
-                                       initializer='zero',
-                                       name='{}_b1_z'.format(self.name),
-                                       regularizer=self.b_regularizer)
-            self.V_r = self.add_weight((self.input_dim, self.output_dim),
-                                       initializer=self.inner_init,
-                                       name='{}_V_r'.format(self.name),
-                                       regularizer=self.W_regularizer)
-            self.W_r = self.add_weight((self.context_dim, self.output_dim),
-                                       initializer=self.init,
-                                       name='{}_W_r'.format(self.name),
-                                       regularizer=self.W_regularizer)
-            self.U_r = self.add_weight((self.output_dim, self.output_dim),
-                                       initializer=self.init,
-                                       name='{}_U_r'.format(self.name),
-                                       regularizer=self.W_regularizer)
-            self.b_r = self.add_weight((self.output_dim,),
-                                       initializer='zero',
-                                       name='{}_b_r'.format(self.name),
-                                       regularizer=self.b_regularizer)
-            self.U1_r = self.add_weight((self.output_dim, self.output_dim),
-                                       initializer=self.init,
-                                       name='{}_U1_r'.format(self.name),
-                                       regularizer=self.W_regularizer)
-            self.b1_r = self.add_weight((self.output_dim,),
-                                       initializer='zero',
-                                       name='{}_b1_r'.format(self.name),
-                                       regularizer=self.b_regularizer)
-            self.V_h = self.add_weight((self.input_dim, self.output_dim),
-                                       initializer=self.inner_init,
-                                       name='{}_V_h'.format(self.name),
-                                       regularizer=self.W_regularizer)
-            self.W_h = self.add_weight((self.context_dim, self.output_dim),
-                                       initializer=self.init,
-                                       name='{}_W_h'.format(self.name),
-                                       regularizer=self.W_regularizer)
-            self.U_h = self.add_weight((self.output_dim, self.output_dim),
-                                       initializer=self.init,
-                                       name='{}_U_h'.format(self.name),
-                                       regularizer=self.W_regularizer)
-            self.b_h = self.add_weight((self.output_dim,),
-                                       initializer='zero',
-                                       name='{}_b_h'.format(self.name),
-                                       regularizer=self.b_regularizer)
-            self.U1_h = self.add_weight((self.output_dim, self.output_dim),
-                                       initializer=self.init,
-                                       name='{}_U1_h'.format(self.name),
-                                       regularizer=self.W_regularizer)
-            self.b1_h = self.add_weight((self.output_dim,),
-                                       initializer='zero',
-                                       name='{}_b1_h'.format(self.name),
-                                       regularizer=self.b_regularizer)
-
-            self.trainable_weights = [self.wa, self.Wa, self.Ua, self.ba, self.ca,  # AttModel parameters
-                                      self.V_z, self.W_r, self.U_h, self.b_z, self.U1_h, self.b1_z,
-                                      self.V_r, self.W_r, self.U_r, self.b_r, self.U1_r, self.b1_r,
-                                      self.V_h, self.W_h, self.U_h, self.b_h, self.U1_h, self.b1_h
-                                      ]
-
-            self.V = K.concatenate([self.V_z, self.V_r, self.V_h])
-            self.W = K.concatenate([self.W_z, self.W_r, self.W_h])
-            self.U = K.concatenate([self.U_z, self.U_r, self.U_h])
-            self.U1 = K.concatenate([self.U1_z, self.U1_r, self.U1_h])
-            self.b = K.concatenate([self.b_z, self.b_r, self.b_h])
-            self.b1 = K.concatenate([self.b1_z, self.b1_r, self.b1_h])
-
-        if self.initial_weights is not None:
-            self.set_weights(self.initial_weights)
-            del self.initial_weights
-        self.built = True
-
-    def reset_states(self):
-        assert self.stateful, 'Layer must be stateful.'
-        input_shape = self.input_spec[0].shape
-        if not input_shape[0]:
-            raise Exception('If a RNN is stateful, a complete ' +
-                            'input_shape must be provided (including batch size).')
-        if hasattr(self, 'states'):
-            K.set_value(self.states[0],
-                        np.zeros((input_shape[0], self.output_dim)))
-            K.set_value(self.states[1],
-                        np.zeros((input_shape[0], self.output_dim)))
-            K.set_value(self.states[2],
-                        np.zeros((input_shape[0], input_shape[3])))
-        else:
-            self.states = [K.zeros((input_shape[0], self.output_dim)),
-                           K.zeros((input_shape[0], self.output_dim)),
-                           K.zeros((input_shape[0], input_shape[3]))]
-
-    def preprocess_input(self, x, B_V):
-        return K.dot(x * B_V[0], self.V) + self.b
-
-    def get_output_shape_for(self, input_shape):
-        if self.return_sequences:
-            main_out = (input_shape[0][0], input_shape[0][1], self.output_dim)
-        else:
-            main_out = (input_shape[0][0], self.output_dim)
-
-        if self.return_extra_variables:
-            dim_x_att = (input_shape[0][0], input_shape[0][1], self.context_dim)
-            dim_alpha_att = (input_shape[0][0], input_shape[0][1], input_shape[1][1])
-            main_out = [main_out, dim_x_att, dim_alpha_att]
-
-        if self.return_states:
-            if not isinstance(main_out, list):
-                main_out = [main_out]
-            states_dim = (input_shape[0][0], input_shape[0][1], self.output_dim)
-            main_out += [states_dim]
-
-        return main_out
-
-    def call(self, x, mask=None):
-        # input shape: (nb_samples, time (padded with zeros), input_dim)
-        # note that the .build() method of subclasses MUST define
-        # self.input_spec with a complete input shape.
-
-        input_shape = self.input_spec[0].shape
-        state_below = x[0]
-        self.context = x[1]
-        if self.num_inputs == 2:  # input: [state_below, context]
-            self.init_state = None
-            self.init_memory = None
-        elif self.num_inputs == 3:  # input: [state_below, context, init_hidden_state]
-            self.init_state = x[2]
-            self.init_memory = None
-        if K._BACKEND == 'tensorflow':
-            if not input_shape[1]:
-                raise Exception('When using TensorFlow, you should define '
-                                'explicitly the number of timesteps of '
-                                'your sequences.\n'
-                                'If your first layer is an Embedding, '
-                                'make sure to pass it an "input_length" '
-                                'argument. Otherwise, make sure '
-                                'the first layer has '
-                                'an "input_shape" or "batch_input_shape" '
-                                'argument, including the time axis. '
-                                'Found input shape at layer ' + self.name +
-                                ': ' + str(input_shape))
-        if self.stateful:
-            initial_states = self.states
-        else:
-            initial_states = self.get_initial_states(state_below)
-
-        constants, B_V = self.get_constants(state_below, mask[1])
-        preprocessed_input = self.preprocess_input(state_below, B_V)
-        last_output, outputs, states = K.rnn(self.step, preprocessed_input,
-                                             initial_states,
-                                             go_backwards=self.go_backwards,
-                                             mask=mask[0],
-                                             constants=constants,
-                                             unroll=self.unroll,
-                                             input_length=state_below.shape[1],
-                                             pos_extra_outputs_states=[1, 2])
-        if self.stateful:
-            self.updates = []
-            for i in range(len(states)):
-                self.updates.append((self.states[i], states[i]))
-
-        if self.return_sequences:
-            ret = outputs
-        else:
-            ret = last_output
-
-        if self.return_extra_variables:
-            ret = [ret, states[1], states[2]]
-
-        # intermediate states as additional outputs
-        if self.return_states:
-            if not isinstance(ret, list):
-                ret = [ret]
-            ret += [states[0]]
-
-        return ret
-
-    def compute_mask(self, input, mask):
-        if self.return_extra_variables:
-            ret = [mask[0], mask[0], mask[0]]
-        else:
-            ret = mask[0]
-
-        if self.return_states:
-            if not isinstance(ret, list):
-                ret = [ret]
-            ret += [mask[0]]
-
-        return ret
-
-    def step(self, x, states):
-        h_tm1 = states[0]  # previous memory
-        non_used_x_att = states[1]  # Placeholder for returning extra variables
-        non_used_alphas_att = states[2]  # Placeholder for returning extra variables
-        # dropout matrices for recurrent units
-        B_U = states[3]  # Dropout U
-        B_W = states[4]  # Dropout W
-        # Att model dropouts
-        B_wa = states[5]
-        B_Wa = states[6]
-
-        # Context (input sequence)
-        pctx_ = states[7]  # Projected context (i.e. context * Ua + ba)
-        context = states[8]  # Original context
-        mask_input = states[9]  # Context mask
-
-        if mask_input.ndim > 1:  # Mask the context (only if necessary)
-            pctx_ = mask_input[:, :, None] * pctx_
-            context = mask_input[:, :, None] * context  # Masked context
-
-        # GRU_1
-
-        matrix_x_ = x
-        matrix_inner_ = K.dot(h_tm1 * B_U[0], self.U1[:, :2 * self.output_dim])
-
-        x_z_ = matrix_x_[:, :self.output_dim]
-        x_r_ = matrix_x_[:, self.output_dim: 2 * self.output_dim]
-        inner_z_ = matrix_inner_[:, :self.output_dim]
-        inner_r_ = matrix_inner_[:, self.output_dim: 2 * self.output_dim]
-
-        z_ = self.inner_activation(x_z_ + inner_z_)
-        r_ = self.inner_activation(x_r_ + inner_r_)
-
-        x_h_ = matrix_x_[:, 2 * self.output_dim:]
-        inner_h_ = K.dot(r_ * h_tm1 * B_U[0], self.U1[:, 2 * self.output_dim:])
-        hh_ = self.activation(x_h_ + inner_h_)
-
-        h_ = z_ * h_tm1 + (1 - z_) * hh_
-
-
-        # AttModel (see Formulation in class header)
-        p_state_ = K.dot(h_ * B_Wa[0], self.Wa)
-        pctx_ = K.tanh(pctx_ + p_state_[:, None, :])
-        e = K.dot(pctx_ * B_wa[0], self.wa) + self.ca
-        if mask_input.ndim > 1:  # Mask the context (only if necessary)
-            e = mask_input * e
-        alphas_shape = e.shape
-        alphas = K.softmax(e.reshape([alphas_shape[0], alphas_shape[1]]))
-        ctx_ = (context * alphas[:, :, None]).sum(
-            axis=1)  # sum over the in_timesteps dimension resulting in [batch_size, input_dim]
-
-        matrix_x = K.dot(ctx_ * B_W[0], self.W) + self.b1
-        matrix_inner = K.dot(h_ * B_U[0], self.U[:, :2 * self.output_dim])
-
-        x_z = matrix_x[:, :self.output_dim]
-        x_r = matrix_x[:, self.output_dim: 2 * self.output_dim]
-        inner_z = matrix_inner[:, :self.output_dim]
-        inner_r = matrix_inner[:, self.output_dim: 2 * self.output_dim]
-
-        z = self.inner_activation(x_z + inner_z)
-        r = self.inner_activation(x_r + inner_r)
-
-        x_h = matrix_x[:, 2 * self.output_dim:]
-        inner_h = K.dot(r * h_ * B_U[0], self.U[:, 2 * self.output_dim:])
-        hh = self.activation(x_h + inner_h)
-
-        h = z * h_ + (1 - z) * hh
-
-        return h, [h, ctx_, alphas]
-
-    def get_constants(self, x, mask_input):
-        constants = []
-        # States[3]
-        if 0 < self.dropout_U < 1:
-            ones = K.ones_like(K.reshape(x[:, 0, 0], (-1, 1)))
-            ones = K.concatenate([ones] * self.output_dim, 1)
-            B_U = [K.in_train_phase(K.dropout(ones, self.dropout_U), ones) for _ in range(3)]
-            constants.append(B_U)
-        else:
-            constants.append([K.cast_to_floatx(1.) for _ in range(3)])
-
-        # States[4]
-        if 0 < self.dropout_W < 1:
-            input_shape = self.input_spec[1].shape
-            input_dim = input_shape[-1]
-            ones = K.ones_like(K.reshape(x[:, 0, 0], (-1, 1)))
-            ones = K.concatenate([ones] * input_dim, 1)
-            B_W = [K.in_train_phase(K.dropout(ones, self.dropout_W), ones) for _ in range(3)]
-            constants.append(B_W)
-        else:
-            constants.append([K.cast_to_floatx(1.) for _ in range(3)])
-
-        if 0 < self.dropout_V < 1:
-            input_dim = self.input_dim
-            ones = K.ones_like(K.reshape(x[:, :, 0], (-1, x.shape[1], 1)))  # (bs, timesteps, 1)
-            ones = K.concatenate([ones] * input_dim, axis=2)
-            B_V = [K.in_train_phase(K.dropout(ones, self.dropout_V), ones) for _ in range(3)]
-        else:
-            B_V = [K.cast_to_floatx(1.) for _ in range(3)]
-
-        # AttModel
-        # States[5]
-        if 0 < self.dropout_wa < 1:
-            ones = K.ones_like(K.reshape(self.context[:, :, 0], (-1, self.context.shape[1], 1)))
-            # ones = K.concatenate([ones], 1)
-            B_wa = [K.in_train_phase(K.dropout(ones, self.dropout_wa), ones)]
-            constants.append(B_wa)
-        else:
-            constants.append([K.cast_to_floatx(1.)])
-
-        # States[6]
-        if 0 < self.dropout_Wa < 1:
-            input_dim = self.output_dim
-            ones = K.ones_like(K.reshape(x[:, 0, 0], (-1, 1)))
-            ones = K.concatenate([ones] * input_dim, 1)
-            B_Wa = [K.in_train_phase(K.dropout(ones, self.dropout_Wa), ones)]
-            constants.append(B_Wa)
-        else:
-            constants.append([K.cast_to_floatx(1.)])
-
-        if 0 < self.dropout_Ua < 1:
-            input_dim = self.context_dim
-            ones = K.ones_like(K.reshape(self.context[:, :, 0], (-1, self.context.shape[1], 1)))
-            ones = K.concatenate([ones] * input_dim, axis=2)
-            B_Ua = [K.in_train_phase(K.dropout(ones, self.dropout_Ua), ones)]
-            pctx = K.dot(self.context * B_Ua[0], self.Ua) + self.ba
-        else:
-            pctx = K.dot(self.context, self.Ua) + self.ba
-
-        # States[7]
-        constants.append(pctx)
-
-        # States[8]
-        constants.append(self.context)
-
-        # States[9]
-        if mask_input is None:
-            mask_input = K.not_equal(K.sum(self.context, axis=2), self.mask_value)
-        constants.append(mask_input)
-
-        return constants, B_V
-
-    def get_initial_states(self, x):
-        # build an all-zero tensor of shape (samples, output_dim)
-        if self.init_state is None:
-            # build an all-zero tensor of shape (samples, output_dim)
-            initial_state = K.zeros_like(x)  # (samples, timesteps, input_dim)
-            initial_state = K.sum(initial_state, axis=(1, 2))  # (samples,)
-            initial_state = K.expand_dims(initial_state)  # (samples, 1)
-            initial_state = K.tile(initial_state, [1, self.output_dim])  # (samples, output_dim)
-        else:
-            initial_state = self.init_state
-
-        initial_states = [initial_state]
-
-        initial_state = K.zeros_like(self.context)  # (samples, input_timesteps, ctx_dim)
-        initial_state_alphas = K.sum(initial_state, axis=2)  # (samples, input_timesteps)
-        initial_state = K.sum(initial_state, axis=1)  # (samples, ctx_dim)
-        extra_states = [initial_state, initial_state_alphas]  # (samples, ctx_dim)
-
-        return initial_states + extra_states
-
-    def get_config(self):
-        config = {'output_dim': self.output_dim,
-                  "att_dim": self.att_dim,
-                  'return_extra_variables': self.return_extra_variables,
-                  'return_states': self.return_states,
-                  'init': self.init.__name__,
-                  'inner_init': self.inner_init.__name__,
-                  'activation': self.activation.__name__,
-                  'inner_activation': self.inner_activation.__name__,
-                  'mask_value': self.mask_value,
-                  'W_regularizer': self.W_regularizer.get_config() if self.W_regularizer else None,
-                  'U_regularizer': self.U_regularizer.get_config() if self.U_regularizer else None,
-                  'V_regularizer': self.V_regularizer.get_config() if self.V_regularizer else None,
-                  'b_regularizer': self.b_regularizer.get_config() if self.b_regularizer else None,
-                  'wa_regularizer': self.wa_regularizer.get_config() if self.wa_regularizer else None,
-                  'Wa_regularizer': self.Wa_regularizer.get_config() if self.Wa_regularizer else None,
-                  'Ua_regularizer': self.Ua_regularizer.get_config() if self.Ua_regularizer else None,
-                  'ba_regularizer': self.ba_regularizer.get_config() if self.ba_regularizer else None,
-                  'ca_regularizer': self.ca_regularizer.get_config() if self.ca_regularizer else None,
-                  'dropout_W': self.dropout_W,
-                  'dropout_U': self.dropout_U,
-                  'dropout_V': self.dropout_V,
-                  'dropout_wa': self.dropout_wa,
-                  'dropout_Wa': self.dropout_Wa,
-                  'dropout_Ua': self.dropout_Ua}
-        base_config = super(AttConditionalGRUCond, self).get_config()
-        return dict(list(base_config.items()) + list(config.items()))
-
-
-class LSTM(Recurrent):
-    '''Long-Short Term Memory unit - Hochreiter 1997.
-
-    For a step-by-step description of the algorithm, see
-    [this tutorial](http://deeplearning.net/tutorial/lstm.html).
-
-    # Arguments
-        output_dim: dimension of the internal projections and the final output.
-        init: weight initialization function.
-            Can be the name of an existing function (str),
-            or a Theano function (see: [initializations](../initializations.md)).
-        inner_init: initialization function of the inner cells.
-        forget_bias_init: initialization function for the bias of the forget gate.
-            [Jozefowicz et al.](http://www.jmlr.org/proceedings/papers/v37/jozefowicz15.pdf)
-            recommend initializing with ones.
-        activation: activation function.
-            Can be the name of an existing function (str),
-            or a Theano function (see: [activations](../activations.md)).
-        inner_activation: activation function for the inner cells.
-        W_regularizer: instance of [WeightRegularizer](../regularizers.md)
-            (eg. L1 or L2 regularization), applied to the input weights matrices.
-        U_regularizer: instance of [WeightRegularizer](../regularizers.md)
-            (eg. L1 or L2 regularization), applied to the recurrent weights matrices.
-        b_regularizer: instance of [WeightRegularizer](../regularizers.md),
-            applied to the bias.
-        dropout_W: float between 0 and 1. Fraction of the input units to drop for input gates.
-        dropout_U: float between 0 and 1. Fraction of the input units to drop for recurrent connections.
-
-    # References
-        - [Long short-term memory](http://deeplearning.cs.cmu.edu/pdfs/Hochreiter97_lstm.pdf) (original 1997 paper)
-        - [Learning to forget: Continual prediction with LSTM](http://www.mitpressjournals.org/doi/pdf/10.1162/089976600300015015)
-        - [Supervised sequence labeling with recurrent neural networks](http://www.cs.toronto.edu/~graves/preprint.pdf)
-        - [A Theoretically Grounded Application of Dropout in Recurrent Neural Networks](http://arxiv.org/abs/1512.05287)
-    '''
-
-    def __init__(self, output_dim,
-                 init='glorot_uniform', inner_init='orthogonal',
-                 forget_bias_init='one', activation='tanh',
-                 inner_activation='hard_sigmoid',
-                 W_regularizer=None, U_regularizer=None, b_regularizer=None,
-                 dropout_W=0., dropout_U=0., **kwargs):
-        self.output_dim = output_dim
-        self.init = initializations.get(init)
-        self.inner_init = initializations.get(inner_init)
-        self.forget_bias_init = initializations.get(forget_bias_init)
-        self.activation = activations.get(activation)
-        self.inner_activation = activations.get(inner_activation)
-        self.W_regularizer = regularizers.get(W_regularizer)
-        self.U_regularizer = regularizers.get(U_regularizer)
-        self.b_regularizer = regularizers.get(b_regularizer)
-        self.dropout_W = dropout_W
-        self.dropout_U = dropout_U
-
-        if self.dropout_W or self.dropout_U:
-            self.uses_learning_phase = True
-        super(LSTM, self).__init__(**kwargs)
-
-    def build(self, input_shape):
-        self.input_spec = [InputSpec(shape=input_shape)]
-        self.input_dim = input_shape[2]
-
-        if self.stateful:
-            self.reset_states()
-        else:
-            # initial states: 2 all-zero tensors of shape (output_dim)
-            self.states = [None, None]
-
-        if self.consume_less == 'gpu':
-            self.W = self.add_weight((self.input_dim, 4 * self.output_dim),
-                                     initializer=self.init,
-                                     name='{}_W'.format(self.name),
-                                     regularizer=self.W_regularizer)
-            self.U = self.add_weight((self.output_dim, 4 * self.output_dim),
-                                     initializer=self.inner_init,
-                                     name='{}_U'.format(self.name),
-                                     regularizer=self.U_regularizer)
-
-            def b_reg(shape, name=None):
-                return K.variable(np.hstack((np.zeros(self.output_dim),
-                                             K.get_value(self.forget_bias_init((self.output_dim,))),
-                                             np.zeros(self.output_dim),
-                                             np.zeros(self.output_dim))),
-                                  name='{}_b'.format(self.name))
-
-            self.b = self.add_weight((self.output_dim * 4,),
-                                     initializer=b_reg,
-                                     name='{}_b'.format(self.name),
-                                     regularizer=self.b_regularizer)
-        else:
-            self.W_i = self.add_weight((self.input_dim, self.output_dim),
-                                       initializer=self.init,
-                                       name='{}_W_i'.format(self.name),
-                                       regularizer=self.W_regularizer)
-            self.U_i = self.add_weight((self.output_dim, self.output_dim),
-                                       initializer=self.init,
-                                       name='{}_U_i'.format(self.name),
-                                       regularizer=self.W_regularizer)
-            self.b_i = self.add_weight((self.output_dim,),
-                                       initializer='zero',
-                                       name='{}_b_i'.format(self.name),
-                                       regularizer=self.b_regularizer)
-            self.W_f = self.add_weight((self.input_dim, self.output_dim),
-                                       initializer=self.init,
-                                       name='{}_W_f'.format(self.name),
-                                       regularizer=self.W_regularizer)
-            self.U_f = self.add_weight((self.output_dim, self.output_dim),
-                                       initializer=self.init,
-                                       name='{}_U_f'.format(self.name),
-                                       regularizer=self.W_regularizer)
-            self.b_f = self.add_weight((self.output_dim,),
-                                       initializer=self.forget_bias_init,
-                                       name='{}_b_f'.format(self.name),
-                                       regularizer=self.b_regularizer)
-            self.W_c = self.add_weight((self.input_dim, self.output_dim),
-                                       initializer=self.init,
-                                       name='{}_W_c'.format(self.name),
-                                       regularizer=self.W_regularizer)
-            self.U_c = self.add_weight((self.output_dim, self.output_dim),
-                                       initializer=self.init,
-                                       name='{}_U_c'.format(self.name),
-                                       regularizer=self.W_regularizer)
-            self.b_c = self.add_weight((self.output_dim,),
-                                       initializer='zero',
-                                       name='{}_b_c'.format(self.name),
-                                       regularizer=self.b_regularizer)
-            self.W_o = self.add_weight((self.input_dim, self.output_dim),
-                                       initializer=self.init,
-                                       name='{}_W_o'.format(self.name),
-                                       regularizer=self.W_regularizer)
-            self.U_o = self.add_weight((self.output_dim, self.output_dim),
-                                       initializer=self.init,
-                                       name='{}_U_o'.format(self.name),
-                                       regularizer=self.W_regularizer)
-            self.b_o = self.add_weight((self.output_dim,),
-                                       initializer='zero',
-                                       name='{}_b_o'.format(self.name),
-                                       regularizer=self.b_regularizer)
-
-            self.trainable_weights = [self.W_i, self.U_i, self.b_i,
-                                      self.W_c, self.U_c, self.b_c,
-                                      self.W_f, self.U_f, self.b_f,
-                                      self.W_o, self.U_o, self.b_o]
-            self.W = K.concatenate([self.W_i, self.W_f, self.W_c, self.W_o])
-            self.U = K.concatenate([self.U_i, self.U_f, self.U_c, self.U_o])
-            self.b = K.concatenate([self.b_i, self.b_f, self.b_c, self.b_o])
-
-        if self.initial_weights is not None:
-            self.set_weights(self.initial_weights)
-            del self.initial_weights
-        self.built = True
-
-    def reset_states(self):
-        assert self.stateful, 'Layer must be stateful.'
-        input_shape = self.input_spec[0].shape
-        if not input_shape[0]:
-            raise ValueError('If a RNN is stateful, a complete ' +
-                             'input_shape must be provided (including batch size).')
-        if hasattr(self, 'states'):
-            K.set_value(self.states[0],
-                        np.zeros((input_shape[0], self.output_dim)))
-            K.set_value(self.states[1],
-                        np.zeros((input_shape[0], self.output_dim)))
-        else:
-            self.states = [K.zeros((input_shape[0], self.output_dim)),
-                           K.zeros((input_shape[0], self.output_dim))]
-
-    def preprocess_input(self, x):
-        if self.consume_less == 'cpu':
-            if 0 < self.dropout_W < 1:
-                dropout = self.dropout_W
-            else:
-                dropout = 0
-            input_shape = K.int_shape(x)
+    def preprocess_input(self, inputs, training=None):
+        if self.implementation == 0:
+            input_shape = K.int_shape(inputs)
             input_dim = input_shape[2]
             timesteps = input_shape[1]
 
-            x_i = time_distributed_dense(x, self.W_i, self.b_i, dropout,
-                                         input_dim, self.output_dim, timesteps)
-            x_f = time_distributed_dense(x, self.W_f, self.b_f, dropout,
-                                         input_dim, self.output_dim, timesteps)
-            x_c = time_distributed_dense(x, self.W_c, self.b_c, dropout,
-                                         input_dim, self.output_dim, timesteps)
-            x_o = time_distributed_dense(x, self.W_o, self.b_o, dropout,
-                                         input_dim, self.output_dim, timesteps)
+            x_i = _time_distributed_dense(inputs, self.kernel_i, self.bias_i,
+                                          self.dropout, input_dim, self.units,
+                                          timesteps, training=training)
+            x_f = _time_distributed_dense(inputs, self.kernel_f, self.bias_f,
+                                          self.dropout, input_dim, self.units,
+                                          timesteps, training=training)
+            x_c = _time_distributed_dense(inputs, self.kernel_c, self.bias_c,
+                                          self.dropout, input_dim, self.units,
+                                          timesteps, training=training)
+            x_o = _time_distributed_dense(inputs, self.kernel_o, self.bias_o,
+                                          self.dropout, input_dim, self.units,
+                                          timesteps, training=training)
             return K.concatenate([x_i, x_f, x_c, x_o], axis=2)
         else:
-            return x
-
-    def step(self, x, states):
+            return inputs
+
+    def get_constants(self, inputs, training=None):
+        constants = []
+        if self.implementation != 0 and 0 < self.dropout < 1:
+            input_shape = K.int_shape(inputs)
+            input_dim = input_shape[-1]
+            ones = K.ones_like(K.reshape(inputs[:, 0, 0], (-1, 1)))
+            ones = K.tile(ones, (1, int(input_dim)))
+
+            def dropped_inputs():
+                return K.dropout(ones, self.dropout)
+
+            dp_mask = [K.in_train_phase(dropped_inputs,
+                                        ones,
+                                        training=training) for _ in range(4)]
+            constants.append(dp_mask)
+        else:
+            constants.append([K.cast_to_floatx(1.) for _ in range(4)])
+
+        if 0 < self.recurrent_dropout < 1:
+            ones = K.ones_like(K.reshape(inputs[:, 0, 0], (-1, 1)))
+            ones = K.tile(ones, (1, self.units))
+
+            def dropped_inputs():
+                return K.dropout(ones, self.recurrent_dropout)
+            rec_dp_mask = [K.in_train_phase(dropped_inputs,
+                                            ones,
+                                            training=training) for _ in range(4)]
+            constants.append(rec_dp_mask)
+        else:
+            constants.append([K.cast_to_floatx(1.) for _ in range(4)])
+        return constants
+
+    def step(self, inputs, states):
         h_tm1 = states[0]
         c_tm1 = states[1]
-        B_U = states[2]
-        B_W = states[3]
-
-        if self.consume_less == 'gpu':
-            z = K.dot(x * B_W[0], self.W) + K.dot(h_tm1 * B_U[0], self.U) + self.b
-
-            z0 = z[:, :self.output_dim]
-            z1 = z[:, self.output_dim: 2 * self.output_dim]
-            z2 = z[:, 2 * self.output_dim: 3 * self.output_dim]
-            z3 = z[:, 3 * self.output_dim:]
-
-            i = self.inner_activation(z0)
-            f = self.inner_activation(z1)
+        dp_mask = states[2]
+        rec_dp_mask = states[3]
+
+        if self.implementation == 2:
+            z = K.dot(inputs * dp_mask[0], self.kernel)
+            z += K.dot(h_tm1 * rec_dp_mask[0], self.recurrent_kernel)
+            if self.use_bias:
+                z = K.bias_add(z, self.bias)
+
+            z0 = z[:, :self.units]
+            z1 = z[:, self.units: 2 * self.units]
+            z2 = z[:, 2 * self.units: 3 * self.units]
+            z3 = z[:, 3 * self.units:]
+
+            i = self.recurrent_activation(z0)
+            f = self.recurrent_activation(z1)
             c = f * c_tm1 + i * self.activation(z2)
-            o = self.inner_activation(z3)
-        else:
-            if self.consume_less == 'cpu':
-                x_i = x[:, :self.output_dim]
-                x_f = x[:, self.output_dim: 2 * self.output_dim]
-                x_c = x[:, 2 * self.output_dim: 3 * self.output_dim]
-                x_o = x[:, 3 * self.output_dim:]
-            elif self.consume_less == 'mem':
-                x_i = K.dot(x * B_W[0], self.W_i) + self.b_i
-                x_f = K.dot(x * B_W[1], self.W_f) + self.b_f
-                x_c = K.dot(x * B_W[2], self.W_c) + self.b_c
-                x_o = K.dot(x * B_W[3], self.W_o) + self.b_o
+            o = self.recurrent_activation(z3)
+        else:
+            if self.implementation == 0:
+                x_i = inputs[:, :self.units]
+                x_f = inputs[:, self.units: 2 * self.units]
+                x_c = inputs[:, 2 * self.units: 3 * self.units]
+                x_o = inputs[:, 3 * self.units:]
+            elif self.implementation == 1:
+                x_i = K.dot(inputs * dp_mask[0], self.kernel_i) + self.bias_i
+                x_f = K.dot(inputs * dp_mask[1], self.kernel_f) + self.bias_f
+                x_c = K.dot(inputs * dp_mask[2], self.kernel_c) + self.bias_c
+                x_o = K.dot(inputs * dp_mask[3], self.kernel_o) + self.bias_o
             else:
-                raise ValueError('Unknown `consume_less` mode.')
-
-            i = self.inner_activation(x_i + K.dot(h_tm1 * B_U[0], self.U_i))
-            f = self.inner_activation(x_f + K.dot(h_tm1 * B_U[1], self.U_f))
-            c = f * c_tm1 + i * self.activation(x_c + K.dot(h_tm1 * B_U[2], self.U_c))
-            o = self.inner_activation(x_o + K.dot(h_tm1 * B_U[3], self.U_o))
-
+                raise ValueError('Unknown `implementation` mode.')
+
+            i = self.recurrent_activation(x_i + K.dot(h_tm1 * rec_dp_mask[0],
+                                                      self.recurrent_kernel_i))
+            f = self.recurrent_activation(x_f + K.dot(h_tm1 * rec_dp_mask[1],
+                                                      self.recurrent_kernel_f))
+            c = f * c_tm1 + i * self.activation(x_c + K.dot(h_tm1 * rec_dp_mask[2],
+                                                            self.recurrent_kernel_c))
+            o = self.recurrent_activation(x_o + K.dot(h_tm1 * rec_dp_mask[3],
+                                                      self.recurrent_kernel_o))
         h = o * self.activation(c)
+        if 0 < self.dropout + self.recurrent_dropout:
+            h._uses_learning_phase = True
         return h, [h, c]
 
-    def get_constants(self, x):
-        constants = []
-        if 0 < self.dropout_U < 1:
-            ones = K.ones_like(K.reshape(x[:, 0, 0], (-1, 1)))
-            ones = K.tile(ones, (1, self.output_dim))
-            B_U = [K.in_train_phase(K.dropout(ones, self.dropout_U), ones) for _ in range(4)]
-            constants.append(B_U)
-        else:
-            constants.append([K.cast_to_floatx(1.) for _ in range(4)])
-
-        if 0 < self.dropout_W < 1:
-            input_shape = K.int_shape(x)
-            input_dim = input_shape[-1]
-            ones = K.ones_like(K.reshape(x[:, 0, 0], (-1, 1)))
-            ones = K.tile(ones, (1, int(input_dim)))
-            B_W = [K.in_train_phase(K.dropout(ones, self.dropout_W), ones) for _ in range(4)]
-            constants.append(B_W)
-        else:
-            constants.append([K.cast_to_floatx(1.) for _ in range(4)])
-        return constants
-
     def get_config(self):
-        config = {'output_dim': self.output_dim,
-                  'init': self.init.__name__,
-                  'inner_init': self.inner_init.__name__,
-                  'forget_bias_init': self.forget_bias_init.__name__,
-                  'activation': self.activation.__name__,
-                  'inner_activation': self.inner_activation.__name__,
-                  'W_regularizer': self.W_regularizer.get_config() if self.W_regularizer else None,
-                  'U_regularizer': self.U_regularizer.get_config() if self.U_regularizer else None,
-                  'b_regularizer': self.b_regularizer.get_config() if self.b_regularizer else None,
-                  'dropout_W': self.dropout_W,
-                  'dropout_U': self.dropout_U}
+        config = {'units': self.units,
+                  'activation': activations.serialize(self.activation),
+                  'recurrent_activation': activations.serialize(self.recurrent_activation),
+                  'use_bias': self.use_bias,
+                  'kernel_initializer': initializers.serialize(self.kernel_initializer),
+                  'recurrent_initializer': initializers.serialize(self.recurrent_initializer),
+                  'bias_initializer': initializers.serialize(self.bias_initializer),
+                  'unit_forget_bias': self.unit_forget_bias,
+                  'kernel_regularizer': regularizers.serialize(self.kernel_regularizer),
+                  'recurrent_regularizer': regularizers.serialize(self.recurrent_regularizer),
+                  'bias_regularizer': regularizers.serialize(self.bias_regularizer),
+                  'activity_regularizer': regularizers.serialize(self.activity_regularizer),
+                  'kernel_constraint': constraints.serialize(self.kernel_constraint),
+                  'recurrent_constraint': constraints.serialize(self.recurrent_constraint),
+                  'bias_constraint': constraints.serialize(self.bias_constraint),
+                  'dropout': self.dropout,
+                  'recurrent_dropout': self.recurrent_dropout}
         base_config = super(LSTM, self).get_config()
         return dict(list(base_config.items()) + list(config.items()))
 
+#TODO: Adapt ALL LSTM* to the new interface
 
 class LSTMCond(Recurrent):
     '''Conditional LSTM: The previously generated word is fed to the current timestep
@@ -4264,7 +4089,7 @@
     # Arguments
         output_dim: dimension of the internal projections and the final output.
         embedding_size: dimension of the word embedding module used for the enconding of the generated words.
-        return_extra_variables: indicates if we only need the LSTM hidden state (False) or we want 
+        return_extra_variables: indicates if we only need the LSTM hidden state (False) or we want
             additional internal variables as outputs (True). The additional variables provided are:
             - x_att (None, out_timesteps, dim_encoder): feature vector computed after the Att.Model at each timestep
             - alphas (None, out_timesteps, in_timesteps): weights computed by the Att.Model at each timestep
@@ -7476,151 +7301,4 @@
                   'dropout_Ua3': self.dropout_Ua3 if self.attend_on_both else None
                   }
         base_config = super(AttLSTMCond3Inputs, self).get_config()
-=======
-            self.bias = None
-
-        self.kernel_i = self.kernel[:, :self.units]
-        self.kernel_f = self.kernel[:, self.units: self.units * 2]
-        self.kernel_c = self.kernel[:, self.units * 2: self.units * 3]
-        self.kernel_o = self.kernel[:, self.units * 3:]
-
-        self.recurrent_kernel_i = self.recurrent_kernel[:, :self.units]
-        self.recurrent_kernel_f = self.recurrent_kernel[:, self.units: self.units * 2]
-        self.recurrent_kernel_c = self.recurrent_kernel[:, self.units * 2: self.units * 3]
-        self.recurrent_kernel_o = self.recurrent_kernel[:, self.units * 3:]
-
-        if self.use_bias:
-            self.bias_i = self.bias[:self.units]
-            self.bias_f = self.bias[self.units: self.units * 2]
-            self.bias_c = self.bias[self.units * 2: self.units * 3]
-            self.bias_o = self.bias[self.units * 3:]
-        else:
-            self.bias_i = None
-            self.bias_f = None
-            self.bias_c = None
-            self.bias_o = None
-        self.built = True
-
-    def preprocess_input(self, inputs, training=None):
-        if self.implementation == 0:
-            input_shape = K.int_shape(inputs)
-            input_dim = input_shape[2]
-            timesteps = input_shape[1]
-
-            x_i = _time_distributed_dense(inputs, self.kernel_i, self.bias_i,
-                                          self.dropout, input_dim, self.units,
-                                          timesteps, training=training)
-            x_f = _time_distributed_dense(inputs, self.kernel_f, self.bias_f,
-                                          self.dropout, input_dim, self.units,
-                                          timesteps, training=training)
-            x_c = _time_distributed_dense(inputs, self.kernel_c, self.bias_c,
-                                          self.dropout, input_dim, self.units,
-                                          timesteps, training=training)
-            x_o = _time_distributed_dense(inputs, self.kernel_o, self.bias_o,
-                                          self.dropout, input_dim, self.units,
-                                          timesteps, training=training)
-            return K.concatenate([x_i, x_f, x_c, x_o], axis=2)
-        else:
-            return inputs
-
-    def get_constants(self, inputs, training=None):
-        constants = []
-        if self.implementation != 0 and 0 < self.dropout < 1:
-            input_shape = K.int_shape(inputs)
-            input_dim = input_shape[-1]
-            ones = K.ones_like(K.reshape(inputs[:, 0, 0], (-1, 1)))
-            ones = K.tile(ones, (1, int(input_dim)))
-
-            def dropped_inputs():
-                return K.dropout(ones, self.dropout)
-
-            dp_mask = [K.in_train_phase(dropped_inputs,
-                                        ones,
-                                        training=training) for _ in range(4)]
-            constants.append(dp_mask)
-        else:
-            constants.append([K.cast_to_floatx(1.) for _ in range(4)])
-
-        if 0 < self.recurrent_dropout < 1:
-            ones = K.ones_like(K.reshape(inputs[:, 0, 0], (-1, 1)))
-            ones = K.tile(ones, (1, self.units))
-
-            def dropped_inputs():
-                return K.dropout(ones, self.recurrent_dropout)
-            rec_dp_mask = [K.in_train_phase(dropped_inputs,
-                                            ones,
-                                            training=training) for _ in range(4)]
-            constants.append(rec_dp_mask)
-        else:
-            constants.append([K.cast_to_floatx(1.) for _ in range(4)])
-        return constants
-
-    def step(self, inputs, states):
-        h_tm1 = states[0]
-        c_tm1 = states[1]
-        dp_mask = states[2]
-        rec_dp_mask = states[3]
-
-        if self.implementation == 2:
-            z = K.dot(inputs * dp_mask[0], self.kernel)
-            z += K.dot(h_tm1 * rec_dp_mask[0], self.recurrent_kernel)
-            if self.use_bias:
-                z = K.bias_add(z, self.bias)
-
-            z0 = z[:, :self.units]
-            z1 = z[:, self.units: 2 * self.units]
-            z2 = z[:, 2 * self.units: 3 * self.units]
-            z3 = z[:, 3 * self.units:]
-
-            i = self.recurrent_activation(z0)
-            f = self.recurrent_activation(z1)
-            c = f * c_tm1 + i * self.activation(z2)
-            o = self.recurrent_activation(z3)
-        else:
-            if self.implementation == 0:
-                x_i = inputs[:, :self.units]
-                x_f = inputs[:, self.units: 2 * self.units]
-                x_c = inputs[:, 2 * self.units: 3 * self.units]
-                x_o = inputs[:, 3 * self.units:]
-            elif self.implementation == 1:
-                x_i = K.dot(inputs * dp_mask[0], self.kernel_i) + self.bias_i
-                x_f = K.dot(inputs * dp_mask[1], self.kernel_f) + self.bias_f
-                x_c = K.dot(inputs * dp_mask[2], self.kernel_c) + self.bias_c
-                x_o = K.dot(inputs * dp_mask[3], self.kernel_o) + self.bias_o
-            else:
-                raise ValueError('Unknown `implementation` mode.')
-
-            i = self.recurrent_activation(x_i + K.dot(h_tm1 * rec_dp_mask[0],
-                                                      self.recurrent_kernel_i))
-            f = self.recurrent_activation(x_f + K.dot(h_tm1 * rec_dp_mask[1],
-                                                      self.recurrent_kernel_f))
-            c = f * c_tm1 + i * self.activation(x_c + K.dot(h_tm1 * rec_dp_mask[2],
-                                                            self.recurrent_kernel_c))
-            o = self.recurrent_activation(x_o + K.dot(h_tm1 * rec_dp_mask[3],
-                                                      self.recurrent_kernel_o))
-        h = o * self.activation(c)
-        if 0 < self.dropout + self.recurrent_dropout:
-            h._uses_learning_phase = True
-        return h, [h, c]
-
-    def get_config(self):
-        config = {'units': self.units,
-                  'activation': activations.serialize(self.activation),
-                  'recurrent_activation': activations.serialize(self.recurrent_activation),
-                  'use_bias': self.use_bias,
-                  'kernel_initializer': initializers.serialize(self.kernel_initializer),
-                  'recurrent_initializer': initializers.serialize(self.recurrent_initializer),
-                  'bias_initializer': initializers.serialize(self.bias_initializer),
-                  'unit_forget_bias': self.unit_forget_bias,
-                  'kernel_regularizer': regularizers.serialize(self.kernel_regularizer),
-                  'recurrent_regularizer': regularizers.serialize(self.recurrent_regularizer),
-                  'bias_regularizer': regularizers.serialize(self.bias_regularizer),
-                  'activity_regularizer': regularizers.serialize(self.activity_regularizer),
-                  'kernel_constraint': constraints.serialize(self.kernel_constraint),
-                  'recurrent_constraint': constraints.serialize(self.recurrent_constraint),
-                  'bias_constraint': constraints.serialize(self.bias_constraint),
-                  'dropout': self.dropout,
-                  'recurrent_dropout': self.recurrent_dropout}
-        base_config = super(LSTM, self).get_config()
->>>>>>> 59cd1c39
         return dict(list(base_config.items()) + list(config.items()))