# -*- coding: utf-8 -*-
from __future__ import absolute_import
import numpy as np
import warnings

from .. import backend as K
from .. import activations
from .. import initializers
from .. import regularizers
from .. import constraints
from ..engine import Layer
from ..engine import InputSpec
from ..utils.generic_utils import has_arg

# Legacy support.
from ..legacy.layers import Recurrent
from ..legacy import interfaces


class StackedRNNCells(Layer):
    """Wrapper allowing a stack of RNN cells to behave as a single cell.

    Used to implement efficient stacked RNNs.

    # Arguments
        cells: List of RNN cell instances.

    # Examples

    ```python
        cells = [
            keras.layers.LSTMCell(output_dim),
            keras.layers.LSTMCell(output_dim),
            keras.layers.LSTMCell(output_dim),
        ]

        inputs = keras.Input((timesteps, input_dim))
        x = keras.layers.RNN(cells)(inputs)
    ```
    """

    def __init__(self, cells, **kwargs):
        for cell in cells:
            if not hasattr(cell, 'call'):
                raise ValueError('All cells must have a `call` method. '
                                 'received cells:', cells)
            if not hasattr(cell, 'state_size'):
                raise ValueError('All cells must have a '
                                 '`state_size` attribute. '
                                 'received cells:', cells)
        self.cells = cells
        super(StackedRNNCells, self).__init__(**kwargs)

    @property
    def state_size(self):
        # States are a flat list
        # in reverse order of the cell stack.
        # This allows to preserve the requirement
        # `stack.state_size[0] == output_dim`.
        # e.g. states of a 2-layer LSTM would be
        # `[h2, c2, h1, c1]`
        # (assuming one LSTM has states [h, c])
        state_size = []
        for cell in self.cells[::-1]:
            if hasattr(cell.state_size, '__len__'):
                state_size += list(cell.state_size)
            else:
                state_size.append(cell.state_size)
        return tuple(state_size)

    def call(self, inputs, states, **kwargs):
        # Recover per-cell states.
        nested_states = []
        for cell in self.cells[::-1]:
            if hasattr(cell.state_size, '__len__'):
                nested_states.append(states[:len(cell.state_size)])
                states = states[len(cell.state_size):]
            else:
                nested_states.append([states[0]])
                states = states[1:]
        nested_states = nested_states[::-1]

        # Call the cells in order and store the returned states.
        new_nested_states = []
        for cell, states in zip(self.cells, nested_states):
            inputs, states = cell.call(inputs, states, **kwargs)
            new_nested_states.append(states)

        # Format the new states as a flat list
        # in reverse cell order.
        states = []
        for cell_states in new_nested_states[::-1]:
            states += cell_states
        return inputs, states

    def build(self, input_shape):
        for cell in self.cells:
            if isinstance(cell, Layer):
                cell.build(input_shape)
            if hasattr(cell.state_size, '__len__'):
                output_dim = cell.state_size[0]
            else:
                output_dim = cell.state_size
            input_shape = (input_shape[0], input_shape[1], output_dim)
        self.built = True

    def get_config(self):
        cells = []
        for cell in self.cells:
            cells.append({'class_name': cell.__class__.__name__,
                          'config': cell.get_config()})
        config = {'cells': cells}
        base_config = super(StackedRNNCells, self).get_config()
        return dict(list(base_config.items()) + list(config.items()))

    @classmethod
    def from_config(cls, config, custom_objects=None):
        from . import deserialize as deserialize_layer
        cells = []
        for cell_config in config.pop('cells'):
            cells.append(deserialize_layer(cell_config,
                                           custom_objects=custom_objects))
        return cls(cells, **config)

    @property
    def trainable_weights(self):
        if not self.trainable:
            return []
        weights = []
        for cell in self.cells:
            if isinstance(cell, Layer):
                weights += cell.trainable_weights
        return weights

    @property
    def non_trainable_weights(self):
        weights = []
        for cell in self.cells:
            if isinstance(cell, Layer):
                weights += cell.non_trainable_weights
        if not self.trainable:
            trainable_weights = []
            for cell in self.cells:
                if isinstance(cell, Layer):
                    trainable_weights += cell.trainable_weights
            return trainable_weights + weights
        return weights

    def get_weights(self):
        """Retrieves the weights of the model.

        # Returns
            A flat list of Numpy arrays.
        """
        weights = []
        for cell in self.cells:
            if isinstance(cell, Layer):
                weights += cell.weights
        return K.batch_get_value(weights)

    def set_weights(self, weights):
        """Sets the weights of the model.

        # Arguments
            weights: A list of Numpy arrays with shapes and types matching
                the output of `model.get_weights()`.
        """
        tuples = []
        for cell in self.cells:
            if isinstance(cell, Layer):
                num_param = len(cell.weights)
                weights = weights[:num_param]
                for sw, w in zip(cell.weights, weights):
                    tuples.append((sw, w))
                weights = weights[num_param:]
        K.batch_set_value(tuples)

    @property
    def losses(self):
        losses = []
        for cell in self.cells:
            if isinstance(cell, Layer):
                cell_losses = cell.losses
                losses += cell_losses
        return losses

    def get_losses_for(self, inputs=None):
        losses = []
        for cell in self.cells:
            if isinstance(cell, Layer):
                cell_losses = cell.get_losses_for(inputs)
                losses += cell_losses
        return losses


class RNN(Layer):
    """Base class for recurrent layers.

    # Arguments
        cell: A RNN cell instance. A RNN cell is a class that has:
            - a `call(input_at_t, states_at_t)` method, returning
                `(output_at_t, states_at_t_plus_1)`. The call method of the
                cell can also take the optional argument `constants`, see
                section "Note on passing external constants" below.
            - a `state_size` attribute. This can be a single integer
                (single state) in which case it is
                the size of the recurrent state
                (which should be the same as the size of the cell output).
                This can also be a list/tuple of integers
                (one size per state). In this case, the first entry
                (`state_size[0]`) should be the same as
                the size of the cell output.
            It is also possible for `cell` to be a list of RNN cell instances,
            in which cases the cells get stacked on after the other in the RNN,
            implementing an efficient stacked RNN.
        return_sequences: Boolean. Whether to return the last output.
            in the output sequence, or the full sequence.
        return_state: Boolean. Whether to return the last state
            in addition to the output.
        go_backwards: Boolean (default False).
            If True, process the input sequence backwards and return the
            reversed sequence.
        stateful: Boolean (default False). If True, the last state
            for each sample at index i in a batch will be used as initial
            state for the sample of index i in the following batch.
        unroll: Boolean (default False).
            If True, the network will be unrolled,
            else a symbolic loop will be used.
            Unrolling can speed-up a RNN,
            although it tends to be more memory-intensive.
            Unrolling is only suitable for short sequences.
        input_dim: dimensionality of the input (integer).
            This argument (or alternatively,
            the keyword argument `input_shape`)
            is required when using this layer as the first layer in a model.
        input_length: Length of input sequences, to be specified
            when it is constant.
            This argument is required if you are going to connect
            `Flatten` then `Dense` layers upstream
            (without it, the shape of the dense outputs cannot be computed).
            Note that if the recurrent layer is not the first layer
            in your model, you would need to specify the input length
            at the level of the first layer
            (e.g. via the `input_shape` argument)

    # Input shape
        3D tensor with shape `(batch_size, timesteps, input_dim)`.

    # Output shape
        - if `return_state`: a list of tensors. The first tensor is
            the output. The remaining tensors are the last states,
            each with shape `(batch_size, units)`.
        - if `return_sequences`: 3D tensor with shape
            `(batch_size, timesteps, units)`.
        - else, 2D tensor with shape `(batch_size, units)`.

    # Masking
        This layer supports masking for input data with a variable number
        of timesteps. To introduce masks to your data,
        use an [Embedding](embeddings.md) layer with the `mask_zero` parameter
        set to `True`.

    # Note on using statefulness in RNNs
        You can set RNN layers to be 'stateful', which means that the states
        computed for the samples in one batch will be reused as initial states
        for the samples in the next batch. This assumes a one-to-one mapping
        between samples in different successive batches.

        To enable statefulness:
            - specify `stateful=True` in the layer constructor.
            - specify a fixed batch size for your model, by passing
                if sequential model:
                  `batch_input_shape=(...)` to the first layer in your model.
                else for functional model with 1 or more Input layers:
                  `batch_shape=(...)` to all the first layers in your model.
                This is the expected shape of your inputs
                *including the batch size*.
                It should be a tuple of integers, e.g. `(32, 10, 100)`.
            - specify `shuffle=False` when calling fit().

        To reset the states of your model, call `.reset_states()` on either
        a specific layer, or on your entire model.

    # Note on specifying the initial state of RNNs
        You can specify the initial state of RNN layers symbolically by
        calling them with the keyword argument `initial_state`. The value of
        `initial_state` should be a tensor or list of tensors representing
        the initial state of the RNN layer.

        You can specify the initial state of RNN layers numerically by
        calling `reset_states` with the keyword argument `states`. The value of
        `states` should be a numpy array or list of numpy arrays representing
        the initial state of the RNN layer.

    # Note on passing external constants to RNNs
        You can pass "external" constants to the cell using the `constants`
        keyword argument of `RNN.__call__` (as well as `RNN.call`) method. This
        requires that the `cell.call` method accepts the same keyword argument
        `constants`. Such constants can be used to condition the cell
        transformation on additional static inputs (not changing over time),
        a.k.a. an attention mechanism.

    # Examples

    ```python
        # First, let's define a RNN Cell, as a layer subclass.

        class MinimalRNNCell(keras.layers.Layer):

            def __init__(self, units, **kwargs):
                self.units = units
                self.state_size = units
                super(MinimalRNNCell, self).__init__(**kwargs)

            def build(self, input_shape):
                self.kernel = self.add_weight(shape=(input_shape[-1], self.units),
                                              initializer='uniform',
                                              name='kernel')
                self.recurrent_kernel = self.add_weight(
                    shape=(self.units, self.units),
                    initializer='uniform',
                    name='recurrent_kernel')
                self.built = True

            def call(self, inputs, states):
                prev_output = states[0]
                h = K.dot(inputs, self.kernel)
                output = h + K.dot(prev_output, self.recurrent_kernel)
                return output, [output]

        # Let's use this cell in a RNN layer:

        cell = MinimalRNNCell(32)
        x = keras.Input((None, 5))
        layer = RNN(cell)
        y = layer(x)

        # Here's how to use the cell to build a stacked RNN:

        cells = [MinimalRNNCell(32), MinimalRNNCell(64)]
        x = keras.Input((None, 5))
        layer = RNN(cells)
        y = layer(x)
    ```
    """

    def __init__(self, cell,
                 return_sequences=False,
                 return_state=False,
                 go_backwards=False,
                 stateful=False,
                 unroll=False,
                 **kwargs):
        if isinstance(cell, (list, tuple)):
            cell = StackedRNNCells(cell)
        if not hasattr(cell, 'call'):
            raise ValueError('`cell` should have a `call` method. '
                             'The RNN was passed:', cell)
        if not hasattr(cell, 'state_size'):
            raise ValueError('The RNN cell should have '
                             'an attribute `state_size` '
                             '(tuple of integers, '
                             'one integer per RNN state).')
        super(RNN, self).__init__(**kwargs)
        self.cell = cell
        self.return_sequences = return_sequences
        self.return_state = return_state
        self.go_backwards = go_backwards
        self.stateful = stateful
        self.unroll = unroll

        self.supports_masking = True
        self.input_spec = [InputSpec(ndim=3)]
        self.state_spec = None
        self._states = None
        self.constants_spec = None
        self._num_constants = None

    @property
    def states(self):
        if self._states is None:
            if isinstance(self.cell.state_size, int):
                num_states = 1
            else:
                num_states = len(self.cell.state_size)
            return [None for _ in range(num_states)]
        return self._states

    @states.setter
    def states(self, states):
        self._states = states

    def compute_output_shape(self, input_shape):
        if isinstance(input_shape, list):
            input_shape = input_shape[0]

        if hasattr(self.cell.state_size, '__len__'):
            output_dim = self.cell.state_size[0]
        else:
            output_dim = self.cell.state_size

        if self.return_sequences:
            output_shape = (input_shape[0], input_shape[1], output_dim)
        else:
            output_shape = (input_shape[0], output_dim)

        if self.return_state:
            state_shape = [(input_shape[0], output_dim) for _ in self.states]
            return [output_shape] + state_shape
        else:
            return output_shape

    def compute_mask(self, inputs, mask):
        if isinstance(mask, list):
            mask = mask[0]
        output_mask = mask if self.return_sequences else None
        if self.return_state:
            state_mask = [None for _ in self.states]
            return [output_mask] + state_mask
        else:
            return output_mask

    def build(self, input_shape):
        # Note input_shape will be list of shapes of initial states and
        # constants if these are passed in __call__.
        if self._num_constants is not None:
            constants_shape = input_shape[-self._num_constants:]
        else:
            constants_shape = None

        if isinstance(input_shape, list):
            input_shape = input_shape[0]

        batch_size = input_shape[0] if self.stateful else None
        input_dim = input_shape[-1]
        self.input_spec[0] = InputSpec(shape=(batch_size, None, input_dim))

        # allow cell (if layer) to build before we set or validate state_spec
        if isinstance(self.cell, Layer):
            step_input_shape = (input_shape[0],) + input_shape[2:]
            if constants_shape is not None:
                self.cell.build([step_input_shape] + constants_shape)
            else:
                self.cell.build(step_input_shape)

        # set or validate state_spec
        if hasattr(self.cell.state_size, '__len__'):
            state_size = list(self.cell.state_size)
        else:
            state_size = [self.cell.state_size]

        if self.state_spec is not None:
            # initial_state was passed in call, check compatibility
            if not [spec.shape[-1] for spec in self.state_spec] == state_size:
                raise ValueError(
                    'An initial_state was passed that is not compatible with '
                    '`cell.state_size`. Received `state_spec`={}; '
                    'However `cell.state_size` is '
                    '{}'.format(self.state_spec, self.cell.state_size))
        else:
            self.state_spec = [InputSpec(shape=(None, dim))
                               for dim in state_size]
        if self.stateful:
            self.reset_states()

    def get_initial_state(self, inputs):
        # build an all-zero tensor of shape (samples, output_dim)
        initial_state = K.zeros_like(inputs)  # (samples, timesteps, input_dim)
        initial_state = K.sum(initial_state, axis=(1, 2))  # (samples,)
        initial_state = K.expand_dims(initial_state)  # (samples, 1)
        if hasattr(self.cell.state_size, '__len__'):
            return [K.tile(initial_state, [1, dim])
                    for dim in self.cell.state_size]
        else:
            return [K.tile(initial_state, [1, self.cell.state_size])]

    def __call__(self, inputs, initial_state=None, constants=None, **kwargs):
        inputs, initial_state, constants = self._standardize_args(
            inputs, initial_state, constants)

        if initial_state is None and constants is None:
            return super(RNN, self).__call__(inputs, **kwargs)

        # If any of `initial_state` or `constants` are specified and are Keras
        # tensors, then add them to the inputs and temporarily modify the
        # input_spec to include them.

        additional_inputs = []
        additional_specs = []
        if initial_state is not None:
            kwargs['initial_state'] = initial_state
            additional_inputs += initial_state
            self.state_spec = [InputSpec(shape=K.int_shape(state))
                               for state in initial_state]
            additional_specs += self.state_spec
        if constants is not None:
            kwargs['constants'] = constants
            additional_inputs += constants
            self.constants_spec = [InputSpec(shape=K.int_shape(constant))
                                   for constant in constants]
            self._num_constants = len(constants)
            additional_specs += self.constants_spec
        # at this point additional_inputs cannot be empty
        is_keras_tensor = hasattr(additional_inputs[0], '_keras_history')
        for tensor in additional_inputs:
            if hasattr(tensor, '_keras_history') != is_keras_tensor:
                raise ValueError('The initial state or constants of an RNN'
                                 ' layer cannot be specified with a mix of'
                                 ' Keras tensors and non-Keras tensors')

        if is_keras_tensor:
            # Compute the full input spec, including state and constants
            full_input = [inputs] + additional_inputs
            full_input_spec = self.input_spec + additional_specs
            # Perform the call with temporarily replaced input_spec
            original_input_spec = self.input_spec
            self.input_spec = full_input_spec
            output = super(RNN, self).__call__(full_input, **kwargs)
            self.input_spec = original_input_spec
            return output
        else:
            return super(RNN, self).__call__(inputs, **kwargs)

    def call(self,
             inputs,
             mask=None,
             training=None,
             initial_state=None,
             constants=None):
        # input shape: `(samples, time (padded with zeros), input_dim)`
        # note that the .build() method of subclasses MUST define
        # self.input_spec and self.state_spec with complete input shapes.
        if isinstance(inputs, list):
            inputs = inputs[0]
        if initial_state is not None:
            pass
        elif self.stateful:
            initial_state = self.states
        else:
            initial_state = self.get_initial_state(inputs)

        if isinstance(mask, list):
            mask = mask[0]

        if len(initial_state) != len(self.states):
            raise ValueError('Layer has ' + str(len(self.states)) +
                             ' states but was passed ' +
                             str(len(initial_state)) +
                             ' initial states.')
        input_shape = K.int_shape(inputs)
        timesteps = input_shape[1]
        if self.unroll and timesteps in [None, 1]:
            raise ValueError('Cannot unroll a RNN if the '
                             'time dimension is undefined or equal to 1. \n'
                             '- If using a Sequential model, '
                             'specify the time dimension by passing '
                             'an `input_shape` or `batch_input_shape` '
                             'argument to your first layer. If your '
                             'first layer is an Embedding, you can '
                             'also use the `input_length` argument.\n'
                             '- If using the functional API, specify '
                             'the time dimension by passing a `shape` '
                             'or `batch_shape` argument to your Input layer.')

        kwargs = {}
        if has_arg(self.cell.call, 'training'):
            kwargs['training'] = training

        if constants:
            if not has_arg(self.cell.call, 'constants'):
                raise ValueError('RNN cell does not support constants')

            def step(inputs, states):
                constants = states[-self._num_constants:]
                states = states[:-self._num_constants]
                return self.cell.call(inputs, states, constants=constants,
                                      **kwargs)
        else:
            def step(inputs, states):
                return self.cell.call(inputs, states, **kwargs)

        last_output, outputs, states = K.rnn(step,
                                             inputs,
                                             initial_state,
                                             constants=constants,
                                             go_backwards=self.go_backwards,
                                             mask=mask,
                                             unroll=self.unroll,
                                             input_length=timesteps)
        if self.stateful:
            updates = []
            for i in range(len(states)):
                updates.append((self.states[i], states[i]))
            self.add_update(updates, inputs)

        if self.return_sequences:
            output = outputs
        else:
            output = last_output

        # Properly set learning phase
        if getattr(last_output, '_uses_learning_phase', False):
            output._uses_learning_phase = True

        if self.return_state:
            if not isinstance(states, (list, tuple)):
                states = [states]
            else:
                states = list(states)
            return [output] + states
        else:
            return output

    def _standardize_args(self, inputs, initial_state, constants):
        """Brings the arguments of `__call__` that can contain input tensors to
        standard format.

        When running a model loaded from file, the input tensors
        `initial_state` and `constants` can be passed to `RNN.__call__` as part
        of `inputs` instead of by the dedicated keyword arguments. This method
        makes sure the arguments are separated and that `initial_state` and
        `constants` are lists of tensors (or None).

        # Arguments
            inputs: tensor or list/tuple of tensors
            initial_state: tensor or list of tensors or None
            constants: tensor or list of tensors or None

        # Returns
            inputs: tensor
            initial_state: list of tensors or None
            constants: list of tensors or None
        """
        if isinstance(inputs, list):
            assert initial_state is None and constants is None
            if self._num_constants is not None:
                constants = inputs[-self._num_constants:]
                inputs = inputs[:-self._num_constants]
            if len(inputs) > 1:
                initial_state = inputs[1:]
            inputs = inputs[0]

        def to_list_or_none(x):
            if x is None or isinstance(x, list):
                return x
            if isinstance(x, tuple):
                return list(x)
            return [x]

        initial_state = to_list_or_none(initial_state)
        constants = to_list_or_none(constants)

        return inputs, initial_state, constants

    def reset_states(self, states=None):
        if not self.stateful:
            raise AttributeError('Layer must be stateful.')
        batch_size = self.input_spec[0].shape[0]
        if not batch_size:
            raise ValueError('If a RNN is stateful, it needs to know '
                             'its batch size. Specify the batch size '
                             'of your input tensors: \n'
                             '- If using a Sequential model, '
                             'specify the batch size by passing '
                             'a `batch_input_shape` '
                             'argument to your first layer.\n'
                             '- If using the functional API, specify '
                             'the time dimension by passing a '
                             '`batch_shape` argument to your Input layer.')
        # initialize state if None
        if self.states[0] is None:
            if hasattr(self.cell.state_size, '__len__'):
                self.states = [K.zeros((batch_size, dim))
                               for dim in self.cell.state_size]
            else:
                self.states = [K.zeros((batch_size, self.cell.state_size))]
        elif states is None:
            if hasattr(self.cell.state_size, '__len__'):
                for state, dim in zip(self.states, self.cell.state_size):
                    K.set_value(state, np.zeros((batch_size, dim)))
            else:
                K.set_value(self.states[0],
                            np.zeros((batch_size, self.cell.state_size)))
        else:
            if not isinstance(states, (list, tuple)):
                states = [states]
            if len(states) != len(self.states):
                raise ValueError('Layer ' + self.name + ' expects ' +
                                 str(len(self.states)) + ' states, '
                                 'but it received ' + str(len(states)) +
                                 ' state values. Input received: ' +
                                 str(states))
            for index, (value, state) in enumerate(zip(states, self.states)):
                if hasattr(self.cell.state_size, '__len__'):
                    dim = self.cell.state_size[index]
                else:
                    dim = self.cell.state_size
                if value.shape != (batch_size, dim):
                    raise ValueError('State ' + str(index) +
                                     ' is incompatible with layer ' +
                                     self.name + ': expected shape=' +
                                     str((batch_size, dim)) +
                                     ', found shape=' + str(value.shape))
                # TODO: consider batch calls to `set_value`.
                K.set_value(state, value)

    def get_config(self):
        config = {'return_sequences': self.return_sequences,
                  'return_state': self.return_state,
                  'go_backwards': self.go_backwards,
                  'stateful': self.stateful,
                  'unroll': self.unroll}
        if self._num_constants is not None:
            config['num_constants'] = self._num_constants

        cell_config = self.cell.get_config()
        config['cell'] = {'class_name': self.cell.__class__.__name__,
                          'config': cell_config}
        base_config = super(RNN, self).get_config()
        return dict(list(base_config.items()) + list(config.items()))

    @classmethod
    def from_config(cls, config, custom_objects=None):
        from . import deserialize as deserialize_layer
        cell = deserialize_layer(config.pop('cell'),
                                 custom_objects=custom_objects)
        num_constants = config.pop('num_constants', None)
        layer = cls(cell, **config)
        layer._num_constants = num_constants
        return layer

    @property
    def trainable_weights(self):
        if not self.trainable:
            return []
        if isinstance(self.cell, Layer):
            return self.cell.trainable_weights
        return []

    @property
    def non_trainable_weights(self):
        if isinstance(self.cell, Layer):
            if not self.trainable:
                return self.cell.weights
            return self.cell.non_trainable_weights
        return []

    @property
    def losses(self):
        if isinstance(self.cell, Layer):
            return self.cell.losses
        return []

    def get_losses_for(self, inputs=None):
        if isinstance(self.cell, Layer):
            cell_losses = self.cell.get_losses_for(inputs)
            return cell_losses + super(RNN, self).get_losses_for(inputs)
        return super(RNN, self).get_losses_for(inputs)


class SimpleRNNCell(Layer):
    """Cell class for SimpleRNN.

    # Arguments
        units: Positive integer, dimensionality of the output space.
        activation: Activation function to use
            (see [activations](../activations.md)).
            If you pass None, no activation is applied
            (ie. "linear" activation: `a(x) = x`).
        use_bias: Boolean, whether the layer uses a bias vector.
        kernel_initializer: Initializer for the `kernel` weights matrix,
            used for the linear transformation of the inputs.
            (see [initializers](../initializers.md)).
        recurrent_initializer: Initializer for the `recurrent_kernel`
            weights matrix,
            used for the linear transformation of the recurrent state.
            (see [initializers](../initializers.md)).
        bias_initializer: Initializer for the bias vector
            (see [initializers](../initializers.md)).
        kernel_regularizer: Regularizer function applied to
            the `kernel` weights matrix
            (see [regularizer](../regularizers.md)).
        recurrent_regularizer: Regularizer function applied to
            the `recurrent_kernel` weights matrix
            (see [regularizer](../regularizers.md)).
        bias_regularizer: Regularizer function applied to the bias vector
            (see [regularizer](../regularizers.md)).
        kernel_constraint: Constraint function applied to
            the `kernel` weights matrix
            (see [constraints](../constraints.md)).
        recurrent_constraint: Constraint function applied to
            the `recurrent_kernel` weights matrix
            (see [constraints](../constraints.md)).
        bias_constraint: Constraint function applied to the bias vector
            (see [constraints](../constraints.md)).
        dropout: Float between 0 and 1.
            Fraction of the units to drop for
            the linear transformation of the inputs.
        recurrent_dropout: Float between 0 and 1.
            Fraction of the units to drop for
            the linear transformation of the recurrent state.
    """

    def __init__(self, units,
                 activation='tanh',
                 use_bias=True,
                 kernel_initializer='glorot_uniform',
                 recurrent_initializer='orthogonal',
                 bias_initializer='zeros',
                 kernel_regularizer=None,
                 recurrent_regularizer=None,
                 bias_regularizer=None,
                 kernel_constraint=None,
                 recurrent_constraint=None,
                 bias_constraint=None,
                 dropout=0.,
                 recurrent_dropout=0.,
                 **kwargs):
        super(SimpleRNNCell, self).__init__(**kwargs)
        self.units = units
        self.activation = activations.get(activation)
        self.use_bias = use_bias

        self.kernel_initializer = initializers.get(kernel_initializer)
        self.recurrent_initializer = initializers.get(recurrent_initializer)
        self.bias_initializer = initializers.get(bias_initializer)

        self.kernel_regularizer = regularizers.get(kernel_regularizer)
        self.recurrent_regularizer = regularizers.get(recurrent_regularizer)
        self.bias_regularizer = regularizers.get(bias_regularizer)

        self.kernel_constraint = constraints.get(kernel_constraint)
        self.recurrent_constraint = constraints.get(recurrent_constraint)
        self.bias_constraint = constraints.get(bias_constraint)

        self.dropout = min(1., max(0., dropout))
        self.recurrent_dropout = min(1., max(0., recurrent_dropout))
        self.state_size = self.units
        self._dropout_mask = None
        self._recurrent_dropout_mask = None

    def build(self, input_shape):
        self.kernel = self.add_weight(shape=(input_shape[-1], self.units),
                                      name='kernel',
                                      initializer=self.kernel_initializer,
                                      regularizer=self.kernel_regularizer,
                                      constraint=self.kernel_constraint)
        self.recurrent_kernel = self.add_weight(
            shape=(self.units, self.units),
            name='recurrent_kernel',
            initializer=self.recurrent_initializer,
            regularizer=self.recurrent_regularizer,
            constraint=self.recurrent_constraint)
        if self.use_bias:
            self.bias = self.add_weight(shape=(self.units,),
                                        name='bias',
                                        initializer=self.bias_initializer,
                                        regularizer=self.bias_regularizer,
                                        constraint=self.bias_constraint)
        else:
            self.bias = None
        self.built = True

    def call(self, inputs, states, training=None):
        prev_output = states[0]
        if 0 < self.dropout < 1 and self._dropout_mask is None:
            self._dropout_mask = _generate_dropout_mask(
                _generate_dropout_ones(inputs, K.shape(inputs)[-1]),
                self.dropout,
                training=training)
        if (0 < self.recurrent_dropout < 1 and
                self._recurrent_dropout_mask is None):
            self._recurrent_dropout_mask = _generate_dropout_mask(
                _generate_dropout_ones(inputs, self.units),
                self.recurrent_dropout,
                training=training)

        dp_mask = self._dropout_mask
        rec_dp_mask = self._recurrent_dropout_mask

        if dp_mask is not None:
            h = K.dot(inputs * dp_mask, self.kernel)
        else:
            h = K.dot(inputs, self.kernel)
        if self.bias is not None:
            h = K.bias_add(h, self.bias)

        if rec_dp_mask is not None:
            prev_output *= rec_dp_mask
        output = h + K.dot(prev_output, self.recurrent_kernel)
        if self.activation is not None:
            output = self.activation(output)

        # Properly set learning phase on output tensor.
        if 0 < self.dropout + self.recurrent_dropout:
            if training is None:
                output._uses_learning_phase = True
        return output, [output]


class SimpleRNN(RNN):
    """Fully-connected RNN where the output is to be fed back to input.

    # Arguments
        units: Positive integer, dimensionality of the output space.
        activation: Activation function to use
            (see [activations](../activations.md)).
            If you pass None, no activation is applied
            (ie. "linear" activation: `a(x) = x`).
        use_bias: Boolean, whether the layer uses a bias vector.
        kernel_initializer: Initializer for the `kernel` weights matrix,
            used for the linear transformation of the inputs.
            (see [initializers](../initializers.md)).
        recurrent_initializer: Initializer for the `recurrent_kernel`
            weights matrix,
            used for the linear transformation of the recurrent state.
            (see [initializers](../initializers.md)).
        bias_initializer: Initializer for the bias vector
            (see [initializers](../initializers.md)).
        kernel_regularizer: Regularizer function applied to
            the `kernel` weights matrix
            (see [regularizer](../regularizers.md)).
        recurrent_regularizer: Regularizer function applied to
            the `recurrent_kernel` weights matrix
            (see [regularizer](../regularizers.md)).
        bias_regularizer: Regularizer function applied to the bias vector
            (see [regularizer](../regularizers.md)).
        activity_regularizer: Regularizer function applied to
            the output of the layer (its "activation").
            (see [regularizer](../regularizers.md)).
        kernel_constraint: Constraint function applied to
            the `kernel` weights matrix
            (see [constraints](../constraints.md)).
        recurrent_constraint: Constraint function applied to
            the `recurrent_kernel` weights matrix
            (see [constraints](../constraints.md)).
        bias_constraint: Constraint function applied to the bias vector
            (see [constraints](../constraints.md)).
        dropout: Float between 0 and 1.
            Fraction of the units to drop for
            the linear transformation of the inputs.
        recurrent_dropout: Float between 0 and 1.
            Fraction of the units to drop for
            the linear transformation of the recurrent state.
        return_sequences: Boolean. Whether to return the last output.
            in the output sequence, or the full sequence.
        return_state: Boolean. Whether to return the last state
            in addition to the output.
        go_backwards: Boolean (default False).
            If True, process the input sequence backwards and return the
            reversed sequence.
        stateful: Boolean (default False). If True, the last state
            for each sample at index i in a batch will be used as initial
            state for the sample of index i in the following batch.
        unroll: Boolean (default False).
            If True, the network will be unrolled,
            else a symbolic loop will be used.
            Unrolling can speed-up a RNN,
            although it tends to be more memory-intensive.
            Unrolling is only suitable for short sequences.
    """

    @interfaces.legacy_recurrent_support
    def __init__(self, units,
                 activation='tanh',
                 use_bias=True,
                 kernel_initializer='glorot_uniform',
                 recurrent_initializer='orthogonal',
                 bias_initializer='zeros',
                 kernel_regularizer=None,
                 recurrent_regularizer=None,
                 bias_regularizer=None,
                 activity_regularizer=None,
                 kernel_constraint=None,
                 recurrent_constraint=None,
                 bias_constraint=None,
                 dropout=0.,
                 recurrent_dropout=0.,
                 return_sequences=False,
                 return_state=False,
                 go_backwards=False,
                 stateful=False,
                 unroll=False,
                 **kwargs):
        if 'implementation' in kwargs:
            kwargs.pop('implementation')
            warnings.warn('The `implementation` argument '
                          'in `SimpleRNN` has been deprecated. '
                          'Please remove it from your layer call.')
        if K.backend() == 'theano':
            warnings.warn(
                'RNN dropout is no longer supported with the Theano backend '
                'due to technical limitations. '
                'You can either set `dropout` and `recurrent_dropout` to 0, '
                'or use the TensorFlow backend.')
            dropout = 0.
            recurrent_dropout = 0.

        cell = SimpleRNNCell(units,
                             activation=activation,
                             use_bias=use_bias,
                             kernel_initializer=kernel_initializer,
                             recurrent_initializer=recurrent_initializer,
                             bias_initializer=bias_initializer,
                             kernel_regularizer=kernel_regularizer,
                             recurrent_regularizer=recurrent_regularizer,
                             bias_regularizer=bias_regularizer,
                             kernel_constraint=kernel_constraint,
                             recurrent_constraint=recurrent_constraint,
                             bias_constraint=bias_constraint,
                             dropout=dropout,
                             recurrent_dropout=recurrent_dropout)
        super(SimpleRNN, self).__init__(cell,
                                        return_sequences=return_sequences,
                                        return_state=return_state,
                                        go_backwards=go_backwards,
                                        stateful=stateful,
                                        unroll=unroll,
                                        **kwargs)
        self.activity_regularizer = regularizers.get(activity_regularizer)

    def call(self, inputs, mask=None, training=None, initial_state=None):
        return super(SimpleRNN, self).call(inputs,
                                           mask=mask,
                                           training=training,
                                           initial_state=initial_state)

    @property
    def units(self):
        return self.cell.units

    @property
    def activation(self):
        return self.cell.activation

    @property
    def use_bias(self):
        return self.cell.use_bias

    @property
    def kernel_initializer(self):
        return self.cell.kernel_initializer

    @property
    def recurrent_initializer(self):
        return self.cell.recurrent_initializer

    @property
    def bias_initializer(self):
        return self.cell.bias_initializer

    @property
    def kernel_regularizer(self):
        return self.cell.kernel_regularizer

    @property
    def recurrent_regularizer(self):
        return self.cell.recurrent_regularizer

    @property
    def bias_regularizer(self):
        return self.cell.bias_regularizer

    @property
    def kernel_constraint(self):
        return self.cell.kernel_constraint

    @property
    def recurrent_constraint(self):
        return self.cell.recurrent_constraint

    @property
    def bias_constraint(self):
        return self.cell.bias_constraint

    @property
    def dropout(self):
        return self.cell.dropout

    @property
    def recurrent_dropout(self):
        return self.cell.recurrent_dropout

    def get_config(self):
        config = {'units': self.units,
                  'activation': activations.serialize(self.activation),
                  'use_bias': self.use_bias,
                  'kernel_initializer': initializers.serialize(self.kernel_initializer),
                  'recurrent_initializer': initializers.serialize(self.recurrent_initializer),
                  'bias_initializer': initializers.serialize(self.bias_initializer),
                  'kernel_regularizer': regularizers.serialize(self.kernel_regularizer),
                  'recurrent_regularizer': regularizers.serialize(self.recurrent_regularizer),
                  'bias_regularizer': regularizers.serialize(self.bias_regularizer),
                  'activity_regularizer': regularizers.serialize(self.activity_regularizer),
                  'kernel_constraint': constraints.serialize(self.kernel_constraint),
                  'recurrent_constraint': constraints.serialize(self.recurrent_constraint),
                  'bias_constraint': constraints.serialize(self.bias_constraint),
                  'dropout': self.dropout,
                  'recurrent_dropout': self.recurrent_dropout}
        base_config = super(SimpleRNN, self).get_config()
        del base_config['cell']
        return dict(list(base_config.items()) + list(config.items()))

    @classmethod
    def from_config(cls, config):
        if 'implementation' in config:
            config.pop('implementation')
        return cls(**config)


class GRUCell(Layer):
    """Cell class for the GRU layer.

    # Arguments
        units: Positive integer, dimensionality of the output space.
        activation: Activation function to use
            (see [activations](../activations.md)).
            If you pass None, no activation is applied
            (ie. "linear" activation: `a(x) = x`).
        recurrent_activation: Activation function to use
            for the recurrent step
            (see [activations](../activations.md)).
        use_bias: Boolean, whether the layer uses a bias vector.
        kernel_initializer: Initializer for the `kernel` weights matrix,
            used for the linear transformation of the inputs.
            (see [initializers](../initializers.md)).
        recurrent_initializer: Initializer for the `recurrent_kernel`
            weights matrix,
            used for the linear transformation of the recurrent state.
            (see [initializers](../initializers.md)).
        bias_initializer: Initializer for the bias vector
            (see [initializers](../initializers.md)).
        kernel_regularizer: Regularizer function applied to
            the `kernel` weights matrix
            (see [regularizer](../regularizers.md)).
        recurrent_regularizer: Regularizer function applied to
            the `recurrent_kernel` weights matrix
            (see [regularizer](../regularizers.md)).
        bias_regularizer: Regularizer function applied to the bias vector
            (see [regularizer](../regularizers.md)).
        kernel_constraint: Constraint function applied to
            the `kernel` weights matrix
            (see [constraints](../constraints.md)).
        recurrent_constraint: Constraint function applied to
            the `recurrent_kernel` weights matrix
            (see [constraints](../constraints.md)).
        bias_constraint: Constraint function applied to the bias vector
            (see [constraints](../constraints.md)).
        dropout: Float between 0 and 1.
            Fraction of the units to drop for
            the linear transformation of the inputs.
        recurrent_dropout: Float between 0 and 1.
            Fraction of the units to drop for
            the linear transformation of the recurrent state.
        implementation: Implementation mode, either 1 or 2.
            Mode 1 will structure its operations as a larger number of
            smaller dot products and additions, whereas mode 2 will
            batch them into fewer, larger operations. These modes will
            have different performance profiles on different hardware and
            for different applications.
    """

    def __init__(self, units,
                 activation='tanh',
                 recurrent_activation='hard_sigmoid',
                 use_bias=True,
                 kernel_initializer='glorot_uniform',
                 recurrent_initializer='orthogonal',
                 bias_initializer='zeros',
                 kernel_regularizer=None,
                 recurrent_regularizer=None,
                 bias_regularizer=None,
                 kernel_constraint=None,
                 recurrent_constraint=None,
                 bias_constraint=None,
                 dropout=0.,
                 recurrent_dropout=0.,
                 implementation=2,
                 **kwargs):
        super(GRUCell, self).__init__(**kwargs)
        self.units = units
        self.activation = activations.get(activation)
        self.recurrent_activation = activations.get(recurrent_activation)
        self.use_bias = use_bias

        self.kernel_initializer = initializers.get(kernel_initializer)
        self.recurrent_initializer = initializers.get(recurrent_initializer)
        self.bias_initializer = initializers.get(bias_initializer)

        self.kernel_regularizer = regularizers.get(kernel_regularizer)
        self.recurrent_regularizer = regularizers.get(recurrent_regularizer)
        self.bias_regularizer = regularizers.get(bias_regularizer)

        self.kernel_constraint = constraints.get(kernel_constraint)
        self.recurrent_constraint = constraints.get(recurrent_constraint)
        self.bias_constraint = constraints.get(bias_constraint)

        self.dropout = min(1., max(0., dropout))
        self.recurrent_dropout = min(1., max(0., recurrent_dropout))
        self.implementation = implementation
        self.state_size = self.units
        self._dropout_mask = None
        self._recurrent_dropout_mask = None

    def build(self, input_shape):
        input_dim = input_shape[-1]
        self.kernel = self.add_weight(shape=(input_dim, self.units * 3),
                                      name='kernel',
                                      initializer=self.kernel_initializer,
                                      regularizer=self.kernel_regularizer,
                                      constraint=self.kernel_constraint)
        self.recurrent_kernel = self.add_weight(
            shape=(self.units, self.units * 3),
            name='recurrent_kernel',
            initializer=self.recurrent_initializer,
            regularizer=self.recurrent_regularizer,
            constraint=self.recurrent_constraint)

        if self.use_bias:
            self.bias = self.add_weight(shape=(self.units * 3,),
                                        name='bias',
                                        initializer=self.bias_initializer,
                                        regularizer=self.bias_regularizer,
                                        constraint=self.bias_constraint)
        else:
            self.bias = None

        self.kernel_z = self.kernel[:, :self.units]
        self.recurrent_kernel_z = self.recurrent_kernel[:, :self.units]
        self.kernel_r = self.kernel[:, self.units: self.units * 2]
        self.recurrent_kernel_r = self.recurrent_kernel[:,
                                                        self.units:
                                                        self.units * 2]
        self.kernel_h = self.kernel[:, self.units * 2:]
        self.recurrent_kernel_h = self.recurrent_kernel[:, self.units * 2:]

        if self.use_bias:
            self.bias_z = self.bias[:self.units]
            self.bias_r = self.bias[self.units: self.units * 2]
            self.bias_h = self.bias[self.units * 2:]
        else:
            self.bias_z = None
            self.bias_r = None
            self.bias_h = None
        self.built = True

    def call(self, inputs, states, training=None):
        h_tm1 = states[0]  # previous memory

        if 0 < self.dropout < 1 and self._dropout_mask is None:
            self._dropout_mask = _generate_dropout_mask(
                _generate_dropout_ones(inputs, K.shape(inputs)[-1]),
                self.dropout,
                training=training,
                count=3)
        if (0 < self.recurrent_dropout < 1 and
                self._recurrent_dropout_mask is None):
            self._recurrent_dropout_mask = _generate_dropout_mask(
                _generate_dropout_ones(inputs, self.units),
                self.recurrent_dropout,
                training=training,
                count=3)

        # dropout matrices for input units
        dp_mask = self._dropout_mask
        # dropout matrices for recurrent units
        rec_dp_mask = self._recurrent_dropout_mask

        if self.implementation == 1:
            if 0. < self.dropout < 1.:
                inputs_z = inputs * dp_mask[0]
                inputs_r = inputs * dp_mask[1]
                inputs_h = inputs * dp_mask[2]
            else:
                inputs_z = inputs
                inputs_r = inputs
                inputs_h = inputs
            x_z = K.dot(inputs_z, self.kernel_z)
            x_r = K.dot(inputs_r, self.kernel_r)
            x_h = K.dot(inputs_h, self.kernel_h)
            if self.use_bias:
                x_z = K.bias_add(x_z, self.bias_z)
                x_r = K.bias_add(x_r, self.bias_r)
                x_h = K.bias_add(x_h, self.bias_h)

            if 0. < self.recurrent_dropout < 1.:
                h_tm1_z = h_tm1 * rec_dp_mask[0]
                h_tm1_r = h_tm1 * rec_dp_mask[1]
                h_tm1_h = h_tm1 * rec_dp_mask[2]
            else:
                h_tm1_z = h_tm1
                h_tm1_r = h_tm1
                h_tm1_h = h_tm1
            z = self.recurrent_activation(x_z + K.dot(h_tm1_z,
                                                      self.recurrent_kernel_z))
            r = self.recurrent_activation(x_r + K.dot(h_tm1_r,
                                                      self.recurrent_kernel_r))

            hh = self.activation(x_h + K.dot(r * h_tm1_h,
                                             self.recurrent_kernel_h))
        else:
            if 0. < self.dropout < 1.:
                inputs *= dp_mask[0]
            matrix_x = K.dot(inputs, self.kernel)
            if self.use_bias:
                matrix_x = K.bias_add(matrix_x, self.bias)
            if 0. < self.recurrent_dropout < 1.:
                h_tm1 *= rec_dp_mask[0]
            matrix_inner = K.dot(h_tm1,
                                 self.recurrent_kernel[:, :2 * self.units])

            x_z = matrix_x[:, :self.units]
            x_r = matrix_x[:, self.units: 2 * self.units]
            recurrent_z = matrix_inner[:, :self.units]
            recurrent_r = matrix_inner[:, self.units: 2 * self.units]

            z = self.recurrent_activation(x_z + recurrent_z)
            r = self.recurrent_activation(x_r + recurrent_r)

            x_h = matrix_x[:, 2 * self.units:]
            recurrent_h = K.dot(r * h_tm1,
                                self.recurrent_kernel[:, 2 * self.units:])
            hh = self.activation(x_h + recurrent_h)
        h = z * h_tm1 + (1 - z) * hh
        if 0 < self.dropout + self.recurrent_dropout:
            if training is None:
                h._uses_learning_phase = True
        return h, [h]


class GRU(RNN):
    """Gated Recurrent Unit - Cho et al. 2014.

    # Arguments
        units: Positive integer, dimensionality of the output space.
        activation: Activation function to use
            (see [activations](../activations.md)).
            If you pass None, no activation is applied
            (ie. "linear" activation: `a(x) = x`).
        recurrent_activation: Activation function to use
            for the recurrent step
            (see [activations](../activations.md)).
        use_bias: Boolean, whether the layer uses a bias vector.
        kernel_initializer: Initializer for the `kernel` weights matrix,
            used for the linear transformation of the inputs.
            (see [initializers](../initializers.md)).
        recurrent_initializer: Initializer for the `recurrent_kernel`
            weights matrix,
            used for the linear transformation of the recurrent state.
            (see [initializers](../initializers.md)).
        bias_initializer: Initializer for the bias vector
            (see [initializers](../initializers.md)).
        kernel_regularizer: Regularizer function applied to
            the `kernel` weights matrix
            (see [regularizer](../regularizers.md)).
        recurrent_regularizer: Regularizer function applied to
            the `recurrent_kernel` weights matrix
            (see [regularizer](../regularizers.md)).
        bias_regularizer: Regularizer function applied to the bias vector
            (see [regularizer](../regularizers.md)).
        activity_regularizer: Regularizer function applied to
            the output of the layer (its "activation").
            (see [regularizer](../regularizers.md)).
        kernel_constraint: Constraint function applied to
            the `kernel` weights matrix
            (see [constraints](../constraints.md)).
        recurrent_constraint: Constraint function applied to
            the `recurrent_kernel` weights matrix
            (see [constraints](../constraints.md)).
        bias_constraint: Constraint function applied to the bias vector
            (see [constraints](../constraints.md)).
        dropout: Float between 0 and 1.
            Fraction of the units to drop for
            the linear transformation of the inputs.
        recurrent_dropout: Float between 0 and 1.
            Fraction of the units to drop for
            the linear transformation of the recurrent state.
        implementation: Implementation mode, either 1 or 2.
            Mode 1 will structure its operations as a larger number of
            smaller dot products and additions, whereas mode 2 will
            batch them into fewer, larger operations. These modes will
            have different performance profiles on different hardware and
            for different applications.
        return_sequences: Boolean. Whether to return the last output.
            in the output sequence, or the full sequence.
        return_state: Boolean. Whether to return the last state
            in addition to the output.
        go_backwards: Boolean (default False).
            If True, process the input sequence backwards and return the
            reversed sequence.
        stateful: Boolean (default False). If True, the last state
            for each sample at index i in a batch will be used as initial
            state for the sample of index i in the following batch.
        unroll: Boolean (default False).
            If True, the network will be unrolled,
            else a symbolic loop will be used.
            Unrolling can speed-up a RNN,
            although it tends to be more memory-intensive.
            Unrolling is only suitable for short sequences.

    # References
        - [On the Properties of Neural Machine Translation: Encoder-Decoder Approaches](https://arxiv.org/abs/1409.1259)
        - [Empirical Evaluation of Gated Recurrent Neural Networks on Sequence Modeling](http://arxiv.org/abs/1412.3555v1)
        - [A Theoretically Grounded Application of Dropout in Recurrent Neural Networks](http://arxiv.org/abs/1512.05287)
    """

    @interfaces.legacy_recurrent_support
    def __init__(self, units,
                 activation='tanh',
                 recurrent_activation='hard_sigmoid',
                 use_bias=True,
                 kernel_initializer='glorot_uniform',
                 recurrent_initializer='orthogonal',
                 bias_initializer='zeros',
                 kernel_regularizer=None,
                 recurrent_regularizer=None,
                 bias_regularizer=None,
                 activity_regularizer=None,
                 kernel_constraint=None,
                 recurrent_constraint=None,
                 bias_constraint=None,
                 dropout=0.,
                 recurrent_dropout=0.,
                 implementation=2,
                 return_sequences=False,
                 return_state=False,
                 go_backwards=False,
                 stateful=False,
                 unroll=False,
                 **kwargs):
        if implementation == 0:
            warnings.warn('`implementation=0` has been deprecated, '
                          'and now defaults to `implementation=2`.'
                          'Please update your layer call.')
        if K.backend() == 'theano':
            warnings.warn(
                'RNN dropout is no longer supported with the Theano backend '
                'due to technical limitations. '
                'You can either set `dropout` and `recurrent_dropout` to 0, '
                'or use the TensorFlow backend.')
            dropout = 0.
            recurrent_dropout = 0.

        cell = GRUCell(units,
                       activation=activation,
                       recurrent_activation=recurrent_activation,
                       use_bias=use_bias,
                       kernel_initializer=kernel_initializer,
                       recurrent_initializer=recurrent_initializer,
                       bias_initializer=bias_initializer,
                       kernel_regularizer=kernel_regularizer,
                       recurrent_regularizer=recurrent_regularizer,
                       bias_regularizer=bias_regularizer,
                       kernel_constraint=kernel_constraint,
                       recurrent_constraint=recurrent_constraint,
                       bias_constraint=bias_constraint,
                       dropout=dropout,
                       recurrent_dropout=recurrent_dropout,
                       implementation=implementation)
        super(GRU, self).__init__(cell,
                                  return_sequences=return_sequences,
                                  return_state=return_state,
                                  go_backwards=go_backwards,
                                  stateful=stateful,
                                  unroll=unroll,
                                  **kwargs)
        self.activity_regularizer = regularizers.get(activity_regularizer)

    def call(self, inputs, mask=None, training=None, initial_state=None):
        return super(GRU, self).call(inputs,
                                     mask=mask,
                                     training=training,
                                     initial_state=initial_state)

    @property
    def units(self):
        return self.cell.units

    @property
    def activation(self):
        return self.cell.activation

    @property
    def recurrent_activation(self):
        return self.cell.recurrent_activation

    @property
    def use_bias(self):
        return self.cell.use_bias

    @property
    def kernel_initializer(self):
        return self.cell.kernel_initializer

    @property
    def recurrent_initializer(self):
        return self.cell.recurrent_initializer

    @property
    def bias_initializer(self):
        return self.cell.bias_initializer

    @property
    def kernel_regularizer(self):
        return self.cell.kernel_regularizer

    @property
    def recurrent_regularizer(self):
        return self.cell.recurrent_regularizer

    @property
    def bias_regularizer(self):
        return self.cell.bias_regularizer

    @property
    def kernel_constraint(self):
        return self.cell.kernel_constraint

    @property
    def recurrent_constraint(self):
        return self.cell.recurrent_constraint

    @property
    def bias_constraint(self):
        return self.cell.bias_constraint

    @property
    def dropout(self):
        return self.cell.dropout

    @property
    def recurrent_dropout(self):
        return self.cell.recurrent_dropout

    @property
    def implementation(self):
        return self.cell.implementation

    def get_config(self):
        config = {'units': self.units,
                  'activation': activations.serialize(self.activation),
                  'recurrent_activation': activations.serialize(self.recurrent_activation),
                  'use_bias': self.use_bias,
                  'kernel_initializer': initializers.serialize(self.kernel_initializer),
                  'recurrent_initializer': initializers.serialize(self.recurrent_initializer),
                  'bias_initializer': initializers.serialize(self.bias_initializer),
                  'kernel_regularizer': regularizers.serialize(self.kernel_regularizer),
                  'recurrent_regularizer': regularizers.serialize(self.recurrent_regularizer),
                  'bias_regularizer': regularizers.serialize(self.bias_regularizer),
                  'activity_regularizer': regularizers.serialize(self.activity_regularizer),
                  'kernel_constraint': constraints.serialize(self.kernel_constraint),
                  'recurrent_constraint': constraints.serialize(self.recurrent_constraint),
                  'bias_constraint': constraints.serialize(self.bias_constraint),
                  'dropout': self.dropout,
                  'recurrent_dropout': self.recurrent_dropout,
                  'implementation': self.implementation}
        base_config = super(GRU, self).get_config()
        del base_config['cell']
        return dict(list(base_config.items()) + list(config.items()))

    @classmethod
    def from_config(cls, config):
        if 'implementation' in config and config['implementation'] == 0:
            config['implementation'] = 1
        return cls(**config)


class GRUCond(Recurrent):
    '''Gated Recurrent Unit - Cho et al. 2014. with the previously generated word fed to the current timestep.
    You should give two inputs to this layer:
        1. The shifted sequence of words (shape: (mini_batch_size, output_timesteps, embedding_size))

    # Arguments
        units: dimension of the internal projections and the final output.
        kernel_initializer: weight initialization function.
            Can be the name of an existing function (str),
            or a Theano function (see: [initializations](../initializations.md)).
        recurrent_initializer: initialization function of the inner cells.
        return_states: boolean indicating if we want the intermediate states (hidden_state and memory) as additional outputs
        activation: activation function.
            Can be the name of an existing function (str),
            or a Theano function (see: [activations](../activations.md)).
        recurrent_activation: activation function for the inner cells.
        W_regularizer: instance of [WeightRegularizer](../regularizers.md)
            (eg. L1 or L2 regularization), applied to the input weights matrices.
        U_regularizer: instance of [WeightRegularizer](../regularizers.md)
            (eg. L1 or L2 regularization), applied to the recurrent weights matrices.
        b_regularizer: instance of [WeightRegularizer](../regularizers.md),
            applied to the bias.
        dropout_W: float between 0 and 1. Fraction of the input units to drop for input gates.
        dropout_U: float between 0 and 1. Fraction of the input units to drop for recurrent connections.
        w_a_regularizer: instance of [WeightRegularizer](../regularizers.md)
            (eg. L1 or L2 regularization), applied to the input weights matrices.
        W_a_regularizer: instance of [WeightRegularizer](../regularizers.md)
            (eg. L1 or L2 regularization), applied to the input weights matrices.
        U_a_regularizer: instance of [WeightRegularizer](../regularizers.md)
            (eg. L1 or L2 regularization), applied to the recurrent weights matrices.
        b_a_regularizer: instance of [WeightRegularizer](../regularizers.md),
            applied to the bias.
        dropout_w_a: float between 0 and 1.
        dropout_W_a: float between 0 and 1.
        dropout_U_a: float between 0 and 1.


    # Formulation

        The resulting attention vector 'phi' at time 't' is formed by applying a weighted sum over
        the set of inputs 'x_i' contained in 'X':

            phi(X, t) = ∑_i alpha_i(t) * x_i,

        where each 'alpha_i' at time 't' is a weighting vector over all the input dimension that
        accomplishes the following condition:

            ∑_i alpha_i = 1

        and is dynamically adapted at each timestep w.r.t. the following formula:

            alpha_i(t) = exp{e_i(t)} /  ∑_j exp{e_j(t)}

        where each 'e_i' at time 't' is calculated as:

            e_i(t) = wa' * tanh( Wa * x_i  +  Ua * h(t-1)  +  ba ),

        where the following are learnable with the respectively named sizes:
                wa                Wa                     Ua                 ba
            [input_dim] [input_dim, input_dim] [units, input_dim] [input_dim]

        The names of 'Ua' and 'Wa' are exchanged w.r.t. the provided reference as well as 'v' being renamed
        to 'x' for matching Keras LSTM's nomenclature.


    # References
        - [On the Properties of Neural Machine Translation: Encoder–Decoder Approaches](http://www.aclweb.org/anthology/W14-4012)
        - [Empirical Evaluation of Gated Recurrent Neural Networks on Sequence Modeling:(http://arxiv.org/pdf/1412.3555v1.pdf)
        - [Long short-term memory](http://deeplearning.cs.cmu.edu/pdfs/Hochreiter97_lstm.pdf) (original 1997 paper)
        - [Learning to forget: Continual prediction with LSTM](http://www.mitpressjournals.org/doi/pdf/10.1162/089976600300015015)
        - [Supervised sequence labeling with recurrent neural networks](http://www.cs.toronto.edu/~graves/preprint.pdf)
        - [A Theoretically Grounded Application of Dropout in Recurrent Neural Networks](http://arxiv.org/abs/1512.05287)
    '''

    @interfaces.legacy_recurrent_support
    def __init__(self, units,
                 return_states=False,
                 activation='tanh',
                 recurrent_activation='sigmoid',
                 use_bias=True,
                 kernel_initializer='glorot_uniform',
                 conditional_initializer='glorot_uniform',
                 recurrent_initializer='orthogonal',
                 bias_initializer='zeros',
                 mask_value=0.,
                 kernel_regularizer=None,
                 recurrent_regularizer=None,
                 conditional_regularizer=None,
                 bias_regularizer=None,
                 activity_regularizer=None,
                 kernel_constraint=None,
                 recurrent_constraint=None,
                 conditional_constraint=None,
                 bias_constraint=None,
                 dropout=0.,
                 recurrent_dropout=0.,
                 conditional_dropout=0.,
                 num_inputs=4,
                 **kwargs):

        super(GRUCond, self).__init__(**kwargs)

        self.return_states = return_states

        # Main parameters
        self.units = units
        self.activation = activations.get(activation)
        self.recurrent_activation = activations.get(recurrent_activation)
        self.use_bias = use_bias
        self.mask_value = mask_value

        # Initializers
        self.kernel_initializer = initializers.get(kernel_initializer)
        self.recurrent_initializer = initializers.get(recurrent_initializer)
        self.conditional_initializer = initializers.get(conditional_initializer)
        self.bias_initializer = initializers.get(bias_initializer)

        # Regularizers
        self.kernel_regularizer = regularizers.get(kernel_regularizer)
        self.recurrent_regularizer = regularizers.get(recurrent_regularizer)
        self.conditional_regularizer = regularizers.get(conditional_regularizer)
        self.bias_regularizer = regularizers.get(bias_regularizer)
        self.activity_regularizer = regularizers.get(activity_regularizer)

        # Constraints
        self.kernel_constraint = constraints.get(kernel_constraint)
        self.recurrent_constraint = constraints.get(recurrent_constraint)
        self.conditional_constraint = constraints.get(conditional_constraint)
        self.bias_constraint = constraints.get(bias_constraint)

        # Dropouts
        self.dropout = min(1., max(0., dropout))
        self.recurrent_dropout = min(1., max(0., recurrent_dropout))
        self.conditional_dropout = min(1., max(0., conditional_dropout))
        self.num_inputs = num_inputs
        self.input_spec = [InputSpec(ndim=3), InputSpec(ndim=3)]
        for _ in range(len(self.input_spec), self.num_inputs):
            self.input_spec.append(InputSpec(ndim=2))

    def build(self, input_shape):

        assert len(input_shape) == 2 or len(input_shape) == 3, 'You should pass two inputs to GRUCond ' \
                                                               '(context and previous_embedded_words) and ' \
                                                               'one optional inputs (init_state). ' \
                                                               'It currently has %d inputs' % len(input_shape)

        self.input_dim = input_shape[0][2]
        if self.input_spec[1].ndim == 3:
            self.context_dim = input_shape[1][2]
            self.static_ctx = False
            assert input_shape[1][1] == input_shape[0][1], 'When using a 3D ctx in GRUCond, it has to have the same ' \
                                                           'number of timesteps (dimension 1) as the input. Currently,' \
                                                           'the number of input timesteps is: ' \
                                                           + str(input_shape[0][1]) + \
                                                           ', while the number of ctx timesteps is ' \
                                                           + str(input_shape[1][1]) + ' (complete shapes: ' \
                                                           + str(input_shape[0]) + ', ' + str(input_shape[1]) + ')'
        else:
            self.context_dim = input_shape[1][1]
            self.static_ctx = True

        if self.stateful:
            self.reset_states()
        else:
            # initial states: all-zero tensors of shape (units)
            self.states = [None, None]  # [h, c]

        self.kernel = self.add_weight(shape=(self.context_dim, self.units * 3),
                                      name='kernel',
                                      initializer=self.kernel_initializer,
                                      regularizer=self.kernel_regularizer,
                                      constraint=self.kernel_constraint)

        self.recurrent_kernel = self.add_weight(
            shape=(self.units, self.units * 3),
            name='recurrent_kernel',
            initializer=self.recurrent_initializer,
            regularizer=self.recurrent_regularizer,
            constraint=self.recurrent_constraint)

        self.conditional_kernel = self.add_weight(shape=(self.input_dim, self.units * 3),
                                                  name='conditional_kernel',
                                                  initializer=self.conditional_initializer,
                                                  regularizer=self.conditional_regularizer,
                                                  constraint=self.conditional_constraint)

        if self.use_bias:
            self.bias = self.add_weight(shape=(self.units * 3,),
                                        name='bias',
                                        initializer=self.bias_initializer,
                                        regularizer=self.bias_regularizer,
                                        constraint=self.bias_constraint)
        else:
            self.bias = None

        self.built = True

    def reset_states(self, states=None):
        assert self.stateful, 'Layer must be stateful.'
        input_shape = self.input_shape
        if not input_shape[0]:
            raise Exception('If a RNN is stateful, a complete ' +
                            'input_shape must be provided (including batch size).')
        if hasattr(self, 'states'):
            K.set_value(self.states[0],
                        np.zeros((input_shape[0], self.units)))
            K.set_value(self.states[1],
                        np.zeros((input_shape[0], self.units)))
            K.set_value(self.states[2],
                        np.zeros((input_shape[0], input_shape[3])))
        else:
            self.states = [K.zeros((input_shape[0], self.units))]

    def preprocess_input(self, inputs, training=None):

        if 0 < self.conditional_dropout < 1:
            input_dim = self.input_dim
            ones = K.ones_like(K.reshape(inputs[:, :, 0], (-1, inputs.shape[1], 1)))  # (bs, timesteps, 1)
            ones = K.concatenate([ones] * input_dim, axis=2)

            def dropped_inputs():
                return K.dropout(ones, self.recurrent_dropout)

            cond_dp_mask = [K.in_train_phase(dropped_inputs,
                                             ones,
                                             training=training) for _ in range(3)]
        else:
            cond_dp_mask = [K.cast_to_floatx(1.) for _ in range(3)]

<<<<<<< HEAD
        if 0 < self.dropout < 1:
            input_dim = self.input_dim
            ones = K.ones_like(K.reshape(self.context[:, :, 0], (-1, self.context.shape[1], 1)))  # (bs, timesteps, 1)
            ones = K.concatenate([ones] * input_dim, axis=2)

            def dropped_inputs():
                return K.dropout(ones, self.recurrent_dropout)

            dp_mask = [K.in_train_phase(dropped_inputs,
                                        ones,
                                        training=training) for _ in range(3)]
        else:
            dp_mask = [K.cast_to_floatx(1.) for _ in range(3)]

        if self.static_ctx:
            K.dot(inputs * cond_dp_mask, self.conditional_kernel)
        else:
            return K.dot(inputs * cond_dp_mask, self.conditional_kernel) + \
                   K.dot(self.context * dp_mask[0], self.kernel)

    def compute_output_shape(self, input_shape):
        if self.return_sequences:
            main_out = (input_shape[0][0], input_shape[0][1], self.units)
        else:
            main_out = (input_shape[0][0], self.units)

        if self.return_states:
            states_dim = (input_shape[0][0], input_shape[0][1], self.units)
            main_out = [main_out, states_dim]
        return main_out

    def call(self, inputs, mask=None, training=None, initial_state=None):
        # input shape: (nb_samples, time (padded with zeros), input_dim)
        # note that the .build() method of subclasses MUST define
        # self.input_spec with a complete input shape.
        input_shape = K.int_shape(inputs[0])
        state_below = inputs[0]
        self.context = inputs[1]
        if self.num_inputs == 2:  # input: [state_below, context]
            self.init_state = None
        elif self.num_inputs == 3:  # input: [state_below, context, init_generic]
            self.init_state = inputs[2]
        elif self.num_inputs == 4:  # input: [state_below, context, init_state, init_memory]
            self.init_state = inputs[2]
        if K._BACKEND == 'tensorflow':
            if not input_shape[1]:
                raise Exception('When using TensorFlow, you should define '
                                'explicitly the number of timesteps of '
                                'your sequences.\n'
                                'If your first layer is an Embedding, '
                                'make sure to pass it an "input_length" '
                                'argument. Otherwise, make sure '
                                'the first layer has '
                                'an "input_shape" or "batch_input_shape" '
                                'argument, including the time axis. '
                                'Found input shape at layer ' + self.name +
                                ': ' + str(input_shape))
        if self.stateful:
            initial_states = self.states
        else:
            initial_states = self.get_initial_states(state_below)
        constants = self.get_constants(state_below, mask[1], training=training)
        preprocessed_input = self.preprocess_input(state_below, training=training)
        last_output, outputs, states = K.rnn(self.step,
                                             preprocessed_input,
                                             initial_states,
                                             go_backwards=self.go_backwards,
                                             mask=mask[0],
                                             constants=constants,
                                             unroll=self.unroll,
                                             input_length=state_below.shape[1])
        if self.stateful:
            self.updates = []
            for i in range(len(states)):
                self.updates.append((self.states[i], states[i]))

        # Properly set learning phase
        if 0 < self.dropout + self.recurrent_dropout:
            last_output._uses_learning_phase = True
            outputs._uses_learning_phase = True
=======
    def call(self, inputs, states, training=None):
        if 0 < self.dropout < 1 and self._dropout_mask is None:
            self._dropout_mask = _generate_dropout_mask(
                _generate_dropout_ones(inputs, K.shape(inputs)[-1]),
                self.dropout,
                training=training,
                count=4)
        if (0 < self.recurrent_dropout < 1 and
                self._recurrent_dropout_mask is None):
            self._recurrent_dropout_mask = _generate_dropout_mask(
                _generate_dropout_ones(inputs, self.units),
                self.recurrent_dropout,
                training=training,
                count=4)

        # dropout matrices for input units
        dp_mask = self._dropout_mask
        # dropout matrices for recurrent units
        rec_dp_mask = self._recurrent_dropout_mask
>>>>>>> 018af47b

        if self.return_sequences:
            ret = outputs
        else:
            ret = last_output

        # intermediate states as additional outputs
        if self.return_states:
            if not isinstance(ret, list):
                ret = [ret]
            ret += [states[0]]

        return ret

    def compute_mask(self, input, mask):
        if self.return_sequences:
            ret = mask[0]
        else:
            ret = None
        if self.return_states:
            ret = [ret, None]
        return ret

    def step(self, x, states):
        h_tm1 = states[0]  # State
        rec_dp_mask = states[1]  # Dropout U (recurrent)
        matrix_x = x
        if self.use_bias:
            matrix_x = K.bias_add(matrix_x, self.bias)

        if self.static_ctx:
            dp_mask = states[3]  # Dropout W
            context = states[4]
            mask_context = states[5]  # Context mask
            if mask_context.ndim > 1:  # Mask the context (only if necessary)
                context = mask_context[:, :, None] * context
            matrix_x += K.dot(context * dp_mask[0], self.kernel)

        matrix_inner = K.dot(h_tm1 * rec_dp_mask[0], self.recurrent_kernel[:, :2 * self.units])
        x_z = matrix_x[:, :self.units]
        x_r = matrix_x[:, self.units: 2 * self.units]
        inner_z = matrix_inner[:, :self.units]
        inner_r = matrix_inner[:, self.units: 2 * self.units]

        z = self.recurrent_activation(x_z + inner_z)
        r = self.recurrent_activation(x_r + inner_r)

        x_h = matrix_x[:, 2 * self.units:]
        inner_h = K.dot(r * h_tm1 * rec_dp_mask[0], self.recurrent_kernel[:, 2 * self.units:])
        hh = self.activation(x_h + inner_h)
        h = z * h_tm1 + (1 - z) * hh

        return h, [h]

    def get_constants(self, inputs, mask_context, training=None):
        constants = []
        # States[2] - Dropout_U
        if 0 < self.recurrent_dropout < 1:
            ones = K.ones_like(K.reshape(inputs[:, 0, 0], (-1, 1)))
            ones = K.tile(ones, (1, self.units))

            def dropped_inputs():
                return K.dropout(ones, self.recurrent_dropout)

            rec_dp_mask = [K.in_train_phase(dropped_inputs,
                                            ones,
                                            training=training) for _ in range(3)]
            constants.append(rec_dp_mask)
        else:
            constants.append([K.cast_to_floatx(1.) for _ in range(3)])

        # States[3]
        if 0 < self.dropout < 1:
            input_shape = self.input_spec[1][0].shape
            input_dim = input_shape[-1]
            ones = K.ones_like(K.reshape(inputs[:, 0, 0], (-1, 1)))
            ones = K.concatenate([ones] * input_dim, 1)
            B_W = [K.in_train_phase(K.dropout(ones, self.dropout_W), ones) for _ in range(3)]
        else:
            B_W = [K.cast_to_floatx(1.) for _ in range(3)]
        if self.static_ctx:
            constants.append(B_W)

        # States[4] - context
        constants.append(self.context)

        # States[5] - mask_context
        if mask_context is None:
            mask_context = K.not_equal(K.sum(self.context, axis=2), self.mask_value)
        constants.append(mask_context)

        return constants

    def get_initial_states(self, inputs):
        # build an all-zero tensor of shape (samples, units)
        if self.init_state is None:
            initial_state = K.zeros_like(inputs)  # (samples, timesteps, input_dim)
            initial_state = K.sum(initial_state, axis=(1, 2))  # (samples,)
            initial_state = K.expand_dims(initial_state)  # (samples, 1)
            initial_state = K.tile(initial_state, [1, self.units])  # (samples, units)
        else:
            initial_state = self.init_state
        initial_states = [initial_state]

        return initial_states

    def get_config(self):
        config = {'units': self.units,
                  'activation': activations.serialize(self.activation),
                  'recurrent_activation': activations.serialize(self.recurrent_activation),
                  'return_states': self.return_states,
                  'kernel_initializer': initializers.serialize(self.kernel_initializer),
                  'recurrent_initializer': initializers.serialize(self.recurrent_initializer),
                  'conditional_initializer': initializers.serialize(self.conditional_initializer),
                  'bias_initializer': initializers.serialize(self.bias_initializer),
                  'kernel_regularizer': regularizers.serialize(self.kernel_regularizer),
                  'recurrent_regularizer': regularizers.serialize(self.recurrent_regularizer),
                  'conditional_regularizer': regularizers.serialize(self.conditional_regularizer),
                  'bias_regularizer': regularizers.serialize(self.bias_regularizer),
                  'activity_regularizer': regularizers.serialize(self.activity_regularizer),
                  'kernel_constraint': constraints.serialize(self.kernel_constraint),
                  'recurrent_constraint': constraints.serialize(self.recurrent_constraint),
                  'conditional_constraint': constraints.serialize(self.conditional_constraint),
                  'bias_constraint': constraints.serialize(self.bias_constraint),
                  'dropout': self.dropout,
                  'recurrent_dropout': self.recurrent_dropout,
                  'conditional_dropout': self.conditional_dropout,
                  'mask_value': self.mask_value
                  }
        base_config = super(GRUCond, self).get_config()
        return dict(list(base_config.items()) + list(config.items()))


class AttGRU(Recurrent):
    '''Gated Recurrent Unit with Attention + the previously generated word fed to the current timestep.
    You should give two inputs to this layer:
        1. The shifted sequence of words (shape: (mini_batch_size, output_timesteps, embedding_size))
        2. The complete input sequence (shape: (mini_batch_size, input_timesteps, input_dim))
    # Arguments
        units: dimension of the internal projections and the final output.
        embedding_size: dimension of the word embedding module used for the enconding of the generated words.
        return_extra_variables: indicates if we only need the LSTM hidden state (False) or we want
            additional internal variables as outputs (True). The additional variables provided are:
            - x_att (None, out_timesteps, dim_encoder): feature vector computed after the Att.Model at each timestep
            - alphas (None, out_timesteps, in_timesteps): weights computed by the Att.Model at each timestep
        return_states: boolean indicating if we want the intermediate states (hidden_state and memory) as additional outputs
        output_timesteps: number of output timesteps (# of output vectors generated)
        kernel_initializer: weight initialization function.
            Can be the name of an existing function (str),
            or a Theano function (see: [initializations](../initializations.md)).
        recurrent_initializer: initialization function of the inner cells.
        activation: activation function.
            Can be the name of an existing function (str),
            or a Theano function (see: [activations](../activations.md)).
        recurrent_activation: activation function for the inner cells.
        W_regularizer: instance of [WeightRegularizer](../regularizers.md)
            (eg. L1 or L2 regularization), applied to the input weights matrices.
        U_regularizer: instance of [WeightRegularizer](../regularizers.md)
            (eg. L1 or L2 regularization), applied to the recurrent weights matrices.
        b_regularizer: instance of [WeightRegularizer](../regularizers.md),
            applied to the bias.
        dropout_W: float between 0 and 1. Fraction of the input units to drop for input gates.
        dropout_U: float between 0 and 1. Fraction of the input units to drop for recurrent connections.
        w_a_regularizer: instance of [WeightRegularizer](../regularizers.md)
            (eg. L1 or L2 regularization), applied to the input weights matrices.
        W_a_regularizer: instance of [WeightRegularizer](../regularizers.md)
            (eg. L1 or L2 regularization), applied to the input weights matrices.
        U_a_regularizer: instance of [WeightRegularizer](../regularizers.md)
            (eg. L1 or L2 regularization), applied to the recurrent weights matrices.
        b_a_regularizer: instance of [WeightRegularizer](../regularizers.md),
            applied to the bias.
        dropout_w_a: float between 0 and 1.
        dropout_W_a: float between 0 and 1.
        dropout_U_a: float between 0 and 1.

    # Formulation

        The resulting attention vector 'phi' at time 't' is formed by applying a weighted sum over
        the set of inputs 'x_i' contained in 'X':

            phi(X, t) = ∑_i alpha_i(t) * x_i,

        where each 'alpha_i' at time 't' is a weighting vector over all the input dimension that
        accomplishes the following condition:

            ∑_i alpha_i = 1

        and is dynamically adapted at each timestep w.r.t. the following formula:

            alpha_i(t) = exp{e_i(t)} /  ∑_j exp{e_j(t)}

        where each 'e_i' at time 't' is calculated as:

            e_i(t) = wa' * tanh( Wa * x_i  +  Ua * h(t-1)  +  ba ),

        where the following are learnable with the respectively named sizes:
                wa                Wa                     Ua                 ba
            [input_dim] [input_dim, input_dim] [units, input_dim] [input_dim]

        The names of 'Ua' and 'Wa' are exchanged w.r.t. the provided reference as well as 'v' being renamed
        to 'x' for matching Keras LSTM's nomenclature.

    # References
        -   Yao L, Torabi A, Cho K, Ballas N, Pal C, Larochelle H, Courville A.
            Describing videos by exploiting temporal structure.
            InProceedings of the IEEE International Conference on Computer Vision 2015 (pp. 4507-4515).
    '''

    @interfaces.legacy_recurrent_support
    def __init__(self, units,
                 att_units=0,
                 return_extra_variables=False,
                 return_states=False,
                 activation='tanh',
                 recurrent_activation='sigmoid',
                 use_bias=True,
                 kernel_initializer='glorot_uniform',
                 attention_recurrent_initializer='glorot_uniform',
                 attention_context_initializer='glorot_uniform',
                 attention_context_wa_initializer='glorot_uniform',
                 recurrent_initializer='orthogonal',
                 bias_initializer='zeros',
                 bias_ba_initializer='zeros',
                 bias_ca_initializer='zero',
                 mask_value=0.,
                 kernel_regularizer=None,
                 recurrent_regularizer=None,
                 attention_recurrent_regularizer=None,
                 attention_context_regularizer=None,
                 attention_context_wa_regularizer=None,
                 bias_regularizer=None,
                 bias_ba_regularizer=None,
                 bias_ca_regularizer=None,
                 activity_regularizer=None,
                 kernel_constraint=None,
                 recurrent_constraint=None,
                 attention_recurrent_constraint=None,
                 attention_context_constraint=None,
                 attention_context_wa_constraint=None,
                 bias_constraint=None,
                 bias_ba_constraint=None,
                 bias_ca_constraint=None,
                 dropout=0.,
                 recurrent_dropout=0.,
                 attention_dropout=0.,
                 num_inputs=3,
                 **kwargs):
<<<<<<< HEAD
        super(AttGRU, self).__init__(**kwargs)
        self.return_extra_variables = return_extra_variables
        self.return_states = return_states
=======
        if implementation == 0:
            warnings.warn('`implementation=0` has been deprecated, '
                          'and now defaults to `implementation=1`.'
                          'Please update your layer call.')
        if K.backend() == 'theano':
            warnings.warn(
                'RNN dropout is no longer supported with the Theano backend '
                'due to technical limitations. '
                'You can either set `dropout` and `recurrent_dropout` to 0, '
                'or use the TensorFlow backend.')
            dropout = 0.
            recurrent_dropout = 0.
>>>>>>> 018af47b

        # Main parameters
        self.units = units
        self.att_units = units if att_units == 0 else att_units
        self.activation = activations.get(activation)
        self.recurrent_activation = activations.get(recurrent_activation)
        self.use_bias = use_bias
        self.mask_value = mask_value

        # Initializers
        self.kernel_initializer = initializers.get(kernel_initializer)
        self.recurrent_initializer = initializers.get(recurrent_initializer)
        self.attention_recurrent_initializer = initializers.get(attention_recurrent_initializer)
        self.attention_context_initializer = initializers.get(attention_context_initializer)
        self.attention_context_wa_initializer = initializers.get(attention_context_wa_initializer)
        self.bias_initializer = initializers.get(bias_initializer)
        self.bias_ba_initializer = initializers.get(bias_ba_initializer)
        self.bias_ca_initializer = initializers.get(bias_ca_initializer)

        # Regularizers
        self.kernel_regularizer = regularizers.get(kernel_regularizer)
        self.recurrent_regularizer = regularizers.get(recurrent_regularizer)
        self.attention_recurrent_regularizer = regularizers.get(attention_recurrent_regularizer)
        self.attention_context_regularizer = regularizers.get(attention_context_regularizer)
        self.attention_context_wa_regularizer = regularizers.get(attention_context_wa_regularizer)
        self.bias_regularizer = regularizers.get(bias_regularizer)
        self.bias_ba_regularizer = regularizers.get(bias_ba_regularizer)
        self.bias_ca_regularizer = regularizers.get(bias_ca_regularizer)
        self.activity_regularizer = regularizers.get(activity_regularizer)

<<<<<<< HEAD
        # Constraints
        self.kernel_constraint = constraints.get(kernel_constraint)
        self.recurrent_constraint = constraints.get(recurrent_constraint)
        self.attention_recurrent_constraint = constraints.get(attention_recurrent_constraint)
        self.attention_context_constraint = constraints.get(attention_context_constraint)
        self.attention_context_wa_constraint = constraints.get(attention_context_wa_constraint)
        self.bias_constraint = constraints.get(bias_constraint)
        self.bias_ba_constraint = constraints.get(bias_ba_constraint)
        self.bias_ca_constraint = constraints.get(bias_ca_constraint)
=======
    def call(self, inputs, mask=None, training=None, initial_state=None):
        return super(LSTM, self).call(inputs,
                                      mask=mask,
                                      training=training,
                                      initial_state=initial_state)
>>>>>>> 018af47b

        # Dropouts
        self.dropout = min(1., max(0., dropout))
        self.recurrent_dropout = min(1., max(0., recurrent_dropout))
        self.attention_dropout = min(1., max(0., attention_dropout))
        self.num_inputs = num_inputs
        self.input_spec = [InputSpec(ndim=3)]
        for _ in range(len(self.input_spec), self.num_inputs):
            self.input_spec.append(InputSpec(ndim=2))

    def build(self, input_shape):

        assert len(input_shape) >= 2, 'You should pass two inputs to AttLSTMCond ' \
                                      '(previous_embedded_words and context) ' \
                                      'and two optional inputs (init_state and init_memory)'
        self.input_dim = input_shape[0][2]
        self.context_steps = input_shape[0][1]
        if self.stateful:
            self.reset_states()
        else:
            # initial states: all-zero tensors of shape (units)
            self.states = [None, None, None]  # [h, c, x_att]

        self.kernel = self.add_weight(shape=(self.input_dim, self.units * 3),
                                      name='kernel',
                                      initializer=self.kernel_initializer,
                                      regularizer=self.kernel_regularizer,
                                      constraint=self.kernel_constraint)
        self.recurrent_kernel = self.add_weight(
            shape=(self.units, self.units * 3),
            name='recurrent_kernel',
            initializer=self.recurrent_initializer,
            regularizer=self.recurrent_regularizer,
            constraint=self.recurrent_constraint)

        self.attention_recurrent_kernel = self.add_weight(
            shape=(self.units, self.att_units),
            name='attention_recurrent_kernel',
            initializer=self.attention_recurrent_initializer,
            regularizer=self.attention_recurrent_regularizer,
            constraint=self.attention_recurrent_constraint)

        self.attention_context_kernel = self.add_weight(
            shape=(self.input_dim, self.att_units),
            name='attention_context_kernel',
            initializer=self.attention_context_initializer,
            regularizer=self.attention_context_regularizer,
            constraint=self.attention_context_constraint)

        self.attention_context_wa = self.add_weight(
            shape=(self.att_units,),
            name='attention_context_wa',
            initializer=self.attention_context_wa_initializer,
            regularizer=self.attention_context_wa_regularizer,
            constraint=self.attention_context_wa_constraint)

        if self.use_bias:
            self.bias = self.add_weight(shape=(self.units * 3,),
                                        name='bias',
                                        initializer=self.bias_initializer,
                                        regularizer=self.bias_regularizer,
                                        constraint=self.bias_constraint)
        else:
            self.bias = None

        self.bias_ba = self.add_weight(shape=(self.att_units,),
                                       name='bias_ba',
                                       initializer=self.bias_ba_initializer,
                                       regularizer=self.bias_ba_regularizer,
                                       constraint=self.bias_ba_constraint)

        self.bias_ca = self.add_weight(shape=(self.context_steps,),
                                       name='bias_ca',
                                       initializer=self.bias_ca_initializer,
                                       regularizer=self.bias_ca_regularizer,
                                       constraint=self.bias_ca_constraint)

        self.built = True

    def reset_states(self, states=None):
        assert self.stateful, 'Layer must be stateful.'
        input_shape = self.input_shape
        if not input_shape[0]:
            raise Exception('If a RNN is stateful, a complete ' +
                            'input_shape must be provided (including batch size).')
        if hasattr(self, 'states'):
            K.set_value(self.states[0],
                        np.zeros((input_shape[0], self.units)))
            K.set_value(self.states[1],
                        np.zeros((input_shape[0], input_shape[3])))
        else:
            self.states = [K.zeros((input_shape[0], self.units)),
                           K.zeros((input_shape[0], input_shape[3]))]

    def preprocess_input(self, inputs, training=None):
        return inputs

    def compute_output_shape(self, input_shape):
        if self.return_sequences:
            main_out = (input_shape[0][0], input_shape[0][1], self.units)
        else:
            main_out = (input_shape[0][0], self.units)

        if self.return_extra_variables:
            dim_x_att = (input_shape[0][0], input_shape[0][1], self.context_dim)
            dim_alpha_att = (input_shape[0][0], input_shape[0][1], input_shape[1][1])
            main_out = [main_out, dim_x_att, dim_alpha_att]

        if self.return_states:
            if not isinstance(main_out, list):
                main_out = [main_out]
            states_dim = (input_shape[0][0], input_shape[0][1], self.units)
            main_out += [states_dim]

        return main_out

    def call(self, inputs, mask=None, training=None, initial_state=None):
        # input shape: (nb_samples, time (padded with zeros), input_dim)
        # note that the .build() method of subclasses MUST define
        # self.input_spec with a complete input shape.
        input_shape = K.int_shape(inputs[0])
        state_below = inputs[0]
        if self.num_inputs == 1:  # input: [context]
            self.init_state = None
        elif self.num_inputs == 2:  # input: [context, init_generic]
            self.init_state = inputs[1]
        if K._BACKEND == 'tensorflow':
            if not input_shape[1]:
                raise Exception('When using TensorFlow, you should define '
                                'explicitly the number of timesteps of '
                                'your sequences.\n'
                                'If your first layer is an Embedding, '
                                'make sure to pass it an "input_length" '
                                'argument. Otherwise, make sure '
                                'the first layer has '
                                'an "input_shape" or "batch_input_shape" '
                                'argument, including the time axis. '
                                'Found input shape at layer ' + self.name +
                                ': ' + str(input_shape))
        if self.stateful:
            initial_states = self.states
        else:
            initial_states = self.get_initial_states(state_below)
        constants = self.get_constants(state_below, training=training)
        preprocessed_input = self.preprocess_input(state_below, training=training)
        last_output, outputs, states = K.rnn(self.step,
                                             preprocessed_input,
                                             initial_states,
                                             go_backwards=self.go_backwards,
                                             mask=mask[0],
                                             constants=constants,
                                             unroll=self.unroll,
                                             input_length=state_below.shape[1],
                                             pos_extra_outputs_states=[1, 2])
        if self.stateful:
            self.updates = []
            for i in range(len(states)):
                self.updates.append((self.states[i], states[i]))

        # Properly set learning phase
        if 0 < self.dropout + self.recurrent_dropout:
            last_output._uses_learning_phase = True
            outputs._uses_learning_phase = True

        if self.return_sequences:
            ret = outputs
        else:
            ret = last_output

        if self.return_extra_variables:
            ret = [ret, states[1], states[2]]

        # intermediate states as additional outputs
        if self.return_states:
            if not isinstance(ret, list):
                ret = [ret]
            ret += [states[0]]

        return ret

    def compute_mask(self, input, mask):
        if self.return_extra_variables:
            ret = [mask[0], mask[0], mask[0]]
        else:
            ret = mask[0]

        if self.return_states:
            if not isinstance(ret, list):
                ret = [ret]
            ret += [mask[0], mask[0]]

        return ret

    def step(self, x, states):
        h_tm1 = states[0]  # State
        non_used_x_att = states[1]  # Placeholder for returning extra variables
        non_used_alphas_att = states[2]  # Placeholder for returning extra variables
        dp_mask = states[3]  # Dropout W (input)
        rec_dp_mask = states[4]  # Dropout U (recurrent)
        # Att model dropouts
        att_dp_mask = states[5]  # Dropout Wa
        pctx_ = states[6]  # Projected context (i.e. context * Ua + ba)
        context = states[7]  # Original context

        # Attention model (see Formulation in class header)
        p_state_ = K.dot(h_tm1 * att_dp_mask[0], self.attention_recurrent_kernel)
        pctx_ = K.tanh(pctx_ + p_state_[:, None, :])
        e = K.dot(pctx_, self.attention_context_wa) + self.bias_ca
        #if mask_context.ndim > 1:  # Mask the context (only if necessary)
        #    e = mask_context * e
        alphas_shape = e.shape
        alphas = K.softmax(e.reshape([alphas_shape[0], alphas_shape[1]]))
        # sum over the in_timesteps dimension resulting in [batch_size, input_dim]
        ctx_ = (context * alphas[:, :, None]).sum(axis=1)

        matrix_x = x + K.dot(ctx_ * dp_mask[0], self.kernel)
        if self.use_bias:
            matrix_x = K.bias_add(matrix_x, self.bias)
        matrix_inner = K.dot(h_tm1 * rec_dp_mask[0], self.recurrent_kernel[:, :2 * self.units])

        x_z = matrix_x[:, :self.units]
        x_r = matrix_x[:, self.units: 2 * self.units]
        recurrent_z = matrix_inner[:, :self.units]
        recurrent_r = matrix_inner[:, self.units: 2 * self.units]

        z = self.recurrent_activation(x_z + recurrent_z)
        r = self.recurrent_activation(x_r + recurrent_r)

        x_h = matrix_x[:, 2 * self.units:]
        recurrent_h = K.dot(r * h_tm1 * rec_dp_mask[0],
                            self.recurrent_kernel[:, 2 * self.units:])
        hh = self.activation(x_h + recurrent_h)
        h = z * h_tm1 + (1 - z) * hh
        if 0 < self.dropout + self.recurrent_dropout:
            h._uses_learning_phase = True

        return h, [h, ctx_, alphas]

    def get_constants(self, inputs, training=None):
        constants = []
        # States[4] - Dropout_W
        if 0 < self.dropout < 1:
            # TODO: Fails?
            input_shape = K.int_shape(inputs)
            input_dim = input_shape[-1]
            ones = K.ones_like(K.reshape(inputs[:, 0, 0], (-1, 1)))
            ones = K.tile(ones, (1, int(input_dim)))

            def dropped_inputs():
                return K.dropout(ones, self.dropout)

            dp_mask = [K.in_train_phase(dropped_inputs,
                                        ones,
                                        training=training) for _ in range(3)]
            constants.append(dp_mask)
        else:
            constants.append([K.cast_to_floatx(1.) for _ in range(4)])

        # States[5] - Dropout_U
        if 0 < self.recurrent_dropout < 1:
            ones = K.ones_like(K.reshape(inputs[:, 0, 0], (-1, 1)))
            ones = K.tile(ones, (1, self.units))

            def dropped_inputs():
                return K.dropout(ones, self.recurrent_dropout)

            rec_dp_mask = [K.in_train_phase(dropped_inputs,
                                            ones,
                                            training=training) for _ in range(3)]
            constants.append(rec_dp_mask)
        else:
            constants.append([K.cast_to_floatx(1.) for _ in range(4)])

        # States[6]  - Dropout_Wa
        if 0 < self.attention_dropout < 1:
            input_dim = self.units
            ones = K.ones_like(K.reshape(inputs[:, 0, 0], (-1, 1)))
            ones = K.concatenate([ones] * input_dim, 1)

            def dropped_inputs():
                return K.dropout(ones, self.recurrent_dropout)

            att_dp_mask = [K.in_train_phase(dropped_inputs,
                                            ones,
                                            training=training)]
            constants.append(att_dp_mask)
        else:
            constants.append([K.cast_to_floatx(1.)])

        if 0 < self.attention_dropout < 1:
            input_dim = inputs.shape[2]
            ones = K.ones_like(K.reshape(inputs[:, :, 0], (-1, inputs.shape[1], 1)))
            ones = K.concatenate([ones] * input_dim, axis=2)
            B_Ua = [K.in_train_phase(K.dropout(ones, self.attention_dropout), ones)]
            pctx = K.dot(inputs * B_Ua[0], self.attention_context_kernel)
        else:
            pctx = K.dot(inputs, self.attention_context_kernel)
        if self.use_bias:
            pctx = K.bias_add(pctx, self.bias_ba)
        # States[7] - pctx_
        constants.append(pctx)

        return constants

    def get_initial_states(self, inputs):
        # build an all-zero tensor of shape (samples, units)
        if self.init_state is None:
            initial_state = K.zeros_like(inputs)  # (samples, timesteps, input_dim)
            initial_state = K.sum(initial_state, axis=(1, 2))  # (samples,)
            initial_state = K.expand_dims(initial_state)  # (samples, 1)
            initial_state = K.tile(initial_state, [1, self.units])  # (samples, units)
        else:
            initial_state = self.init_state
        initial_states = [initial_state]

        initial_state = K.zeros_like(self.context)  # (samples, input_timesteps, ctx_dim)
        initial_state_alphas = K.sum(initial_state, axis=2)  # (samples, input_timesteps)
        initial_state = K.sum(initial_state, axis=1)  # (samples, ctx_dim)
        extra_states = [initial_state, initial_state_alphas]  # (samples, ctx_dim)

        return initial_states + extra_states

    def get_config(self):
        config = {'units': self.units,
                  "att_units": self.att_units,
                  'activation': activations.serialize(self.activation),
                  'recurrent_activation': activations.serialize(self.recurrent_activation),
                  'return_extra_variables': self.return_extra_variables,
                  'return_states': self.return_states,
                  'kernel_initializer': initializers.serialize(self.kernel_initializer),
                  'recurrent_initializer': initializers.serialize(self.recurrent_initializer),
                  'attention_recurrent_initializer': initializers.serialize(self.attention_recurrent_initializer),
                  'bias_initializer': initializers.serialize(self.bias_initializer),
                  'bias_ba_initializer': initializers.serialize(self.bias_ba_initializer),
                  'bias_ca_initializer': initializers.serialize(self.bias_ca_initializer),
                  'kernel_regularizer': regularizers.serialize(self.kernel_regularizer),
                  'recurrent_regularizer': regularizers.serialize(self.recurrent_regularizer),
                  'attention_recurrent_regularizer': regularizers.serialize(self.attention_recurrent_regularizer),
                  'bias_regularizer': regularizers.serialize(self.bias_regularizer),
                  'bias_ba_regularizer': regularizers.serialize(self.bias_ba_regularizer),
                  'bias_ca_regularizer': regularizers.serialize(self.bias_ca_regularizer),
                  'activity_regularizer': regularizers.serialize(self.activity_regularizer),
                  'kernel_constraint': constraints.serialize(self.kernel_constraint),
                  'recurrent_constraint': constraints.serialize(self.recurrent_constraint),
                  'attention_recurrent_constraint': constraints.serialize(self.attention_recurrent_constraint),
                  'bias_constraint': constraints.serialize(self.bias_constraint),
                  'bias_ba_constraint': constraints.serialize(self.bias_ba_constraint),
                  'bias_ca_constraint': constraints.serialize(self.bias_ca_constraint),
                  'dropout': self.dropout,
                  'recurrent_dropout': self.recurrent_dropout,
                  'attention_dropout': self.attention_dropout,
                  'mask_value': self.mask_value
                  }
        base_config = super(AttGRU, self).get_config()
        return dict(list(base_config.items()) + list(config.items()))


class AttGRUCond(Recurrent):
    '''Gated Recurrent Unit - Cho et al. 2014. with Attention + the previously generated word fed to the current timestep.
    You should give two inputs to this layer:
        1. The shifted sequence of words (shape: (mini_batch_size, output_timesteps, embedding_size))
        2. The complete input sequence (shape: (mini_batch_size, input_timesteps, input_dim))

    # Arguments
        units: dimension of the internal projections and the final output.
        kernel_initializer: weight initialization function.
            Can be the name of an existing function (str),
            or a Theano function (see: [initializations](../initializations.md)).
        return_extra_variables: indicates if we only need the LSTM hidden state (False) or we want
            additional internal variables as outputs (True). The additional variables provided are:
            - x_att (None, out_timesteps, dim_encoder): feature vector computed after the Att.Model at each timestep
            - alphas (None, out_timesteps, in_timesteps): weights computed by the Att.Model at each timestep
        return_states: boolean indicating if we want the intermediate states (hidden_state and memory) as additional outputs
        recurrent_initializer: initialization function of the inner cells.
        activation: activation function.
            Can be the name of an existing function (str),
            or a Theano function (see: [activations](../activations.md)).
        recurrent_activation: activation function for the inner cells.
        W_regularizer: instance of [WeightRegularizer](../regularizers.md)
            (eg. L1 or L2 regularization), applied to the input weights matrices.
        U_regularizer: instance of [WeightRegularizer](../regularizers.md)
            (eg. L1 or L2 regularization), applied to the recurrent weights matrices.
        b_regularizer: instance of [WeightRegularizer](../regularizers.md),
            applied to the bias.
        dropout_W: float between 0 and 1. Fraction of the input units to drop for input gates.
        dropout_U: float between 0 and 1. Fraction of the input units to drop for recurrent connections.
        w_a_regularizer: instance of [WeightRegularizer](../regularizers.md)
            (eg. L1 or L2 regularization), applied to the input weights matrices.
        W_a_regularizer: instance of [WeightRegularizer](../regularizers.md)
            (eg. L1 or L2 regularization), applied to the input weights matrices.
        U_a_regularizer: instance of [WeightRegularizer](../regularizers.md)
            (eg. L1 or L2 regularization), applied to the recurrent weights matrices.
        b_a_regularizer: instance of [WeightRegularizer](../regularizers.md),
            applied to the bias.
        dropout_w_a: float between 0 and 1.
        dropout_W_a: float between 0 and 1.
        dropout_U_a: float between 0 and 1.


    # Formulation

        The resulting attention vector 'phi' at time 't' is formed by applying a weighted sum over
        the set of inputs 'x_i' contained in 'X':

            phi(X, t) = ∑_i alpha_i(t) * x_i,

        where each 'alpha_i' at time 't' is a weighting vector over all the input dimension that
        accomplishes the following condition:

            ∑_i alpha_i = 1

        and is dynamically adapted at each timestep w.r.t. the following formula:

            alpha_i(t) = exp{e_i(t)} /  ∑_j exp{e_j(t)}

        where each 'e_i' at time 't' is calculated as:

            e_i(t) = wa' * tanh( Wa * x_i  +  Ua * h(t-1)  +  ba ),

        where the following are learnable with the respectively named sizes:
                wa                Wa                     Ua                 ba
            [input_dim] [input_dim, input_dim] [units, input_dim] [input_dim]

        The names of 'Ua' and 'Wa' are exchanged w.r.t. the provided reference as well as 'v' being renamed
        to 'x' for matching Keras LSTM's nomenclature.


    # References
        - [On the Properties of Neural Machine Translation:
            Encoder–Decoder Approaches](http://www.aclweb.org/anthology/W14-4012)
        - [Empirical Evaluation of Gated Recurrent Neural Networks on
            Sequence Modeling](http://arxiv.org/pdf/1412.3555v1.pdf)
        - [A Theoretically Grounded Application of Dropout in
            Recurrent Neural Networks](http://arxiv.org/abs/1512.05287)
    '''

    @interfaces.legacy_recurrent_support
    def __init__(self, units,
                 att_units=0,
                 return_extra_variables=False,
                 return_states=False,
                 activation='tanh',
                 recurrent_activation='sigmoid',
                 use_bias=True,
                 kernel_initializer='glorot_uniform',
                 conditional_initializer='glorot_uniform',
                 attention_recurrent_initializer='glorot_uniform',
                 attention_context_initializer='glorot_uniform',
                 attention_context_wa_initializer='glorot_uniform',
                 recurrent_initializer='orthogonal',
                 bias_initializer='zeros',
                 bias_ba_initializer='zeros',
                 bias_ca_initializer='zero',
                 mask_value=0.,
                 kernel_regularizer=None,
                 recurrent_regularizer=None,
                 conditional_regularizer=None,
                 attention_recurrent_regularizer=None,
                 attention_context_regularizer=None,
                 attention_context_wa_regularizer=None,
                 bias_regularizer=None,
                 bias_ba_regularizer=None,
                 bias_ca_regularizer=None,
                 activity_regularizer=None,
                 kernel_constraint=None,
                 recurrent_constraint=None,
                 conditional_constraint=None,
                 attention_recurrent_constraint=None,
                 attention_context_constraint=None,
                 attention_context_wa_constraint=None,
                 bias_constraint=None,
                 bias_ba_constraint=None,
                 bias_ca_constraint=None,
                 dropout=0.,
                 recurrent_dropout=0.,
                 conditional_dropout=0.,
                 attention_dropout=0.,
                 num_inputs=3,
                 **kwargs):
        super(AttGRUCond, self).__init__(**kwargs)
        self.return_extra_variables = return_extra_variables
        self.return_states = return_states

        # Main parameters
        self.units = units
        self.att_units = units if att_units == 0 else att_units
        self.activation = activations.get(activation)
        self.recurrent_activation = activations.get(recurrent_activation)
        self.use_bias = use_bias
        self.mask_value = mask_value

        # Initializers
        self.kernel_initializer = initializers.get(kernel_initializer)
        self.recurrent_initializer = initializers.get(recurrent_initializer)
        self.conditional_initializer = initializers.get(conditional_initializer)
        self.attention_recurrent_initializer = initializers.get(attention_recurrent_initializer)
        self.attention_context_initializer = initializers.get(attention_context_initializer)
        self.attention_context_wa_initializer = initializers.get(attention_context_wa_initializer)
        self.bias_initializer = initializers.get(bias_initializer)
        self.bias_ba_initializer = initializers.get(bias_ba_initializer)
        self.bias_ca_initializer = initializers.get(bias_ca_initializer)

        # Regularizers
        self.kernel_regularizer = regularizers.get(kernel_regularizer)
        self.recurrent_regularizer = regularizers.get(recurrent_regularizer)
        self.conditional_regularizer = regularizers.get(conditional_regularizer)
        self.attention_recurrent_regularizer = regularizers.get(attention_recurrent_regularizer)
        self.attention_context_regularizer = regularizers.get(attention_context_regularizer)
        self.attention_context_wa_regularizer = regularizers.get(attention_context_wa_regularizer)
        self.bias_regularizer = regularizers.get(bias_regularizer)
        self.bias_ba_regularizer = regularizers.get(bias_ba_regularizer)
        self.bias_ca_regularizer = regularizers.get(bias_ca_regularizer)
        self.activity_regularizer = regularizers.get(activity_regularizer)

        # Constraints
        self.kernel_constraint = constraints.get(kernel_constraint)
        self.recurrent_constraint = constraints.get(recurrent_constraint)
        self.conditional_constraint = constraints.get(conditional_constraint)
        self.attention_recurrent_constraint = constraints.get(attention_recurrent_constraint)
        self.attention_context_constraint = constraints.get(attention_context_constraint)
        self.attention_context_wa_constraint = constraints.get(attention_context_wa_constraint)
        self.bias_constraint = constraints.get(bias_constraint)
        self.bias_ba_constraint = constraints.get(bias_ba_constraint)
        self.bias_ca_constraint = constraints.get(bias_ca_constraint)

        # Dropouts
        self.dropout = min(1., max(0., dropout))
        self.recurrent_dropout = min(1., max(0., recurrent_dropout))
        self.conditional_dropout = min(1., max(0., conditional_dropout))
        self.attention_dropout = min(1., max(0., attention_dropout))
        self.num_inputs = num_inputs
        self.input_spec = [InputSpec(ndim=3), InputSpec(ndim=3)]
        for _ in range(len(self.input_spec), self.num_inputs):
            self.input_spec.append(InputSpec(ndim=2))

    def build(self, input_shape):

        assert len(input_shape) >= 2, 'You should pass two inputs to AttLSTMCond ' \
                                      '(previous_embedded_words and context) ' \
                                      'and two optional inputs (init_state and init_memory)'
        self.input_dim = input_shape[0][2]
        self.context_steps = input_shape[1][1]
        self.context_dim = input_shape[1][2]
        if self.stateful:
            self.reset_states()
        else:
            # initial states: all-zero tensors of shape (units)
            self.states = [None, None]  # [h, x_att]

        self.kernel = self.add_weight(shape=(self.context_dim, self.units * 3),
                                      name='kernel',
                                      initializer=self.kernel_initializer,
                                      regularizer=self.kernel_regularizer,
                                      constraint=self.kernel_constraint)

        self.recurrent_kernel = self.add_weight(
            shape=(self.units, self.units * 3),
            name='recurrent_kernel',
            initializer=self.recurrent_initializer,
            regularizer=self.recurrent_regularizer,
            constraint=self.recurrent_constraint)

        self.conditional_kernel = self.add_weight(shape=(self.input_dim, self.units * 3),
                                                  name='conditional_kernel',
                                                  initializer=self.conditional_initializer,
                                                  regularizer=self.conditional_regularizer,
                                                  constraint=self.conditional_constraint)

        self.attention_recurrent_kernel = self.add_weight(
            shape=(self.units, self.att_units),
            name='attention_recurrent_kernel',
            initializer=self.attention_recurrent_initializer,
            regularizer=self.attention_recurrent_regularizer,
            constraint=self.attention_recurrent_constraint)

        self.attention_context_kernel = self.add_weight(
            shape=(self.context_dim, self.att_units),
            name='attention_context_kernel',
            initializer=self.attention_context_initializer,
            regularizer=self.attention_context_regularizer,
            constraint=self.attention_context_constraint)

        self.attention_context_wa = self.add_weight(
            shape=(self.att_units,),
            name='attention_context_wa',
            initializer=self.attention_context_wa_initializer,
            regularizer=self.attention_context_wa_regularizer,
            constraint=self.attention_context_wa_constraint)

        if self.use_bias:
            self.bias = self.add_weight(shape=(self.units * 3,),
                                        name='bias',
                                        initializer=self.bias_initializer,
                                        regularizer=self.bias_regularizer,
                                        constraint=self.bias_constraint)


        else:
            self.bias = None

        self.bias_ba = self.add_weight(shape=(self.att_units,),
                                       name='bias_ba',
                                       initializer=self.bias_ba_initializer,
                                       regularizer=self.bias_ba_regularizer,
                                       constraint=self.bias_ba_constraint)

        self.bias_ca = self.add_weight(shape=(self.context_steps,),
                                       name='bias_ca',
                                       initializer=self.bias_ca_initializer,
                                       regularizer=self.bias_ca_regularizer,
                                       constraint=self.bias_ca_constraint)
        self.built = True

    def reset_states(self, states=None):
        assert self.stateful, 'Layer must be stateful.'
        input_shape = self.input_shape
        if not input_shape[0]:
            raise Exception('If a RNN is stateful, a complete ' +
                            'input_shape must be provided (including batch size).')
        if hasattr(self, 'states'):
            K.set_value(self.states[0],
                        np.zeros((input_shape[0], self.units)))
            K.set_value(self.states[1],
                        np.zeros((input_shape[0], self.units)))
            K.set_value(self.states[2],
                        np.zeros((input_shape[0], input_shape[3])))
        else:
            self.states = [K.zeros((input_shape[0], self.units)),
                           K.zeros((input_shape[0], input_shape[3]))]

    def preprocess_input(self, inputs, training=None):

        if 0 < self.conditional_dropout < 1:
            ones = K.ones_like(K.squeeze(inputs[:, 0:1, :], axis=1))
            def dropped_inputs():
                return K.dropout(ones, self.conditional_dropout)
            cond_dp_mask = [K.in_train_phase(dropped_inputs,
                                             ones,
                                             training=training) for _ in range(3)]
            return K.dot(inputs * cond_dp_mask[0][:, None, :], self.conditional_kernel)
        else:
            return K.dot(inputs, self.conditional_kernel)

    def compute_output_shape(self, input_shape):
        if self.return_sequences:
            main_out = (input_shape[0][0], input_shape[0][1], self.units)
        else:
            main_out = (input_shape[0][0], self.units)

        if self.return_extra_variables:
            dim_x_att = (input_shape[0][0], input_shape[0][1], self.context_dim)
            dim_alpha_att = (input_shape[0][0], input_shape[0][1], input_shape[1][1])
            main_out = [main_out, dim_x_att, dim_alpha_att]

        if self.return_states:
            if not isinstance(main_out, list):
                main_out = [main_out]
            states_dim = (input_shape[0][0], input_shape[0][1], self.units)
            main_out += [states_dim]

        return main_out

    def call(self, inputs, mask=None, training=None, initial_state=None):
        # input shape: (nb_samples, time (padded with zeros), input_dim)
        # note that the .build() method of subclasses MUST define
        # self.input_spec with a complete input shape.
        input_shape = K.int_shape(inputs[0])
        state_below = inputs[0]
        self.context = inputs[1]
        if self.num_inputs == 2:  # input: [state_below, context]
            self.init_state = None
        elif self.num_inputs == 3:  # input: [state_below, context, init_generic]
            self.init_state = inputs[2]
        elif self.num_inputs == 4:  # input: [state_below, context, init_state, init_memory]
            self.init_state = inputs[2]
        if K._BACKEND == 'tensorflow':
            if not input_shape[1]:
                raise Exception('When using TensorFlow, you should define '
                                'explicitly the number of timesteps of '
                                'your sequences.\n'
                                'If your first layer is an Embedding, '
                                'make sure to pass it an "input_length" '
                                'argument. Otherwise, make sure '
                                'the first layer has '
                                'an "input_shape" or "batch_input_shape" '
                                'argument, including the time axis. '
                                'Found input shape at layer ' + self.name +
                                ': ' + str(input_shape))
        if self.stateful:
            initial_states = self.states
        else:
            initial_states = self.get_initial_states(state_below)
        constants = self.get_constants(state_below, mask[1], training=training)
        preprocessed_input = self.preprocess_input(state_below, training=training)
        last_output, outputs, states = K.rnn(self.step,
                                             preprocessed_input,
                                             initial_states,
                                             go_backwards=self.go_backwards,
                                             mask=mask[0],
                                             constants=constants,
                                             unroll=self.unroll,
                                             input_length=state_below.shape[1],
                                             pos_extra_outputs_states=[1, 2])
        if self.stateful:
            self.updates = []
            for i in range(len(states)):
                self.updates.append((self.states[i], states[i]))

        # Properly set learning phase
        if 0 < self.dropout + self.recurrent_dropout:
            last_output._uses_learning_phase = True
            outputs._uses_learning_phase = True

        if self.return_sequences:
            ret = outputs
        else:
            ret = last_output

        if self.return_extra_variables:
            ret = [ret, states[1], states[2]]

        # intermediate states as additional outputs
        if self.return_states:
            if not isinstance(ret, list):
                ret = [ret]
            ret += [states[0]]

        return ret

    def compute_mask(self, input, mask):
        if self.return_extra_variables:
            ret = [mask[0], mask[0], mask[0]]
        else:
            ret = mask[0]

        if self.return_states:
            if not isinstance(ret, list):
                ret = [ret]
            ret += [mask[0]]

        return ret

    def step(self, x, states):
        h_tm1 = states[0]  # State
        non_used_x_att = states[1]  # Placeholder for returning extra variables
        non_used_alphas_att = states[2]  # Placeholder for returning extra variables
        dp_mask = states[3]  # Dropout W (input)
        rec_dp_mask = states[4]  # Dropout U (recurrent)
        # Att model dropouts
        att_dp_mask = states[5]  # Dropout Wa
        pctx_ = states[6]  # Projected context (i.e. context * Ua + ba)
        context = states[7]  # Original context
        mask_context = states[8]  # Context mask
        if mask_context.ndim > 1:  # Mask the context (only if necessary)
            pctx_ = mask_context[:, :, None] * pctx_
            context = mask_context[:, :, None] * context

        # Attention model (see Formulation in class header)
        p_state_ = K.dot(h_tm1 * att_dp_mask[0], self.attention_recurrent_kernel)
        pctx_ = K.tanh(pctx_ + p_state_[:, None, :])
        e = K.dot(pctx_, self.attention_context_wa) + self.bias_ca
        if mask_context.ndim > 1:  # Mask the context (only if necessary)
            e = mask_context * e
        alphas_shape = e.shape
        alphas = K.softmax(e.reshape([alphas_shape[0], alphas_shape[1]]))
        # sum over the in_timesteps dimension resulting in [batch_size, input_dim]
        ctx_ = (context * alphas[:, :, None]).sum(axis=1)

        matrix_x = x + K.dot(ctx_ * dp_mask[0], self.kernel)
        if self.use_bias:
            matrix_x = K.bias_add(matrix_x, self.bias)
        matrix_inner = K.dot(h_tm1 * rec_dp_mask[0], self.recurrent_kernel[:, :2 * self.units])

        x_z = matrix_x[:, :self.units]
        x_r = matrix_x[:, self.units: 2 * self.units]
        recurrent_z = matrix_inner[:, :self.units]
        recurrent_r = matrix_inner[:, self.units: 2 * self.units]

        z = self.recurrent_activation(x_z + recurrent_z)
        r = self.recurrent_activation(x_r + recurrent_r)

        x_h = matrix_x[:, 2 * self.units:]
        recurrent_h = K.dot(r * h_tm1 * rec_dp_mask[0],
                            self.recurrent_kernel[:, 2 * self.units:])
        hh = self.activation(x_h + recurrent_h)
        h = z * h_tm1 + (1 - z) * hh
        if 0 < self.dropout + self.recurrent_dropout:
            h._uses_learning_phase = True

        return h, [h, ctx_, alphas]

    def get_constants(self, inputs, mask_context, training=None):
        constants = []
        # States[4] - Dropout_W
        if 0 < self.dropout < 1:
            ones = K.ones_like(K.squeeze(self.context[:, 0:1, :], axis=1))
            def dropped_inputs():
                return K.dropout(ones, self.dropout)
            dp_mask = [K.in_train_phase(dropped_inputs,
                                        ones,
                                        training=training) for _ in range(3)]
            constants.append(dp_mask)
        else:
            constants.append([K.cast_to_floatx(1.) for _ in range(3)])

        # States[5] - Dropout_U
        if 0 < self.recurrent_dropout < 1:
            ones = K.ones_like(K.reshape(inputs[:, 0, 0], (-1, 1)))
            ones = K.tile(ones, (1, self.units))

            def dropped_inputs():
                return K.dropout(ones, self.recurrent_dropout)

            rec_dp_mask = [K.in_train_phase(dropped_inputs,
                                            ones,
                                            training=training) for _ in range(3)]
            constants.append(rec_dp_mask)
        else:
            constants.append([K.cast_to_floatx(1.) for _ in range(3)])

        # States[6]  - Dropout_Wa
        if 0 < self.attention_dropout < 1:
            input_dim = self.units
            ones = K.ones_like(K.reshape(inputs[:, 0, 0], (-1, 1)))
            ones = K.concatenate([ones] * input_dim, 1)

            def dropped_inputs():
                return K.dropout(ones, self.recurrent_dropout)

            att_dp_mask = [K.in_train_phase(dropped_inputs,
                                            ones,
                                            training=training)]
            constants.append(att_dp_mask)
        else:
            constants.append([K.cast_to_floatx(1.)])

        if 0 < self.attention_dropout < 1:
            input_dim = self.context_dim
            ones = K.ones_like(K.reshape(self.context[:, :, 0], (-1, self.context.shape[1], 1)))
            ones = K.concatenate([ones] * input_dim, axis=2)
            B_Ua = [K.in_train_phase(K.dropout(ones, self.attention_dropout), ones)]
            pctx = K.dot(self.context * B_Ua[0], self.attention_context_kernel)
        else:
            pctx = K.dot(self.context, self.attention_context_kernel)
        if self.use_bias:
            pctx = K.bias_add(pctx, self.bias_ba)
        # States[7] - pctx_
        constants.append(pctx)

        # States[8] - context
        constants.append(self.context)

        # States[9] - mask_context
        if mask_context is None:
            mask_context = K.not_equal(K.sum(self.context, axis=2), self.mask_value)
        constants.append(mask_context)

        return constants

    def get_initial_states(self, inputs):
        # build an all-zero tensor of shape (samples, units)
        if self.init_state is None:
            initial_state = K.zeros_like(inputs)  # (samples, timesteps, input_dim)
            initial_state = K.sum(initial_state, axis=(1, 2))  # (samples,)
            initial_state = K.expand_dims(initial_state)  # (samples, 1)
            initial_state = K.tile(initial_state, [1, self.units])  # (samples, units)
        else:
            initial_state = self.init_state
        initial_states = [initial_state]

        initial_state = K.zeros_like(self.context)  # (samples, input_timesteps, ctx_dim)
        initial_state_alphas = K.sum(initial_state, axis=2)  # (samples, input_timesteps)
        initial_state = K.sum(initial_state, axis=1)  # (samples, ctx_dim)
        extra_states = [initial_state, initial_state_alphas]  # (samples, ctx_dim)

        return initial_states + extra_states

    def get_config(self):
        config = {'units': self.units,
                  "att_units": self.att_units,
                  'activation': activations.serialize(self.activation),
                  'recurrent_activation': activations.serialize(self.recurrent_activation),
                  'return_extra_variables': self.return_extra_variables,
                  'return_states': self.return_states,
                  'kernel_initializer': initializers.serialize(self.kernel_initializer),
                  'recurrent_initializer': initializers.serialize(self.recurrent_initializer),
                  'conditional_initializer': initializers.serialize(self.conditional_initializer),
                  'attention_recurrent_initializer': initializers.serialize(self.attention_recurrent_initializer),
                  'attention_context_initializer': initializers.serialize(self.attention_context_initializer),
                  'attention_context_wa_initializer': initializers.serialize(self.attention_context_wa_initializer),
                  'bias_initializer': initializers.serialize(self.bias_initializer),
                  'bias_ba_initializer': initializers.serialize(self.bias_ba_initializer),
                  'bias_ca_initializer': initializers.serialize(self.bias_ca_initializer),
                  'kernel_regularizer': regularizers.serialize(self.kernel_regularizer),
                  'recurrent_regularizer': regularizers.serialize(self.recurrent_regularizer),
                  'conditional_regularizer': regularizers.serialize(self.conditional_regularizer),
                  'attention_recurrent_regularizer': regularizers.serialize(self.attention_recurrent_regularizer),
                  'attention_context_regularizer': regularizers.serialize(self.attention_context_regularizer),
                  'attention_context_wa_regularizer': regularizers.serialize(self.attention_context_wa_regularizer),
                  'bias_regularizer': regularizers.serialize(self.bias_regularizer),
                  'bias_ba_regularizer': regularizers.serialize(self.bias_ba_regularizer),
                  'bias_ca_regularizer': regularizers.serialize(self.bias_ca_regularizer),
                  'activity_regularizer': regularizers.serialize(self.activity_regularizer),
                  'kernel_constraint': constraints.serialize(self.kernel_constraint),
                  'recurrent_constraint': constraints.serialize(self.recurrent_constraint),
                  'conditional_constraint': constraints.serialize(self.conditional_constraint),
                  'attention_recurrent_constraint': constraints.serialize(self.attention_recurrent_constraint),
                  'attention_context_constraint': constraints.serialize(self.attention_context_constraint),
                  'attention_context_wa_constraint': constraints.serialize(self.attention_context_wa_constraint),
                  'bias_constraint': constraints.serialize(self.bias_constraint),
                  'bias_ba_constraint': constraints.serialize(self.bias_ba_constraint),
                  'bias_ca_constraint': constraints.serialize(self.bias_ca_constraint),
                  'dropout': self.dropout,
                  'recurrent_dropout': self.recurrent_dropout,
                  'conditional_dropout': self.conditional_dropout,
                  'attention_dropout': self.attention_dropout,
                  'mask_value': self.mask_value
                  }
        base_config = super(AttGRUCond, self).get_config()
        return dict(list(base_config.items()) + list(config.items()))


class AttConditionalGRUCond(Recurrent):
    '''Gated Recurrent Unit - Cho et al. 2014. with Attention + the previously generated word fed to the current timestep.
    You should give two inputs to this layer:
        1. The shifted sequence of words (shape: (mini_batch_size, output_timesteps, embedding_size))
        2. The complete input sequence (shape: (mini_batch_size, input_timesteps, input_dim))

    # Arguments
        units: dimension of the internal projections and the final output.
        kernel_initializer: weight initialization function.
            Can be the name of an existing function (str),
            or a Theano function (see: [initializations](../initializations.md)).
        return_extra_variables: indicates if we only need the LSTM hidden state (False) or we want
            additional internal variables as outputs (True). The additional variables provided are:
            - x_att (None, out_timesteps, dim_encoder): feature vector computed after the Att.Model at each timestep
            - alphas (None, out_timesteps, in_timesteps): weights computed by the Att.Model at each timestep
        return_states: boolean indicating if we want the intermediate states (hidden_state and memory) as additional outputs
        recurrent_initializer: initialization function of the inner cells.
        activation: activation function.
            Can be the name of an existing function (str),
            or a Theano function (see: [activations](../activations.md)).
        recurrent_activation: activation function for the inner cells.
        W_regularizer: instance of [WeightRegularizer](../regularizers.md)
            (eg. L1 or L2 regularization), applied to the input weights matrices.
        U_regularizer: instance of [WeightRegularizer](../regularizers.md)
            (eg. L1 or L2 regularization), applied to the recurrent weights matrices.
        b_regularizer: instance of [WeightRegularizer](../regularizers.md),
            applied to the bias.
        dropout_W: float between 0 and 1. Fraction of the input units to drop for input gates.
        dropout_U: float between 0 and 1. Fraction of the input units to drop for recurrent connections.
        w_a_regularizer: instance of [WeightRegularizer](../regularizers.md)
            (eg. L1 or L2 regularization), applied to the input weights matrices.
        W_a_regularizer: instance of [WeightRegularizer](../regularizers.md)
            (eg. L1 or L2 regularization), applied to the input weights matrices.
        U_a_regularizer: instance of [WeightRegularizer](../regularizers.md)
            (eg. L1 or L2 regularization), applied to the recurrent weights matrices.
        b_a_regularizer: instance of [WeightRegularizer](../regularizers.md),
            applied to the bias.
        dropout_w_a: float between 0 and 1.
        dropout_W_a: float between 0 and 1.
        dropout_U_a: float between 0 and 1.


    # Formulation

        The resulting attention vector 'phi' at time 't' is formed by applying a weighted sum over
        the set of inputs 'x_i' contained in 'X':

            phi(X, t) = ∑_i alpha_i(t) * x_i,

        where each 'alpha_i' at time 't' is a weighting vector over all the input dimension that
        accomplishes the following condition:

            ∑_i alpha_i = 1

        and is dynamically adapted at each timestep w.r.t. the following formula:

            alpha_i(t) = exp{e_i(t)} /  ∑_j exp{e_j(t)}

        where each 'e_i' at time 't' is calculated as:

            e_i(t) = wa' * tanh( Wa * x_i  +  Ua * h(t-1)  +  ba ),

        where the following are learnable with the respectively named sizes:
                wa                Wa                     Ua                 ba
            [input_dim] [input_dim, input_dim] [units, input_dim] [input_dim]

        The names of 'Ua' and 'Wa' are exchanged w.r.t. the provided reference as well as 'v' being renamed
        to 'x' for matching Keras LSTM's nomenclature.


    # References
        - [On the Properties of Neural Machine Translation:
            Encoder–Decoder Approaches](http://www.aclweb.org/anthology/W14-4012)
        - [Empirical Evaluation of Gated Recurrent Neural Networks on
            Sequence Modeling](http://arxiv.org/pdf/1412.3555v1.pdf)
        - [A Theoretically Grounded Application of Dropout in
            Recurrent Neural Networks](http://arxiv.org/abs/1512.05287)
    '''

    @interfaces.legacy_recurrent_support
    def __init__(self, units,
                 att_units=0,
                 return_extra_variables=False,
                 return_states=False,
                 activation='tanh',
                 recurrent_activation='sigmoid',
                 use_bias=True,
                 kernel_initializer='glorot_uniform',
                 conditional_initializer='glorot_uniform',
                 attention_recurrent_initializer='glorot_uniform',
                 attention_context_initializer='glorot_uniform',
                 attention_context_wa_initializer='glorot_uniform',
                 recurrent_initializer='orthogonal',
                 bias_initializer='zeros',
                 bias_ba_initializer='zeros',
                 bias_ca_initializer='zero',
                 mask_value=0.,
                 kernel_regularizer=None,
                 recurrent_regularizer=None,
                 conditional_regularizer=None,
                 attention_recurrent_regularizer=None,
                 attention_context_regularizer=None,
                 attention_context_wa_regularizer=None,
                 bias_regularizer=None,
                 bias_ba_regularizer=None,
                 bias_ca_regularizer=None,
                 activity_regularizer=None,
                 kernel_constraint=None,
                 recurrent_constraint=None,
                 conditional_constraint=None,
                 attention_recurrent_constraint=None,
                 attention_context_constraint=None,
                 attention_context_wa_constraint=None,
                 bias_constraint=None,
                 bias_ba_constraint=None,
                 bias_ca_constraint=None,
                 dropout=0.,
                 recurrent_dropout=0.,
                 conditional_dropout=0.,
                 attention_dropout=0.,
                 num_inputs=3,
                 **kwargs):
        super(AttConditionalGRUCond, self).__init__(**kwargs)
        self.return_extra_variables = return_extra_variables
        self.return_states = return_states

        # Main parameters
        self.units = units
        self.att_units = units if att_units == 0 else att_units
        self.activation = activations.get(activation)
        self.recurrent_activation = activations.get(recurrent_activation)
        self.use_bias = use_bias
        self.mask_value = mask_value

        # Initializers
        self.kernel_initializer = initializers.get(kernel_initializer)
        self.recurrent_initializer = initializers.get(recurrent_initializer)
        self.recurrent1_initializer = initializers.get(recurrent_initializer)
        self.conditional_initializer = initializers.get(conditional_initializer)
        self.attention_recurrent_initializer = initializers.get(attention_recurrent_initializer)
        self.attention_context_initializer = initializers.get(attention_context_initializer)
        self.attention_context_wa_initializer = initializers.get(attention_context_wa_initializer)
        self.bias_initializer = initializers.get(bias_initializer)
        self.bias1_initializer = initializers.get(bias_initializer)
        self.bias_ba_initializer = initializers.get(bias_ba_initializer)
        self.bias_ca_initializer = initializers.get(bias_ca_initializer)

        # Regularizers
        self.kernel_regularizer = regularizers.get(kernel_regularizer)
        self.recurrent_regularizer = regularizers.get(recurrent_regularizer)
        self.recurrent1_regularizer = regularizers.get(recurrent_regularizer)
        self.conditional_regularizer = regularizers.get(conditional_regularizer)
        self.attention_recurrent_regularizer = regularizers.get(attention_recurrent_regularizer)
        self.attention_context_regularizer = regularizers.get(attention_context_regularizer)
        self.attention_context_wa_regularizer = regularizers.get(attention_context_wa_regularizer)
        self.bias_regularizer = regularizers.get(bias_regularizer)
        self.bias1_regularizer = regularizers.get(bias_regularizer)
        self.bias_ba_regularizer = regularizers.get(bias_ba_regularizer)
        self.bias_ca_regularizer = regularizers.get(bias_ca_regularizer)
        self.activity_regularizer = regularizers.get(activity_regularizer)

        # Constraints
        self.kernel_constraint = constraints.get(kernel_constraint)
        self.recurrent_constraint = constraints.get(recurrent_constraint)
        self.recurrent1_constraint = constraints.get(recurrent_constraint)
        self.conditional_constraint = constraints.get(conditional_constraint)
        self.attention_recurrent_constraint = constraints.get(attention_recurrent_constraint)
        self.attention_context_constraint = constraints.get(attention_context_constraint)
        self.attention_context_wa_constraint = constraints.get(attention_context_wa_constraint)
        self.bias_constraint = constraints.get(bias_constraint)
        self.bias1_constraint = constraints.get(bias_constraint)
        self.bias_ba_constraint = constraints.get(bias_ba_constraint)
        self.bias_ca_constraint = constraints.get(bias_ca_constraint)

        # Dropouts
        self.dropout = min(1., max(0., dropout))
        self.recurrent_dropout = min(1., max(0., recurrent_dropout))
        self.conditional_dropout = min(1., max(0., conditional_dropout))
        self.attention_dropout = min(1., max(0., attention_dropout))
        self.num_inputs = num_inputs
        self.input_spec = [InputSpec(ndim=3), InputSpec(ndim=3)]
        for _ in range(len(self.input_spec), self.num_inputs):
            self.input_spec.append(InputSpec(ndim=2))

    def build(self, input_shape):

        assert len(input_shape) >= 2, 'You should pass two inputs to AttLSTMCond ' \
                                      '(previous_embedded_words and context) ' \
                                      'and two optional inputs (init_state and init_memory)'
        self.input_dim = input_shape[0][2]
        self.context_steps = input_shape[1][1]
        self.context_dim = input_shape[1][2]
        if self.stateful:
            self.reset_states()
        else:
            # initial states: all-zero tensors of shape (units)
            self.states = [None, None]  # [h, x_att]

        self.kernel = self.add_weight(shape=(self.context_dim, self.units * 3),
                                      name='kernel',
                                      initializer=self.kernel_initializer,
                                      regularizer=self.kernel_regularizer,
                                      constraint=self.kernel_constraint)
        self.recurrent_kernel = self.add_weight(
            shape=(self.units, self.units * 3),
            name='recurrent_kernel',
            initializer=self.recurrent_initializer,
            regularizer=self.recurrent_regularizer,
            constraint=self.recurrent_constraint)

        self.recurrent1_kernel = self.add_weight(
            shape=(self.units, self.units * 3),
            name='recurrent1_kernel',
            initializer=self.recurrent1_initializer,
            regularizer=self.recurrent1_regularizer,
            constraint=self.recurrent1_constraint)

        self.conditional_kernel = self.add_weight(shape=(self.input_dim, self.units * 3),
                                                  name='conditional_kernel',
                                                  initializer=self.conditional_initializer,
                                                  regularizer=self.conditional_regularizer,
                                                  constraint=self.conditional_constraint)

        self.attention_recurrent_kernel = self.add_weight(
            shape=(self.units, self.att_units),
            name='attention_recurrent_kernel',
            initializer=self.attention_recurrent_initializer,
            regularizer=self.attention_recurrent_regularizer,
            constraint=self.attention_recurrent_constraint)

        self.attention_context_kernel = self.add_weight(
            shape=(self.context_dim, self.att_units),
            name='attention_context_kernel',
            initializer=self.attention_context_initializer,
            regularizer=self.attention_context_regularizer,
            constraint=self.attention_context_constraint)

        self.attention_context_wa = self.add_weight(
            shape=(self.att_units,),
            name='attention_context_wa',
            initializer=self.attention_context_wa_initializer,
            regularizer=self.attention_context_wa_regularizer,
            constraint=self.attention_context_wa_constraint)

        if self.use_bias:
            self.bias = self.add_weight(shape=(self.units * 3,),
                                        name='bias',
                                        initializer=self.bias_initializer,
                                        regularizer=self.bias_regularizer,
                                        constraint=self.bias_constraint)

            self.bias1 = self.add_weight(shape=(self.units * 3,),
                                         name='bias1',
                                         initializer=self.bias1_initializer,
                                         regularizer=self.bias1_regularizer,
                                         constraint=self.bias1_constraint)
        else:
            self.bias = None
            self.bias1 = None

        self.bias_ba = self.add_weight(shape=(self.att_units,),
                                       name='bias_ba',
                                       initializer=self.bias_ba_initializer,
                                       regularizer=self.bias_ba_regularizer,
                                       constraint=self.bias_ba_constraint)

        self.bias_ca = self.add_weight(shape=(self.context_steps,),
                                       name='bias_ca',
                                       initializer=self.bias_ca_initializer,
                                       regularizer=self.bias_ca_regularizer,
                                       constraint=self.bias_ca_constraint)
        self.built = True

    def reset_states(self, states=None):
        assert self.stateful, 'Layer must be stateful.'
        input_shape = self.input_shape
        if not input_shape[0]:
            raise Exception('If a RNN is stateful, a complete ' +
                            'input_shape must be provided (including batch size).')
        if hasattr(self, 'states'):
            K.set_value(self.states[0],
                        np.zeros((input_shape[0], self.units)))
            K.set_value(self.states[1],
                        np.zeros((input_shape[0], self.units)))
            K.set_value(self.states[2],
                        np.zeros((input_shape[0], input_shape[3])))
        else:
            self.states = [K.zeros((input_shape[0], self.units)),
                           K.zeros((input_shape[0], input_shape[3]))]

    def preprocess_input(self, inputs, training=None):

        if 0 < self.conditional_dropout < 1:
            ones = K.ones_like(K.squeeze(inputs[:, 0:1, :], axis=1))
            def dropped_inputs():
                return K.dropout(ones, self.conditional_dropout)
            cond_dp_mask = [K.in_train_phase(dropped_inputs,
                                             ones,
                                             training=training) for _ in range(3)]
            return K.dot(inputs * cond_dp_mask[0][:, None, :], self.conditional_kernel)

        else:
            return K.dot(inputs, self.conditional_kernel)

    def compute_output_shape(self, input_shape):
        if self.return_sequences:
            main_out = (input_shape[0][0], input_shape[0][1], self.units)
        else:
            main_out = (input_shape[0][0], self.units)

        if self.return_extra_variables:
            dim_x_att = (input_shape[0][0], input_shape[0][1], self.context_dim)
            dim_alpha_att = (input_shape[0][0], input_shape[0][1], input_shape[1][1])
            main_out = [main_out, dim_x_att, dim_alpha_att]

        if self.return_states:
            if not isinstance(main_out, list):
                main_out = [main_out]
            states_dim = (input_shape[0][0], input_shape[0][1], self.units)
            main_out += [states_dim]

        return main_out

    def call(self, inputs, mask=None, training=None, initial_state=None):
        # input shape: (nb_samples, time (padded with zeros), input_dim)
        # note that the .build() method of subclasses MUST define
        # self.input_spec with a complete input shape.
        input_shape = K.int_shape(inputs[0])
        state_below = inputs[0]
        self.context = inputs[1]
        if self.num_inputs == 2:  # input: [state_below, context]
            self.init_state = None
        elif self.num_inputs == 3:  # input: [state_below, context, init_generic]
            self.init_state = inputs[2]
        elif self.num_inputs == 4:  # input: [state_below, context, init_state, init_memory]
            self.init_state = inputs[2]
        if K._BACKEND == 'tensorflow':
            if not input_shape[1]:
                raise Exception('When using TensorFlow, you should define '
                                'explicitly the number of timesteps of '
                                'your sequences.\n'
                                'If your first layer is an Embedding, '
                                'make sure to pass it an "input_length" '
                                'argument. Otherwise, make sure '
                                'the first layer has '
                                'an "input_shape" or "batch_input_shape" '
                                'argument, including the time axis. '
                                'Found input shape at layer ' + self.name +
                                ': ' + str(input_shape))
        if self.stateful:
            initial_states = self.states
        else:
            initial_states = self.get_initial_states(state_below)
        constants = self.get_constants(state_below, mask[1], training=training)
        preprocessed_input = self.preprocess_input(state_below, training=training)
        last_output, outputs, states = K.rnn(self.step,
                                             preprocessed_input,
                                             initial_states,
                                             go_backwards=self.go_backwards,
                                             mask=mask[0],
                                             constants=constants,
                                             unroll=self.unroll,
                                             input_length=state_below.shape[1],
                                             pos_extra_outputs_states=[1, 2])
        if self.stateful:
            self.updates = []
            for i in range(len(states)):
                self.updates.append((self.states[i], states[i]))

        # Properly set learning phase
        if 0 < self.dropout + self.recurrent_dropout:
            last_output._uses_learning_phase = True
            outputs._uses_learning_phase = True

        if self.return_sequences:
            ret = outputs
        else:
            ret = last_output

        if self.return_extra_variables:
            ret = [ret, states[1], states[2]]

        # intermediate states as additional outputs
        if self.return_states:
            if not isinstance(ret, list):
                ret = [ret]
            ret += [states[0]]

        return ret

    def compute_mask(self, input, mask):
        if self.return_extra_variables:
            ret = [mask[0], mask[0], mask[0]]
        else:
            ret = mask[0]

        if self.return_states:
            if not isinstance(ret, list):
                ret = [ret]
            ret += [mask[0]]

        return ret

    def step(self, x, states):
        h_tm1 = states[0]  # State
        non_used_x_att = states[1]  # Placeholder for returning extra variables
        non_used_alphas_att = states[2]  # Placeholder for returning extra variables
        dp_mask = states[3]  # Dropout W (input)
        rec_dp_mask = states[4]  # Dropout U (recurrent)
        # Att model dropouts
        att_dp_mask = states[5]  # Dropout Wa
        pctx_ = states[6]  # Projected context (i.e. context * Ua + ba)
        context = states[7]  # Original context
        mask_context = states[8]  # Context mask
        if mask_context.ndim > 1:  # Mask the context (only if necessary)
            pctx_ = mask_context[:, :, None] * pctx_
            context = mask_context[:, :, None] * context

        # GRU_1
        matrix_x_ = x
        if self.use_bias:
            matrix_x_ = K.bias_add(matrix_x_, self.bias1)
        matrix_inner_ = K.dot(h_tm1 * rec_dp_mask[0], self.recurrent1_kernel[:, :2 * self.units])
        x_z_ = matrix_x_[:, :self.units]
        x_r_ = matrix_x_[:, self.units: 2 * self.units]
        inner_z_ = matrix_inner_[:, :self.units]
        inner_r_ = matrix_inner_[:, self.units: 2 * self.units]
        z_ = self.recurrent_activation(x_z_ + inner_z_)
        r_ = self.recurrent_activation(x_r_ + inner_r_)
        x_h_ = matrix_x_[:, 2 * self.units:]
        inner_h_ = K.dot(r_ * h_tm1 * rec_dp_mask[0], self.recurrent1_kernel[:, 2 * self.units:])
        hh_ = self.activation(x_h_ + inner_h_)
        h_ = z_ * h_tm1 + (1 - z_) * hh_

        # Attention model (see Formulation in class header)
        p_state_ = K.dot(h_ * att_dp_mask[0], self.attention_recurrent_kernel)
        pctx_ = K.tanh(pctx_ + p_state_[:, None, :])
        e = K.dot(pctx_, self.attention_context_wa) + self.bias_ca
        if mask_context.ndim > 1:  # Mask the context (only if necessary)
            e = mask_context * e
        alphas_shape = e.shape
        alphas = K.softmax(e.reshape([alphas_shape[0], alphas_shape[1]]))
        # sum over the in_timesteps dimension resulting in [batch_size, input_dim]
        ctx_ = (context * alphas[:, :, None]).sum(axis=1)

        matrix_x = K.dot(ctx_ * dp_mask[0], self.kernel)
        if self.use_bias:
            matrix_x = K.bias_add(matrix_x, self.bias)
        matrix_inner = K.dot(h_ * rec_dp_mask[0], self.recurrent_kernel[:, :2 * self.units])

        x_z = matrix_x[:, :self.units]
        x_r = matrix_x[:, self.units: 2 * self.units]
        recurrent_z = matrix_inner[:, :self.units]
        recurrent_r = matrix_inner[:, self.units: 2 * self.units]

        z = self.recurrent_activation(x_z + recurrent_z)
        r = self.recurrent_activation(x_r + recurrent_r)

        x_h = matrix_x[:, 2 * self.units:]
        recurrent_h = K.dot(r * h_tm1 * rec_dp_mask[0],
                            self.recurrent_kernel[:, 2 * self.units:])
        hh = self.activation(x_h + recurrent_h)
        h = z * h_tm1 + (1 - z) * hh
        if 0 < self.dropout + self.recurrent_dropout:
            h._uses_learning_phase = True

        return h, [h, ctx_, alphas]

    def get_constants(self, inputs, mask_context, training=None):
        constants = []
        # States[4] - Dropout_W
        if 0 < self.dropout < 1:
            ones = K.ones_like(K.squeeze(self.context[:, 0:1, :], axis=1))

            def dropped_inputs():
                return K.dropout(ones, self.dropout)

            dp_mask = [K.in_train_phase(dropped_inputs,
                                        ones,
                                        training=training)
                       for _ in range(3)]
            constants.append(dp_mask)
        else:
            constants.append([K.cast_to_floatx(1.) for _ in range(3)])

        # States[5] - Dropout_U
        if 0 < self.recurrent_dropout < 1:
            ones = K.ones_like(K.reshape(inputs[:, 0, 0], (-1, 1)))
            ones = K.tile(ones, (1, self.units))

            def dropped_inputs():
                return K.dropout(ones, self.recurrent_dropout)

            rec_dp_mask = [K.in_train_phase(dropped_inputs,
                                            ones,
                                            training=training) for _ in range(3)]
            constants.append(rec_dp_mask)
        else:
            constants.append([K.cast_to_floatx(1.) for _ in range(3)])

        # States[6]  - Dropout_Wa
        if 0 < self.attention_dropout < 1:
            input_dim = self.units
            ones = K.ones_like(K.reshape(inputs[:, 0, 0], (-1, 1)))
            ones = K.concatenate([ones] * input_dim, 1)

            def dropped_inputs():
                return K.dropout(ones, self.recurrent_dropout)

            att_dp_mask = [K.in_train_phase(dropped_inputs,
                                            ones,
                                            training=training)]
            constants.append(att_dp_mask)
        else:
            constants.append([K.cast_to_floatx(1.)])

        if 0 < self.attention_dropout < 1:
            input_dim = self.context_dim
            ones = K.ones_like(K.reshape(self.context[:, :, 0], (-1, self.context.shape[1], 1)))
            ones = K.concatenate([ones] * input_dim, axis=2)
            B_Ua = [K.in_train_phase(K.dropout(ones, self.attention_dropout), ones)]
            pctx = K.dot(self.context * B_Ua[0], self.attention_context_kernel)
        else:
            pctx = K.dot(self.context, self.attention_context_kernel)
        if self.use_bias:
            pctx = K.bias_add(pctx, self.bias_ba)
        # States[7] - pctx_
        constants.append(pctx)

        # States[8] - context
        constants.append(self.context)

        # States[9] - mask_context
        if mask_context is None:
            mask_context = K.not_equal(K.sum(self.context, axis=2), self.mask_value)
        constants.append(mask_context)

        return constants

    def get_initial_states(self, inputs):
        # build an all-zero tensor of shape (samples, units)
        if self.init_state is None:
            initial_state = K.zeros_like(inputs)  # (samples, timesteps, input_dim)
            initial_state = K.sum(initial_state, axis=(1, 2))  # (samples,)
            initial_state = K.expand_dims(initial_state)  # (samples, 1)
            initial_state = K.tile(initial_state, [1, self.units])  # (samples, units)
        else:
            initial_state = self.init_state
        initial_states = [initial_state]

        initial_state = K.zeros_like(self.context)  # (samples, input_timesteps, ctx_dim)
        initial_state_alphas = K.sum(initial_state, axis=2)  # (samples, input_timesteps)
        initial_state = K.sum(initial_state, axis=1)  # (samples, ctx_dim)
        extra_states = [initial_state, initial_state_alphas]  # (samples, ctx_dim)

        return initial_states + extra_states

    def get_config(self):
        config = {'return_extra_variables': self.return_extra_variables,
                  'return_states': self.return_states,
                  'units': self.units,
                  'att_units': self.att_units,
                  'mask_value': self.mask_value,
                  'use_bias': self.use_bias,
                  'activation': activations.serialize(self.activation),
                  'recurrent_activation': activations.serialize(self.recurrent_activation),
                  'kernel_initializer': initializers.serialize(self.kernel_initializer),
                  'recurrent_initializer': initializers.serialize(self.recurrent_initializer),
                  'conditional_initializer': initializers.serialize(self.conditional_initializer),
                  'attention_recurrent_initializer': initializers.serialize(self.attention_recurrent_initializer),
                  'attention_context_initializer': initializers.serialize(self.attention_context_initializer),
                  'attention_context_wa_initializer': initializers.serialize(self.attention_context_wa_initializer),
                  'bias_initializer': initializers.serialize(self.bias_initializer),
                  'bias_ba_initializer': initializers.serialize(self.bias_ba_initializer),
                  'bias_ca_initializer': initializers.serialize(self.bias_ca_initializer),
                  'kernel_regularizer': regularizers.serialize(self.kernel_regularizer),
                  'recurrent_regularizer': regularizers.serialize(self.recurrent_regularizer),
                  'conditional_regularizer': regularizers.serialize(self.conditional_regularizer),
                  'attention_recurrent_regularizer': regularizers.serialize(self.attention_recurrent_regularizer),
                  'attention_context_regularizer': regularizers.serialize(self.attention_context_regularizer),
                  'attention_context_wa_regularizer': regularizers.serialize(self.attention_context_wa_regularizer),
                  'bias_regularizer': regularizers.serialize(self.bias_regularizer),
                  'bias_ba_regularizer': regularizers.serialize(self.bias_ba_regularizer),
                  'bias_ca_regularizer': regularizers.serialize(self.bias_ca_regularizer),
                  'activity_regularizer': regularizers.serialize(self.activity_regularizer),
                  'kernel_constraint': constraints.serialize(self.kernel_constraint),
                  'recurrent_constraint': constraints.serialize(self.recurrent_constraint),
                  'conditional_constraint': constraints.serialize(self.conditional_constraint),
                  'attention_recurrent_constraint': constraints.serialize(self.attention_recurrent_constraint),
                  'attention_context_constraint': constraints.serialize(self.attention_context_constraint),
                  'attention_context_wa_constraint': constraints.serialize(self.attention_context_wa_constraint),
                  'bias_constraint': constraints.serialize(self.bias_constraint),
                  'bias_ba_constraint': constraints.serialize(self.bias_ba_constraint),
                  'bias_ca_constraint': constraints.serialize(self.bias_ca_constraint),
                  'dropout': self.dropout,
                  'recurrent_dropout': self.recurrent_dropout,
                  'conditional_dropout': self.conditional_dropout,
                  'attention_dropout': self.attention_dropout,
                  'num_inputs': self.num_inputs
                  }
        base_config = super(AttConditionalGRUCond, self).get_config()
        return dict(list(base_config.items()) + list(config.items()))


class LSTMCell(Layer):
    """Cell class for the LSTM layer.

    # Arguments
        units: Positive integer, dimensionality of the output space.
        activation: Activation function to use
            (see [activations](../activations.md)).
            If you pass None, no activation is applied
            (ie. "linear" activation: `a(x) = x`).
        recurrent_activation: Activation function to use
            for the recurrent step
            (see [activations](../activations.md)).
        use_bias: Boolean, whether the layer uses a bias vector.
        kernel_initializer: Initializer for the `kernel` weights matrix,
            used for the linear transformation of the inputs.
            (see [initializers](../initializers.md)).
        recurrent_initializer: Initializer for the `recurrent_kernel`
            weights matrix,
            used for the linear transformation of the recurrent state.
            (see [initializers](../initializers.md)).
        bias_initializer: Initializer for the bias vector
            (see [initializers](../initializers.md)).
        unit_forget_bias: Boolean.
            If True, add 1 to the bias of the forget gate at initialization.
            Setting it to true will also force `bias_initializer="zeros"`.
            This is recommended in [Jozefowicz et al.](http://www.jmlr.org/proceedings/papers/v37/jozefowicz15.pdf)
        kernel_regularizer: Regularizer function applied to
            the `kernel` weights matrix
            (see [regularizer](../regularizers.md)).
        recurrent_regularizer: Regularizer function applied to
            the `recurrent_kernel` weights matrix
            (see [regularizer](../regularizers.md)).
        bias_regularizer: Regularizer function applied to the bias vector
            (see [regularizer](../regularizers.md)).
        kernel_constraint: Constraint function applied to
            the `kernel` weights matrix
            (see [constraints](../constraints.md)).
        recurrent_constraint: Constraint function applied to
            the `recurrent_kernel` weights matrix
            (see [constraints](../constraints.md)).
        bias_constraint: Constraint function applied to the bias vector
            (see [constraints](../constraints.md)).
        dropout: Float between 0 and 1.
            Fraction of the units to drop for
            the linear transformation of the inputs.
        recurrent_dropout: Float between 0 and 1.
            Fraction of the units to drop for
            the linear transformation of the recurrent state.
        implementation: Implementation mode, either 1 or 2.
            Mode 1 will structure its operations as a larger number of
            smaller dot products and additions, whereas mode 2 will
            batch them into fewer, larger operations. These modes will
            have different performance profiles on different hardware and
            for different applications.
    """

    def __init__(self, units,
                 activation='tanh',
                 recurrent_activation='hard_sigmoid',
                 use_bias=True,
                 kernel_initializer='glorot_uniform',
                 recurrent_initializer='orthogonal',
                 bias_initializer='zeros',
                 unit_forget_bias=True,
                 kernel_regularizer=None,
                 recurrent_regularizer=None,
                 bias_regularizer=None,
                 kernel_constraint=None,
                 recurrent_constraint=None,
                 bias_constraint=None,
                 dropout=0.,
                 recurrent_dropout=0.,
                 implementation=2,
                 **kwargs):
        super(LSTMCell, self).__init__(**kwargs)
        self.units = units
        self.activation = activations.get(activation)
        self.recurrent_activation = activations.get(recurrent_activation)
        self.use_bias = use_bias

        self.kernel_initializer = initializers.get(kernel_initializer)
        self.recurrent_initializer = initializers.get(recurrent_initializer)
        self.bias_initializer = initializers.get(bias_initializer)
        self.unit_forget_bias = unit_forget_bias

        self.kernel_regularizer = regularizers.get(kernel_regularizer)
        self.recurrent_regularizer = regularizers.get(recurrent_regularizer)
        self.bias_regularizer = regularizers.get(bias_regularizer)

        self.kernel_constraint = constraints.get(kernel_constraint)
        self.recurrent_constraint = constraints.get(recurrent_constraint)
        self.bias_constraint = constraints.get(bias_constraint)

        self.dropout = min(1., max(0., dropout))
        self.recurrent_dropout = min(1., max(0., recurrent_dropout))
        self.implementation = implementation
        self.state_size = (self.units, self.units)
        self._dropout_mask = None
        self._recurrent_dropout_mask = None

    def build(self, input_shape):
        input_dim = input_shape[-1]
        self.kernel = self.add_weight(shape=(input_dim, self.units * 4),
                                      name='kernel',
                                      initializer=self.kernel_initializer,
                                      regularizer=self.kernel_regularizer,
                                      constraint=self.kernel_constraint)
        self.recurrent_kernel = self.add_weight(
            shape=(self.units, self.units * 4),
            name='recurrent_kernel',
            initializer=self.recurrent_initializer,
            regularizer=self.recurrent_regularizer,
            constraint=self.recurrent_constraint)

        if self.use_bias:
            if self.unit_forget_bias:
                def bias_initializer(shape, *args, **kwargs):
                    return K.concatenate([
                        self.bias_initializer((self.units,), *args, **kwargs),
                        initializers.Ones()((self.units,), *args, **kwargs),
                        self.bias_initializer((self.units * 2,), *args, **kwargs),
                    ])
            else:
                bias_initializer = self.bias_initializer
            self.bias = self.add_weight(shape=(self.units * 4,),
                                        name='bias',
                                        initializer=bias_initializer,
                                        regularizer=self.bias_regularizer,
                                        constraint=self.bias_constraint)
        else:
            self.bias = None

        self.kernel_i = self.kernel[:, :self.units]
        self.kernel_f = self.kernel[:, self.units: self.units * 2]
        self.kernel_c = self.kernel[:, self.units * 2: self.units * 3]
        self.kernel_o = self.kernel[:, self.units * 3:]

        self.recurrent_kernel_i = self.recurrent_kernel[:, :self.units]
        self.recurrent_kernel_f = self.recurrent_kernel[:, self.units: self.units * 2]
        self.recurrent_kernel_c = self.recurrent_kernel[:, self.units * 2: self.units * 3]
        self.recurrent_kernel_o = self.recurrent_kernel[:, self.units * 3:]

        if self.use_bias:
            self.bias_i = self.bias[:self.units]
            self.bias_f = self.bias[self.units: self.units * 2]
            self.bias_c = self.bias[self.units * 2: self.units * 3]
            self.bias_o = self.bias[self.units * 3:]
        else:
            self.bias_i = None
            self.bias_f = None
            self.bias_c = None
            self.bias_o = None
        self.built = True

    def _generate_dropout_mask(self, inputs, training=None):
        if 0 < self.dropout < 1:
            ones = K.ones_like(K.squeeze(inputs[:, 0:1, :], axis=1))

            def dropped_inputs():
                return K.dropout(ones, self.dropout)

            self._dropout_mask = [K.in_train_phase(
                dropped_inputs,
                ones,
                training=training)
                for _ in range(4)]
        else:
            self._dropout_mask = None

    def _generate_recurrent_dropout_mask(self, inputs, training=None):
        if 0 < self.recurrent_dropout < 1:
            ones = K.ones_like(K.reshape(inputs[:, 0, 0], (-1, 1)))
            ones = K.tile(ones, (1, self.units))

            def dropped_inputs():
                return K.dropout(ones, self.dropout)

            self._recurrent_dropout_mask = [K.in_train_phase(
                dropped_inputs,
                ones,
                training=training)
                for _ in range(4)]
        else:
            self._recurrent_dropout_mask = None

    def call(self, inputs, states, training=None):
        # dropout matrices for input units
        dp_mask = self._dropout_mask
        # dropout matrices for recurrent units
        rec_dp_mask = self._recurrent_dropout_mask

        h_tm1 = states[0]  # previous memory state
        c_tm1 = states[1]  # previous carry state

        if self.implementation == 1:
            if 0 < self.dropout < 1.:
                inputs_i = inputs * dp_mask[0]
                inputs_f = inputs * dp_mask[1]
                inputs_c = inputs * dp_mask[2]
                inputs_o = inputs * dp_mask[3]
            else:
                inputs_i = inputs
                inputs_f = inputs
                inputs_c = inputs
                inputs_o = inputs
            x_i = K.dot(inputs_i, self.kernel_i)
            x_f = K.dot(inputs_f, self.kernel_f)
            x_c = K.dot(inputs_c, self.kernel_c)
            x_o = K.dot(inputs_o, self.kernel_o)
            if self.use_bias:
                x_i = K.bias_add(x_i, self.bias_i)
                x_f = K.bias_add(x_f, self.bias_f)
                x_c = K.bias_add(x_c, self.bias_c)
                x_o = K.bias_add(x_o, self.bias_o)

            if 0 < self.recurrent_dropout < 1.:
                h_tm1_i = h_tm1 * rec_dp_mask[0]
                h_tm1_f = h_tm1 * rec_dp_mask[1]
                h_tm1_c = h_tm1 * rec_dp_mask[2]
                h_tm1_o = h_tm1 * rec_dp_mask[3]
            else:
                h_tm1_i = h_tm1
                h_tm1_f = h_tm1
                h_tm1_c = h_tm1
                h_tm1_o = h_tm1
            i = self.recurrent_activation(x_i + K.dot(h_tm1_i,
                                                      self.recurrent_kernel_i))
            f = self.recurrent_activation(x_f + K.dot(h_tm1_f,
                                                      self.recurrent_kernel_f))
            c = f * c_tm1 + i * self.activation(x_c + K.dot(h_tm1_c,
                                                            self.recurrent_kernel_c))
            o = self.recurrent_activation(x_o + K.dot(h_tm1_o,
                                                      self.recurrent_kernel_o))
        else:
            if 0. < self.dropout < 1.:
                inputs *= dp_mask[0]
            z = K.dot(inputs, self.kernel)
            if 0. < self.recurrent_dropout < 1.:
                h_tm1 *= rec_dp_mask[0]
            z += K.dot(h_tm1, self.recurrent_kernel)
            if self.use_bias:
                z = K.bias_add(z, self.bias)

            z0 = z[:, :self.units]
            z1 = z[:, self.units: 2 * self.units]
            z2 = z[:, 2 * self.units: 3 * self.units]
            z3 = z[:, 3 * self.units:]

            i = self.recurrent_activation(z0)
            f = self.recurrent_activation(z1)
            c = f * c_tm1 + i * self.activation(z2)
            o = self.recurrent_activation(z3)

        h = o * self.activation(c)
        if 0 < self.dropout + self.recurrent_dropout:
            if training is None:
                h._uses_learning_phase = True
        return h, [h, c]


class LSTM(RNN):
    """Long-Short Term Memory layer - Hochreiter 1997.

    # Arguments
        units: Positive integer, dimensionality of the output space.
        activation: Activation function to use
            (see [activations](../activations.md)).
            If you pass None, no activation is applied
            (ie. "linear" activation: `a(x) = x`).
        recurrent_activation: Activation function to use
            for the recurrent step
            (see [activations](../activations.md)).
        use_bias: Boolean, whether the layer uses a bias vector.
        kernel_initializer: Initializer for the `kernel` weights matrix,
            used for the linear transformation of the inputs.
            (see [initializers](../initializers.md)).
        recurrent_initializer: Initializer for the `recurrent_kernel`
            weights matrix,
            used for the linear transformation of the recurrent state.
            (see [initializers](../initializers.md)).
        bias_initializer: Initializer for the bias vector
            (see [initializers](../initializers.md)).
        unit_forget_bias: Boolean.
            If True, add 1 to the bias of the forget gate at initialization.
            Setting it to true will also force `bias_initializer="zeros"`.
            This is recommended in [Jozefowicz et al.](http://www.jmlr.org/proceedings/papers/v37/jozefowicz15.pdf)
        kernel_regularizer: Regularizer function applied to
            the `kernel` weights matrix
            (see [regularizer](../regularizers.md)).
        recurrent_regularizer: Regularizer function applied to
            the `recurrent_kernel` weights matrix
            (see [regularizer](../regularizers.md)).
        bias_regularizer: Regularizer function applied to the bias vector
            (see [regularizer](../regularizers.md)).
        activity_regularizer: Regularizer function applied to
            the output of the layer (its "activation").
            (see [regularizer](../regularizers.md)).
        kernel_constraint: Constraint function applied to
            the `kernel` weights matrix
            (see [constraints](../constraints.md)).
        recurrent_constraint: Constraint function applied to
            the `recurrent_kernel` weights matrix
            (see [constraints](../constraints.md)).
        bias_constraint: Constraint function applied to the bias vector
            (see [constraints](../constraints.md)).
        dropout: Float between 0 and 1.
            Fraction of the units to drop for
            the linear transformation of the inputs.
        recurrent_dropout: Float between 0 and 1.
            Fraction of the units to drop for
            the linear transformation of the recurrent state.
        implementation: Implementation mode, either 1 or 2.
            Mode 1 will structure its operations as a larger number of
            smaller dot products and additions, whereas mode 2 will
            batch them into fewer, larger operations. These modes will
            have different performance profiles on different hardware and
            for different applications.
        return_sequences: Boolean. Whether to return the last output.
            in the output sequence, or the full sequence.
        return_state: Boolean. Whether to return the last state
            in addition to the output.
        go_backwards: Boolean (default False).
            If True, process the input sequence backwards and return the
            reversed sequence.
        stateful: Boolean (default False). If True, the last state
            for each sample at index i in a batch will be used as initial
            state for the sample of index i in the following batch.
        unroll: Boolean (default False).
            If True, the network will be unrolled,
            else a symbolic loop will be used.
            Unrolling can speed-up a RNN,
            although it tends to be more memory-intensive.
            Unrolling is only suitable for short sequences.

    # References
        - [Long short-term memory](http://www.bioinf.jku.at/publications/older/2604.pdf) (original 1997 paper)
        - [Learning to forget: Continual prediction with LSTM](http://www.mitpressjournals.org/doi/pdf/10.1162/089976600300015015)
        - [Supervised sequence labeling with recurrent neural networks](http://www.cs.toronto.edu/~graves/preprint.pdf)
        - [A Theoretically Grounded Application of Dropout in Recurrent Neural Networks](http://arxiv.org/abs/1512.05287)
    """

    @interfaces.legacy_recurrent_support
    def __init__(self, units,
                 activation='tanh',
                 recurrent_activation='hard_sigmoid',
                 use_bias=True,
                 kernel_initializer='glorot_uniform',
                 recurrent_initializer='orthogonal',
                 bias_initializer='zeros',
                 unit_forget_bias=True,
                 kernel_regularizer=None,
                 recurrent_regularizer=None,
                 bias_regularizer=None,
                 activity_regularizer=None,
                 kernel_constraint=None,
                 recurrent_constraint=None,
                 bias_constraint=None,
                 dropout=0.,
                 recurrent_dropout=0.,
                 implementation=2,
                 return_sequences=False,
                 return_state=False,
                 go_backwards=False,
                 stateful=False,
                 unroll=False,
                 **kwargs):
        if implementation == 0:
            warnings.warn('`implementation=0` has been deprecated, '
                          'and now defaults to `implementation=2`.'
                          'Please update your layer call.')
        if K.backend() == 'cntk':
            if not kwargs.get('unroll') and (dropout > 0 or recurrent_dropout > 0):
                warnings.warn(
                    'RNN dropout is not supported with the CNTK backend '
                    'when using dynamic RNNs (i.e. non-unrolled). '
                    'You can either set `unroll=True`, '
                    'set `dropout` and `recurrent_dropout` to 0, '
                    'or use a different backend.')
                dropout = 0.
                recurrent_dropout = 0.

        cell = LSTMCell(units,
                        activation=activation,
                        recurrent_activation=recurrent_activation,
                        use_bias=use_bias,
                        kernel_initializer=kernel_initializer,
                        recurrent_initializer=recurrent_initializer,
                        unit_forget_bias=unit_forget_bias,
                        bias_initializer=bias_initializer,
                        kernel_regularizer=kernel_regularizer,
                        recurrent_regularizer=recurrent_regularizer,
                        bias_regularizer=bias_regularizer,
                        kernel_constraint=kernel_constraint,
                        recurrent_constraint=recurrent_constraint,
                        bias_constraint=bias_constraint,
                        dropout=dropout,
                        recurrent_dropout=recurrent_dropout,
                        implementation=implementation)
        super(LSTM, self).__init__(cell,
                                   return_sequences=return_sequences,
                                   return_state=return_state,
                                   go_backwards=go_backwards,
                                   stateful=stateful,
                                   unroll=unroll,
                                   **kwargs)
        self.activity_regularizer = regularizers.get(activity_regularizer)

    def call(self, inputs, mask=None, training=None, initial_state=None):
        self.cell._generate_dropout_mask(inputs, training=training)
        self.cell._generate_recurrent_dropout_mask(inputs, training=training)
        return super(LSTM, self).call(inputs,
                                      mask=mask,
                                      training=training,
                                      initial_state=initial_state)

    @property
    def units(self):
        return self.cell.units

    @property
    def activation(self):
        return self.cell.activation

    @property
    def recurrent_activation(self):
        return self.cell.recurrent_activation

    @property
    def use_bias(self):
        return self.cell.use_bias

    @property
    def kernel_initializer(self):
        return self.cell.kernel_initializer

    @property
    def recurrent_initializer(self):
        return self.cell.recurrent_initializer

    @property
    def bias_initializer(self):
        return self.cell.bias_initializer

    @property
    def unit_forget_bias(self):
        return self.cell.unit_forget_bias

    @property
    def kernel_regularizer(self):
        return self.cell.kernel_regularizer

    @property
    def recurrent_regularizer(self):
        return self.cell.recurrent_regularizer

    @property
    def bias_regularizer(self):
        return self.cell.bias_regularizer

    @property
    def kernel_constraint(self):
        return self.cell.kernel_constraint

    @property
    def recurrent_constraint(self):
        return self.cell.recurrent_constraint

    @property
    def bias_constraint(self):
        return self.cell.bias_constraint

    @property
    def dropout(self):
        return self.cell.dropout

    @property
    def recurrent_dropout(self):
        return self.cell.recurrent_dropout

    @property
    def implementation(self):
        return self.cell.implementation

    def get_config(self):
        config = {'units': self.units,
                  'activation': activations.serialize(self.activation),
                  'recurrent_activation': activations.serialize(self.recurrent_activation),
                  'use_bias': self.use_bias,
                  'kernel_initializer': initializers.serialize(self.kernel_initializer),
                  'recurrent_initializer': initializers.serialize(self.recurrent_initializer),
                  'bias_initializer': initializers.serialize(self.bias_initializer),
                  'unit_forget_bias': self.unit_forget_bias,
                  'kernel_regularizer': regularizers.serialize(self.kernel_regularizer),
                  'recurrent_regularizer': regularizers.serialize(self.recurrent_regularizer),
                  'bias_regularizer': regularizers.serialize(self.bias_regularizer),
                  'activity_regularizer': regularizers.serialize(self.activity_regularizer),
                  'kernel_constraint': constraints.serialize(self.kernel_constraint),
                  'recurrent_constraint': constraints.serialize(self.recurrent_constraint),
                  'bias_constraint': constraints.serialize(self.bias_constraint),
                  'dropout': self.dropout,
                  'recurrent_dropout': self.recurrent_dropout,
                  'implementation': self.implementation}
        base_config = super(LSTM, self).get_config()
        del base_config['cell']
        return dict(list(base_config.items()) + list(config.items()))

    @classmethod
    def from_config(cls, config):
        if 'implementation' in config and config['implementation'] == 0:
            config['implementation'] = 1
        return cls(**config)


# TODO: Adapt ALL LSTM* to the new interface

class LSTMCond(Recurrent):
    '''Conditional LSTM: The previously generated word is fed to the current timestep

    # Arguments
        units: dimension of the internal projections and the final output.
        kernel_initializer: weight initialization function.
            Can be the name of an existing function (str),
            or a Theano function (see: [initializations](../initializations.md)).
        recurrent_initializer: initialization function of the inner cells.
        return_states: boolean indicating if we want the intermediate states (hidden_state and memory) as additional outputs
        forget_bias_initializer: initialization function for the bias of the forget gate.
            [Jozefowicz et al.](http://www.jmlr.org/proceedings/papers/v37/jozefowicz15.pdf)
            recommend initializing with ones.
        activation: activation function.
            Can be the name of an existing function (str),
            or a Theano function (see: [activations](../activations.md)).
        recurrent_activation: activation function for the inner cells.
        W_regularizer: instance of [WeightRegularizer](../regularizers.md)
            (eg. L1 or L2 regularization), applied to the input weights matrices.
        U_regularizer: instance of [WeightRegularizer](../regularizers.md)
            (eg. L1 or L2 regularization), applied to the recurrent weights matrices.
        b_regularizer: instance of [WeightRegularizer](../regularizers.md),
            applied to the bias.
        dropout_W: float between 0 and 1. Fraction of the input units to drop for input gates.
        dropout_U: float between 0 and 1. Fraction of the input units to drop for recurrent connections.

    # References
        - [Long short-term memory](http://deeplearning.cs.cmu.edu/pdfs/Hochreiter97_lstm.pdf) (original 1997 paper)
        - [Learning to forget: Continual prediction with LSTM](http://www.mitpressjournals.org/doi/pdf/10.1162/089976600300015015)
        - [Supervised sequence labelling with recurrent neural networks](http://www.cs.toronto.edu/~graves/preprint.pdf)
        - [A Theoretically Grounded Application of Dropout in Recurrent Neural Networks](http://arxiv.org/abs/1512.05287)
    '''

    @interfaces.legacy_recurrent_support
    def __init__(self, units,
                 return_states=False,
                 activation='tanh',
                 recurrent_activation='sigmoid',
                 use_bias=True,
                 kernel_initializer='glorot_uniform',
                 conditional_initializer='glorot_uniform',
                 recurrent_initializer='orthogonal',
                 bias_initializer='zeros',
                 bias_ba_initializer='zeros',
                 bias_ca_initializer='zero',
                 forget_bias_init='one',
                 unit_forget_bias=True,
                 mask_value=0.,
                 kernel_regularizer=None,
                 recurrent_regularizer=None,
                 conditional_regularizer=None,
                 bias_regularizer=None,
                 bias_ba_regularizer=None,
                 bias_ca_regularizer=None,
                 activity_regularizer=None,
                 kernel_constraint=None,
                 recurrent_constraint=None,
                 conditional_constraint=None,
                 bias_constraint=None,
                 bias_ba_constraint=None,
                 bias_ca_constraint=None,
                 dropout=0.,
                 recurrent_dropout=0.,
                 conditional_dropout=0.,
                 num_inputs=4,
                 **kwargs):

        super(LSTMCond, self).__init__(**kwargs)

        self.return_states = return_states

        # Main parameters
        self.units = units
        self.activation = activations.get(activation)
        self.recurrent_activation = activations.get(recurrent_activation)
        self.use_bias = use_bias
        self.mask_value = mask_value

        # Initializers
        self.kernel_initializer = initializers.get(kernel_initializer)
        self.recurrent_initializer = initializers.get(recurrent_initializer)
        self.conditional_initializer = initializers.get(conditional_initializer)
        self.bias_initializer = initializers.get(bias_initializer)
        self.bias_ba_initializer = initializers.get(bias_ba_initializer)
        self.bias_ca_initializer = initializers.get(bias_ca_initializer)
        self.unit_forget_bias = unit_forget_bias
        self.forget_bias_initializer = initializers.get(forget_bias_init)

        # Regularizers
        self.kernel_regularizer = regularizers.get(kernel_regularizer)
        self.recurrent_regularizer = regularizers.get(recurrent_regularizer)
        self.conditional_regularizer = regularizers.get(conditional_regularizer)
        self.bias_regularizer = regularizers.get(bias_regularizer)
        self.bias_ba_regularizer = regularizers.get(bias_ba_regularizer)
        self.bias_ca_regularizer = regularizers.get(bias_ca_regularizer)
        self.activity_regularizer = regularizers.get(activity_regularizer)

        # Constraints
        self.kernel_constraint = constraints.get(kernel_constraint)
        self.recurrent_constraint = constraints.get(recurrent_constraint)
        self.conditional_constraint = constraints.get(conditional_constraint)
        self.bias_constraint = constraints.get(bias_constraint)
        self.bias_ba_constraint = constraints.get(bias_ba_constraint)
        self.bias_ca_constraint = constraints.get(bias_ca_constraint)

        # Dropouts
        self.dropout = min(1., max(0., dropout))
        self.recurrent_dropout = min(1., max(0., recurrent_dropout))
        self.conditional_dropout = min(1., max(0., conditional_dropout))
        self.num_inputs = num_inputs
        self.input_spec = [InputSpec(ndim=3), InputSpec(ndim=2)]
        for _ in range(len(self.input_spec), self.num_inputs):
            self.input_spec.append(InputSpec(ndim=2))

    def build(self, input_shape):

        assert len(input_shape) == 2 or len(input_shape) == 4, 'You should pass two inputs to LSTMCond ' \
                                                               '(context and previous_embedded_words) and ' \
                                                               'two optional inputs (init_state and init_memory). ' \
                                                               'It currently has %d inputs' % len(input_shape)

        self.input_dim = input_shape[0][2]
        if self.input_spec[1].ndim == 3:
            self.context_dim = input_shape[1][2]
            self.static_ctx = False
            assert input_shape[1][1] == input_shape[0][1], 'When using a 3D ctx in LSTMCond, it has to have the same ' \
                                                           'number of timesteps (dimension 1) as the input. Currently,' \
                                                           'the number of input timesteps is: ' \
                                                           + str(input_shape[0][1]) + \
                                                           ', while the number of ctx timesteps is ' \
                                                           + str(input_shape[1][1]) + ' (complete shapes: ' \
                                                           + str(input_shape[0]) + ', ' + str(input_shape[1]) + ')'
        else:
            self.context_dim = input_shape[1][1]
            self.static_ctx = True

        if self.stateful:
            self.reset_states()
        else:
            # initial states: all-zero tensors of shape (units)
            self.states = [None, None]  # [h, c]

        self.kernel = self.add_weight(shape=(self.context_dim, self.units * 4),
                                      name='kernel',
                                      initializer=self.kernel_initializer,
                                      regularizer=self.kernel_regularizer,
                                      constraint=self.kernel_constraint)

        self.recurrent_kernel = self.add_weight(
            shape=(self.units, self.units * 4),
            name='recurrent_kernel',
            initializer=self.recurrent_initializer,
            regularizer=self.recurrent_regularizer,
            constraint=self.recurrent_constraint)

        self.conditional_kernel = self.add_weight(shape=(self.input_dim, self.units * 4),
                                                  name='conditional_kernel',
                                                  initializer=self.conditional_initializer,
                                                  regularizer=self.conditional_regularizer,
                                                  constraint=self.conditional_constraint)

        if self.use_bias:
            if self.unit_forget_bias:
                def bias_initializer(shape, *args, **kwargs):
                    return K.concatenate([
                        self.bias_initializer((self.units,), *args, **kwargs),
                        initializers.Ones()((self.units,), *args, **kwargs),
                        self.bias_initializer((self.units * 2,), *args, **kwargs),
                    ])
            else:
                bias_initializer = self.bias_initializer

            self.bias = self.add_weight(shape=(self.units * 4,),
                                        name='bias',
                                        initializer=bias_initializer,
                                        regularizer=self.bias_regularizer,
                                        constraint=self.bias_constraint)

        else:
            self.bias = None

        self.built = True

    def reset_states(self, states=None):
        assert self.stateful, 'Layer must be stateful.'
        input_shape = self.input_shape
        if not input_shape[0]:
            raise Exception('If a RNN is stateful, a complete ' +
                            'input_shape must be provided (including batch size).')
        if hasattr(self, 'states'):
            K.set_value(self.states[0],
                        np.zeros((input_shape[0], self.units)))
            K.set_value(self.states[1],
                        np.zeros((input_shape[0], self.units)))
            K.set_value(self.states[2],
                        np.zeros((input_shape[0], input_shape[3])))
        else:
            self.states = [K.zeros((input_shape[0], self.units)),
                           K.zeros((input_shape[0], self.units))]

    def preprocess_input(self, inputs, training=None):
        if 0 < self.conditional_dropout < 1:
            ones = K.ones_like(K.squeeze(inputs[:, 0:1, :], axis=1))
            def dropped_inputs():
                return K.dropout(ones, self.conditional_dropout)
            cond_dp_mask = [K.in_train_phase(dropped_inputs,
                                             ones,
                                             training=training) for _ in range(4)]
            preprocessed_input = K.dot(inputs * cond_dp_mask[0][:, None, :], self.conditional_kernel)
        else:
            preprocessed_input = K.dot(inputs, self.conditional_kernel)

        if self.static_ctx:
            return preprocessed_input

        # Not Static ctx
        if 0 < self.dropout < 1:
            ones = K.ones_like(K.squeeze(self.context[:, 0:1, :], axis=1))
            def dropped_inputs():
                return K.dropout(ones, self.dropout)
            dp_mask = [K.in_train_phase(dropped_inputs, ones,
                                             training=training) for _ in range(4)]
            preprocessed_context = K.dot(self.context * dp_mask[0][:, None, :], self.kernel)
        else:
            preprocessed_context = K.dot(self.context, self.kernel)
        return preprocessed_input + preprocessed_context

    def compute_output_shape(self, input_shape):
        if self.return_sequences:
            main_out = (input_shape[0][0], input_shape[0][1], self.units)
        else:
            main_out = (input_shape[0][0], self.units)

        if self.return_states:
            states_dim = (input_shape[0][0], input_shape[0][1], self.units)
            main_out = [main_out, states_dim, states_dim]
        return main_out

    def call(self, inputs, mask=None, training=None, initial_state=None):
        # input shape: (nb_samples, time (padded with zeros), input_dim)
        # note that the .build() method of subclasses MUST define
        # self.input_spec with a complete input shape.
        input_shape = K.int_shape(inputs[0])
        state_below = inputs[0]
        self.context = inputs[1]
        if self.num_inputs == 2:  # input: [state_below, context]
            self.init_state = None
            self.init_memory = None
        elif self.num_inputs == 3:  # input: [state_below, context, init_generic]
            self.init_state = inputs[2]
            self.init_memory = inputs[2]
        elif self.num_inputs == 4:  # input: [state_below, context, init_state, init_memory]
            self.init_state = inputs[2]
            self.init_memory = inputs[3]
        if K._BACKEND == 'tensorflow':
            if not input_shape[1]:
                raise Exception('When using TensorFlow, you should define '
                                'explicitly the number of timesteps of '
                                'your sequences.\n'
                                'If your first layer is an Embedding, '
                                'make sure to pass it an "input_length" '
                                'argument. Otherwise, make sure '
                                'the first layer has '
                                'an "input_shape" or "batch_input_shape" '
                                'argument, including the time axis. '
                                'Found input shape at layer ' + self.name +
                                ': ' + str(input_shape))
        if self.stateful:
            initial_states = self.states
        else:
            initial_states = self.get_initial_states(state_below)
        constants = self.get_constants(state_below, mask[1], training=training)
        preprocessed_input = self.preprocess_input(state_below, training=training)
        last_output, outputs, states = K.rnn(self.step,
                                             preprocessed_input,
                                             initial_states,
                                             go_backwards=self.go_backwards,
                                             mask=mask[0],
                                             constants=constants,
                                             unroll=self.unroll,
                                             input_length=state_below.shape[1])
        if self.stateful:
            self.updates = []
            for i in range(len(states)):
                self.updates.append((self.states[i], states[i]))

        # Properly set learning phase
        if 0 < self.dropout + self.recurrent_dropout:
            last_output._uses_learning_phase = True
            outputs._uses_learning_phase = True

        if self.return_sequences:
            ret = outputs
        else:
            ret = last_output

        # intermediate states as additional outputs
        if self.return_states:
            if not isinstance(ret, list):
                ret = [ret]
            ret += [states[0], states[1]]

        return ret

    def compute_mask(self, input, mask):
        if self.return_sequences:
            ret = mask[0]
        else:
            ret = None
        if self.return_states:
            ret = [ret, None, None]
        return ret

    def step(self, x, states):
        h_tm1 = states[0]  # State
        c_tm1 = states[1]  # Memory
        dp_mask = states[2]  # Dropout W (input)
        rec_dp_mask = states[3]  # Dropout U (recurrent)
        z = x + K.dot(h_tm1 * rec_dp_mask[0], self.recurrent_kernel)
        if self.static_ctx:
            context = states[4]
            #mask_context = states[5]  # Context mask
            #if mask_context.ndim > 1:  # Mask the context (only if necessary)
            #    context = mask_context[:, :, None] * context
            z += K.dot(context * dp_mask[0], self.kernel)
        if self.use_bias:
            z = K.bias_add(z, self.bias)
        z0 = z[:, :self.units]
        z1 = z[:, self.units: 2 * self.units]
        z2 = z[:, 2 * self.units: 3 * self.units]
        z3 = z[:, 3 * self.units:]
        i = self.recurrent_activation(z0)
        f = self.recurrent_activation(z1)
        o = self.recurrent_activation(z3)
        c = f * c_tm1 + i * self.activation(z2)
        h = o * self.activation(c)
        if 0 < self.dropout + self.recurrent_dropout:
            h._uses_learning_phase = True
        return h, [h, c]

    def get_constants(self, inputs, mask_context, training=None):
        constants = []

        # States[3] - Dropout_W
        if 0 < self.dropout < 1:
            ones = K.ones_like(K.squeeze(self.context[:, 0:1, :], axis=1))
            def dropped_inputs():
                return K.dropout(ones, self.dropout)
            dp_mask = [K.in_train_phase(dropped_inputs,
                                        ones,
                                        training=training) for _ in range(4)]
            constants.append(dp_mask)
        else:
            constants.append([K.cast_to_floatx(1.) for _ in range(4)])

        # States[4] - Dropout_U
        if 0 < self.recurrent_dropout < 1:
            ones = K.ones_like(K.reshape(inputs[:, 0, 0], (-1, 1)))
            ones = K.tile(ones, (1, self.units))

            def dropped_inputs():
                return K.dropout(ones, self.recurrent_dropout)

            rec_dp_mask = [K.in_train_phase(dropped_inputs,
                                            ones,
                                            training=training) for _ in range(4)]
            constants.append(rec_dp_mask)
        else:
            constants.append([K.cast_to_floatx(1.) for _ in range(4)])

        # States[4] - context
        if self.static_ctx:
            constants.append(self.context)


        return constants

    def get_initial_states(self, inputs):
        # build an all-zero tensor of shape (samples, units)
        if self.init_state is None:
            initial_state = K.zeros_like(inputs)  # (samples, timesteps, input_dim)
            initial_state = K.sum(initial_state, axis=(1, 2))  # (samples,)
            initial_state = K.expand_dims(initial_state)  # (samples, 1)
            initial_state = K.tile(initial_state, [1, self.units])  # (samples, units)
            if self.init_memory is None:
                initial_states = [initial_state for _ in range(2)]
            else:
                initial_memory = self.init_memory
                initial_states = [initial_state, initial_memory]
        else:
            initial_state = self.init_state
            if self.init_memory is not None:  # We have state and memory
                initial_memory = self.init_memory
                initial_states = [initial_state, initial_memory]
            else:
                initial_states = [initial_state for _ in range(2)]

        return initial_states

    def get_config(self):
        config = {'units': self.units,
                  'activation': activations.serialize(self.activation),
                  'recurrent_activation': activations.serialize(self.recurrent_activation),
                  'return_states': self.return_states,
                  'kernel_initializer': initializers.serialize(self.kernel_initializer),
                  'recurrent_initializer': initializers.serialize(self.recurrent_initializer),
                  'conditional_initializer': initializers.serialize(self.conditional_initializer),
                  'bias_initializer': initializers.serialize(self.bias_initializer),
                  'bias_ba_initializer': initializers.serialize(self.bias_ba_initializer),
                  'bias_ca_initializer': initializers.serialize(self.bias_ca_initializer),
                  'unit_forget_bias': self.unit_forget_bias,
                  'kernel_regularizer': regularizers.serialize(self.kernel_regularizer),
                  'recurrent_regularizer': regularizers.serialize(self.recurrent_regularizer),
                  'conditional_regularizer': regularizers.serialize(self.conditional_regularizer),
                  'bias_regularizer': regularizers.serialize(self.bias_regularizer),
                  'bias_ba_regularizer': regularizers.serialize(self.bias_ba_regularizer),
                  'bias_ca_regularizer': regularizers.serialize(self.bias_ca_regularizer),
                  'activity_regularizer': regularizers.serialize(self.activity_regularizer),
                  'kernel_constraint': constraints.serialize(self.kernel_constraint),
                  'recurrent_constraint': constraints.serialize(self.recurrent_constraint),
                  'conditional_constraint': constraints.serialize(self.conditional_constraint),
                  'bias_constraint': constraints.serialize(self.bias_constraint),
                  'bias_ba_constraint': constraints.serialize(self.bias_ba_constraint),
                  'bias_ca_constraint': constraints.serialize(self.bias_ca_constraint),
                  'dropout': self.dropout,
                  'recurrent_dropout': self.recurrent_dropout,
                  'conditional_dropout': self.conditional_dropout,
                  'mask_value': self.mask_value
                  }
        base_config = super(LSTMCond, self).get_config()
        return dict(list(base_config.items()) + list(config.items()))


class AttLSTM(Recurrent):
    '''Long-Short Term Memory unit with Attention + the previously generated word fed to the current timestep.
    You should give two inputs to this layer:
        1. The shifted sequence of words (shape: (mini_batch_size, output_timesteps, embedding_size))
        2. The complete input sequence (shape: (mini_batch_size, input_timesteps, input_dim))
    # Arguments
        units: dimension of the internal projections and the final output.
        embedding_size: dimension of the word embedding module used for the enconding of the generated words.
        return_extra_variables: indicates if we only need the LSTM hidden state (False) or we want
            additional internal variables as outputs (True). The additional variables provided are:
            - x_att (None, out_timesteps, dim_encoder): feature vector computed after the Att.Model at each timestep
            - alphas (None, out_timesteps, in_timesteps): weights computed by the Att.Model at each timestep
        return_states: boolean indicating if we want the intermediate states (hidden_state and memory) as additional outputs
        output_timesteps: number of output timesteps (# of output vectors generated)
        kernel_initializer: weight initialization function.
            Can be the name of an existing function (str),
            or a Theano function (see: [initializations](../initializations.md)).
        recurrent_initializer: initialization function of the inner cells.
        forget_bias_initializer: initialization function for the bias of the forget gate.
            [Jozefowicz et al.](http://www.jmlr.org/proceedings/papers/v37/jozefowicz15.pdf)
            recommend initializing with ones.
        activation: activation function.
            Can be the name of an existing function (str),
            or a Theano function (see: [activations](../activations.md)).
        recurrent_activation: activation function for the inner cells.
        W_regularizer: instance of [WeightRegularizer](../regularizers.md)
            (eg. L1 or L2 regularization), applied to the input weights matrices.
        U_regularizer: instance of [WeightRegularizer](../regularizers.md)
            (eg. L1 or L2 regularization), applied to the recurrent weights matrices.
        b_regularizer: instance of [WeightRegularizer](../regularizers.md),
            applied to the bias.
        dropout_W: float between 0 and 1. Fraction of the input units to drop for input gates.
        dropout_U: float between 0 and 1. Fraction of the input units to drop for recurrent connections.
        w_a_regularizer: instance of [WeightRegularizer](../regularizers.md)
            (eg. L1 or L2 regularization), applied to the input weights matrices.
        W_a_regularizer: instance of [WeightRegularizer](../regularizers.md)
            (eg. L1 or L2 regularization), applied to the input weights matrices.
        U_a_regularizer: instance of [WeightRegularizer](../regularizers.md)
            (eg. L1 or L2 regularization), applied to the recurrent weights matrices.
        b_a_regularizer: instance of [WeightRegularizer](../regularizers.md),
            applied to the bias.
        dropout_w_a: float between 0 and 1.
        dropout_W_a: float between 0 and 1.
        dropout_U_a: float between 0 and 1.

    # Formulation

        The resulting attention vector 'phi' at time 't' is formed by applying a weighted sum over
        the set of inputs 'x_i' contained in 'X':

            phi(X, t) = ∑_i alpha_i(t) * x_i,

        where each 'alpha_i' at time 't' is a weighting vector over all the input dimension that
        accomplishes the following condition:

            ∑_i alpha_i = 1

        and is dynamically adapted at each timestep w.r.t. the following formula:

            alpha_i(t) = exp{e_i(t)} /  ∑_j exp{e_j(t)}

        where each 'e_i' at time 't' is calculated as:

            e_i(t) = wa' * tanh( Wa * x_i  +  Ua * h(t-1)  +  ba ),

        where the following are learnable with the respectively named sizes:
                wa                Wa                     Ua                 ba
            [input_dim] [input_dim, input_dim] [units, input_dim] [input_dim]

        The names of 'Ua' and 'Wa' are exchanged w.r.t. the provided reference as well as 'v' being renamed
        to 'x' for matching Keras LSTM's nomenclature.

    # References
        -   Yao L, Torabi A, Cho K, Ballas N, Pal C, Larochelle H, Courville A.
            Describing videos by exploiting temporal structure.
            InProceedings of the IEEE International Conference on Computer Vision 2015 (pp. 4507-4515).
    '''

    @interfaces.legacy_recurrent_support
    def __init__(self, units,
                 att_units=0,
                 return_extra_variables=False,
                 return_states=False,
                 activation='tanh',
                 recurrent_activation='sigmoid',
                 use_bias=True,
                 kernel_initializer='glorot_uniform',
                 attention_recurrent_initializer='glorot_uniform',
                 attention_context_initializer='glorot_uniform',
                 attention_context_wa_initializer='glorot_uniform',
                 recurrent_initializer='orthogonal',
                 bias_initializer='zeros',
                 bias_ba_initializer='zeros',
                 bias_ca_initializer='zero',
                 forget_bias_init='one',
                 unit_forget_bias=True,
                 mask_value=0.,
                 kernel_regularizer=None,
                 recurrent_regularizer=None,
                 attention_recurrent_regularizer=None,
                 attention_context_regularizer=None,
                 attention_context_wa_regularizer=None,
                 bias_regularizer=None,
                 bias_ba_regularizer=None,
                 bias_ca_regularizer=None,
                 activity_regularizer=None,
                 kernel_constraint=None,
                 recurrent_constraint=None,
                 attention_recurrent_constraint=None,
                 attention_context_constraint=None,
                 attention_context_wa_constraint=None,
                 bias_constraint=None,
                 bias_ba_constraint=None,
                 bias_ca_constraint=None,
                 dropout=0.,
                 recurrent_dropout=0.,
                 attention_dropout=0.,
                 num_inputs=3,
                 **kwargs):
        super(AttLSTM, self).__init__(**kwargs)
        self.return_extra_variables = return_extra_variables
        self.return_states = return_states

        # Main parameters
        self.units = units
        self.att_units = units if att_units == 0 else att_units
        self.activation = activations.get(activation)
        self.recurrent_activation = activations.get(recurrent_activation)
        self.use_bias = use_bias
        self.mask_value = mask_value

        # Initializers
        self.kernel_initializer = initializers.get(kernel_initializer)
        self.recurrent_initializer = initializers.get(recurrent_initializer)
        self.attention_recurrent_initializer = initializers.get(attention_recurrent_initializer)
        self.attention_context_initializer = initializers.get(attention_context_initializer)
        self.attention_context_wa_initializer = initializers.get(attention_context_wa_initializer)
        self.bias_initializer = initializers.get(bias_initializer)
        self.bias_ba_initializer = initializers.get(bias_ba_initializer)
        self.bias_ca_initializer = initializers.get(bias_ca_initializer)
        self.unit_forget_bias = unit_forget_bias
        self.forget_bias_initializer = initializers.get(forget_bias_init)

        # Regularizers
        self.kernel_regularizer = regularizers.get(kernel_regularizer)
        self.recurrent_regularizer = regularizers.get(recurrent_regularizer)
        self.attention_recurrent_regularizer = regularizers.get(attention_recurrent_regularizer)
        self.attention_context_regularizer = regularizers.get(attention_context_regularizer)
        self.attention_context_wa_regularizer = regularizers.get(attention_context_wa_regularizer)
        self.bias_regularizer = regularizers.get(bias_regularizer)
        self.bias_ba_regularizer = regularizers.get(bias_ba_regularizer)
        self.bias_ca_regularizer = regularizers.get(bias_ca_regularizer)
        self.activity_regularizer = regularizers.get(activity_regularizer)

        # Constraints
        self.kernel_constraint = constraints.get(kernel_constraint)
        self.recurrent_constraint = constraints.get(recurrent_constraint)
        self.attention_recurrent_constraint = constraints.get(attention_recurrent_constraint)
        self.attention_context_constraint = constraints.get(attention_context_constraint)
        self.attention_context_wa_constraint = constraints.get(attention_context_wa_constraint)
        self.bias_constraint = constraints.get(bias_constraint)
        self.bias_ba_constraint = constraints.get(bias_ba_constraint)
        self.bias_ca_constraint = constraints.get(bias_ca_constraint)

        # Dropouts
        self.dropout = min(1., max(0., dropout))
        self.recurrent_dropout = min(1., max(0., recurrent_dropout))
        self.attention_dropout = min(1., max(0., attention_dropout))
        self.num_inputs = num_inputs
        self.input_spec = [InputSpec(ndim=3)]
        for _ in range(len(self.input_spec), self.num_inputs):
            self.input_spec.append(InputSpec(ndim=2))

    def build(self, input_shape):

        assert len(input_shape) >= 2, 'You should pass two inputs to AttLSTMCond ' \
                                      '(previous_embedded_words and context) ' \
                                      'and two optional inputs (init_state and init_memory)'
        self.input_dim = input_shape[0][2]
        self.context_steps = input_shape[0][1]
        if self.stateful:
            self.reset_states()
        else:
            # initial states: all-zero tensors of shape (units)
            self.states = [None, None, None]  # [h, c, x_att]

        self.kernel = self.add_weight(shape=(self.input_dim, self.units * 4),
                                      name='kernel',
                                      initializer=self.kernel_initializer,
                                      regularizer=self.kernel_regularizer,
                                      constraint=self.kernel_constraint)
        self.recurrent_kernel = self.add_weight(
            shape=(self.units, self.units * 4),
            name='recurrent_kernel',
            initializer=self.recurrent_initializer,
            regularizer=self.recurrent_regularizer,
            constraint=self.recurrent_constraint)

        self.attention_recurrent_kernel = self.add_weight(
            shape=(self.units, self.att_units),
            name='attention_recurrent_kernel',
            initializer=self.attention_recurrent_initializer,
            regularizer=self.attention_recurrent_regularizer,
            constraint=self.attention_recurrent_constraint)

        self.attention_context_kernel = self.add_weight(
            shape=(self.input_dim, self.att_units),
            name='attention_context_kernel',
            initializer=self.attention_context_initializer,
            regularizer=self.attention_context_regularizer,
            constraint=self.attention_context_constraint)

        self.attention_context_wa = self.add_weight(
            shape=(self.att_units,),
            name='attention_context_wa',
            initializer=self.attention_context_wa_initializer,
            regularizer=self.attention_context_wa_regularizer,
            constraint=self.attention_context_wa_constraint)

        if self.use_bias:
            if self.unit_forget_bias:
                def bias_initializer(shape, *args, **kwargs):
                    return K.concatenate([
                        self.bias_initializer((self.units,), *args, **kwargs),
                        initializers.Ones()((self.units,), *args, **kwargs),
                        self.bias_initializer((self.units * 2,), *args, **kwargs),
                    ])
            else:
                bias_initializer = self.bias_initializer
            self.bias = self.add_weight(shape=(self.units * 4,),
                                        name='bias',
                                        initializer=bias_initializer,
                                        regularizer=self.bias_regularizer,
                                        constraint=self.bias_constraint)
        else:
            self.bias = None

        self.bias_ba = self.add_weight(shape=(self.att_units,),
                                       name='bias_ba',
                                       initializer=self.bias_ba_initializer,
                                       regularizer=self.bias_ba_regularizer,
                                       constraint=self.bias_ba_constraint)

        self.bias_ca = self.add_weight(shape=(self.context_steps,),
                                       name='bias_ca',
                                       initializer=self.bias_ca_initializer,
                                       regularizer=self.bias_ca_regularizer,
                                       constraint=self.bias_ca_constraint)

        self.built = True

    def reset_states(self, states=None):
        assert self.stateful, 'Layer must be stateful.'
        input_shape = self.input_shape
        if not input_shape[0]:
            raise Exception('If a RNN is stateful, a complete ' +
                            'input_shape must be provided (including batch size).')
        if hasattr(self, 'states'):
            K.set_value(self.states[0],
                        np.zeros((input_shape[0], self.units)))
            K.set_value(self.states[1],
                        np.zeros((input_shape[0], self.units)))
            K.set_value(self.states[2],
                        np.zeros((input_shape[0], input_shape[3])))
        else:
            self.states = [K.zeros((input_shape[0], self.units)),
                           K.zeros((input_shape[0], self.units)),
                           K.zeros((input_shape[0], input_shape[3]))]

    def preprocess_input(self, inputs, training=None):
        return inputs

    def compute_output_shape(self, input_shape):
        if self.return_sequences:
            main_out = (input_shape[0][0], input_shape[0][1], self.units)
        else:
            main_out = (input_shape[0][0], self.units)

        if self.return_extra_variables:
            dim_x_att = (input_shape[0][0], input_shape[0][1], self.context_dim)
            dim_alpha_att = (input_shape[0][0], input_shape[0][1], input_shape[1][1])
            main_out = [main_out, dim_x_att, dim_alpha_att]

        if self.return_states:
            if not isinstance(main_out, list):
                main_out = [main_out]
            states_dim = (input_shape[0][0], input_shape[0][1], self.units)
            main_out += [states_dim, states_dim]

        return main_out

    def call(self, inputs, mask=None, training=None, initial_state=None):
        # input shape: (nb_samples, time (padded with zeros), input_dim)
        # note that the .build() method of subclasses MUST define
        # self.input_spec with a complete input shape.
        input_shape = K.int_shape(inputs[0])
        state_below = inputs[0]
        if self.num_inputs == 1:  # input: [context]
            self.init_state = None
            self.init_memory = None
        elif self.num_inputs == 2:  # input: [context, init_generic]
            self.init_state = inputs[1]
            self.init_memory = inputs[1]
        elif self.num_inputs == 3:  # input: [context, init_state, init_memory]
            self.init_state = inputs[1]
            self.init_memory = inputs[2]
        if K._BACKEND == 'tensorflow':
            if not input_shape[1]:
                raise Exception('When using TensorFlow, you should define '
                                'explicitly the number of timesteps of '
                                'your sequences.\n'
                                'If your first layer is an Embedding, '
                                'make sure to pass it an "input_length" '
                                'argument. Otherwise, make sure '
                                'the first layer has '
                                'an "input_shape" or "batch_input_shape" '
                                'argument, including the time axis. '
                                'Found input shape at layer ' + self.name +
                                ': ' + str(input_shape))
        if self.stateful:
            initial_states = self.states
        else:
            initial_states = self.get_initial_states(state_below)
        constants = self.get_constants(state_below, training=training)
        preprocessed_input = self.preprocess_input(state_below, training=training)
        last_output, outputs, states = K.rnn(self.step,
                                             preprocessed_input,
                                             initial_states,
                                             go_backwards=self.go_backwards,
                                             mask=mask[0],
                                             constants=constants,
                                             unroll=self.unroll,
                                             input_length=state_below.shape[1],
                                             pos_extra_outputs_states=[2, 3])
        if self.stateful:
            self.updates = []
            for i in range(len(states)):
                self.updates.append((self.states[i], states[i]))

        # Properly set learning phase
        if 0 < self.dropout + self.recurrent_dropout:
            last_output._uses_learning_phase = True
            outputs._uses_learning_phase = True

        if self.return_sequences:
            ret = outputs
        else:
            ret = last_output

        if self.return_extra_variables:
            ret = [ret, states[2], states[3]]

        # intermediate states as additional outputs
        if self.return_states:
            if not isinstance(ret, list):
                ret = [ret]
            ret += [states[0], states[1]]

        return ret

    def compute_mask(self, input, mask):
        if self.return_extra_variables:
            ret = [mask[0], mask[0], mask[0]]
        else:
            ret = mask[0]

        if self.return_states:
            if not isinstance(ret, list):
                ret = [ret]
            ret += [mask[0], mask[0]]

        return ret

    def step(self, x, states):
        h_tm1 = states[0]  # State
        c_tm1 = states[1]  # Memory
        non_used_x_att = states[2]  # Placeholder for returning extra variables
        non_used_alphas_att = states[3]  # Placeholder for returning extra variables
        dp_mask = states[4]  # Dropout W (input)
        rec_dp_mask = states[5]  # Dropout U (recurrent)
        # Att model dropouts
        att_dp_mask = states[6]  # Dropout Wa
        pctx_ = states[7]  # Projected context (i.e. context * Ua + ba)

        # Attention model (see Formulation in class header)
        p_state_ = K.dot(h_tm1 * att_dp_mask[0], self.attention_recurrent_kernel)
        pctx_ = K.tanh(pctx_ + p_state_[:, None, :])
        e = K.dot(pctx_, self.attention_context_wa) + self.bias_ca
        alphas_shape = e.shape
        alphas = K.softmax(e.reshape([alphas_shape[0], alphas_shape[1]]))
        # sum over the in_timesteps dimension resulting in [batch_size, input_dim]
        ctx_ = (x * alphas[:, :, None]).sum(axis=1)

        # LSTM
        z = x + \
            K.dot(h_tm1 * rec_dp_mask[0], self.recurrent_kernel) + \
            K.dot(ctx_ * dp_mask[0], self.kernel)
        if self.use_bias:
            z = K.bias_add(z, self.bias)
        z0 = z[:, :self.units]
        z1 = z[:, self.units: 2 * self.units]
        z2 = z[:, 2 * self.units: 3 * self.units]
        z3 = z[:, 3 * self.units:]
        i = self.recurrent_activation(z0)
        f = self.recurrent_activation(z1)
        o = self.recurrent_activation(z3)
        c = f * c_tm1 + i * self.activation(z2)
        h = o * self.activation(c)
        if 0 < self.dropout + self.recurrent_dropout:
            h._uses_learning_phase = True
        return h, [h, c, ctx_, alphas]

    def get_constants(self, inputs, training=None):
        constants = []
        # States[4] - Dropout W (input dropout)
        if 0 < self.dropout < 1:
            ones = K.ones_like(K.squeeze(self.context[:, 0:1, :], axis=1))
            def dropped_inputs():
                return K.dropout(ones, self.dropout)
            dp_mask = [K.in_train_phase(dropped_inputs,
                                        ones,
                                        training=training) for _ in range(4)]
            constants.append(dp_mask)
        else:
            constants.append([K.cast_to_floatx(1.) for _ in range(4)])

        # States[5] - Dropout_U
        if 0 < self.recurrent_dropout < 1:
            ones = K.ones_like(K.reshape(inputs[:, 0, 0], (-1, 1)))
            ones = K.tile(ones, (1, self.units))

            def dropped_inputs():
                return K.dropout(ones, self.recurrent_dropout)

            rec_dp_mask = [K.in_train_phase(dropped_inputs,
                                            ones,
                                            training=training) for _ in range(4)]
            constants.append(rec_dp_mask)
        else:
            constants.append([K.cast_to_floatx(1.) for _ in range(4)])

        # States[6]  - Dropout_Wa
        if 0 < self.attention_dropout < 1:
            input_dim = self.units
            ones = K.ones_like(K.reshape(inputs[:, 0, 0], (-1, 1)))
            ones = K.concatenate([ones] * input_dim, 1)

            def dropped_inputs():
                return K.dropout(ones, self.recurrent_dropout)

            att_dp_mask = [K.in_train_phase(dropped_inputs,
                                            ones,
                                            training=training)]
            constants.append(att_dp_mask)
        else:
            constants.append([K.cast_to_floatx(1.)])

        if 0 < self.attention_dropout < 1:
            input_dim = inputs.shape[2]
            ones = K.ones_like(K.reshape(inputs[:, :, 0], (-1, inputs.shape[1], 1)))
            ones = K.concatenate([ones] * input_dim, axis=2)
            B_Ua = [K.in_train_phase(K.dropout(ones, self.attention_dropout), ones)]
            pctx = K.dot(inputs * B_Ua[0], self.attention_context_kernel)
        else:
            pctx = K.dot(inputs, self.attention_context_kernel)
        if self.use_bias:
            pctx = K.bias_add(pctx, self.bias_ba)
        # States[7] - pctx_
        constants.append(pctx)

        return constants

    def get_initial_states(self, inputs):
        # build an all-zero tensor of shape (samples, units)
        if self.init_state is None:
            initial_state = K.zeros_like(inputs)  # (samples, timesteps, input_dim)
            initial_state = K.sum(initial_state, axis=(1, 2))  # (samples,)
            initial_state = K.expand_dims(initial_state)  # (samples, 1)
            initial_state = K.tile(initial_state, [1, self.units])  # (samples, units)
            if self.init_memory is None:
                initial_states = [initial_state for _ in range(2)]
            else:
                initial_memory = self.init_memory
                initial_states = [initial_state, initial_memory]
        else:
            initial_state = self.init_state
            if self.init_memory is not None:  # We have state and memory
                initial_memory = self.init_memory
                initial_states = [initial_state, initial_memory]
            else:
                initial_states = [initial_state for _ in range(2)]

        initial_state = K.zeros_like(inputs)  # (samples, input_timesteps, ctx_dim)
        initial_state_alphas = K.sum(initial_state, axis=2)  # (samples, input_timesteps)
        initial_state = K.sum(initial_state, axis=1)  # (samples, ctx_dim)
        extra_states = [initial_state, initial_state_alphas]  # (samples, ctx_dim)

        return initial_states + extra_states

    def get_config(self):
        config = {'units': self.units,
                  "att_units": self.att_units,
                  'activation': activations.serialize(self.activation),
                  'recurrent_activation': activations.serialize(self.recurrent_activation),
                  'return_extra_variables': self.return_extra_variables,
                  'return_states': self.return_states,
                  'kernel_initializer': initializers.serialize(self.kernel_initializer),
                  'recurrent_initializer': initializers.serialize(self.recurrent_initializer),
                  'attention_recurrent_initializer': initializers.serialize(self.attention_recurrent_initializer),
                  'bias_initializer': initializers.serialize(self.bias_initializer),
                  'bias_ba_initializer': initializers.serialize(self.bias_ba_initializer),
                  'bias_ca_initializer': initializers.serialize(self.bias_ca_initializer),
                  'unit_forget_bias': self.unit_forget_bias,
                  'kernel_regularizer': regularizers.serialize(self.kernel_regularizer),
                  'recurrent_regularizer': regularizers.serialize(self.recurrent_regularizer),
                  'attention_recurrent_regularizer': regularizers.serialize(self.attention_recurrent_regularizer),
                  'bias_regularizer': regularizers.serialize(self.bias_regularizer),
                  'bias_ba_regularizer': regularizers.serialize(self.bias_ba_regularizer),
                  'bias_ca_regularizer': regularizers.serialize(self.bias_ca_regularizer),
                  'activity_regularizer': regularizers.serialize(self.activity_regularizer),
                  'kernel_constraint': constraints.serialize(self.kernel_constraint),
                  'recurrent_constraint': constraints.serialize(self.recurrent_constraint),
                  'attention_recurrent_constraint': constraints.serialize(self.attention_recurrent_constraint),
                  'bias_constraint': constraints.serialize(self.bias_constraint),
                  'bias_ba_constraint': constraints.serialize(self.bias_ba_constraint),
                  'bias_ca_constraint': constraints.serialize(self.bias_ca_constraint),
                  'dropout': self.dropout,
                  'recurrent_dropout': self.recurrent_dropout,
                  'attention_dropout': self.attention_dropout,
                  'mask_value': self.mask_value
                  }
        base_config = super(AttLSTM, self).get_config()
        return dict(list(base_config.items()) + list(config.items()))


class AttLSTMCond(Recurrent):
    '''Long-Short Term Memory unit with Attention + the previously generated word fed to the current timestep.
    You should give two inputs to this layer:
        1. The shifted sequence of words (shape: (mini_batch_size, output_timesteps, embedding_size))
        2. The complete input sequence (shape: (mini_batch_size, input_timesteps, input_dim))
    # Arguments
        units: dimension of the internal projections and the final output.
        embedding_size: dimension of the word embedding module used for the enconding of the generated words.
        return_extra_variables: indicates if we only need the LSTM hidden state (False) or we want
            additional internal variables as outputs (True). The additional variables provided are:
            - x_att (None, out_timesteps, dim_encoder): feature vector computed after the Att.Model at each timestep
            - alphas (None, out_timesteps, in_timesteps): weights computed by the Att.Model at each timestep
        return_states: boolean indicating if we want the intermediate states (hidden_state and memory) as additional outputs
        output_timesteps: number of output timesteps (# of output vectors generated)
        kernel_initializer: weight initialization function.
            Can be the name of an existing function (str),
            or a Theano function (see: [initializations](../initializations.md)).
        recurrent_initializer: initialization function of the inner cells.
        forget_bias_initializer: initialization function for the bias of the forget gate.
            [Jozefowicz et al.](http://www.jmlr.org/proceedings/papers/v37/jozefowicz15.pdf)
            recommend initializing with ones.
        activation: activation function.
            Can be the name of an existing function (str),
            or a Theano function (see: [activations](../activations.md)).
        recurrent_activation: activation function for the inner cells.
        W_regularizer: instance of [WeightRegularizer](../regularizers.md)
            (eg. L1 or L2 regularization), applied to the input weights matrices.
        U_regularizer: instance of [WeightRegularizer](../regularizers.md)
            (eg. L1 or L2 regularization), applied to the recurrent weights matrices.
        b_regularizer: instance of [WeightRegularizer](../regularizers.md),
            applied to the bias.
        dropout_W: float between 0 and 1. Fraction of the input units to drop for input gates.
        dropout_U: float between 0 and 1. Fraction of the input units to drop for recurrent connections.
        w_a_regularizer: instance of [WeightRegularizer](../regularizers.md)
            (eg. L1 or L2 regularization), applied to the input weights matrices.
        W_a_regularizer: instance of [WeightRegularizer](../regularizers.md)
            (eg. L1 or L2 regularization), applied to the input weights matrices.
        U_a_regularizer: instance of [WeightRegularizer](../regularizers.md)
            (eg. L1 or L2 regularization), applied to the recurrent weights matrices.
        b_a_regularizer: instance of [WeightRegularizer](../regularizers.md),
            applied to the bias.
        dropout_w_a: float between 0 and 1.
        dropout_W_a: float between 0 and 1.
        dropout_U_a: float between 0 and 1.

    # Formulation

        The resulting attention vector 'phi' at time 't' is formed by applying a weighted sum over
        the set of inputs 'x_i' contained in 'X':

            phi(X, t) = ∑_i alpha_i(t) * x_i,

        where each 'alpha_i' at time 't' is a weighting vector over all the input dimension that
        accomplishes the following condition:

            ∑_i alpha_i = 1

        and is dynamically adapted at each timestep w.r.t. the following formula:

            alpha_i(t) = exp{e_i(t)} /  ∑_j exp{e_j(t)}

        where each 'e_i' at time 't' is calculated as:

            e_i(t) = wa' * tanh( Wa * x_i  +  Ua * h(t-1)  +  ba ),

        where the following are learnable with the respectively named sizes:
                wa                Wa                     Ua                 ba
            [input_dim] [input_dim, input_dim] [units, input_dim] [input_dim]

        The names of 'Ua' and 'Wa' are exchanged w.r.t. the provided reference as well as 'v' being renamed
        to 'x' for matching Keras LSTM's nomenclature.

    # References
        -   Yao L, Torabi A, Cho K, Ballas N, Pal C, Larochelle H, Courville A.
            Describing videos by exploiting temporal structure.
            InProceedings of the IEEE International Conference on Computer Vision 2015 (pp. 4507-4515).
    '''

    @interfaces.legacy_recurrent_support
    def __init__(self, units,
                 att_units=0,
                 return_extra_variables=False,
                 return_states=False,
                 activation='tanh',
                 recurrent_activation='sigmoid',
                 use_bias=True,
                 kernel_initializer='glorot_uniform',
                 conditional_initializer='glorot_uniform',
                 attention_recurrent_initializer='glorot_uniform',
                 attention_context_initializer='glorot_uniform',
                 attention_context_wa_initializer='glorot_uniform',
                 recurrent_initializer='orthogonal',
                 bias_initializer='zeros',
                 bias_ba_initializer='zeros',
                 bias_ca_initializer='zero',
                 unit_forget_bias=True,
                 mask_value=0.,
                 kernel_regularizer=None,
                 recurrent_regularizer=None,
                 conditional_regularizer=None,
                 attention_recurrent_regularizer=None,
                 attention_context_regularizer=None,
                 attention_context_wa_regularizer=None,
                 bias_regularizer=None,
                 bias_ba_regularizer=None,
                 bias_ca_regularizer=None,
                 activity_regularizer=None,
                 kernel_constraint=None,
                 recurrent_constraint=None,
                 conditional_constraint=None,
                 attention_recurrent_constraint=None,
                 attention_context_constraint=None,
                 attention_context_wa_constraint=None,
                 bias_constraint=None,
                 bias_ba_constraint=None,
                 bias_ca_constraint=None,
                 dropout=0.,
                 recurrent_dropout=0.,
                 conditional_dropout=0.,
                 attention_dropout=0.,
                 num_inputs=4,
                 **kwargs):
        super(AttLSTMCond, self).__init__(**kwargs)
        self.return_extra_variables = return_extra_variables
        self.return_states = return_states

        # Main parameters
        self.units = units
        self.att_units = units if att_units == 0 else att_units
        self.activation = activations.get(activation)
        self.recurrent_activation = activations.get(recurrent_activation)
        self.use_bias = use_bias
        self.mask_value = mask_value

        # Initializers
        self.kernel_initializer = initializers.get(kernel_initializer)
        self.recurrent_initializer = initializers.get(recurrent_initializer)
        self.conditional_initializer = initializers.get(conditional_initializer)
        self.attention_recurrent_initializer = initializers.get(attention_recurrent_initializer)
        self.attention_context_initializer = initializers.get(attention_context_initializer)
        self.attention_context_wa_initializer = initializers.get(attention_context_wa_initializer)
        self.bias_initializer = initializers.get(bias_initializer)
        self.bias_ba_initializer = initializers.get(bias_ba_initializer)
        self.bias_ca_initializer = initializers.get(bias_ca_initializer)
        self.unit_forget_bias = unit_forget_bias

        # Regularizers
        self.kernel_regularizer = regularizers.get(kernel_regularizer)
        self.recurrent_regularizer = regularizers.get(recurrent_regularizer)
        self.conditional_regularizer = regularizers.get(conditional_regularizer)
        self.attention_recurrent_regularizer = regularizers.get(attention_recurrent_regularizer)
        self.attention_context_regularizer = regularizers.get(attention_context_regularizer)
        self.attention_context_wa_regularizer = regularizers.get(attention_context_wa_regularizer)
        self.bias_regularizer = regularizers.get(bias_regularizer)
        self.bias_ba_regularizer = regularizers.get(bias_ba_regularizer)
        self.bias_ca_regularizer = regularizers.get(bias_ca_regularizer)
        self.activity_regularizer = regularizers.get(activity_regularizer)

        # Constraints
        self.kernel_constraint = constraints.get(kernel_constraint)
        self.recurrent_constraint = constraints.get(recurrent_constraint)
        self.conditional_constraint = constraints.get(conditional_constraint)
        self.attention_recurrent_constraint = constraints.get(attention_recurrent_constraint)
        self.attention_context_constraint = constraints.get(attention_context_constraint)
        self.attention_context_wa_constraint = constraints.get(attention_context_wa_constraint)
        self.bias_constraint = constraints.get(bias_constraint)
        self.bias_ba_constraint = constraints.get(bias_ba_constraint)
        self.bias_ca_constraint = constraints.get(bias_ca_constraint)

        # Dropouts
        self.dropout = min(1., max(0., dropout))
        self.recurrent_dropout = min(1., max(0., recurrent_dropout))
        self.conditional_dropout = min(1., max(0., conditional_dropout))
        self.attention_dropout = min(1., max(0., attention_dropout))
        self.num_inputs = num_inputs
        self.input_spec = [InputSpec(ndim=3), InputSpec(ndim=3)]
        for _ in range(len(self.input_spec), self.num_inputs):
            self.input_spec.append(InputSpec(ndim=2))

    def build(self, input_shape):

        assert len(input_shape) >= 2, 'You should pass two inputs to AttLSTMCond ' \
                                      '(previous_embedded_words and context) ' \
                                      'and two optional inputs (init_state and init_memory)'
        self.input_dim = input_shape[0][2]
        self.context_steps = input_shape[1][1]
        self.context_dim = input_shape[1][2]
        if self.stateful:
            self.reset_states()
        else:
            # initial states: all-zero tensors of shape (units)
            self.states = [None, None, None]  # [h, c, x_att]

        self.kernel = self.add_weight(shape=(self.context_dim, self.units * 4),
                                      name='kernel',
                                      initializer=self.kernel_initializer,
                                      regularizer=self.kernel_regularizer,
                                      constraint=self.kernel_constraint)
        self.recurrent_kernel = self.add_weight(
            shape=(self.units, self.units * 4),
            name='recurrent_kernel',
            initializer=self.recurrent_initializer,
            regularizer=self.recurrent_regularizer,
            constraint=self.recurrent_constraint)

        self.conditional_kernel = self.add_weight(shape=(self.input_dim, self.units * 4),
                                                  name='conditional_kernel',
                                                  initializer=self.conditional_initializer,
                                                  regularizer=self.conditional_regularizer,
                                                  constraint=self.conditional_constraint)

        self.attention_recurrent_kernel = self.add_weight(
            shape=(self.units, self.att_units),
            name='attention_recurrent_kernel',
            initializer=self.attention_recurrent_initializer,
            regularizer=self.attention_recurrent_regularizer,
            constraint=self.attention_recurrent_constraint)

        self.attention_context_kernel = self.add_weight(
            shape=(self.context_dim, self.att_units),
            name='attention_context_kernel',
            initializer=self.attention_context_initializer,
            regularizer=self.attention_context_regularizer,
            constraint=self.attention_context_constraint)

        self.attention_context_wa = self.add_weight(
            shape=(self.att_units,),
            name='attention_context_wa',
            initializer=self.attention_context_wa_initializer,
            regularizer=self.attention_context_wa_regularizer,
            constraint=self.attention_context_wa_constraint)

        if self.use_bias:
            if self.unit_forget_bias:
                def bias_initializer(shape, *args, **kwargs):
                    return K.concatenate([
                        self.bias_initializer((self.units,), *args, **kwargs),
                        initializers.Ones()((self.units,), *args, **kwargs),
                        self.bias_initializer((self.units * 2,), *args, **kwargs),
                    ])
            else:
                bias_initializer = self.bias_initializer
            self.bias = self.add_weight(shape=(self.units * 4,),
                                        name='bias',
                                        initializer=bias_initializer,
                                        regularizer=self.bias_regularizer,
                                        constraint=self.bias_constraint)
        else:
            self.bias = None

        self.bias_ba = self.add_weight(shape=(self.att_units,),
                                       name='bias_ba',
                                       initializer=self.bias_ba_initializer,
                                       regularizer=self.bias_ba_regularizer,
                                       constraint=self.bias_ba_constraint)

        self.bias_ca = self.add_weight(shape=(self.context_steps,),
                                       name='bias_ca',
                                       initializer=self.bias_ca_initializer,
                                       regularizer=self.bias_ca_regularizer,
                                       constraint=self.bias_ca_constraint)
        self.built = True

    def reset_states(self, states=None):
        assert self.stateful, 'Layer must be stateful.'
        input_shape = self.input_shape
        if not input_shape[0]:
            raise Exception('If a RNN is stateful, a complete ' +
                            'input_shape must be provided (including batch size).')
        if hasattr(self, 'states'):
            K.set_value(self.states[0],
                        np.zeros((input_shape[0], self.units)))
            K.set_value(self.states[1],
                        np.zeros((input_shape[0], self.units)))
            K.set_value(self.states[2],
                        np.zeros((input_shape[0], input_shape[3])))
        else:
            self.states = [K.zeros((input_shape[0], self.units)),
                           K.zeros((input_shape[0], self.units)),
                           K.zeros((input_shape[0], input_shape[3]))]

    def preprocess_input(self, inputs, training=None):

        if 0 < self.conditional_dropout < 1:
            ones = K.ones_like(K.squeeze(inputs[:, 0:1, :], axis=1))
            def dropped_inputs():
                return K.dropout(ones, self.conditional_dropout)
            cond_dp_mask = [K.in_train_phase(dropped_inputs,
                                             ones,
                                             training=training) for _ in range(4)]
            return K.dot(inputs * cond_dp_mask[0][:, None, :], self.conditional_kernel)
        else:
            return K.dot(inputs, self.conditional_kernel)

    def compute_output_shape(self, input_shape):
        if self.return_sequences:
            main_out = (input_shape[0][0], input_shape[0][1], self.units)
        else:
            main_out = (input_shape[0][0], self.units)

        if self.return_extra_variables:
            dim_x_att = (input_shape[0][0], input_shape[0][1], self.context_dim)
            dim_alpha_att = (input_shape[0][0], input_shape[0][1], input_shape[1][1])
            main_out = [main_out, dim_x_att, dim_alpha_att]

        if self.return_states:
            if not isinstance(main_out, list):
                main_out = [main_out]
            states_dim = (input_shape[0][0], input_shape[0][1], self.units)
            main_out += [states_dim, states_dim]

        return main_out

    def call(self, inputs, mask=None, training=None, initial_state=None):
        # input shape: (nb_samples, time (padded with zeros), input_dim)
        # note that the .build() method of subclasses MUST define
        # self.input_spec with a complete input shape.
        input_shape = K.int_shape(inputs[0])
        state_below = inputs[0]
        self.context = inputs[1]
        if self.num_inputs == 2:  # input: [state_below, context]
            self.init_state = None
            self.init_memory = None
        elif self.num_inputs == 3:  # input: [state_below, context, init_generic]
            self.init_state = inputs[2]
            self.init_memory = inputs[2]
        elif self.num_inputs == 4:  # input: [state_below, context, init_state, init_memory]
            self.init_state = inputs[2]
            self.init_memory = inputs[3]
        if K._BACKEND == 'tensorflow':
            if not input_shape[1]:
                raise Exception('When using TensorFlow, you should define '
                                'explicitly the number of timesteps of '
                                'your sequences.\n'
                                'If your first layer is an Embedding, '
                                'make sure to pass it an "input_length" '
                                'argument. Otherwise, make sure '
                                'the first layer has '
                                'an "input_shape" or "batch_input_shape" '
                                'argument, including the time axis. '
                                'Found input shape at layer ' + self.name +
                                ': ' + str(input_shape))
        if self.stateful:
            initial_states = self.states
        else:
            initial_states = self.get_initial_states(state_below)
        constants = self.get_constants(state_below, mask[1], training=training)
        preprocessed_input = self.preprocess_input(state_below, training=training)
        last_output, outputs, states = K.rnn(self.step,
                                             preprocessed_input,
                                             initial_states,
                                             go_backwards=self.go_backwards,
                                             mask=mask[0],
                                             constants=constants,
                                             unroll=self.unroll,
                                             input_length=state_below.shape[1],
                                             pos_extra_outputs_states=[2, 3])
        if self.stateful:
            self.updates = []
            for i in range(len(states)):
                self.updates.append((self.states[i], states[i]))

        # Properly set learning phase
        if 0 < self.dropout + self.recurrent_dropout:
            last_output._uses_learning_phase = True
            outputs._uses_learning_phase = True

        if self.return_sequences:
            ret = outputs
        else:
            ret = last_output

        if self.return_extra_variables:
            ret = [ret, states[2], states[3]]

        # intermediate states as additional outputs
        if self.return_states:
            if not isinstance(ret, list):
                ret = [ret]
            ret += [states[0], states[1]]

        return ret

    def compute_mask(self, input, mask):
        if self.return_extra_variables:
            ret = [mask[0], mask[0], mask[0]]
        else:
            ret = mask[0]

        if self.return_states:
            if not isinstance(ret, list):
                ret = [ret]
            ret += [mask[0], mask[0]]

        return ret

    def step(self, x, states):
        h_tm1 = states[0]  # State
        c_tm1 = states[1]  # Memory
        non_used_x_att = states[2]  # Placeholder for returning extra variables
        non_used_alphas_att = states[3]  # Placeholder for returning extra variables
        dp_mask = states[4]  # Dropout W (input)
        rec_dp_mask = states[5]  # Dropout U (recurrent)
        # Att model dropouts
        att_dp_mask = states[6]  # Dropout Wa
        pctx_ = states[7]  # Projected context (i.e. context * Ua + ba)
        context = states[8]  # Original context
        mask_context = states[9]  # Context mask
        if mask_context.ndim > 1:  # Mask the context (only if necessary)
            pctx_ = mask_context[:, :, None] * pctx_
            context = mask_context[:, :, None] * context

        # Attention model (see Formulation in class header)
        p_state_ = K.dot(h_tm1 * att_dp_mask[0], self.attention_recurrent_kernel)
        pctx_ = K.tanh(pctx_ + p_state_[:, None, :])
        e = K.dot(pctx_, self.attention_context_wa) + self.bias_ca
        if mask_context.ndim > 1:  # Mask the context (only if necessary)
            e = mask_context * e
        alphas_shape = e.shape
        alphas = K.softmax(e.reshape([alphas_shape[0], alphas_shape[1]]))
        # sum over the in_timesteps dimension resulting in [batch_size, input_dim]
        ctx_ = (context * alphas[:, :, None]).sum(axis=1)

        # LSTM
        z = x + \
            K.dot(h_tm1 * rec_dp_mask[0], self.recurrent_kernel) + \
            K.dot(ctx_ * dp_mask[0], self.kernel)
        if self.use_bias:
            z = K.bias_add(z, self.bias)
        z0 = z[:, :self.units]
        z1 = z[:, self.units: 2 * self.units]
        z2 = z[:, 2 * self.units: 3 * self.units]
        z3 = z[:, 3 * self.units:]
        i = self.recurrent_activation(z0)
        f = self.recurrent_activation(z1)
        o = self.recurrent_activation(z3)
        c = f * c_tm1 + i * self.activation(z2)
        h = o * self.activation(c)
        if 0 < self.dropout + self.recurrent_dropout:
            h._uses_learning_phase = True
        return h, [h, c, ctx_, alphas]

    def get_constants(self, inputs, mask_context, training=None):
        constants = []
        # States[4] - Dropout_W
        if 0 < self.dropout < 1:
            ones = K.ones_like(K.squeeze(self.context[:, 0:1, :], axis=1))
            def dropped_inputs():
                return K.dropout(ones, self.dropout)
            dp_mask = [K.in_train_phase(dropped_inputs,
                                        ones,
                                        training=training) for _ in range(4)]
            constants.append(dp_mask)
        else:
            constants.append([K.cast_to_floatx(1.) for _ in range(4)])

        # States[5] - Dropout_U
        if 0 < self.recurrent_dropout < 1:
            ones = K.ones_like(K.reshape(inputs[:, 0, 0], (-1, 1)))
            ones = K.tile(ones, (1, self.units))

            def dropped_inputs():
                return K.dropout(ones, self.recurrent_dropout)

            rec_dp_mask = [K.in_train_phase(dropped_inputs,
                                            ones,
                                            training=training) for _ in range(4)]
            constants.append(rec_dp_mask)
        else:
            constants.append([K.cast_to_floatx(1.) for _ in range(4)])

        # States[6]  - Dropout_Wa
        if 0 < self.attention_dropout < 1:
            input_dim = self.units
            ones = K.ones_like(K.reshape(inputs[:, 0, 0], (-1, 1)))
            ones = K.concatenate([ones] * input_dim, 1)

            def dropped_inputs():
                return K.dropout(ones, self.recurrent_dropout)

            att_dp_mask = [K.in_train_phase(dropped_inputs,
                                            ones,
                                            training=training)]
            constants.append(att_dp_mask)
        else:
            constants.append([K.cast_to_floatx(1.)])

        if 0 < self.attention_dropout < 1:
            input_dim = self.context_dim
            ones = K.ones_like(K.reshape(self.context[:, :, 0], (-1, self.context.shape[1], 1)))
            ones = K.concatenate([ones] * input_dim, axis=2)
            B_Ua = [K.in_train_phase(K.dropout(ones, self.attention_dropout), ones)]
            pctx = K.dot(self.context * B_Ua[0], self.attention_context_kernel)
        else:
            pctx = K.dot(self.context, self.attention_context_kernel)
        if self.use_bias:
            pctx = K.bias_add(pctx, self.bias_ba)
        # States[7] - pctx_
        constants.append(pctx)

        # States[8] - context
        constants.append(self.context)

        # States[9] - mask_context
        if mask_context is None:
            mask_context = K.not_equal(K.sum(self.context, axis=2), self.mask_value)
        constants.append(mask_context)

        return constants

    def get_initial_states(self, inputs):
        # build an all-zero tensor of shape (samples, units)
        if self.init_state is None:
            initial_state = K.zeros_like(inputs)  # (samples, timesteps, input_dim)
            initial_state = K.sum(initial_state, axis=(1, 2))  # (samples,)
            initial_state = K.expand_dims(initial_state)  # (samples, 1)
            initial_state = K.tile(initial_state, [1, self.units])  # (samples, units)
            if self.init_memory is None:
                initial_states = [initial_state for _ in range(2)]
            else:
                initial_memory = self.init_memory
                initial_states = [initial_state, initial_memory]
        else:
            initial_state = self.init_state
            if self.init_memory is not None:  # We have state and memory
                initial_memory = self.init_memory
                initial_states = [initial_state, initial_memory]
            else:
                initial_states = [initial_state for _ in range(2)]

        initial_state = K.zeros_like(self.context)  # (samples, input_timesteps, ctx_dim)
        initial_state_alphas = K.sum(initial_state, axis=2)  # (samples, input_timesteps)
        initial_state = K.sum(initial_state, axis=1)  # (samples, ctx_dim)
        extra_states = [initial_state, initial_state_alphas]  # (samples, ctx_dim)

        return initial_states + extra_states

    def get_config(self):
        config = {'return_extra_variables': self.return_extra_variables,
                  'return_states': self.return_states,
                  'units': self.units,
                  "att_units": self.att_units,
                  'activation': activations.serialize(self.activation),
                  'recurrent_activation': activations.serialize(self.recurrent_activation),
                  'use_bias': self.use_bias,
                  'mask_value': self.mask_value,
                  'kernel_initializer': initializers.serialize(self.kernel_initializer),
                  'recurrent_initializer': initializers.serialize(self.recurrent_initializer),
                  'conditional_initializer': initializers.serialize(self.conditional_initializer),
                  'attention_recurrent_initializer': initializers.serialize(self.attention_recurrent_initializer),
                  'attention_context_initializer': initializers.serialize(self.attention_context_initializer),
                  'attention_context_wa_initializer': initializers.serialize(self.attention_context_wa_initializer),
                  'bias_initializer': initializers.serialize(self.bias_initializer),
                  'bias_ba_initializer': initializers.serialize(self.bias_ba_initializer),
                  'bias_ca_initializer': initializers.serialize(self.bias_ca_initializer),
                  'unit_forget_bias': self.unit_forget_bias,
                  'kernel_regularizer': regularizers.serialize(self.kernel_regularizer),
                  'recurrent_regularizer': regularizers.serialize(self.recurrent_regularizer),
                  'conditional_regularizer': regularizers.serialize(self.conditional_regularizer),
                  'attention_recurrent_regularizer': regularizers.serialize(self.attention_recurrent_regularizer),
                  'attention_context_regularizer': regularizers.serialize(self.attention_context_regularizer),
                  'attention_context_wa_regularizer': regularizers.serialize(self.attention_context_wa_regularizer),
                  'bias_regularizer': regularizers.serialize(self.bias_regularizer),
                  'bias_ba_regularizer': regularizers.serialize(self.bias_ba_regularizer),
                  'bias_ca_regularizer': regularizers.serialize(self.bias_ca_regularizer),
                  'activity_regularizer': regularizers.serialize(self.activity_regularizer),
                  'kernel_constraint': constraints.serialize(self.kernel_constraint),
                  'recurrent_constraint': constraints.serialize(self.recurrent_constraint),
                  'conditional_constraint': constraints.serialize(self.conditional_constraint),
                  'attention_recurrent_constraint': constraints.serialize(self.attention_recurrent_constraint),
                  'attention_context_constraint': constraints.serialize(self.attention_context_constraint),
                  'attention_context_wa_constraint': constraints.serialize(self.attention_context_wa_constraint),
                  'bias_constraint': constraints.serialize(self.bias_constraint),
                  'bias_ba_constraint': constraints.serialize(self.bias_ba_constraint),
                  'bias_ca_constraint': constraints.serialize(self.bias_ca_constraint),
                  'dropout': self.dropout,
                  'recurrent_dropout': self.recurrent_dropout,
                  'conditional_dropout': self.conditional_dropout,
                  'attention_dropout': self.attention_dropout,
                  'num_inputs': self.num_inputs,
                  #'input_spec': self.input_spec
                  }
        base_config = super(AttLSTMCond, self).get_config()
        return dict(list(base_config.items()) + list(config.items()))


class AttConditionalLSTMCond(Recurrent):
    '''Conditional Long-Short Term Memory unit with Attention + the previously generated word fed to the current timestep.
    You should give two inputs to this layer:
        1. The shifted sequence of words (shape: (mini_batch_size, output_timesteps, embedding_size))
        2. The complete input sequence (shape: (mini_batch_size, input_timesteps, input_dim))
    # Arguments
        units: dimension of the internal projections and the final output.
        embedding_size: dimension of the word embedding module used for the enconding of the generated words.
        return_extra_variables: indicates if we only need the LSTM hidden state (False) or we want
            additional internal variables as outputs (True). The additional variables provided are:
            - x_att (None, out_timesteps, dim_encoder): feature vector computed after the Att.Model at each timestep
            - alphas (None, out_timesteps, in_timesteps): weights computed by the Att.Model at each timestep
        return_states: boolean indicating if we want the intermediate states (hidden_state and memory) as additional outputs
        output_timesteps: number of output timesteps (# of output vectors generated)
        kernel_initializer: weight initialization function.
            Can be the name of an existing function (str),
            or a Theano function (see: [initializations](../initializations.md)).
        recurrent_initializer: initialization function of the inner cells.
        forget_bias_initializer: initialization function for the bias of the forget gate.
            [Jozefowicz et al.](http://www.jmlr.org/proceedings/papers/v37/jozefowicz15.pdf)
            recommend initializing with ones.
        activation: activation function.
            Can be the name of an existing function (str),
            or a Theano function (see: [activations](../activations.md)).
        recurrent_activation: activation function for the inner cells.
        W_regularizer: instance of [WeightRegularizer](../regularizers.md)
            (eg. L1 or L2 regularization), applied to the input weights matrices.
        U_regularizer: instance of [WeightRegularizer](../regularizers.md)
            (eg. L1 or L2 regularization), applied to the recurrent weights matrices.
        b_regularizer: instance of [WeightRegularizer](../regularizers.md),
            applied to the bias.
        dropout_W: float between 0 and 1. Fraction of the input units to drop for input gates.
        dropout_U: float between 0 and 1. Fraction of the input units to drop for recurrent connections.
        w_a_regularizer: instance of [WeightRegularizer](../regularizers.md)
            (eg. L1 or L2 regularization), applied to the input weights matrices.
        W_a_regularizer: instance of [WeightRegularizer](../regularizers.md)
            (eg. L1 or L2 regularization), applied to the input weights matrices.
        U_a_regularizer: instance of [WeightRegularizer](../regularizers.md)
            (eg. L1 or L2 regularization), applied to the recurrent weights matrices.
        b_a_regularizer: instance of [WeightRegularizer](../regularizers.md),
            applied to the bias.
        dropout_w_a: float between 0 and 1.
        dropout_W_a: float between 0 and 1.
        dropout_U_a: float between 0 and 1.

    # Formulation

        The resulting attention vector 'phi' at time 't' is formed by applying a weighted sum over
        the set of inputs 'x_i' contained in 'X':

            phi(X, t) = ∑_i alpha_i(t) * x_i,

        where each 'alpha_i' at time 't' is a weighting vector over all the input dimension that
        accomplishes the following condition:

            ∑_i alpha_i = 1

        and is dynamically adapted at each timestep w.r.t. the following formula:

            alpha_i(t) = exp{e_i(t)} /  ∑_j exp{e_j(t)}

        where each 'e_i' at time 't' is calculated as:

            e_i(t) = wa' * tanh( Wa * x_i  +  Ua * h(t-1)  +  ba ),

        where the following are learnable with the respectively named sizes:
                wa                Wa                     Ua                 ba
            [input_dim] [input_dim, input_dim] [units, input_dim] [input_dim]

        The names of 'Ua' and 'Wa' are exchanged w.r.t. the provided reference as well as 'v' being renamed
        to 'x' for matching Keras LSTM's nomenclature.

    # References
        -   Yao L, Torabi A, Cho K, Ballas N, Pal C, Larochelle H, Courville A.
            Describing videos by exploiting temporal structure.
            InProceedings of the IEEE International Conference on Computer Vision 2015 (pp. 4507-4515).
    '''

    @interfaces.legacy_recurrent_support
    def __init__(self, units,
                 att_units=0,
                 return_extra_variables=False,
                 return_states=False,
                 activation='tanh',
                 recurrent_activation='sigmoid',
                 use_bias=True,
                 kernel_initializer='glorot_uniform',
                 conditional_initializer='glorot_uniform',
                 attention_recurrent_initializer='glorot_uniform',
                 attention_context_initializer='glorot_uniform',
                 attention_context_wa_initializer='glorot_uniform',
                 recurrent_initializer='orthogonal',
                 bias_initializer='zeros',
                 bias_ba_initializer='zeros',
                 bias_ca_initializer='zero',
                 unit_forget_bias=True,
                 mask_value=0.,
                 kernel_regularizer=None,
                 recurrent_regularizer=None,
                 conditional_regularizer=None,
                 attention_recurrent_regularizer=None,
                 attention_context_regularizer=None,
                 attention_context_wa_regularizer=None,
                 bias_regularizer=None,
                 bias_ba_regularizer=None,
                 bias_ca_regularizer=None,
                 activity_regularizer=None,
                 kernel_constraint=None,
                 recurrent_constraint=None,
                 conditional_constraint=None,
                 attention_recurrent_constraint=None,
                 attention_context_constraint=None,
                 attention_context_wa_constraint=None,
                 bias_constraint=None,
                 bias_ba_constraint=None,
                 bias_ca_constraint=None,
                 dropout=0.,
                 recurrent_dropout=0.,
                 conditional_dropout=0.,
                 attention_dropout=0.,
                 num_inputs=4,
                 **kwargs):
        super(AttConditionalLSTMCond, self).__init__(**kwargs)

        self.return_extra_variables = return_extra_variables
        self.return_states = return_states

        # Main parameters
        self.units = units
        self.att_units = units if att_units == 0 else att_units
        self.activation = activations.get(activation)
        self.recurrent_activation = activations.get(recurrent_activation)
        self.use_bias = use_bias
        self.mask_value = mask_value

        # Initializers
        self.kernel_initializer = initializers.get(kernel_initializer)
        self.recurrent_initializer = initializers.get(recurrent_initializer)
        self.recurrent1_initializer = initializers.get(recurrent_initializer)
        self.conditional_initializer = initializers.get(conditional_initializer)
        self.attention_recurrent_initializer = initializers.get(attention_recurrent_initializer)
        self.attention_context_initializer = initializers.get(attention_context_initializer)
        self.attention_context_wa_initializer = initializers.get(attention_context_wa_initializer)
        self.bias_initializer = initializers.get(bias_initializer)
        self.bias1_initializer = initializers.get(bias_initializer)
        self.bias_ba_initializer = initializers.get(bias_ba_initializer)
        self.bias_ca_initializer = initializers.get(bias_ca_initializer)
        self.unit_forget_bias = unit_forget_bias

        # Regularizers
        self.kernel_regularizer = regularizers.get(kernel_regularizer)
        self.recurrent_regularizer = regularizers.get(recurrent_regularizer)
        self.recurrent1_regularizer = regularizers.get(recurrent_regularizer)
        self.conditional_regularizer = regularizers.get(conditional_regularizer)
        self.attention_recurrent_regularizer = regularizers.get(attention_recurrent_regularizer)
        self.attention_context_regularizer = regularizers.get(attention_context_regularizer)
        self.attention_context_wa_regularizer = regularizers.get(attention_context_wa_regularizer)
        self.bias_regularizer = regularizers.get(bias_regularizer)
        self.bias1_regularizer = regularizers.get(bias_regularizer)
        self.bias_ba_regularizer = regularizers.get(bias_ba_regularizer)
        self.bias_ca_regularizer = regularizers.get(bias_ca_regularizer)
        self.activity_regularizer = regularizers.get(activity_regularizer)

        # Constraints
        self.kernel_constraint = constraints.get(kernel_constraint)
        self.recurrent_constraint = constraints.get(recurrent_constraint)
        self.recurrent1_constraint = constraints.get(recurrent_constraint)
        self.conditional_constraint = constraints.get(conditional_constraint)
        self.attention_recurrent_constraint = constraints.get(attention_recurrent_constraint)
        self.attention_context_constraint = constraints.get(attention_context_constraint)
        self.attention_context_wa_constraint = constraints.get(attention_context_wa_constraint)
        self.bias_constraint = constraints.get(bias_constraint)
        self.bias1_constraint = constraints.get(bias_constraint)
        self.bias_ba_constraint = constraints.get(bias_ba_constraint)
        self.bias_ca_constraint = constraints.get(bias_ca_constraint)

        # Dropouts
        self.dropout = min(1., max(0., dropout))
        self.recurrent_dropout = min(1., max(0., recurrent_dropout))
        self.conditional_dropout = min(1., max(0., conditional_dropout))
        self.attention_dropout = min(1., max(0., attention_dropout))

        # Inputs
        self.num_inputs = num_inputs
        self.input_spec = [InputSpec(ndim=3), InputSpec(ndim=3)]
        for _ in range(len(self.input_spec), self.num_inputs):
            self.input_spec.append(InputSpec(ndim=2))

    def build(self, input_shape):

        assert len(input_shape) >= 2, 'You should pass two inputs to AttConditionalLSTMCond ' \
                                      '(previous_embedded_words and context) ' \
                                      'and two optional inputs (init_state and init_memory)'
        self.input_dim = input_shape[0][2]
        self.context_steps = input_shape[1][1]
        self.context_dim = input_shape[1][2]
        if self.stateful:
            self.reset_states()
        else:
            # initial states: all-zero tensors of shape (units)
            self.states = [None, None, None]  # [h, c, x_att]

        self.kernel = self.add_weight(shape=(self.context_dim, self.units * 4),
                                      name='kernel',
                                      initializer=self.kernel_initializer,
                                      regularizer=self.kernel_regularizer,
                                      constraint=self.kernel_constraint)
        self.recurrent_kernel = self.add_weight(
            shape=(self.units, self.units * 4),
            name='recurrent_kernel',
            initializer=self.recurrent_initializer,
            regularizer=self.recurrent_regularizer,
            constraint=self.recurrent_constraint)

        self.recurrent1_kernel = self.add_weight(
            shape=(self.units, self.units * 4),
            name='recurrent1_kernel',
            initializer=self.recurrent1_initializer,
            regularizer=self.recurrent1_regularizer,
            constraint=self.recurrent1_constraint)

        self.conditional_kernel = self.add_weight(shape=(self.input_dim, self.units * 4),
                                                  name='conditional_kernel',
                                                  initializer=self.conditional_initializer,
                                                  regularizer=self.conditional_regularizer,
                                                  constraint=self.conditional_constraint)

        self.attention_recurrent_kernel = self.add_weight(
            shape=(self.units, self.att_units),
            name='attention_recurrent_kernel',
            initializer=self.attention_recurrent_initializer,
            regularizer=self.attention_recurrent_regularizer,
            constraint=self.attention_recurrent_constraint)

        self.attention_context_kernel = self.add_weight(
            shape=(self.context_dim, self.att_units),
            name='attention_context_kernel',
            initializer=self.attention_context_initializer,
            regularizer=self.attention_context_regularizer,
            constraint=self.attention_context_constraint)

        self.attention_context_wa = self.add_weight(
            shape=(self.att_units,),
            name='attention_context_wa',
            initializer=self.attention_context_wa_initializer,
            regularizer=self.attention_context_wa_regularizer,
            constraint=self.attention_context_wa_constraint)

        if self.use_bias:
            if self.unit_forget_bias:
                def bias_initializer(shape, *args, **kwargs):
                    return K.concatenate([
                        self.bias_initializer((self.units,), *args, **kwargs),
                        initializers.Ones()((self.units,), *args, **kwargs),
                        self.bias_initializer((self.units * 2,), *args, **kwargs),
                    ])
            else:
                bias_initializer = self.bias_initializer
            self.bias = self.add_weight(shape=(self.units * 4,),
                                        name='bias',
                                        initializer=bias_initializer,
                                        regularizer=self.bias_regularizer,
                                        constraint=self.bias_constraint)
            if self.unit_forget_bias:
                def bias_initializer1(shape, *args, **kwargs):
                    return K.concatenate([
                        self.bias1_initializer((self.units,), *args, **kwargs),
                        initializers.Ones()((self.units,), *args, **kwargs),
                        self.bias1_initializer((self.units * 2,), *args, **kwargs),
                    ])
            else:
                bias_initializer1 = self.bias1_initializer
            self.bias1 = self.add_weight(shape=(self.units * 4,),
                                         name='bias1',
                                         initializer=bias_initializer1,
                                         regularizer=self.bias1_regularizer,
                                         constraint=self.bias1_constraint)

            self.bias_ba = self.add_weight(shape=(self.att_units,),
                                           name='bias_ba',
                                           initializer=self.bias_ba_initializer,
                                           regularizer=self.bias_ba_regularizer,
                                           constraint=self.bias_ba_constraint)

            self.bias_ca = self.add_weight(shape=(self.context_steps,),
                                           name='bias_ca',
                                           initializer=self.bias_ca_initializer,
                                           regularizer=self.bias_ca_regularizer,
                                           constraint=self.bias_ca_constraint)

        else:
            self.bias = None
            self.bias1 = None
            self.bias_ba = None
            self.bias_ca = None

        self.built = True

    def reset_states(self, states=None):
        assert self.stateful, 'Layer must be stateful.'
        input_shape = self.input_shape
        if not input_shape[0]:
            raise Exception('If a RNN is stateful, a complete ' +
                            'input_shape must be provided (including batch size).')
        if hasattr(self, 'states'):
            K.set_value(self.states[0],
                        np.zeros((input_shape[0], self.units)))
            K.set_value(self.states[1],
                        np.zeros((input_shape[0], self.units)))
            K.set_value(self.states[2],
                        np.zeros((input_shape[0], input_shape[3])))
        else:
            self.states = [K.zeros((input_shape[0], self.units)),
                           K.zeros((input_shape[0], self.units)),
                           K.zeros((input_shape[0], input_shape[3]))]

    def preprocess_input(self, inputs, training=None):

        if 0 < self.conditional_dropout < 1:
            ones = K.ones_like(K.squeeze(inputs[:, 0:1, :], axis=1))
            def dropped_inputs():
                return K.dropout(ones, self.conditional_dropout)
            cond_dp_mask = [K.in_train_phase(dropped_inputs,
                                             ones,
                                             training=training) for _ in range(4)]
            return K.dot(inputs * cond_dp_mask[0][:, None, :], self.conditional_kernel)
        else:
            return K.dot(inputs, self.conditional_kernel)

    def compute_output_shape(self, input_shape):
        if self.return_sequences:
            main_out = (input_shape[0][0], input_shape[0][1], self.units)
        else:
            main_out = (input_shape[0][0], self.units)

        if self.return_extra_variables:
            dim_x_att = (input_shape[0][0], input_shape[0][1], self.context_dim)
            dim_alpha_att = (input_shape[0][0], input_shape[0][1], input_shape[1][1])
            main_out = [main_out, dim_x_att, dim_alpha_att]

        if self.return_states:
            if not isinstance(main_out, list):
                main_out = [main_out]
            states_dim = (input_shape[0][0], input_shape[0][1], self.units)
            main_out += [states_dim, states_dim]

        return main_out

    def call(self, inputs, mask=None, training=None, initial_state=None):
        # input shape: (nb_samples, time (padded with zeros), input_dim)
        # note that the .build() method of subclasses MUST define
        # self.input_spec with a complete input shape.
        input_shape = K.int_shape(inputs[0])
        state_below = inputs[0]
        self.context = inputs[1]
        if self.num_inputs == 2:  # input: [state_below, context]
            self.init_state = None
            self.init_memory = None
        elif self.num_inputs == 3:  # input: [state_below, context, init_generic]
            self.init_state = inputs[2]
            self.init_memory = inputs[2]
        elif self.num_inputs == 4:  # input: [state_below, context, init_state, init_memory]
            self.init_state = inputs[2]
            self.init_memory = inputs[3]
        if K._BACKEND == 'tensorflow':
            print "Input shape", input_shape
            if not input_shape[1]:
                raise Exception('When using TensorFlow, you should define '
                                'explicitly the number of timesteps of '
                                'your sequences.\n'
                                'If your first layer is an Embedding, '
                                'make sure to pass it an "input_length" '
                                'argument. Otherwise, make sure '
                                'the first layer has '
                                'an "input_shape" or "batch_input_shape" '
                                'argument, including the time axis. '
                                'Found input shape at layer ' + self.name +
                                ': ' + str(input_shape))
        if self.stateful:
            initial_states = self.states
        else:
            initial_states = self.get_initial_states(state_below)
        constants = self.get_constants(state_below, mask[1], training=training)
        preprocessed_input = self.preprocess_input(state_below, training=training)
        last_output, outputs, states = K.rnn(self.step,
                                             preprocessed_input,
                                             initial_states,
                                             go_backwards=self.go_backwards,
                                             mask=mask[0],
                                             constants=constants,
                                             unroll=self.unroll,
                                             input_length=state_below.shape[1],
                                             pos_extra_outputs_states=[2, 3])
        if self.stateful:
            self.updates = []
            for i in range(len(states)):
                self.updates.append((self.states[i], states[i]))

        # Properly set learning phase
        if 0 < self.dropout + self.recurrent_dropout:
            last_output._uses_learning_phase = True
            outputs._uses_learning_phase = True

        if self.return_sequences:
            ret = outputs
        else:
            ret = last_output

        if self.return_extra_variables:
            ret = [ret, states[2], states[3]]

        # intermediate states as additional outputs
        if self.return_states:
            if not isinstance(ret, list):
                ret = [ret]
            ret += [states[0], states[1]]

        return ret

    def compute_mask(self, input, mask):
        if self.return_extra_variables:
            ret = [mask[0], mask[0], mask[0]]
        else:
            ret = mask[0]

        if self.return_states:
            if not isinstance(ret, list):
                ret = [ret]
            ret += [mask[0], mask[0]]

        return ret

    def step(self, x, states):
        h_tm1 = states[0]  # State
        c_tm1 = states[1]  # Memory
        non_used_x_att = states[2]  # Placeholder for returning extra variables
        non_used_alphas_att = states[3]  # Placeholder for returning extra variables
        ctx_dp_mask = states[4]  # Dropout W
        rec_dp_mask = states[5]  # Dropout U
        # Att model dropouts
        att_dp_mask = states[6]  # Dropout Wa
        pctx_ = states[7]  # Projected context (i.e. context * Ua + ba)
        context = states[8]  # Original context
        mask_context = states[9]  # Context mask
        if mask_context.ndim > 1:  # Mask the context (only if necessary)
            pctx_ = mask_context[:, :, None] * pctx_
            context = mask_context[:, :, None] * context

        # LSTM_1
        z_ = x + K.dot(h_tm1 * rec_dp_mask[0], self.recurrent1_kernel)
        if self.use_bias:
            z_ = K.bias_add(z_, self.bias1)
        z_0 = z_[:, :self.units]
        z_1 = z_[:, self.units: 2 * self.units]
        z_2 = z_[:, 2 * self.units: 3 * self.units]
        z_3 = z_[:, 3 * self.units:]
        i_ = self.recurrent_activation(z_0)
        f_ = self.recurrent_activation(z_1)
        o_ = self.recurrent_activation(z_3)
        c_ = f_ * c_tm1 + i_ * self.activation(z_2)
        h_ = o_ * self.activation(c_)

        # Attention model (see Formulation in class header)
        p_state_ = K.dot(h_ * att_dp_mask[0], self.attention_recurrent_kernel)
        pctx_ = K.tanh(pctx_ + p_state_[:, None, :])
        e = K.dot(pctx_, self.attention_context_wa) + self.bias_ca
        if mask_context.ndim > 1:  # Mask the context (only if necessary)
            e = mask_context * e
        alphas_shape = e.shape
        alphas = K.softmax(e.reshape([alphas_shape[0], alphas_shape[1]]))
        # sum over the in_timesteps dimension resulting in [batch_size, input_dim]
        ctx_ = (context * alphas[:, :, None]).sum(axis=1)

        # LSTM
        z = K.dot(h_ * rec_dp_mask[0], self.recurrent_kernel) + \
            K.dot(ctx_ * ctx_dp_mask[0], self.kernel)
        if self.use_bias:
            z = K.bias_add(z, self.bias)
        z0 = z[:, :self.units]
        z1 = z[:, self.units: 2 * self.units]
        z2 = z[:, 2 * self.units: 3 * self.units]
        z3 = z[:, 3 * self.units:]
        i = self.recurrent_activation(z0)
        f = self.recurrent_activation(z1)
        o = self.recurrent_activation(z3)
        c = f * c_ + i * self.activation(z2)
        h = o * self.activation(c)
        if 0 < self.dropout + self.recurrent_dropout:
            h._uses_learning_phase = True
        return h, [h, c, ctx_, alphas]

    def get_constants(self, inputs, mask_context, training=None):
        constants = []
        # States[4] - Dropout W (input dropout)
        if 0 < self.dropout < 1:
            ones = K.ones_like(K.squeeze(self.context[:, 0:1, :], axis=1))
            def dropped_inputs():
                return K.dropout(ones, self.dropout)
            dp_mask = [K.in_train_phase(dropped_inputs,
                                        ones,
                                        training=training) for _ in range(4)]
            constants.append(dp_mask)
        else:
            constants.append([K.cast_to_floatx(1.) for _ in range(4)])

        # States[5] - Dropout_U
        if 0 < self.recurrent_dropout < 1:
            ones = K.ones_like(K.reshape(inputs[:, 0, 0], (-1, 1)))
            ones = K.tile(ones, (1, self.units))

            def dropped_inputs():
                return K.dropout(ones, self.recurrent_dropout)

            rec_dp_mask = [K.in_train_phase(dropped_inputs,
                                            ones,
                                            training=training) for _ in range(4)]
            constants.append(rec_dp_mask)
        else:
            constants.append([K.cast_to_floatx(1.) for _ in range(4)])

        # States[6]  - Dropout_Wa
        if 0 < self.attention_dropout < 1:
            input_dim = self.units
            ones = K.ones_like(K.reshape(inputs[:, 0, 0], (-1, 1)))
            ones = K.concatenate([ones] * input_dim, 1)

            def dropped_inputs():
                return K.dropout(ones, self.recurrent_dropout)

            att_dp_mask = [K.in_train_phase(dropped_inputs,
                                            ones,
                                            training=training)]
            constants.append(att_dp_mask)
        else:
            constants.append([K.cast_to_floatx(1.)])

        if 0 < self.attention_dropout < 1:
            input_dim = self.context_dim
            ones = K.ones_like(K.reshape(self.context[:, :, 0], (-1, self.context.shape[1], 1)))
            ones = K.concatenate([ones] * input_dim, axis=2)
            B_Ua = [K.in_train_phase(K.dropout(ones, self.attention_dropout), ones)]
            pctx = K.dot(self.context * B_Ua[0], self.attention_context_kernel)
        else:
            pctx = K.dot(self.context, self.attention_context_kernel)
        if self.use_bias:
            pctx = K.bias_add(pctx, self.bias_ba)
        # States[7] - pctx_
        constants.append(pctx)

        # States[8] - context
        constants.append(self.context)

        # States[9] - mask_context
        if mask_context is None:
            mask_context = K.not_equal(K.sum(self.context, axis=2), self.mask_value)
        constants.append(mask_context)

        return constants

    def get_initial_states(self, inputs):
        # build an all-zero tensor of shape (samples, units)
        if self.init_state is None:
            initial_state = K.zeros_like(inputs)  # (samples, timesteps, input_dim)
            initial_state = K.sum(initial_state, axis=(1, 2))  # (samples,)
            initial_state = K.expand_dims(initial_state)  # (samples, 1)
            initial_state = K.tile(initial_state, [1, self.units])  # (samples, units)
            if self.init_memory is None:
                initial_states = [initial_state for _ in range(2)]
            else:
                initial_memory = self.init_memory
                initial_states = [initial_state, initial_memory]
        else:
            initial_state = self.init_state
            if self.init_memory is not None:  # We have state and memory
                initial_memory = self.init_memory
                initial_states = [initial_state, initial_memory]
            else:
                initial_states = [initial_state for _ in range(2)]

        initial_state = K.zeros_like(self.context)  # (samples, input_timesteps, ctx_dim)
        initial_state_alphas = K.sum(initial_state, axis=2)  # (samples, input_timesteps)
        initial_state = K.sum(initial_state, axis=1)  # (samples, ctx_dim)
        extra_states = [initial_state, initial_state_alphas]  # (samples, ctx_dim)

        return initial_states + extra_states

    def get_config(self):
        config = {'return_extra_variables': self.return_extra_variables,
                  'return_states': self.return_states,
                  'units': self.units,
                  'att_units': self.att_units,
                  'activation': activations.serialize(self.activation),
                  'recurrent_activation': activations.serialize(self.recurrent_activation),
                  'use_bias': self.use_bias,
                  'mask_value': self.mask_value,
                  'kernel_initializer': initializers.serialize(self.kernel_initializer),
                  'recurrent_initializer': initializers.serialize(self.recurrent_initializer),
                  'conditional_initializer': initializers.serialize(self.conditional_initializer),
                  'attention_recurrent_initializer': initializers.serialize(self.attention_recurrent_initializer),
                  'attention_context_initializer': initializers.serialize(self.attention_context_initializer),
                  'attention_context_wa_initializer': initializers.serialize(self.attention_context_wa_initializer),
                  'bias_initializer': initializers.serialize(self.bias_initializer),
                  'bias_ba_initializer': initializers.serialize(self.bias_ba_initializer),
                  'bias_ca_initializer': initializers.serialize(self.bias_ca_initializer),
                  'unit_forget_bias': self.unit_forget_bias,
                  'kernel_regularizer': regularizers.serialize(self.kernel_regularizer),
                  'recurrent_regularizer': regularizers.serialize(self.recurrent_regularizer),
                  'conditional_regularizer': regularizers.serialize(self.conditional_regularizer),
                  'attention_recurrent_regularizer': regularizers.serialize(self.attention_recurrent_regularizer),
                  'attention_context_regularizer': regularizers.serialize(self.attention_context_regularizer),
                  'attention_context_wa_regularizer': regularizers.serialize(self.attention_context_wa_regularizer),
                  'bias_regularizer': regularizers.serialize(self.bias_regularizer),
                  'bias_ba_regularizer': regularizers.serialize(self.bias_ba_regularizer),
                  'bias_ca_regularizer': regularizers.serialize(self.bias_ca_regularizer),
                  'activity_regularizer': regularizers.serialize(self.activity_regularizer),
                  'kernel_constraint': constraints.serialize(self.kernel_constraint),
                  'recurrent_constraint': constraints.serialize(self.recurrent_constraint),
                  'conditional_constraint': constraints.serialize(self.conditional_constraint),
                  'attention_recurrent_constraint': constraints.serialize(self.attention_recurrent_constraint),
                  'attention_context_constraint': constraints.serialize(self.attention_context_constraint),
                  'attention_context_wa_constraint': constraints.serialize(self.attention_context_wa_constraint),
                  'bias_constraint': constraints.serialize(self.bias_constraint),
                  'bias_ba_constraint': constraints.serialize(self.bias_ba_constraint),
                  'bias_ca_constraint': constraints.serialize(self.bias_ca_constraint),
                  'dropout': self.dropout,
                  'recurrent_dropout': self.recurrent_dropout,
                  'conditional_dropout': self.conditional_dropout,
                  'attention_dropout': self.attention_dropout,
                  'num_inputs': self.num_inputs
                  }
        base_config = super(AttConditionalLSTMCond, self).get_config()
        return dict(list(base_config.items()) + list(config.items()))

<<<<<<< HEAD

class AttLSTMCond2Inputs(Recurrent):
    '''Conditional LSTM: The previously generated word is fed to the current timestep

    # Arguments
        units: dimension of the internal projections and the final output.
        kernel_initializer: weight initialization function.
            Can be the name of an existing function (str),
            or a Theano function (see: [initializations](../initializations.md)).
        recurrent_initializer: initialization function of the inner cells.
        return_states: boolean indicating if we want the intermediate states (hidden_state and memory) as additional outputs
        forget_bias_initializer: initialization function for the bias of the forget gate.
            [Jozefowicz et al.](http://www.jmlr.org/proceedings/papers/v37/jozefowicz15.pdf)
            recommend initializing with ones.
        activation: activation function.
            Can be the name of an existing function (str),
            or a Theano function (see: [activations](../activations.md)).
        recurrent_activation: activation function for the inner cells.
        W_regularizer: instance of [WeightRegularizer](../regularizers.md)
            (eg. L1 or L2 regularization), applied to the input weights matrices.
        U_regularizer: instance of [WeightRegularizer](../regularizers.md)
            (eg. L1 or L2 regularization), applied to the recurrent weights matrices.
        b_regularizer: instance of [WeightRegularizer](../regularizers.md),
            applied to the bias.
        dropout_W: float between 0 and 1. Fraction of the input units to drop for input gates.
        dropout_U: float between 0 and 1. Fraction of the input units to drop for recurrent connections.

    # References
        - [Long short-term memory](http://deeplearning.cs.cmu.edu/pdfs/Hochreiter97_lstm.pdf) (original 1997 paper)
        - [Learning to forget: Continual prediction with LSTM](http://www.mitpressjournals.org/doi/pdf/10.1162/089976600300015015)
        - [Supervised sequence labelling with recurrent neural networks](http://www.cs.toronto.edu/~graves/preprint.pdf)
        - [A Theoretically Grounded Application of Dropout in Recurrent Neural Networks](http://arxiv.org/abs/1512.05287)
    '''

    def __init__(self, output_dim, att_units1=0, att_units2=0,
                 init='glorot_uniform', inner_init='orthogonal', init_att='glorot_uniform',
                 return_states=False, return_extra_variables=False, attend_on_both=False,
                 forget_bias_init='one', activation='tanh',
                 inner_activation='hard_sigmoid', consume_less='gpu', mask_value=0.,
                 T_regularizer=None, W_regularizer=None, V_regularizer=None, U_regularizer=None, b_regularizer=None,
                 wa_regularizer=None, Wa_regularizer=None, Ua_regularizer=None, ba_regularizer=None,
                 ca_regularizer=None,
                 wa2_regularizer=None, Wa2_regularizer=None, Ua2_regularizer=None, ba2_regularizer=None,
                 ca2_regularizer=None,
                 dropout_T=0., dropout_W=0., dropout_U=0., dropout_V=0.,
                 dropout_wa=0., dropout_Wa=0., dropout_Ua=0.,
                 dropout_wa2=0., dropout_Wa2=0., dropout_Ua2=0., **kwargs):
        self.output_dim = output_dim
        self.att_units1 = output_dim if att_units1 == 0 else att_units1
        self.att_units2 = output_dim if att_units2 == 0 else att_units2
        self.return_extra_variables = return_extra_variables
        self.return_states = return_states
        self.init = initializations.get(init)
        self.inner_init = initializations.get(inner_init)
        self.init_att = initializations.get(init_att)
        self.forget_bias_init = initializations.get(forget_bias_init)
        self.activation = activations.get(activation)
        self.inner_activation = activations.get(inner_activation)
        self.consume_less = consume_less
        self.mask_value = mask_value
        self.attend_on_both = attend_on_both
        # Dropouts
        self.dropout_T, self.dropout_W, self.dropout_U, self.dropout_V = dropout_T, dropout_W, dropout_U, dropout_V
        self.dropout_wa, self.dropout_Wa, self.dropout_Ua = dropout_wa, dropout_Wa, dropout_Ua
        if self.attend_on_both:
            self.dropout_wa2, self.dropout_Wa2, self.dropout_Ua2 = dropout_wa2, dropout_Wa2, dropout_Ua2

        if self.dropout_T or self.dropout_W or self.dropout_U or self.dropout_V or self.dropout_wa or \
                self.dropout_Wa or self.dropout_Ua:
            self.uses_learning_phase = True
        if self.attend_on_both and (self.dropout_wa2 or self.dropout_Wa2 or self.dropout_Ua2):
            self.uses_learning_phase = True

        # Regularizers
        self.T_regularizer = regularizers.get(T_regularizer)
        self.W_regularizer = regularizers.get(W_regularizer)
        self.V_regularizer = regularizers.get(V_regularizer)
        self.U_regularizer = regularizers.get(U_regularizer)
        self.b_regularizer = regularizers.get(b_regularizer)
        # attention model learnable params
        self.wa_regularizer = regularizers.get(wa_regularizer)
        self.Wa_regularizer = regularizers.get(Wa_regularizer)
        self.Ua_regularizer = regularizers.get(Ua_regularizer)
        self.ba_regularizer = regularizers.get(ba_regularizer)
        self.ca_regularizer = regularizers.get(ca_regularizer)
        if self.attend_on_both:
            # attention model 2 learnable params
            self.wa2_regularizer = regularizers.get(wa2_regularizer)
            self.Wa2_regularizer = regularizers.get(Wa2_regularizer)
            self.Ua2_regularizer = regularizers.get(Ua2_regularizer)
            self.ba2_regularizer = regularizers.get(ba2_regularizer)
            self.ca2_regularizer = regularizers.get(ca2_regularizer)
        super(AttLSTMCond2Inputs, self).__init__(**kwargs)

    def build(self, input_shape):
        assert len(input_shape) >= 3 or 'You should pass two inputs to AttLSTMCond2Inputs ' \
                                        '(previous_embedded_words, context1 and context2) and ' \
                                        'two optional inputs (init_state and init_memory)'

        if len(input_shape) == 3:
            self.input_spec = [InputSpec(shape=input_shape[0]),
                               InputSpec(shape=input_shape[1]),
                               InputSpec(shape=input_shape[2])]
            self.num_inputs = 3
        elif len(input_shape) == 5:
            self.input_spec = [InputSpec(shape=input_shape[0]),
                               InputSpec(shape=input_shape[1]),
                               InputSpec(shape=input_shape[2]),
                               InputSpec(shape=input_shape[3]),
                               InputSpec(shape=input_shape[4])]
            self.num_inputs = 5
        self.input_dim = input_shape[0][2]

        if self.attend_on_both:
            assert self.input_spec[1].ndim == 3 and self.input_spec[2].ndim, 'When using two attention models,' \
                                                                             'you should pass two 3D tensors' \
                                                                             'to AttLSTMCond2Inputs'
        else:
            assert self.input_spec[1].ndim == 3, 'When using an attention model, you should pass one 3D tensors' \
                                                 'to AttLSTMCond2Inputs'

        if self.input_spec[1].ndim == 3:
            self.context1_steps = input_shape[1][1]
            self.context1_dim = input_shape[1][2]

        if self.input_spec[2].ndim == 3:
            self.context2_steps = input_shape[2][1]
            self.context2_dim = input_shape[2][2]

        else:
            self.context2_dim = input_shape[2][1]

        if self.stateful:
            self.reset_states()
        else:
            # initial states: 2 all-zero tensors of shape (units)
            self.states = [None, None, None,
                           None]  # if self.attend_on_both else [None, None, None]# [h, c, x_att, x_att2]

        # Initialize Att model params (following the same format for any option of self.consume_less)
        self.wa = self.add_weight((self.context1_dim,),
                                  initializer=self.init_att,
                                  name='{}_wa'.format(self.name),
                                  regularizer=self.wa_regularizer)

        self.Wa = self.add_weight((self.output_dim, self.context1_dim),
                                  initializer=self.init_att,
                                  name='{}_Wa'.format(self.name),
                                  regularizer=self.Wa_regularizer)
        self.Ua = self.add_weight((self.context1_dim, self.context1_dim),
                                  initializer=self.inner_init,
                                  name='{}_Ua'.format(self.name),
                                  regularizer=self.Ua_regularizer)

        self.ba = self.add_weight(self.context1_dim,
                                  initializer='zero',
                                  name='{}_ca'.format(self.name),
                                  regularizer=self.ba_regularizer)

        self.ca = self.add_weight(self.context1_steps,
                                  initializer='zero',
                                  name='{}_ca'.format(self.name),
                                  regularizer=self.ca_regularizer)

        if self.attend_on_both:
            # Initialize Att model params (following the same format for any option of self.consume_less)
            self.wa2 = self.add_weight((self.context2_dim,),
                                       initializer=self.init,
                                       name='{}_wa2'.format(self.name),
                                       regularizer=self.wa2_regularizer)

            self.Wa2 = self.add_weight((self.output_dim, self.context2_dim),
                                       initializer=self.init,
                                       name='{}_Wa2'.format(self.name),
                                       regularizer=self.Wa2_regularizer)
            self.Ua2 = self.add_weight((self.context2_dim, self.context2_dim),
                                       initializer=self.inner_init,
                                       name='{}_Ua2'.format(self.name),
                                       regularizer=self.Ua2_regularizer)

            self.ba2 = self.add_weight(self.context2_dim,
                                       initializer='zero',
                                       regularizer=self.ba2_regularizer)

            self.ca2 = self.add_weight(self.context2_steps,
                                       initializer='zero',
                                       regularizer=self.ca2_regularizer)

        if self.consume_less == 'gpu':

            self.T = self.add_weight((self.context1_dim, 4 * self.output_dim),
                                     initializer=self.init,
                                     name='{}_T'.format(self.name),
                                     regularizer=self.W_regularizer)
            self.W = self.add_weight((self.context2_dim, 4 * self.output_dim),
                                     initializer=self.init,
                                     name='{}_W'.format(self.name),
                                     regularizer=self.W_regularizer)
            self.U = self.add_weight((self.output_dim, 4 * self.output_dim),
                                     initializer=self.inner_init,
                                     name='{}_U'.format(self.name),
                                     regularizer=self.U_regularizer)
            self.V = self.add_weight((self.input_dim, 4 * self.output_dim),
                                     initializer=self.init,
                                     name='{}_V'.format(self.name),
                                     regularizer=self.V_regularizer)

            def b_reg(shape, name=None):
                return K.variable(np.hstack((np.zeros(self.output_dim),
                                             K.get_value(self.forget_bias_init((self.output_dim,))),
                                             np.zeros(self.output_dim),
                                             np.zeros(self.output_dim))),
                                  name='{}_b'.format(self.name))

            self.b = self.add_weight((self.output_dim * 4,),
                                     initializer=b_reg,
                                     name='{}_b'.format(self.name),
                                     regularizer=self.b_regularizer)
            self.trainable_weights = [self.wa, self.Wa, self.Ua, self.ba, self.ca,  # AttModel parameters
                                      self.T,
                                      self.W,
                                      self.U,
                                      self.V,
                                      self.b]
            if self.attend_on_both:
                self.trainable_weights += [self.wa2, self.Wa2, self.Ua2, self.ba2, self.ca2]  # AttModel2 parameters)

        else:
            raise NotImplementedError

        if self.initial_weights is not None:
            self.set_weights(self.initial_weights)
            del self.initial_weights
        self.built = True

    def reset_states(self):
        assert self.stateful, 'Layer must be stateful.'
        input_shape = self.input_spec[0][0].shape
        if not input_shape[0]:
            raise Exception('If a RNN is stateful, a complete ' +
                            'input_shape must be provided (including batch size).')
        if hasattr(self, 'states'):
            K.set_value(self.states[0],
                        np.zeros((input_shape[0], self.output_dim)))
            K.set_value(self.states[1],
                        np.zeros((input_shape[0], self.output_dim)))
            K.set_value(self.states[2],
                        np.zeros((input_shape[0], input_shape[3])))
        else:
            self.states = [K.zeros((input_shape[0], self.output_dim)),
                           K.zeros((input_shape[0], self.output_dim)),
                           K.zeros((input_shape[0], input_shape[3]))]

    def preprocess_input(self, x, B_V):
        return K.dot(x * B_V[0], self.V)

    def get_output_shape_for(self, input_shape):
        if self.return_sequences:
            main_out = (input_shape[0][0], input_shape[0][1], self.output_dim)
        else:
            main_out = (input_shape[0][0], self.output_dim)

        if self.return_extra_variables:
            dim_x_att = (input_shape[0][0], input_shape[0][1], self.context1_dim)
            dim_alpha_att = (input_shape[0][0], input_shape[0][1], input_shape[1][1])
            dim_x_att2 = (input_shape[0][0], input_shape[0][1], self.context2_dim)
            dim_alpha_att2 = (input_shape[0][0], input_shape[0][1], input_shape[2][1])
            main_out = [main_out, dim_x_att, dim_alpha_att, dim_x_att2, dim_alpha_att2]

        if self.return_states:
            if not isinstance(main_out, list):
                main_out = [main_out]
            states_dim = (input_shape[0][0], input_shape[0][1], self.output_dim)
            main_out += [states_dim, states_dim]

        return main_out

    def call(self, inputs, mask=None):
        # input shape: (nb_samples, time (padded with zeros), input_dim)
        # note that the .build() method of subclasses MUST define
        # self.input_spec with a complete input shape.

        input_shape = K.int_shape(inputs[0])
        state_below = inputs[0]
        self.context1 = inputs[1]
        self.context2 = inputs[2]
        if self.num_inputs == 3:  # input: [state_below, context]
            self.init_state = None
            self.init_memory = None
        elif self.num_inputs == 4:  # input: [state_below, context, init_generic]
            self.init_state = inputs[3]
            self.init_memory = inputs[3]
        elif self.num_inputs == 5:  # input: [state_below, context, init_state, init_memory]
            self.init_state = inputs[3]
            self.init_memory = inputs[4]
        if K._BACKEND == 'tensorflow':
            if not input_shape[1]:
                raise Exception('When using TensorFlow, you should define '
                                'explicitly the number of timesteps of '
                                'your sequences.\n'
                                'If your first layer is an Embedding, '
                                'make sure to pass it an "input_length" '
                                'argument. Otherwise, make sure '
                                'the first layer has '
                                'an "input_shape" or "batch_input_shape" '
                                'argument, including the time axis. '
                                'Found input shape at layer ' + self.name +
                                ': ' + str(input_shape))
        if self.stateful:
            initial_states = self.states
        else:
            initial_states = self.get_initial_states(state_below)
        constants, B_V = self.get_constants(state_below, mask[1], mask[2])

        preprocessed_input = self.preprocess_input(state_below, B_V)

        last_output, outputs, states = K.rnn(self.step,
                                             preprocessed_input,
                                             initial_states,
                                             go_backwards=self.go_backwards,
                                             mask=mask[0],
                                             constants=constants,
                                             unroll=self.unroll,
                                             input_length=state_below.shape[1],
                                             pos_extra_outputs_states=[2, 3, 4, 5])
        if self.stateful:
            self.updates = []
            for i in range(len(states)):
                self.updates.append((self.states[i], states[i]))
        if self.return_sequences:
            ret = outputs
        else:
            ret = last_output
        if self.return_extra_variables:
            ret = [ret, states[2], states[3], states[4], states[5]]
        # intermediate states as additional outputs
        if self.return_states:
            if not isinstance(ret, list):
                ret = [ret]
            ret += [states[0], states[1]]

        return ret

    def compute_mask(self, input, mask):

        if self.return_extra_variables:
            ret = [mask[0], mask[0], mask[0], mask[0], mask[0]]
        else:
            ret = mask[0]

        # if self.return_sequences:
        #    ret = mask[0]
        # else:
        #    ret = None
        if self.return_states:
            if not isinstance(ret, list):
                ret = [ret]
            ret += [mask[0], mask[0]]
        return ret

    def step(self, x, states):
        h_tm1 = states[0]  # State
        c_tm1 = states[1]  # Memory
        pos_states = 11

        non_used_x_att = states[2]  # Placeholder for returning extra variables
        non_used_alphas_att = states[3]  # Placeholder for returning extra variables
        non_used_x_att2 = states[4]  # Placeholder for returning extra variables
        non_used_alphas_att2 = states[5]  # Placeholder for returning extra variables

        B_U = states[6]  # Dropout U
        B_T = states[7]  # Dropout T
        B_W = states[8]  # Dropout W

        # Att model dropouts
        B_wa = states[9]  # Dropout wa
        B_Wa = states[10]  # Dropout Wa
        # Att model 2 dropouts
        if self.attend_on_both:
            B_wa2 = states[pos_states]  # Dropout wa
            B_Wa2 = states[pos_states + 1]  # Dropout Wa

            context1 = states[pos_states + 2]  # Context
            mask_context1 = states[pos_states + 3]  # Context mask
            pctx_1 = states[pos_states + 4]  # Projected context (i.e. context * Ua + ba)

            context2 = states[pos_states + 5]  # Context 2
            mask_context2 = states[pos_states + 6]  # Context 2 mask
            pctx_2 = states[pos_states + 7]  # Projected context 2 (i.e. context * Ua2 + ba2)
        else:
            context1 = states[pos_states]  # Context
            mask_context1 = states[pos_states + 1]  # Context mask
            pctx_1 = states[pos_states + 2]  # Projected context (i.e. context * Ua + ba)

            context2 = states[pos_states + 3]  # Context 2
            mask_context2 = states[pos_states + 4]  # Context 2 mask

        if mask_context1.ndim > 1:  # Mask the context (only if necessary)
            pctx_1 = mask_context1[:, :, None] * pctx_1
            context1 = mask_context1[:, :, None] * context1

        # Attention model 1 (see Formulation in class header)
        p_state_1 = K.dot(h_tm1 * B_Wa[0], self.Wa)
        pctx_1 = K.tanh(pctx_1 + p_state_1[:, None, :])
        e1 = K.dot(pctx_1 * B_wa[0], self.wa) + self.ca
        if mask_context1.ndim > 1:  # Mask the context (only if necessary)
            e1 = mask_context1 * e1
        alphas_shape1 = e1.shape
        alphas1 = K.softmax(e1.reshape([alphas_shape1[0], alphas_shape1[1]]))
        # sum over the in_timesteps dimension resulting in [batch_size, input_dim]
        ctx_1 = (context1 * alphas1[:, :, None]).sum(axis=1)

        if self.attend_on_both and mask_context2.ndim > 1:  # Mask the context2 (only if necessary)
            pctx_2 = mask_context2[:, :, None] * pctx_2
            context2 = mask_context2[:, :, None] * context2

        if self.attend_on_both:
            # Attention model 2 (see Formulation in class header)
            p_state_2 = K.dot(h_tm1 * B_Wa2[0], self.Wa2)
            pctx_2 = K.tanh(pctx_2 + p_state_2[:, None, :])
            e2 = K.dot(pctx_2 * B_wa2[0], self.wa2) + self.ca2
            if mask_context2.ndim > 1:  # Mask the context (only if necessary)
                e2 = mask_context2 * e2
            alphas_shape2 = e2.shape
            alphas2 = K.softmax(e2.reshape([alphas_shape2[0], alphas_shape2[1]]))
            # sum over the in_timesteps dimension resulting in [batch_size, input_dim]
            ctx_2 = (context2 * alphas2[:, :, None]).sum(axis=1)
        else:
            ctx_2 = context2
            alphas2 = mask_context2

        z = x + \
            K.dot(h_tm1 * B_U[0], self.U) + \
            K.dot(ctx_1 * B_T[0], self.T) + \
            K.dot(ctx_2 * B_W[0], self.W) + \
            self.b
        z0 = z[:, :self.output_dim]
        z1 = z[:, self.output_dim: 2 * self.output_dim]
        z2 = z[:, 2 * self.output_dim: 3 * self.output_dim]
        z3 = z[:, 3 * self.output_dim:]

        i = self.inner_activation(z0)
        f = self.inner_activation(z1)
        c = f * c_tm1 + i * self.activation(z2)
        o = self.inner_activation(z3)
        h = o * self.activation(c)
        return h, [h, c, ctx_1, alphas1, ctx_2, alphas2]

    def get_constants(self, x, mask_context1, mask_context2):
        constants = []
        # States[6]
        if 0 < self.dropout_U < 1:
            ones = K.ones_like(K.reshape(x[:, 0, 0], (-1, 1)))
            ones = K.concatenate([ones] * self.output_dim, 1)
            B_U = [K.in_train_phase(K.dropout(ones, self.dropout_U), ones) for _ in range(4)]
            constants.append(B_U)
        else:
            constants.append([K.cast_to_floatx(1.) for _ in range(4)])

        # States[7]
        if 0 < self.dropout_T < 1:
            input_shape = self.input_spec[1][0].shape
            input_dim = input_shape[-1]
            ones = K.ones_like(K.reshape(x[:, 0, 0], (-1, 1)))
            ones = K.concatenate([ones] * input_dim, 1)
            B_T = [K.in_train_phase(K.dropout(ones, self.dropout_T), ones) for _ in range(4)]
            constants.append(B_T)
        else:
            B_T = [K.cast_to_floatx(1.) for _ in range(4)]
        constants.append(B_T)

        # States[8]
        if 0 < self.dropout_W < 1:
            input_shape = self.input_spec[2][0].shape
            input_dim = input_shape[-1]
            ones = K.ones_like(K.reshape(x[:, 0, 0], (-1, 1)))
            ones = K.concatenate([ones] * input_dim, 1)
            B_W = [K.in_train_phase(K.dropout(ones, self.dropout_W), ones) for _ in range(4)]
            constants.append(B_W)
        else:
            B_W = [K.cast_to_floatx(1.) for _ in range(4)]
        constants.append(B_W)

        # AttModel
        # States[9]
        if 0 < self.dropout_wa < 1:
            ones = K.ones_like(K.reshape(self.context1[:, :, 0], (-1, self.context1.shape[1], 1)))
            # ones = K.concatenate([ones], 1)
            B_wa = [K.in_train_phase(K.dropout(ones, self.dropout_wa), ones)]
            constants.append(B_wa)
        else:
            constants.append([K.cast_to_floatx(1.)])

        # States[10]
        if 0 < self.dropout_Wa < 1:
            input_dim = self.output_dim
            ones = K.ones_like(K.reshape(x[:, 0, 0], (-1, 1)))
            ones = K.concatenate([ones] * input_dim, 1)
            B_Wa = [K.in_train_phase(K.dropout(ones, self.dropout_Wa), ones)]
            constants.append(B_Wa)
        else:
            constants.append([K.cast_to_floatx(1.)])

        if self.attend_on_both:
            # AttModel2
            # States[11]
            if 0 < self.dropout_wa2 < 1:
                ones = K.ones_like(K.reshape(self.context2[:, :, 0], (-1, self.context2.shape[1], 1)))
                # ones = K.concatenate([ones], 1)
                B_wa2 = [K.in_train_phase(K.dropout(ones, self.dropout_wa2), ones)]
                constants.append(B_wa2)
            else:
                constants.append([K.cast_to_floatx(1.)])

            # States[12]
            if 0 < self.dropout_Wa2 < 1:
                input_dim = self.output_dim
                ones = K.ones_like(K.reshape(x[:, 0, 0], (-1, 1)))
                ones = K.concatenate([ones] * input_dim, 1)
                B_Wa2 = [K.in_train_phase(K.dropout(ones, self.dropout_Wa2), ones)]
                constants.append(B_Wa2)
            else:
                constants.append([K.cast_to_floatx(1.)])

        # States[13] - [11]
        constants.append(self.context1)
        # States [14] - [12]
        if mask_context1 is None:
            mask_context1 = K.not_equal(K.sum(self.context1, axis=2), self.mask_value)
        constants.append(mask_context1)

        # States [15] - [13]
        if 0 < self.dropout_Ua < 1:
            input_dim = self.context1_dim
            ones = K.ones_like(K.reshape(self.context1[:, :, 0], (-1, self.context1.shape[1], 1)))
            ones = K.concatenate([ones] * input_dim, axis=2)
            B_Ua = [K.in_train_phase(K.dropout(ones, self.dropout_Ua), ones)]
            pctx1 = K.dot(self.context1 * B_Ua[0], self.Ua) + self.ba
        else:
            pctx1 = K.dot(self.context1, self.Ua) + self.ba
        constants.append(pctx1)

        # States[16] - [14]
        constants.append(self.context2)
        # States [17] - [15]
        if self.attend_on_both:
            if mask_context2 is None:
                mask_context2 = K.not_equal(K.sum(self.context2, axis=2), self.mask_value)
        else:
            mask_context2 = K.ones_like(self.context2[:, 0])
        constants.append(mask_context2)

        # States [18] - [16]
        if self.attend_on_both:
            if 0 < self.dropout_Ua2 < 1:
                input_dim = self.context2_dim
                ones = K.ones_like(K.reshape(self.context2[:, :, 0], (-1, self.context2.shape[1], 1)))
                ones = K.concatenate([ones] * input_dim, axis=2)
                B_Ua2 = [K.in_train_phase(K.dropout(ones, self.dropout_Ua2), ones)]
                pctx2 = K.dot(self.context2 * B_Ua2[0], self.Ua2) + self.ba2
            else:
                pctx2 = K.dot(self.context2, self.Ua2) + self.ba2
            constants.append(pctx2)

        if 0 < self.dropout_V < 1:
            input_dim = self.input_dim
            ones = K.ones_like(K.reshape(x[:, :, 0], (-1, x.shape[1], 1)))
            ones = K.concatenate([ones] * input_dim, axis=2)
            B_V = [K.in_train_phase(K.dropout(ones, self.dropout_V), ones) for _ in range(4)]
        else:
            B_V = [K.cast_to_floatx(1.) for _ in range(4)]
        return constants, B_V

    def get_initial_states(self, x):
        # build an all-zero tensor of shape (samples, units)
        if self.init_state is None:
            # build an all-zero tensor of shape (samples, units)
            initial_state = K.zeros_like(x)  # (samples, timesteps, input_dim)
            initial_state = K.sum(initial_state, axis=(1, 2))  # (samples,)
            initial_state = K.expand_dims(initial_state)  # (samples, 1)
            initial_state = K.tile(initial_state, [1, self.output_dim])  # (samples, units)
            if self.init_memory is None:
                initial_states = [initial_state for _ in range(2)]
            else:
                initial_memory = self.init_memory
                initial_states = [initial_state, initial_memory]
        else:
            initial_state = self.init_state
            if self.init_memory is not None:  # We have state and memory
                initial_memory = self.init_memory
                initial_states = [initial_state, initial_memory]
            else:
                initial_states = [initial_state for _ in range(2)]

        # extra states for context1 and context2
        initial_state1 = K.zeros_like(self.context1)  # (samples, input_timesteps, ctx1_dim)
        initial_state_alphas1 = K.sum(initial_state1, axis=2)  # (samples, input_timesteps)
        initial_state1 = K.sum(initial_state1, axis=1)  # (samples, ctx1_dim)
        extra_states = [initial_state1, initial_state_alphas1]
        initial_state2 = K.zeros_like(self.context2)  # (samples, input_timesteps, ctx2_dim)
        if self.attend_on_both:  # Reduce on temporal dimension
            initial_state_alphas2 = K.sum(initial_state2, axis=2)  # (samples, input_timesteps)
            initial_state2 = K.sum(initial_state2, axis=1)  # (samples, ctx2_dim)
        else:  # Already reduced
            initial_state_alphas2 = initial_state2  # (samples, ctx2_dim)

        extra_states.append(initial_state2)
        extra_states.append(initial_state_alphas2)

        return initial_states + extra_states

    def get_config(self):
        config = {"units": self.output_dim,
                  "att_units1": self.att_units1,
                  "att_units2": self.att_units2,
                  "return_extra_variables": self.return_extra_variables,
                  "return_states": self.return_states,
                  "mask_value": self.mask_value,
                  "attend_on_both": self.attend_on_both,
                  "kernel_initializer": self.init.__name__,
                  "recurrent_initializer": self.inner_init.__name__,
                  "forget_bias_initializer": self.forget_bias_init.__name__,
                  "activation": self.activation.__name__,
                  "recurrent_activation": self.inner_activation.__name__,
                  "T_regularizer": self.T_regularizer.get_config() if self.T_regularizer else None,
                  "W_regularizer": self.W_regularizer.get_config() if self.W_regularizer else None,
                  "V_regularizer": self.V_regularizer.get_config() if self.V_regularizer else None,
                  "U_regularizer": self.U_regularizer.get_config() if self.U_regularizer else None,
                  "b_regularizer": self.b_regularizer.get_config() if self.b_regularizer else None,
                  'wa_regularizer': self.wa_regularizer.get_config() if self.wa_regularizer else None,
                  'Wa_regularizer': self.Wa_regularizer.get_config() if self.Wa_regularizer else None,
                  'Ua_regularizer': self.Ua_regularizer.get_config() if self.Ua_regularizer else None,
                  'ba_regularizer': self.ba_regularizer.get_config() if self.ba_regularizer else None,
                  'ca_regularizer': self.ca_regularizer.get_config() if self.ca_regularizer else None,
                  'wa2_regularizer': self.wa2_regularizer.get_config() if self.attend_on_both and self.wa2_regularizer else None,
                  'Wa2_regularizer': self.Wa2_regularizer.get_config() if self.attend_on_both and self.Wa2_regularizer else None,
                  'Ua2_regularizer': self.Ua2_regularizer.get_config() if self.attend_on_both and self.Ua2_regularizer else None,
                  'ba2_regularizer': self.ba2_regularizer.get_config() if self.attend_on_both and self.ba2_regularizer else None,
                  'ca2_regularizer': self.ca2_regularizer.get_config() if self.attend_on_both and self.ca2_regularizer else None,
                  "dropout_T": self.dropout_T,
                  "dropout_W": self.dropout_W,
                  "dropout_U": self.dropout_U,
                  "dropout_V": self.dropout_V,
                  'dropout_wa': self.dropout_wa,
                  'dropout_Wa': self.dropout_Wa,
                  'dropout_Ua': self.dropout_Ua,
                  'dropout_wa2': self.dropout_wa2 if self.attend_on_both else None,
                  'dropout_Wa2': self.dropout_Wa2 if self.attend_on_both else None,
                  'dropout_Ua2': self.dropout_Ua2 if self.attend_on_both else None}
        base_config = super(AttLSTMCond2Inputs, self).get_config()
        return dict(list(base_config.items()) + list(config.items()))


class AttLSTMCond3Inputs(Recurrent):
    '''Conditional LSTM: The previously generated word is fed to the current timestep

    # Arguments
        units: dimension of the internal projections and the final output.
        kernel_initializer: weight initialization function.
            Can be the name of an existing function (str),
            or a Theano function (see: [initializations](../initializations.md)).
        recurrent_initializer: initialization function of the inner cells.
        return_states: boolean indicating if we want the intermediate states (hidden_state and memory) as additional outputs
        forget_bias_initializer: initialization function for the bias of the forget gate.
            [Jozefowicz et al.](http://www.jmlr.org/proceedings/papers/v37/jozefowicz15.pdf)
            recommend initializing with ones.
        activation: activation function.
            Can be the name of an existing function (str),
            or a Theano function (see: [activations](../activations.md)).
        recurrent_activation: activation function for the inner cells.
        W_regularizer: instance of [WeightRegularizer](../regularizers.md)
            (eg. L1 or L2 regularization), applied to the input weights matrices.
        U_regularizer: instance of [WeightRegularizer](../regularizers.md)
            (eg. L1 or L2 regularization), applied to the recurrent weights matrices.
        b_regularizer: instance of [WeightRegularizer](../regularizers.md),
            applied to the bias.
        dropout_W: float between 0 and 1. Fraction of the input units to drop for input gates.
        dropout_U: float between 0 and 1. Fraction of the input units to drop for recurrent connections.

    # References
        - [Long short-term memory](http://deeplearning.cs.cmu.edu/pdfs/Hochreiter97_lstm.pdf) (original 1997 paper)
        - [Learning to forget: Continual prediction with LSTM](http://www.mitpressjournals.org/doi/pdf/10.1162/089976600300015015)
        - [Supervised sequence labelling with recurrent neural networks](http://www.cs.toronto.edu/~graves/preprint.pdf)
        - [A Theoretically Grounded Application of Dropout in Recurrent Neural Networks](http://arxiv.org/abs/1512.05287)
    '''

    def __init__(self, output_dim, att_units1, att_units2, att_units3,
                 init='glorot_uniform', inner_init='orthogonal', init_att='glorot_uniform',
                 return_states=False, return_extra_variables=False, attend_on_both=False,
                 forget_bias_init='one', activation='tanh',
                 inner_activation='hard_sigmoid', consume_less='gpu', mask_value=0.,
                 S_regularizer=None, T_regularizer=None, W_regularizer=None, V_regularizer=None, U_regularizer=None,
                 b_regularizer=None,
                 wa_regularizer=None, Wa_regularizer=None, Ua_regularizer=None, ba_regularizer=None,
                 ca_regularizer=None,
                 wa2_regularizer=None, Wa2_regularizer=None, Ua2_regularizer=None, ba2_regularizer=None,
                 ca2_regularizer=None,
                 wa3_regularizer=None, Wa3_regularizer=None, Ua3_regularizer=None, ba3_regularizer=None,
                 ca3_regularizer=None,
                 dropout_S=0., dropout_T=0., dropout_W=0., dropout_U=0., dropout_V=0.,
                 dropout_wa=0., dropout_Wa=0., dropout_Ua=0.,
                 dropout_wa2=0., dropout_Wa2=0., dropout_Ua2=0.,
                 dropout_wa3=0., dropout_Wa3=0., dropout_Ua3=0.,
                 **kwargs):
        self.output_dim = output_dim
        self.att_units1 = output_dim if att_units1 == 0 else att_units1
        self.att_units2 = output_dim if att_units2 == 0 else att_units2
        self.att_units3 = output_dim if att_units3 == 0 else att_units3

        self.return_extra_variables = return_extra_variables
        self.return_states = return_states
        self.init = initializations.get(init)
        self.inner_init = initializations.get(inner_init)
        self.init_att = initializations.get(init_att)
        self.forget_bias_init = initializations.get(forget_bias_init)
        self.activation = activations.get(activation)
        self.inner_activation = activations.get(inner_activation)
        self.consume_less = consume_less
        self.mask_value = mask_value
        self.attend_on_both = attend_on_both
        # Dropouts
        self.dropout_S, self.dropout_T, self.dropout_W, self.dropout_U, self.dropout_V = \
            dropout_S, dropout_T, dropout_W, dropout_U, dropout_V
        self.dropout_wa, self.dropout_Wa, self.dropout_Ua = dropout_wa, dropout_Wa, dropout_Ua
        if self.attend_on_both:
            self.dropout_wa2, self.dropout_Wa2, self.dropout_Ua2 = dropout_wa2, dropout_Wa2, dropout_Ua2
            self.dropout_wa3, self.dropout_Wa3, self.dropout_Ua3 = dropout_wa3, dropout_Wa3, dropout_Ua3

        if self.dropout_T or self.dropout_W or self.dropout_U or self.dropout_V or self.dropout_wa or \
                self.dropout_Wa or self.dropout_Ua:
            self.uses_learning_phase = True
        if self.attend_on_both and (self.dropout_wa2 or self.dropout_Wa2 or self.dropout_Ua2 or
                                        self.dropout_wa3 or self.dropout_Wa3 or self.dropout_Ua3):
            self.uses_learning_phase = True

        # Regularizers
        self.S_regularizer = regularizers.get(S_regularizer)
        self.T_regularizer = regularizers.get(T_regularizer)
        self.W_regularizer = regularizers.get(W_regularizer)
        self.V_regularizer = regularizers.get(V_regularizer)
        self.U_regularizer = regularizers.get(U_regularizer)
        self.b_regularizer = regularizers.get(b_regularizer)
        # attention model learnable params
        self.wa_regularizer = regularizers.get(wa_regularizer)
        self.Wa_regularizer = regularizers.get(Wa_regularizer)
        self.Ua_regularizer = regularizers.get(Ua_regularizer)
        self.ba_regularizer = regularizers.get(ba_regularizer)
        self.ca_regularizer = regularizers.get(ca_regularizer)
        if self.attend_on_both:
            # attention model learnable params
            self.wa2_regularizer = regularizers.get(wa2_regularizer)
            self.Wa2_regularizer = regularizers.get(Wa2_regularizer)
            self.Ua2_regularizer = regularizers.get(Ua2_regularizer)
            self.ba2_regularizer = regularizers.get(ba2_regularizer)
            self.ca2_regularizer = regularizers.get(ca2_regularizer)

            self.wa3_regularizer = regularizers.get(wa3_regularizer)
            self.Wa3_regularizer = regularizers.get(Wa3_regularizer)
            self.Ua3_regularizer = regularizers.get(Ua3_regularizer)
            self.ba3_regularizer = regularizers.get(ba3_regularizer)
            self.ca3_regularizer = regularizers.get(ca3_regularizer)
        super(AttLSTMCond3Inputs, self).__init__(**kwargs)

    def build(self, input_shape):
        assert len(input_shape) >= 4 or 'You should pass three inputs to AttLSTMCond2Inputs ' \
                                        '(previous_embedded_words, context1, context2, context3) and ' \
                                        'two optional inputs (init_state and init_memory)'

        if len(input_shape) == 4:
            self.input_spec = [InputSpec(shape=input_shape[0]),
                               InputSpec(shape=input_shape[1]),
                               InputSpec(shape=input_shape[2]),
                               InputSpec(shape=input_shape[3])]
            self.num_inputs = 4
        elif len(input_shape) == 6:
            self.input_spec = [InputSpec(shape=input_shape[0]),
                               InputSpec(shape=input_shape[1]),
                               InputSpec(shape=input_shape[2]),
                               InputSpec(shape=input_shape[3]),
                               InputSpec(shape=input_shape[4]),
                               InputSpec(shape=input_shape[5])]
            self.num_inputs = 6
        self.input_dim = input_shape[0][2]

        if self.attend_on_both:
            assert self.input_spec[1].ndim == 3 and \
                   self.input_spec[2].ndim == 3 and \
                   self.input_spec[3].ndim == 3, 'When using two attention models,' \
                                                 'you should pass two 3D tensors' \
                                                 'to AttLSTMCond3Inputs'
        else:
            assert self.input_spec[1].ndim == 3, 'When using an attention model, you should pass one 3D tensors' \
                                                 'to AttLSTMCond3Inputs'

        if self.input_spec[1].ndim == 3:
            self.context1_steps = input_shape[1][1]
            self.context1_dim = input_shape[1][2]

        if self.input_spec[2].ndim == 3:
            self.context2_steps = input_shape[2][1]
            self.context2_dim = input_shape[2][2]

        else:
            self.context2_dim = input_shape[2][1]

        if self.input_spec[3].ndim == 3:
            self.context3_steps = input_shape[3][1]
            self.context3_dim = input_shape[3][2]
        else:
            self.context3_dim = input_shape[3][1]

        if self.stateful:
            self.reset_states()
        else:
            # initial states: 2 all-zero tensors of shape (units)
            self.states = [None, None, None, None, None]

        # Initialize Att model params (following the same format for any option of self.consume_less)
        self.wa = self.add_weight((self.att_units1,),
                                  initializer=self.init_att,
                                  name='{}_wa'.format(self.name),
                                  regularizer=self.wa_regularizer)

        self.Wa = self.add_weight((self.output_dim, self.att_units1),
                                  initializer=self.init_att,
                                  name='{}_Wa'.format(self.name),
                                  regularizer=self.Wa_regularizer)
        self.Ua = self.add_weight((self.context1_dim, self.att_units1),
                                  initializer=self.inner_init,
                                  name='{}_Ua'.format(self.name),
                                  regularizer=self.Ua_regularizer)

        self.ba = self.add_weight(self.att_units1,
                                  initializer='zero',
                                  name='{}_ba'.format(self.name),
                                  regularizer=self.ba_regularizer)

        self.ca = self.add_weight(self.context1_steps,
                                  initializer='zero',
                                  name='{}_ca'.format(self.name),
                                  regularizer=self.ca_regularizer)

        if self.attend_on_both:
            # Initialize Att model params (following the same format for any option of self.consume_less)
            self.wa2 = self.add_weight((self.att_units2,),
                                       initializer=self.init,
                                       name='{}_wa2'.format(self.name),
                                       regularizer=self.wa2_regularizer)

            self.Wa2 = self.add_weight((self.output_dim, self.att_units2),
                                       initializer=self.init,
                                       name='{}_Wa2'.format(self.name),
                                       regularizer=self.Wa2_regularizer)
            self.Ua2 = self.add_weight((self.context2_dim, self.att_units2),
                                       initializer=self.inner_init,
                                       name='{}_Ua2'.format(self.name),
                                       regularizer=self.Ua2_regularizer)

            self.ba2 = self.add_weight(self.att_units2,
                                       initializer='zero',
                                       regularizer=self.ba2_regularizer)

            self.ca2 = self.add_weight(self.context2_steps,
                                       initializer='zero',
                                       regularizer=self.ca2_regularizer)

            self.wa3 = self.add_weight((self.att_units3,),
                                       initializer=self.init,
                                       name='{}_wa3'.format(self.name),
                                       regularizer=self.wa3_regularizer)

            self.Wa3 = self.add_weight((self.output_dim, self.att_units3),
                                       initializer=self.init,
                                       name='{}_Wa3'.format(self.name),
                                       regularizer=self.Wa3_regularizer)
            self.Ua3 = self.add_weight((self.context3_dim, self.att_units3),
                                       initializer=self.inner_init,
                                       name='{}_Ua3'.format(self.name),
                                       regularizer=self.Ua3_regularizer)

            self.ba3 = self.add_weight(self.att_units3,
                                       initializer='zero',
                                       regularizer=self.ba3_regularizer)

            self.ca3 = self.add_weight(self.context3_steps,
                                       initializer='zero',
                                       regularizer=self.ca3_regularizer)

        if self.consume_less == 'gpu':

            self.T = self.add_weight((self.context1_dim, 4 * self.output_dim),
                                     initializer=self.init,
                                     name='{}_T'.format(self.name),
                                     regularizer=self.W_regularizer)
            self.W = self.add_weight((self.context2_dim, 4 * self.output_dim),
                                     initializer=self.init,
                                     name='{}_W'.format(self.name),
                                     regularizer=self.W_regularizer)
            self.S = self.add_weight((self.context3_dim, 4 * self.output_dim),
                                     initializer=self.init,
                                     name='{}_S'.format(self.name),
                                     regularizer=self.S_regularizer)

            self.U = self.add_weight((self.output_dim, 4 * self.output_dim),
                                     initializer=self.inner_init,
                                     name='{}_U'.format(self.name),
                                     regularizer=self.U_regularizer)
            self.V = self.add_weight((self.input_dim, 4 * self.output_dim),
                                     initializer=self.init,
                                     name='{}_V'.format(self.name),
                                     regularizer=self.V_regularizer)

            def b_reg(shape, name=None):
                return K.variable(np.hstack((np.zeros(self.output_dim),
                                             K.get_value(self.forget_bias_init((self.output_dim,))),
                                             np.zeros(self.output_dim),
                                             np.zeros(self.output_dim))),
                                  name='{}_b'.format(self.name))

            self.b = self.add_weight((self.output_dim * 4,),
                                     initializer=b_reg,
                                     name='{}_b'.format(self.name),
                                     regularizer=self.b_regularizer)
            self.trainable_weights = [self.wa, self.Wa, self.Ua, self.ba, self.ca,  # AttModel parameters
                                      self.S,
                                      self.T,
                                      self.W,
                                      self.U,
                                      self.V,
                                      self.b]
            if self.attend_on_both:
                self.trainable_weights += [self.wa2, self.Wa2, self.Ua2, self.ba2, self.ca2,  # AttModel2 parameters)
                                           self.wa3, self.Wa3, self.Ua3, self.ba3, self.ca3  # AttModel3 parameters)
                                           ]

        else:
            raise NotImplementedError

        if self.initial_weights is not None:
            self.set_weights(self.initial_weights)
            del self.initial_weights
        self.built = True

    def reset_states(self):
        assert self.stateful, 'Layer must be stateful.'
        input_shape = self.input_spec[0][0].shape
        if not input_shape[0]:
            raise Exception('If a RNN is stateful, a complete ' +
                            'input_shape must be provided (including batch size).')
        if hasattr(self, 'states'):
            K.set_value(self.states[0],
                        np.zeros((input_shape[0], self.output_dim)))
            K.set_value(self.states[1],
                        np.zeros((input_shape[0], self.output_dim)))
            K.set_value(self.states[2],
                        np.zeros((input_shape[0], input_shape[3])))
        else:
            self.states = [K.zeros((input_shape[0], self.output_dim)),
                           K.zeros((input_shape[0], self.output_dim)),
                           K.zeros((input_shape[0], input_shape[3]))]

    def preprocess_input(self, x, B_V):
        return K.dot(x * B_V[0], self.V)

    def get_output_shape_for(self, input_shape):
        if self.return_sequences:
            main_out = (input_shape[0][0], input_shape[0][1], self.output_dim)
        else:
            main_out = (input_shape[0][0], self.output_dim)

        if self.return_extra_variables:
            dim_x_att = (input_shape[0][0], input_shape[0][1], self.context1_dim)
            dim_alpha_att = (input_shape[0][0], input_shape[0][1], input_shape[1][1])
            dim_x_att2 = (input_shape[0][0], input_shape[0][1], self.context2_dim)
            dim_alpha_att2 = (input_shape[0][0], input_shape[0][1], input_shape[2][1])
            dim_x_att3 = (input_shape[0][0], input_shape[0][1], self.context3_dim)
            dim_alpha_att3 = (input_shape[0][0], input_shape[0][1], input_shape[3][1])

            main_out = [main_out, dim_x_att, dim_alpha_att, dim_x_att2, dim_alpha_att2, dim_x_att3, dim_alpha_att3]

        if self.return_states:
            if not isinstance(main_out, list):
                main_out = [main_out]
            states_dim = (input_shape[0][0], input_shape[0][1], self.output_dim)
            main_out += [states_dim, states_dim]

        return main_out

    def call(self, inputs, mask=None):
        # input shape: (nb_samples, time (padded with zeros), input_dim)
        # note that the .build() method of subclasses MUST define
        # self.input_spec with a complete input shape.

        input_shape = K.int_shape(inputs[0])
        state_below = inputs[0]
        self.context1 = inputs[1]
        self.context2 = inputs[2]
        self.context3 = inputs[3]

        if self.num_inputs == 4:  # input: [state_below, context, context3]
            self.init_state = None
            self.init_memory = None
        elif self.num_inputs == 5:  # input: [state_below, context, context2, init_generic]
            self.init_state = inputs[4]
            self.init_memory = inputs[4]
        elif self.num_inputs == 6:  # input: [state_below, context, context2,  init_state, init_memory]
            self.init_state = inputs[4]
            self.init_memory = inputs[5]
        if K._BACKEND == 'tensorflow':
            if not input_shape[1]:
                raise Exception('When using TensorFlow, you should define '
                                'explicitly the number of timesteps of '
                                'your sequences.\n'
                                'If your first layer is an Embedding, '
                                'make sure to pass it an "input_length" '
                                'argument. Otherwise, make sure '
                                'the first layer has '
                                'an "input_shape" or "batch_input_shape" '
                                'argument, including the time axis. '
                                'Found input shape at layer ' + self.name +
                                ': ' + str(input_shape))
        if self.stateful:
            initial_states = self.states
        else:
            initial_states = self.get_initial_states(state_below)
        constants, B_V = self.get_constants(state_below, mask[1], mask[2], mask[3])

        preprocessed_input = self.preprocess_input(state_below, B_V)

        last_output, outputs, states = K.rnn(self.step,
                                             preprocessed_input,
                                             initial_states,
                                             go_backwards=self.go_backwards,
                                             mask=mask[0],
                                             constants=constants,
                                             unroll=self.unroll,
                                             input_length=state_below.shape[1],
                                             pos_extra_outputs_states=[2, 3, 4, 5, 6, 7])
        if self.stateful:
            self.updates = []
            for i in range(len(states)):
                self.updates.append((self.states[i], states[i]))
        if self.return_sequences:
            ret = outputs
        else:
            ret = last_output
        if self.return_extra_variables:
            ret = [ret, states[2], states[3], states[4], states[5], states[6], states[7]]
        # intermediate states as additional outputs
        if self.return_states:
            if not isinstance(ret, list):
                ret = [ret]
            ret += [states[0], states[1]]

        return ret

    def compute_mask(self, input, mask):

        if self.return_extra_variables:
            ret = [mask[0], mask[0], mask[0], mask[0], mask[0], mask[0], mask[0]]
        else:
            ret = mask[0]

        if self.return_states:
            if not isinstance(ret, list):
                ret = [ret]
            ret += [mask[0], mask[0]]
        return ret

    def step(self, x, states):
        h_tm1 = states[0]  # State
        c_tm1 = states[1]  # Memory
        pos_states = 14

        non_used_x_att = states[2]  # Placeholder for returning extra variables
        non_used_alphas_att = states[3]  # Placeholder for returning extra variables

        non_used_x_att2 = states[4]  # Placeholder for returning extra variables
        non_used_alphas_att2 = states[5]  # Placeholder for returning extra variables

        non_used_x_att3 = states[6]  # Placeholder for returning extra variables
        non_used_alphas_att3 = states[7]  # Placeholder for returning extra variables

        B_U = states[8]  # Dropout U
        B_T = states[9]  # Dropout T
        B_W = states[10]  # Dropout W
        B_S = states[11]  # Dropout T

        # Att model dropouts
        B_wa = states[12]  # Dropout wa
        B_Wa = states[13]  # Dropout Wa
        # Att model 2 dropouts
        if self.attend_on_both:
            B_wa2 = states[pos_states]  # Dropout wa
            B_Wa2 = states[pos_states + 1]  # Dropout Wa
            B_wa3 = states[pos_states + 2]  # Dropout wa3
            B_Wa3 = states[pos_states + 3]  # Dropout Wa3

            context1 = states[pos_states + 4]  # Context
            mask_context1 = states[pos_states + 5]  # Context mask
            pctx_1 = states[pos_states + 6]  # Projected context (i.e. context * Ua + ba)

            context2 = states[pos_states + 7]  # Context 2
            mask_context2 = states[pos_states + 8]  # Context 2 mask
            pctx_2 = states[pos_states + 9]  # Projected context 2 (i.e. context * Ua2 + ba2)

            context3 = states[pos_states + 10]  # Context 3
            mask_context3 = states[pos_states + 11]  # Context 3 mask
            pctx_3 = states[pos_states + 12]  # Projected context 3 (i.e. context * Ua3 + ba3)

        else:
            context1 = states[pos_states]  # Context
            mask_context1 = states[pos_states + 1]  # Context mask
            pctx_1 = states[pos_states + 2]  # Projected context (i.e. context * Ua + ba)

            context2 = states[pos_states + 3]  # Context 2
            mask_context2 = states[pos_states + 4]  # Context 2 mask

            context3 = states[pos_states + 5]  # Context 2
            mask_context3 = states[pos_states + 6]  # Context 2 mask

        if mask_context1.ndim > 1:  # Mask the context (only if necessary)
            pctx_1 = mask_context1[:, :, None] * pctx_1
            context1 = mask_context1[:, :, None] * context1

        # Attention model 1 (see Formulation in class header)
        p_state_1 = K.dot(h_tm1 * B_Wa[0], self.Wa)
        pctx_1 = K.tanh(pctx_1 + p_state_1[:, None, :])
        e1 = K.dot(pctx_1 * B_wa[0], self.wa) + self.ca
        if mask_context1.ndim > 1:  # Mask the context (only if necessary)
            e1 = mask_context1 * e1
        alphas_shape1 = e1.shape
        alphas1 = K.softmax(e1.reshape([alphas_shape1[0], alphas_shape1[1]]))
        # sum over the in_timesteps dimension resulting in [batch_size, input_dim]
        ctx_1 = (context1 * alphas1[:, :, None]).sum(axis=1)

        if self.attend_on_both:
            if mask_context2.ndim > 1:  # Mask the context2 (only if necessary)
                pctx_2 = mask_context2[:, :, None] * pctx_2
                context2 = mask_context2[:, :, None] * context2
            if mask_context3.ndim > 1:  # Mask the context2 (only if necessary)
                pctx_3 = mask_context3[:, :, None] * pctx_3
                context3 = mask_context3[:, :, None] * context3

        if self.attend_on_both:
            # Attention model 2 (see Formulation in class header)
            p_state_2 = K.dot(h_tm1 * B_Wa2[0], self.Wa2)
            pctx_2 = K.tanh(pctx_2 + p_state_2[:, None, :])
            e2 = K.dot(pctx_2 * B_wa2[0], self.wa2) + self.ca2
            if mask_context2.ndim > 1:  # Mask the context (only if necessary)
                e2 = mask_context2 * e2
            alphas_shape2 = e2.shape
            alphas2 = K.softmax(e2.reshape([alphas_shape2[0], alphas_shape2[1]]))
            # sum over the in_timesteps dimension resulting in [batch_size, input_dim]
            ctx_2 = (context2 * alphas2[:, :, None]).sum(axis=1)

            # Attention model 3 (see Formulation in class header)
            p_state_3 = K.dot(h_tm1 * B_Wa3[0], self.Wa3)
            pctx_3 = K.tanh(pctx_3 + p_state_3[:, None, :])
            e3 = K.dot(pctx_3 * B_wa3[0], self.wa3) + self.ca3
            if mask_context3.ndim > 1:  # Mask the context (only if necessary)
                e3 = mask_context3 * e3
            alphas_shape3 = e3.shape
            alphas3 = K.softmax(e3.reshape([alphas_shape3[0], alphas_shape3[1]]))
            # sum over the in_timesteps dimension resulting in [batch_size, input_dim]
            ctx_3 = (context3 * alphas3[:, :, None]).sum(axis=1)
        else:
            ctx_2 = context2
            alphas2 = mask_context2
            ctx_3 = context3
            alphas3 = mask_context3

        z = x + \
            K.dot(h_tm1 * B_U[0], self.U) + \
            K.dot(ctx_1 * B_T[0], self.T) + \
            K.dot(ctx_2 * B_W[0], self.W) + \
            K.dot(ctx_3 * B_S[0], self.S) + \
            self.b
        z0 = z[:, :self.output_dim]
        z1 = z[:, self.output_dim: 2 * self.output_dim]
        z2 = z[:, 2 * self.output_dim: 3 * self.output_dim]
        z3 = z[:, 3 * self.output_dim:]

        i = self.inner_activation(z0)
        f = self.inner_activation(z1)
        c = f * c_tm1 + i * self.activation(z2)
        o = self.inner_activation(z3)
        h = o * self.activation(c)

        return h, [h, c, ctx_1, alphas1, ctx_2, alphas2, ctx_3, alphas3]

    def get_constants(self, x, mask_context1, mask_context2, mask_context3):
        constants = []
        # States[8]
        if 0 < self.dropout_U < 1:
            ones = K.ones_like(K.reshape(x[:, 0, 0], (-1, 1)))
            ones = K.concatenate([ones] * self.output_dim, 1)
            B_U = [K.in_train_phase(K.dropout(ones, self.dropout_U), ones) for _ in range(4)]
            constants.append(B_U)
        else:
            constants.append([K.cast_to_floatx(1.) for _ in range(4)])

        # States[9]
        if 0 < self.dropout_T < 1:
            input_shape = self.input_spec[1][0].shape
            input_dim = input_shape[-1]
            ones = K.ones_like(K.reshape(x[:, 0, 0], (-1, 1)))
            ones = K.concatenate([ones] * input_dim, 1)
            B_T = [K.in_train_phase(K.dropout(ones, self.dropout_T), ones) for _ in range(4)]
            constants.append(B_T)
        else:
            B_T = [K.cast_to_floatx(1.) for _ in range(4)]
        constants.append(B_T)

        # States[10]
        if 0 < self.dropout_W < 1:
            input_shape = self.input_spec[2][0].shape
            input_dim = input_shape[-1]
            ones = K.ones_like(K.reshape(x[:, 0, 0], (-1, 1)))
            ones = K.concatenate([ones] * input_dim, 1)
            B_W = [K.in_train_phase(K.dropout(ones, self.dropout_W), ones) for _ in range(4)]
            constants.append(B_W)
        else:
            B_W = [K.cast_to_floatx(1.) for _ in range(4)]
        constants.append(B_W)

        # States[11]
        if 0 < self.dropout_S < 1:
            input_shape = self.input_spec[3][0].shape
            input_dim = input_shape[-1]
            ones = K.ones_like(K.reshape(x[:, 0, 0], (-1, 1)))
            ones = K.concatenate([ones] * input_dim, 1)
            B_S = [K.in_train_phase(K.dropout(ones, self.dropout_S), ones) for _ in range(4)]
            constants.append(B_S)
        else:
            B_S = [K.cast_to_floatx(1.) for _ in range(4)]
        constants.append(B_S)

        # AttModel
        # States[12]
        if 0 < self.dropout_wa < 1:
            ones = K.ones_like(K.reshape(self.context1[:, :, 0], (-1, self.context1.shape[1], 1)))
            # ones = K.concatenate([ones], 1)
            B_wa = [K.in_train_phase(K.dropout(ones, self.dropout_wa), ones)]
            constants.append(B_wa)
        else:
            constants.append([K.cast_to_floatx(1.)])

        # States[13]
        if 0 < self.dropout_Wa < 1:
            input_dim = self.output_dim
            ones = K.ones_like(K.reshape(x[:, 0, 0], (-1, 1)))
            ones = K.concatenate([ones] * input_dim, 1)
            B_Wa = [K.in_train_phase(K.dropout(ones, self.dropout_Wa), ones)]
            constants.append(B_Wa)
        else:
            constants.append([K.cast_to_floatx(1.)])

        if self.attend_on_both:
            # AttModel2
            # States[14]
            if 0 < self.dropout_wa2 < 1:
                ones = K.ones_like(K.reshape(self.context2[:, :, 0], (-1, self.context2.shape[1], 1)))
                # ones = K.concatenate([ones], 1)
                B_wa2 = [K.in_train_phase(K.dropout(ones, self.dropout_wa2), ones)]
                constants.append(B_wa2)
            else:
                constants.append([K.cast_to_floatx(1.)])

            # States[15]
            if 0 < self.dropout_Wa2 < 1:
                input_dim = self.output_dim
                ones = K.ones_like(K.reshape(x[:, 0, 0], (-1, 1)))
                ones = K.concatenate([ones] * input_dim, 1)
                B_Wa2 = [K.in_train_phase(K.dropout(ones, self.dropout_Wa2), ones)]
                constants.append(B_Wa2)
            else:
                constants.append([K.cast_to_floatx(1.)])

            # States[16]
            if 0 < self.dropout_wa3 < 1:
                ones = K.ones_like(K.reshape(self.context2[:, :, 0], (-1, self.context3.shape[1], 1)))
                B_wa3 = [K.in_train_phase(K.dropout(ones, self.dropout_wa3), ones)]
                constants.append(B_wa3)
            else:
                constants.append([K.cast_to_floatx(1.)])

            # States[17]
            if 0 < self.dropout_Wa3 < 1:
                input_dim = self.output_dim
                ones = K.ones_like(K.reshape(x[:, 0, 0], (-1, 1)))
                ones = K.concatenate([ones] * input_dim, 1)
                B_Wa3 = [K.in_train_phase(K.dropout(ones, self.dropout_Wa3), ones)]
                constants.append(B_Wa3)
            else:
                constants.append([K.cast_to_floatx(1.)])

        # States[18] - [14]
        constants.append(self.context1)
        # States [19] - [15]
        if mask_context1 is None:
            mask_context1 = K.not_equal(K.sum(self.context1, axis=2), self.mask_value)
        constants.append(mask_context1)

        # States [20] - [15]
        if 0 < self.dropout_Ua < 1:
            input_dim = self.context1_dim
            ones = K.ones_like(K.reshape(self.context1[:, :, 0], (-1, self.context1.shape[1], 1)))
            ones = K.concatenate([ones] * input_dim, axis=2)
            B_Ua = [K.in_train_phase(K.dropout(ones, self.dropout_Ua), ones)]
            pctx1 = K.dot(self.context1 * B_Ua[0], self.Ua) + self.ba
        else:
            pctx1 = K.dot(self.context1, self.Ua) + self.ba
        constants.append(pctx1)

        # States[21] - [16]
        constants.append(self.context2)
        # States [22] - [17]
        if self.attend_on_both:
            if mask_context2 is None:
                mask_context2 = K.not_equal(K.sum(self.context2, axis=2), self.mask_value)
        else:
            mask_context2 = K.ones_like(self.context2[:, 0])
        constants.append(mask_context2)

        # States [23] - [18]
        if self.attend_on_both:
            if 0 < self.dropout_Ua2 < 1:
                input_dim = self.context2_dim
                ones = K.ones_like(K.reshape(self.context2[:, :, 0], (-1, self.context2.shape[1], 1)))
                ones = K.concatenate([ones] * input_dim, axis=2)
                B_Ua2 = [K.in_train_phase(K.dropout(ones, self.dropout_Ua2), ones)]
                pctx2 = K.dot(self.context2 * B_Ua2[0], self.Ua2) + self.ba2
            else:
                pctx2 = K.dot(self.context2, self.Ua2) + self.ba2
            constants.append(pctx2)

        # States[24] - [19]
        constants.append(self.context3)
        # States [25] - [20]
        if self.attend_on_both:
            if mask_context3 is None:
                mask_context3 = K.not_equal(K.sum(self.context3, axis=2), self.mask_value)
        else:
            mask_context3 = K.ones_like(self.context3[:, 0])
        constants.append(mask_context3)

        # States [26] - [21]
        if self.attend_on_both:
            if 0 < self.dropout_Ua3 < 1:
                input_dim = self.context3_dim
                ones = K.ones_like(K.reshape(self.context3[:, :, 0], (-1, self.context3.shape[1], 1)))
                ones = K.concatenate([ones] * input_dim, axis=2)
                B_Ua3 = [K.in_train_phase(K.dropout(ones, self.dropout_Ua3), ones)]
                pctx3 = K.dot(self.context3 * B_Ua3[0], self.Ua3) + self.ba3
            else:
                pctx3 = K.dot(self.context3, self.Ua3) + self.ba3
            constants.append(pctx3)

        if 0 < self.dropout_V < 1:
            input_dim = self.input_dim
            ones = K.ones_like(K.reshape(x[:, :, 0], (-1, x.shape[1], 1)))
            ones = K.concatenate([ones] * input_dim, axis=2)
            B_V = [K.in_train_phase(K.dropout(ones, self.dropout_V), ones) for _ in range(4)]
        else:
            B_V = [K.cast_to_floatx(1.) for _ in range(4)]
        return constants, B_V

    def get_initial_states(self, x):
        # build an all-zero tensor of shape (samples, units)
        if self.init_state is None:
            # build an all-zero tensor of shape (samples, units)
            initial_state = K.zeros_like(x)  # (samples, timesteps, input_dim)
            initial_state = K.sum(initial_state, axis=(1, 2))  # (samples,)
            initial_state = K.expand_dims(initial_state)  # (samples, 1)
            initial_state = K.tile(initial_state, [1, self.output_dim])  # (samples, units)
            if self.init_memory is None:
                initial_states = [initial_state for _ in range(2)]
            else:
                initial_memory = self.init_memory
                initial_states = [initial_state, initial_memory]
        else:
            initial_state = self.init_state
            if self.init_memory is not None:  # We have state and memory
                initial_memory = self.init_memory
                initial_states = [initial_state, initial_memory]
            else:
                initial_states = [initial_state for _ in range(2)]

        # extra states for context1 and context2 and context3
        initial_state1 = K.zeros_like(self.context1)  # (samples, input_timesteps, ctx1_dim)
        initial_state_alphas1 = K.sum(initial_state1, axis=2)  # (samples, input_timesteps)
        initial_state1 = K.sum(initial_state1, axis=1)  # (samples, ctx1_dim)
        extra_states = [initial_state1, initial_state_alphas1]
        initial_state2 = K.zeros_like(self.context2)  # (samples, input_timesteps, ctx2_dim)
        initial_state3 = K.zeros_like(self.context3)  # (samples, input_timesteps, ctx2_dim)

        if self.attend_on_both:  # Reduce on temporal dimension
            initial_state_alphas2 = K.sum(initial_state2, axis=2)  # (samples, input_timesteps)
            initial_state2 = K.sum(initial_state2, axis=1)  # (samples, ctx2_dim)
            initial_state_alphas3 = K.sum(initial_state3, axis=2)  # (samples, input_timesteps)
            initial_state3 = K.sum(initial_state3, axis=1)  # (samples, ctx3_dim)
        else:  # Already reduced
            initial_state_alphas2 = initial_state2  # (samples, ctx2_dim)
            initial_state_alphas3 = initial_state3  # (samples, ctx2_dim)

        extra_states.append(initial_state2)
        extra_states.append(initial_state_alphas2)

        extra_states.append(initial_state3)
        extra_states.append(initial_state_alphas3)
        return initial_states + extra_states

    def get_config(self):
        config = {"units": self.output_dim,
                  "att_units1": self.att_units1,
                  "att_units2": self.att_units2,
                  "att_units3": self.att_units3,
                  "return_extra_variables": self.return_extra_variables,
                  "return_states": self.return_states,
                  "mask_value": self.mask_value,
                  "attend_on_both": self.attend_on_both,
                  "kernel_initializer": self.init.__name__,
                  "recurrent_initializer": self.inner_init.__name__,
                  "forget_bias_initializer": self.forget_bias_init.__name__,
                  "activation": self.activation.__name__,
                  "recurrent_activation": self.inner_activation.__name__,
                  "S_regularizer": self.S_regularizer.get_config() if self.S_regularizer else None,
                  "T_regularizer": self.T_regularizer.get_config() if self.T_regularizer else None,
                  "W_regularizer": self.W_regularizer.get_config() if self.W_regularizer else None,
                  "V_regularizer": self.V_regularizer.get_config() if self.V_regularizer else None,
                  "U_regularizer": self.U_regularizer.get_config() if self.U_regularizer else None,
                  "b_regularizer": self.b_regularizer.get_config() if self.b_regularizer else None,
                  'wa_regularizer': self.wa_regularizer.get_config() if self.wa_regularizer else None,
                  'Wa_regularizer': self.Wa_regularizer.get_config() if self.Wa_regularizer else None,
                  'Ua_regularizer': self.Ua_regularizer.get_config() if self.Ua_regularizer else None,
                  'ba_regularizer': self.ba_regularizer.get_config() if self.ba_regularizer else None,
                  'ca_regularizer': self.ca_regularizer.get_config() if self.ca_regularizer else None,
                  'wa2_regularizer': self.wa2_regularizer.get_config() if self.attend_on_both and self.wa2_regularizer else None,
                  'Wa2_regularizer': self.Wa2_regularizer.get_config() if self.attend_on_both and self.Wa2_regularizer else None,
                  'Ua2_regularizer': self.Ua2_regularizer.get_config() if self.attend_on_both and self.Ua2_regularizer else None,
                  'ba2_regularizer': self.ba2_regularizer.get_config() if self.attend_on_both and self.ba2_regularizer else None,
                  'ca2_regularizer': self.ca2_regularizer.get_config() if self.attend_on_both and self.ca2_regularizer else None,
                  'wa3_regularizer': self.wa3_regularizer.get_config() if self.attend_on_both and self.wa3_regularizer else None,
                  'Wa3_regularizer': self.Wa3_regularizer.get_config() if self.attend_on_both and self.Wa3_regularizer else None,
                  'Ua3_regularizer': self.Ua3_regularizer.get_config() if self.attend_on_both and self.Ua3_regularizer else None,
                  'ba3_regularizer': self.ba3_regularizer.get_config() if self.attend_on_both and self.ba3_regularizer else None,
                  'ca3_regularizer': self.ca3_regularizer.get_config() if self.attend_on_both and self.ca3_regularizer else None,
                  "dropout_S": self.dropout_S,
                  "dropout_T": self.dropout_T,
                  "dropout_W": self.dropout_W,
                  "dropout_U": self.dropout_U,
                  "dropout_V": self.dropout_V,
                  'dropout_wa': self.dropout_wa,
                  'dropout_Wa': self.dropout_Wa,
                  'dropout_Ua': self.dropout_Ua,
                  'dropout_wa2': self.dropout_wa2 if self.attend_on_both else None,
                  'dropout_Wa2': self.dropout_Wa2 if self.attend_on_both else None,
                  'dropout_Ua2': self.dropout_Ua2 if self.attend_on_both else None,
                  'dropout_wa3': self.dropout_wa3 if self.attend_on_both else None,
                  'dropout_Wa3': self.dropout_Wa3 if self.attend_on_both else None,
                  'dropout_Ua3': self.dropout_Ua3 if self.attend_on_both else None
                  }
        base_config = super(AttLSTMCond3Inputs, self).get_config()
        return dict(list(base_config.items()) + list(config.items()))
=======
    @classmethod
    def from_config(cls, config):
        if 'implementation' in config and config['implementation'] == 0:
            config['implementation'] = 1
        return cls(**config)


def _generate_dropout_ones(inputs, dims):
    # Currently, CTNK can't instantiate `ones` with symbolic shapes.
    # Will update workaround once CTNK supports it.
    if K.backend() == 'cntk':
        ones = K.ones_like(K.reshape(inputs[:, 0], (-1, 1)))
        return K.tile(ones, (1, dims))
    else:
        return K.ones((K.shape(inputs)[0], dims))


def _generate_dropout_mask(ones, rate, training=None, count=1):
    def dropped_inputs():
        return K.dropout(ones, rate)

    if count > 1:
        return [K.in_train_phase(
            dropped_inputs,
            ones,
            training=training) for _ in range(count)]
    return K.in_train_phase(
        dropped_inputs,
        ones,
        training=training)
>>>>>>> 018af47b
<|MERGE_RESOLUTION|>--- conflicted
+++ resolved
@@ -1794,7 +1794,6 @@
         else:
             cond_dp_mask = [K.cast_to_floatx(1.) for _ in range(3)]
 
-<<<<<<< HEAD
         if 0 < self.dropout < 1:
             input_dim = self.input_dim
             ones = K.ones_like(K.reshape(self.context[:, :, 0], (-1, self.context.shape[1], 1)))  # (bs, timesteps, 1)
@@ -1875,27 +1874,6 @@
         if 0 < self.dropout + self.recurrent_dropout:
             last_output._uses_learning_phase = True
             outputs._uses_learning_phase = True
-=======
-    def call(self, inputs, states, training=None):
-        if 0 < self.dropout < 1 and self._dropout_mask is None:
-            self._dropout_mask = _generate_dropout_mask(
-                _generate_dropout_ones(inputs, K.shape(inputs)[-1]),
-                self.dropout,
-                training=training,
-                count=4)
-        if (0 < self.recurrent_dropout < 1 and
-                self._recurrent_dropout_mask is None):
-            self._recurrent_dropout_mask = _generate_dropout_mask(
-                _generate_dropout_ones(inputs, self.units),
-                self.recurrent_dropout,
-                training=training,
-                count=4)
-
-        # dropout matrices for input units
-        dp_mask = self._dropout_mask
-        # dropout matrices for recurrent units
-        rec_dp_mask = self._recurrent_dropout_mask
->>>>>>> 018af47b
 
         if self.return_sequences:
             ret = outputs
@@ -2143,24 +2121,9 @@
                  attention_dropout=0.,
                  num_inputs=3,
                  **kwargs):
-<<<<<<< HEAD
         super(AttGRU, self).__init__(**kwargs)
         self.return_extra_variables = return_extra_variables
         self.return_states = return_states
-=======
-        if implementation == 0:
-            warnings.warn('`implementation=0` has been deprecated, '
-                          'and now defaults to `implementation=1`.'
-                          'Please update your layer call.')
-        if K.backend() == 'theano':
-            warnings.warn(
-                'RNN dropout is no longer supported with the Theano backend '
-                'due to technical limitations. '
-                'You can either set `dropout` and `recurrent_dropout` to 0, '
-                'or use the TensorFlow backend.')
-            dropout = 0.
-            recurrent_dropout = 0.
->>>>>>> 018af47b
 
         # Main parameters
         self.units = units
@@ -2191,7 +2154,6 @@
         self.bias_ca_regularizer = regularizers.get(bias_ca_regularizer)
         self.activity_regularizer = regularizers.get(activity_regularizer)
 
-<<<<<<< HEAD
         # Constraints
         self.kernel_constraint = constraints.get(kernel_constraint)
         self.recurrent_constraint = constraints.get(recurrent_constraint)
@@ -2201,13 +2163,6 @@
         self.bias_constraint = constraints.get(bias_constraint)
         self.bias_ba_constraint = constraints.get(bias_ba_constraint)
         self.bias_ca_constraint = constraints.get(bias_ca_constraint)
-=======
-    def call(self, inputs, mask=None, training=None, initial_state=None):
-        return super(LSTM, self).call(inputs,
-                                      mask=mask,
-                                      training=training,
-                                      initial_state=initial_state)
->>>>>>> 018af47b
 
         # Dropouts
         self.dropout = min(1., max(0., dropout))
@@ -3888,38 +3843,21 @@
             self.bias_o = None
         self.built = True
 
-    def _generate_dropout_mask(self, inputs, training=None):
-        if 0 < self.dropout < 1:
-            ones = K.ones_like(K.squeeze(inputs[:, 0:1, :], axis=1))
-
-            def dropped_inputs():
-                return K.dropout(ones, self.dropout)
-
-            self._dropout_mask = [K.in_train_phase(
-                dropped_inputs,
-                ones,
-                training=training)
-                for _ in range(4)]
-        else:
-            self._dropout_mask = None
-
-    def _generate_recurrent_dropout_mask(self, inputs, training=None):
-        if 0 < self.recurrent_dropout < 1:
-            ones = K.ones_like(K.reshape(inputs[:, 0, 0], (-1, 1)))
-            ones = K.tile(ones, (1, self.units))
-
-            def dropped_inputs():
-                return K.dropout(ones, self.dropout)
-
-            self._recurrent_dropout_mask = [K.in_train_phase(
-                dropped_inputs,
-                ones,
-                training=training)
-                for _ in range(4)]
-        else:
-            self._recurrent_dropout_mask = None
-
     def call(self, inputs, states, training=None):
+        if 0 < self.dropout < 1 and self._dropout_mask is None:
+            self._dropout_mask = _generate_dropout_mask(
+                _generate_dropout_ones(inputs, K.shape(inputs)[-1]),
+                self.dropout,
+                training=training,
+                count=4)
+        if (0 < self.recurrent_dropout < 1 and
+                self._recurrent_dropout_mask is None):
+            self._recurrent_dropout_mask = _generate_dropout_mask(
+                _generate_dropout_ones(inputs, self.units),
+                self.recurrent_dropout,
+                training=training,
+                count=4)
+
         # dropout matrices for input units
         dp_mask = self._dropout_mask
         # dropout matrices for recurrent units
@@ -4104,16 +4042,14 @@
             warnings.warn('`implementation=0` has been deprecated, '
                           'and now defaults to `implementation=2`.'
                           'Please update your layer call.')
-        if K.backend() == 'cntk':
-            if not kwargs.get('unroll') and (dropout > 0 or recurrent_dropout > 0):
-                warnings.warn(
-                    'RNN dropout is not supported with the CNTK backend '
-                    'when using dynamic RNNs (i.e. non-unrolled). '
-                    'You can either set `unroll=True`, '
-                    'set `dropout` and `recurrent_dropout` to 0, '
-                    'or use a different backend.')
-                dropout = 0.
-                recurrent_dropout = 0.
+        if K.backend() == 'theano':
+            warnings.warn(
+                'RNN dropout is no longer supported with the Theano backend '
+                'due to technical limitations. '
+                'You can either set `dropout` and `recurrent_dropout` to 0, '
+                'or use the TensorFlow backend.')
+            dropout = 0.
+            recurrent_dropout = 0.
 
         cell = LSTMCell(units,
                         activation=activation,
@@ -4142,8 +4078,6 @@
         self.activity_regularizer = regularizers.get(activity_regularizer)
 
     def call(self, inputs, mask=None, training=None, initial_state=None):
-        self.cell._generate_dropout_mask(inputs, training=training)
-        self.cell._generate_recurrent_dropout_mask(inputs, training=training)
         return super(LSTM, self).call(inputs,
                                       mask=mask,
                                       training=training,
@@ -4245,6 +4179,29 @@
         if 'implementation' in config and config['implementation'] == 0:
             config['implementation'] = 1
         return cls(**config)
+
+def _generate_dropout_ones(inputs, dims):
+    # Currently, CTNK can't instantiate `ones` with symbolic shapes.
+    # Will update workaround once CTNK supports it.
+    if K.backend() == 'cntk':
+        ones = K.ones_like(K.reshape(inputs[:, 0], (-1, 1)))
+        return K.tile(ones, (1, dims))
+    else:
+        return K.ones((K.shape(inputs)[0], dims))
+
+def _generate_dropout_mask(ones, rate, training=None, count=1):
+    def dropped_inputs():
+        return K.dropout(ones, rate)
+
+    if count > 1:
+        return [K.in_train_phase(
+            dropped_inputs,
+            ones,
+            training=training) for _ in range(count)]
+    return K.in_train_phase(
+        dropped_inputs,
+        ones,
+        training=training)
 
 
 # TODO: Adapt ALL LSTM* to the new interface
@@ -6436,7 +6393,6 @@
         base_config = super(AttConditionalLSTMCond, self).get_config()
         return dict(list(base_config.items()) + list(config.items()))
 
-<<<<<<< HEAD
 
 class AttLSTMCond2Inputs(Recurrent):
     '''Conditional LSTM: The previously generated word is fed to the current timestep
@@ -7901,36 +7857,4 @@
                   'dropout_Ua3': self.dropout_Ua3 if self.attend_on_both else None
                   }
         base_config = super(AttLSTMCond3Inputs, self).get_config()
-        return dict(list(base_config.items()) + list(config.items()))
-=======
-    @classmethod
-    def from_config(cls, config):
-        if 'implementation' in config and config['implementation'] == 0:
-            config['implementation'] = 1
-        return cls(**config)
-
-
-def _generate_dropout_ones(inputs, dims):
-    # Currently, CTNK can't instantiate `ones` with symbolic shapes.
-    # Will update workaround once CTNK supports it.
-    if K.backend() == 'cntk':
-        ones = K.ones_like(K.reshape(inputs[:, 0], (-1, 1)))
-        return K.tile(ones, (1, dims))
-    else:
-        return K.ones((K.shape(inputs)[0], dims))
-
-
-def _generate_dropout_mask(ones, rate, training=None, count=1):
-    def dropped_inputs():
-        return K.dropout(ones, rate)
-
-    if count > 1:
-        return [K.in_train_phase(
-            dropped_inputs,
-            ones,
-            training=training) for _ in range(count)]
-    return K.in_train_phase(
-        dropped_inputs,
-        ones,
-        training=training)
->>>>>>> 018af47b
+        return dict(list(base_config.items()) + list(config.items()))