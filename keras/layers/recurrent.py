# -*- coding: utf-8 -*-
"""Recurrent layers and their base classes.
"""
from __future__ import absolute_import
from __future__ import division
from __future__ import print_function

import numpy as np
import warnings

from .. import backend as K
from .. import activations
from .. import initializers
from .. import regularizers
from .. import constraints
from ..engine import Layer
from ..engine import InputSpec
from ..utils.generic_utils import has_arg

# Legacy support.
from ..legacy.layers import Recurrent
from ..legacy import interfaces


class StackedRNNCells(Layer):
    """Wrapper allowing a stack of RNN cells to behave as a single cell.

    Used to implement efficient stacked RNNs.

    # Arguments
        cells: List of RNN cell instances.

    # Examples

    ```python
        cells = [
            keras.layers.LSTMCell(output_dim),
            keras.layers.LSTMCell(output_dim),
            keras.layers.LSTMCell(output_dim),
        ]

        inputs = keras.Input((timesteps, input_dim))
        x = keras.layers.RNN(cells)(inputs)
    ```
    """

    def __init__(self, cells, **kwargs):
        for cell in cells:
            if not hasattr(cell, 'call'):
                raise ValueError('All cells must have a `call` method. '
                                 'received cells:', cells)
            if not hasattr(cell, 'state_size'):
                raise ValueError('All cells must have a '
                                 '`state_size` attribute. '
                                 'received cells:', cells)
        self.cells = cells
        super(StackedRNNCells, self).__init__(**kwargs)

    @property
    def state_size(self):
        # States are a flat list
        # in reverse order of the cell stack.
        # This allows to preserve the requirement
        # `stack.state_size[0] == output_dim`.
        # e.g. states of a 2-layer LSTM would be
        # `[h2, c2, h1, c1]`
        # (assuming one LSTM has states [h, c])
        state_size = []
        for cell in self.cells[::-1]:
            if hasattr(cell.state_size, '__len__'):
                state_size += list(cell.state_size)
            else:
                state_size.append(cell.state_size)
        return tuple(state_size)

    def call(self, inputs, states, **kwargs):
        # Recover per-cell states.
        nested_states = []
        for cell in self.cells[::-1]:
            if hasattr(cell.state_size, '__len__'):
                nested_states.append(states[:len(cell.state_size)])
                states = states[len(cell.state_size):]
            else:
                nested_states.append([states[0]])
                states = states[1:]
        nested_states = nested_states[::-1]

        # Call the cells in order and store the returned states.
        new_nested_states = []
        for cell, states in zip(self.cells, nested_states):
            inputs, states = cell.call(inputs, states, **kwargs)
            new_nested_states.append(states)

        # Format the new states as a flat list
        # in reverse cell order.
        states = []
        for cell_states in new_nested_states[::-1]:
            states += cell_states
        return inputs, states

    def build(self, input_shape):
        for cell in self.cells:
            if isinstance(cell, Layer):
                cell.build(input_shape)
            if hasattr(cell.state_size, '__len__'):
                output_dim = cell.state_size[0]
            else:
                output_dim = cell.state_size
            input_shape = (input_shape[0], output_dim)
        self.built = True

    def get_config(self):
        cells = []
        for cell in self.cells:
            cells.append({'class_name': cell.__class__.__name__,
                          'config': cell.get_config()})
        config = {'cells': cells}
        base_config = super(StackedRNNCells, self).get_config()
        return dict(list(base_config.items()) + list(config.items()))

    @classmethod
    def from_config(cls, config, custom_objects=None):
        from . import deserialize as deserialize_layer
        cells = []
        for cell_config in config.pop('cells'):
            cells.append(deserialize_layer(cell_config,
                                           custom_objects=custom_objects))
        return cls(cells, **config)

    @property
    def trainable_weights(self):
        if not self.trainable:
            return []
        weights = []
        for cell in self.cells:
            if isinstance(cell, Layer):
                weights += cell.trainable_weights
        return weights

    @property
    def non_trainable_weights(self):
        weights = []
        for cell in self.cells:
            if isinstance(cell, Layer):
                weights += cell.non_trainable_weights
        if not self.trainable:
            trainable_weights = []
            for cell in self.cells:
                if isinstance(cell, Layer):
                    trainable_weights += cell.trainable_weights
            return trainable_weights + weights
        return weights

    def get_weights(self):
        """Retrieves the weights of the model.

        # Returns
            A flat list of Numpy arrays.
        """
        weights = []
        for cell in self.cells:
            if isinstance(cell, Layer):
                weights += cell.weights
        return K.batch_get_value(weights)

    def set_weights(self, weights):
        """Sets the weights of the model.

        # Arguments
            weights: A list of Numpy arrays with shapes and types matching
                the output of `model.get_weights()`.
        """
        tuples = []
        for cell in self.cells:
            if isinstance(cell, Layer):
                num_param = len(cell.weights)
                weights = weights[:num_param]
                for sw, w in zip(cell.weights, weights):
                    tuples.append((sw, w))
                weights = weights[num_param:]
        K.batch_set_value(tuples)

    @property
    def losses(self):
        losses = []
        for cell in self.cells:
            if isinstance(cell, Layer):
                cell_losses = cell.losses
                losses += cell_losses
        return losses

    def get_losses_for(self, inputs=None):
        losses = []
        for cell in self.cells:
            if isinstance(cell, Layer):
                cell_losses = cell.get_losses_for(inputs)
                losses += cell_losses
        return losses


class RNN(Layer):
    """Base class for recurrent layers.

    # Arguments
        cell: A RNN cell instance. A RNN cell is a class that has:
            - a `call(input_at_t, states_at_t)` method, returning
                `(output_at_t, states_at_t_plus_1)`. The call method of the
                cell can also take the optional argument `constants`, see
                section "Note on passing external constants" below.
            - a `state_size` attribute. This can be a single integer
                (single state) in which case it is
                the size of the recurrent state
                (which should be the same as the size of the cell output).
                This can also be a list/tuple of integers
                (one size per state). In this case, the first entry
                (`state_size[0]`) should be the same as
                the size of the cell output.
            It is also possible for `cell` to be a list of RNN cell instances,
            in which cases the cells get stacked on after the other in the RNN,
            implementing an efficient stacked RNN.
        return_sequences: Boolean. Whether to return the last output.
            in the output sequence, or the full sequence.
        return_state: Boolean. Whether to return the last state
            in addition to the output.
        go_backwards: Boolean (default False).
            If True, process the input sequence backwards and return the
            reversed sequence.
        stateful: Boolean (default False). If True, the last state
            for each sample at index i in a batch will be used as initial
            state for the sample of index i in the following batch.
        unroll: Boolean (default False).
            If True, the network will be unrolled,
            else a symbolic loop will be used.
            Unrolling can speed-up a RNN,
            although it tends to be more memory-intensive.
            Unrolling is only suitable for short sequences.
        input_dim: dimensionality of the input (integer).
            This argument (or alternatively,
            the keyword argument `input_shape`)
            is required when using this layer as the first layer in a model.
        input_length: Length of input sequences, to be specified
            when it is constant.
            This argument is required if you are going to connect
            `Flatten` then `Dense` layers upstream
            (without it, the shape of the dense outputs cannot be computed).
            Note that if the recurrent layer is not the first layer
            in your model, you would need to specify the input length
            at the level of the first layer
            (e.g. via the `input_shape` argument)

    # Input shape
        3D tensor with shape `(batch_size, timesteps, input_dim)`.

    # Output shape
        - if `return_state`: a list of tensors. The first tensor is
            the output. The remaining tensors are the last states,
            each with shape `(batch_size, units)`.
        - if `return_sequences`: 3D tensor with shape
            `(batch_size, timesteps, units)`.
        - else, 2D tensor with shape `(batch_size, units)`.

    # Masking
        This layer supports masking for input data with a variable number
        of timesteps. To introduce masks to your data,
        use an [Embedding](embeddings.md) layer with the `mask_zero` parameter
        set to `True`.

    # Note on using statefulness in RNNs
        You can set RNN layers to be 'stateful', which means that the states
        computed for the samples in one batch will be reused as initial states
        for the samples in the next batch. This assumes a one-to-one mapping
        between samples in different successive batches.

        To enable statefulness:
            - specify `stateful=True` in the layer constructor.
            - specify a fixed batch size for your model, by passing
                if sequential model:
                  `batch_input_shape=(...)` to the first layer in your model.
                else for functional model with 1 or more Input layers:
                  `batch_shape=(...)` to all the first layers in your model.
                This is the expected shape of your inputs
                *including the batch size*.
                It should be a tuple of integers, e.g. `(32, 10, 100)`.
            - specify `shuffle=False` when calling fit().

        To reset the states of your model, call `.reset_states()` on either
        a specific layer, or on your entire model.

    # Note on specifying the initial state of RNNs
        You can specify the initial state of RNN layers symbolically by
        calling them with the keyword argument `initial_state`. The value of
        `initial_state` should be a tensor or list of tensors representing
        the initial state of the RNN layer.

        You can specify the initial state of RNN layers numerically by
        calling `reset_states` with the keyword argument `states`. The value of
        `states` should be a numpy array or list of numpy arrays representing
        the initial state of the RNN layer.

    # Note on passing external constants to RNNs
        You can pass "external" constants to the cell using the `constants`
        keyword argument of `RNN.__call__` (as well as `RNN.call`) method. This
        requires that the `cell.call` method accepts the same keyword argument
        `constants`. Such constants can be used to condition the cell
        transformation on additional static inputs (not changing over time),
        a.k.a. an attention mechanism.

    # Examples

    ```python
        # First, let's define a RNN Cell, as a layer subclass.

        class MinimalRNNCell(keras.layers.Layer):

            def __init__(self, units, **kwargs):
                self.units = units
                self.state_size = units
                super(MinimalRNNCell, self).__init__(**kwargs)

            def build(self, input_shape):
                self.kernel = self.add_weight(shape=(input_shape[-1], self.units),
                                              initializer='uniform',
                                              name='kernel')
                self.recurrent_kernel = self.add_weight(
                    shape=(self.units, self.units),
                    initializer='uniform',
                    name='recurrent_kernel')
                self.built = True

            def call(self, inputs, states):
                prev_output = states[0]
                h = K.dot(inputs, self.kernel)
                output = h + K.dot(prev_output, self.recurrent_kernel)
                return output, [output]

        # Let's use this cell in a RNN layer:

        cell = MinimalRNNCell(32)
        x = keras.Input((None, 5))
        layer = RNN(cell)
        y = layer(x)

        # Here's how to use the cell to build a stacked RNN:

        cells = [MinimalRNNCell(32), MinimalRNNCell(64)]
        x = keras.Input((None, 5))
        layer = RNN(cells)
        y = layer(x)
    ```
    """

    def __init__(self, cell,
                 return_sequences=False,
                 return_state=False,
                 go_backwards=False,
                 stateful=False,
                 unroll=False,
                 **kwargs):
        if isinstance(cell, (list, tuple)):
            cell = StackedRNNCells(cell)
        if not hasattr(cell, 'call'):
            raise ValueError('`cell` should have a `call` method. '
                             'The RNN was passed:', cell)
        if not hasattr(cell, 'state_size'):
            raise ValueError('The RNN cell should have '
                             'an attribute `state_size` '
                             '(tuple of integers, '
                             'one integer per RNN state).')
        super(RNN, self).__init__(**kwargs)
        self.cell = cell
        self.return_sequences = return_sequences
        self.return_state = return_state
        self.go_backwards = go_backwards
        self.stateful = stateful
        self.unroll = unroll

        self.supports_masking = True
        self.input_spec = [InputSpec(ndim=3)]
        self.state_spec = None
        self._states = None
        self.constants_spec = None
        self._num_constants = None

    @property
    def states(self):
        if self._states is None:
            if isinstance(self.cell.state_size, int):
                num_states = 1
            else:
                num_states = len(self.cell.state_size)
            return [None for _ in range(num_states)]
        return self._states

    @states.setter
    def states(self, states):
        self._states = states

    def compute_output_shape(self, input_shape):
        if isinstance(input_shape, list):
            input_shape = input_shape[0]

        if hasattr(self.cell.state_size, '__len__'):
            state_size = self.cell.state_size
        else:
            state_size = [self.cell.state_size]
        output_dim = state_size[0]

        if self.return_sequences:
            output_shape = (input_shape[0], input_shape[1], output_dim)
        else:
            output_shape = (input_shape[0], output_dim)

        if self.return_state:
            state_shape = [(input_shape[0], dim) for dim in state_size]
            return [output_shape] + state_shape
        else:
            return output_shape

    def compute_mask(self, inputs, mask):
        if isinstance(mask, list):
            mask = mask[0]
        output_mask = mask if self.return_sequences else None
        if self.return_state:
            state_mask = [None for _ in self.states]
            return [output_mask] + state_mask
        else:
            return output_mask

    def build(self, input_shape):
        # Note input_shape will be list of shapes of initial states and
        # constants if these are passed in __call__.
        if self._num_constants is not None:
            constants_shape = input_shape[-self._num_constants:]
        else:
            constants_shape = None

        if isinstance(input_shape, list):
            input_shape = input_shape[0]

        batch_size = input_shape[0] if self.stateful else None
        input_dim = input_shape[-1]
        self.input_spec[0] = InputSpec(shape=(batch_size, None, input_dim))

        # allow cell (if layer) to build before we set or validate state_spec
        if isinstance(self.cell, Layer):
            step_input_shape = (input_shape[0],) + input_shape[2:]
            if constants_shape is not None:
                self.cell.build([step_input_shape] + constants_shape)
            else:
                self.cell.build(step_input_shape)

        # set or validate state_spec
        if hasattr(self.cell.state_size, '__len__'):
            state_size = list(self.cell.state_size)
        else:
            state_size = [self.cell.state_size]

        if self.state_spec is not None:
            # initial_state was passed in call, check compatibility
            if [spec.shape[-1] for spec in self.state_spec] != state_size:
                raise ValueError(
                    'An `initial_state` was passed that is not compatible with '
                    '`cell.state_size`. Received `state_spec`={}; '
                    'however `cell.state_size` is '
                    '{}'.format(self.state_spec, self.cell.state_size))
        else:
            self.state_spec = [InputSpec(shape=(None, dim))
                               for dim in state_size]
        if self.stateful:
            self.reset_states()

    def get_initial_state(self, inputs):
        # build an all-zero tensor of shape (samples, output_dim)
        initial_state = K.zeros_like(inputs)  # (samples, timesteps, input_dim)
        initial_state = K.sum(initial_state, axis=(1, 2))  # (samples,)
        initial_state = K.expand_dims(initial_state)  # (samples, 1)
        if hasattr(self.cell.state_size, '__len__'):
            return [K.tile(initial_state, [1, dim])
                    for dim in self.cell.state_size]
        else:
            return [K.tile(initial_state, [1, self.cell.state_size])]

    def __call__(self, inputs, initial_state=None, constants=None, **kwargs):
        inputs, initial_state, constants = self._standardize_args(
            inputs, initial_state, constants)

        if initial_state is None and constants is None:
            return super(RNN, self).__call__(inputs, **kwargs)

        # If any of `initial_state` or `constants` are specified and are Keras
        # tensors, then add them to the inputs and temporarily modify the
        # input_spec to include them.

        additional_inputs = []
        additional_specs = []
        if initial_state is not None:
            kwargs['initial_state'] = initial_state
            additional_inputs += initial_state
            self.state_spec = [InputSpec(shape=K.int_shape(state))
                               for state in initial_state]
            additional_specs += self.state_spec
        if constants is not None:
            kwargs['constants'] = constants
            additional_inputs += constants
            self.constants_spec = [InputSpec(shape=K.int_shape(constant))
                                   for constant in constants]
            self._num_constants = len(constants)
            additional_specs += self.constants_spec
        # at this point additional_inputs cannot be empty
        is_keras_tensor = hasattr(additional_inputs[0], '_keras_history')
        for tensor in additional_inputs:
            if hasattr(tensor, '_keras_history') != is_keras_tensor:
                raise ValueError('The initial state or constants of an RNN'
                                 ' layer cannot be specified with a mix of'
                                 ' Keras tensors and non-Keras tensors')

        if is_keras_tensor:
            # Compute the full input spec, including state and constants
            full_input = [inputs] + additional_inputs
            full_input_spec = self.input_spec + additional_specs
            # Perform the call with temporarily replaced input_spec
            original_input_spec = self.input_spec
            self.input_spec = full_input_spec
            output = super(RNN, self).__call__(full_input, **kwargs)
            self.input_spec = original_input_spec
            return output
        else:
            return super(RNN, self).__call__(inputs, **kwargs)

    def call(self,
             inputs,
             mask=None,
             training=None,
             initial_state=None,
             constants=None):
        # input shape: `(samples, time (padded with zeros), input_dim)`
        # note that the .build() method of subclasses MUST define
        # self.input_spec and self.state_spec with complete input shapes.
        if isinstance(inputs, list):
            inputs = inputs[0]
        if initial_state is not None:
            pass
        elif self.stateful:
            initial_state = self.states
        else:
            initial_state = self.get_initial_state(inputs)

        if isinstance(mask, list):
            mask = mask[0]

        if len(initial_state) != len(self.states):
            raise ValueError('Layer has ' + str(len(self.states)) +
                             ' states but was passed ' +
                             str(len(initial_state)) +
                             ' initial states.')
        input_shape = K.int_shape(inputs)
        timesteps = input_shape[1]
        if self.unroll and timesteps in [None, 1]:
            raise ValueError('Cannot unroll a RNN if the '
                             'time dimension is undefined or equal to 1. \n'
                             '- If using a Sequential model, '
                             'specify the time dimension by passing '
                             'an `input_shape` or `batch_input_shape` '
                             'argument to your first layer. If your '
                             'first layer is an Embedding, you can '
                             'also use the `input_length` argument.\n'
                             '- If using the functional API, specify '
                             'the time dimension by passing a `shape` '
                             'or `batch_shape` argument to your Input layer.')

        kwargs = {}
        if has_arg(self.cell.call, 'training'):
            kwargs['training'] = training

        if constants:
            if not has_arg(self.cell.call, 'constants'):
                raise ValueError('RNN cell does not support constants')

            def step(inputs, states):
                constants = states[-self._num_constants:]
                states = states[:-self._num_constants]
                return self.cell.call(inputs, states, constants=constants,
                                      **kwargs)
        else:
            def step(inputs, states):
                return self.cell.call(inputs, states, **kwargs)

        last_output, outputs, states = K.rnn(step,
                                             inputs,
                                             initial_state,
                                             constants=constants,
                                             go_backwards=self.go_backwards,
                                             mask=mask,
                                             unroll=self.unroll,
                                             input_length=timesteps)
        if self.stateful:
            updates = []
            for i in range(len(states)):
                updates.append((self.states[i], states[i]))
            self.add_update(updates, inputs)

        if self.return_sequences:
            output = outputs
        else:
            output = last_output

        # Properly set learning phase
        if getattr(last_output, '_uses_learning_phase', False):
            output._uses_learning_phase = True
            for state in states:
                state._uses_learning_phase = True

        if self.return_state:
            if not isinstance(states, (list, tuple)):
                states = [states]
            else:
                states = list(states)
            return [output] + states
        else:
            return output

    def _standardize_args(self, inputs, initial_state, constants):
        """Standardize `__call__` to a single list of tensor inputs.

        When running a model loaded from file, the input tensors
        `initial_state` and `constants` can be passed to `RNN.__call__` as part
        of `inputs` instead of by the dedicated keyword arguments. This method
        makes sure the arguments are separated and that `initial_state` and
        `constants` are lists of tensors (or None).

        # Arguments
            inputs: tensor or list/tuple of tensors
            initial_state: tensor or list of tensors or None
            constants: tensor or list of tensors or None

        # Returns
            inputs: tensor
            initial_state: list of tensors or None
            constants: list of tensors or None
        """
        if isinstance(inputs, list):
            assert initial_state is None and constants is None
            if self._num_constants is not None:
                constants = inputs[-self._num_constants:]
                inputs = inputs[:-self._num_constants]
            if len(inputs) > 1:
                initial_state = inputs[1:]
            inputs = inputs[0]

        def to_list_or_none(x):
            if x is None or isinstance(x, list):
                return x
            if isinstance(x, tuple):
                return list(x)
            return [x]

        initial_state = to_list_or_none(initial_state)
        constants = to_list_or_none(constants)

        return inputs, initial_state, constants

    def reset_states(self, states=None):
        if not self.stateful:
            raise AttributeError('Layer must be stateful.')
        batch_size = self.input_spec[0].shape[0]
        if not batch_size:
            raise ValueError('If a RNN is stateful, it needs to know '
                             'its batch size. Specify the batch size '
                             'of your input tensors: \n'
                             '- If using a Sequential model, '
                             'specify the batch size by passing '
                             'a `batch_input_shape` '
                             'argument to your first layer.\n'
                             '- If using the functional API, specify '
                             'the batch size by passing a '
                             '`batch_shape` argument to your Input layer.')
        # initialize state if None
        if self.states[0] is None:
            if hasattr(self.cell.state_size, '__len__'):
                self.states = [K.zeros((batch_size, dim))
                               for dim in self.cell.state_size]
            else:
                self.states = [K.zeros((batch_size, self.cell.state_size))]
        elif states is None:
            if hasattr(self.cell.state_size, '__len__'):
                for state, dim in zip(self.states, self.cell.state_size):
                    K.set_value(state, np.zeros((batch_size, dim)))
            else:
                K.set_value(self.states[0],
                            np.zeros((batch_size, self.cell.state_size)))
        else:
            if not isinstance(states, (list, tuple)):
                states = [states]
            if len(states) != len(self.states):
                raise ValueError('Layer ' + self.name + ' expects ' +
                                 str(len(self.states)) + ' states, '
                                                         'but it received ' + str(len(states)) +
                                 ' state values. Input received: ' +
                                 str(states))
            for index, (value, state) in enumerate(zip(states, self.states)):
                if hasattr(self.cell.state_size, '__len__'):
                    dim = self.cell.state_size[index]
                else:
                    dim = self.cell.state_size
                if value.shape != (batch_size, dim):
                    raise ValueError('State ' + str(index) +
                                     ' is incompatible with layer ' +
                                     self.name + ': expected shape=' +
                                     str((batch_size, dim)) +
                                     ', found shape=' + str(value.shape))
                # TODO: consider batch calls to `set_value`.
                K.set_value(state, value)

    def get_config(self):
        config = {'return_sequences': self.return_sequences,
                  'return_state': self.return_state,
                  'go_backwards': self.go_backwards,
                  'stateful': self.stateful,
                  'unroll': self.unroll}
        if self._num_constants is not None:
            config['num_constants'] = self._num_constants

        cell_config = self.cell.get_config()
        config['cell'] = {'class_name': self.cell.__class__.__name__,
                          'config': cell_config}
        base_config = super(RNN, self).get_config()
        return dict(list(base_config.items()) + list(config.items()))

    @classmethod
    def from_config(cls, config, custom_objects=None):
        from . import deserialize as deserialize_layer
        cell = deserialize_layer(config.pop('cell'),
                                 custom_objects=custom_objects)
        num_constants = config.pop('num_constants', None)
        layer = cls(cell, **config)
        layer._num_constants = num_constants
        return layer

    @property
    def trainable_weights(self):
        if not self.trainable:
            return []
        if isinstance(self.cell, Layer):
            return self.cell.trainable_weights
        return []

    @property
    def non_trainable_weights(self):
        if isinstance(self.cell, Layer):
            if not self.trainable:
                return self.cell.weights
            return self.cell.non_trainable_weights
        return []

    @property
    def losses(self):
        if isinstance(self.cell, Layer):
            return self.cell.losses
        return []

    def get_losses_for(self, inputs=None):
        if isinstance(self.cell, Layer):
            cell_losses = self.cell.get_losses_for(inputs)
            return cell_losses + super(RNN, self).get_losses_for(inputs)
        return super(RNN, self).get_losses_for(inputs)


class SimpleRNNCell(Layer):
    """Cell class for SimpleRNN.

    # Arguments
        units: Positive integer, dimensionality of the output space.
        activation: Activation function to use
            (see [activations](../activations.md)).
            If you pass None, no activation is applied
            (ie. "linear" activation: `a(x) = x`).
        use_bias: Boolean, whether the layer uses a bias vector.
        kernel_initializer: Initializer for the `kernel` weights matrix,
            used for the linear transformation of the inputs
            (see [initializers](../initializers.md)).
        recurrent_initializer: Initializer for the `recurrent_kernel`
            weights matrix,
            used for the linear transformation of the recurrent state
            (see [initializers](../initializers.md)).
        bias_initializer: Initializer for the bias vector
            (see [initializers](../initializers.md)).
        kernel_regularizer: Regularizer function applied to
            the `kernel` weights matrix
            (see [regularizer](../regularizers.md)).
        recurrent_regularizer: Regularizer function applied to
            the `recurrent_kernel` weights matrix
            (see [regularizer](../regularizers.md)).
        bias_regularizer: Regularizer function applied to the bias vector
            (see [regularizer](../regularizers.md)).
        kernel_constraint: Constraint function applied to
            the `kernel` weights matrix
            (see [constraints](../constraints.md)).
        recurrent_constraint: Constraint function applied to
            the `recurrent_kernel` weights matrix
            (see [constraints](../constraints.md)).
        bias_constraint: Constraint function applied to the bias vector
            (see [constraints](../constraints.md)).
        dropout: Float between 0 and 1.
            Fraction of the units to drop for
            the linear transformation of the inputs.
        recurrent_dropout: Float between 0 and 1.
            Fraction of the units to drop for
            the linear transformation of the recurrent state.
    """

    def __init__(self, units,
                 activation='tanh',
                 use_bias=True,
                 kernel_initializer='glorot_uniform',
                 recurrent_initializer='orthogonal',
                 bias_initializer='zeros',
                 kernel_regularizer=None,
                 recurrent_regularizer=None,
                 bias_regularizer=None,
                 kernel_constraint=None,
                 recurrent_constraint=None,
                 bias_constraint=None,
                 dropout=0.,
                 recurrent_dropout=0.,
                 **kwargs):
        super(SimpleRNNCell, self).__init__(**kwargs)
        self.units = units
        self.activation = activations.get(activation)
        self.use_bias = use_bias

        self.kernel_initializer = initializers.get(kernel_initializer)
        self.recurrent_initializer = initializers.get(recurrent_initializer)
        self.bias_initializer = initializers.get(bias_initializer)

        self.kernel_regularizer = regularizers.get(kernel_regularizer)
        self.recurrent_regularizer = regularizers.get(recurrent_regularizer)
        self.bias_regularizer = regularizers.get(bias_regularizer)

        self.kernel_constraint = constraints.get(kernel_constraint)
        self.recurrent_constraint = constraints.get(recurrent_constraint)
        self.bias_constraint = constraints.get(bias_constraint)

        self.dropout = min(1., max(0., dropout)) if dropout is not None else 0.
        self.recurrent_dropout = min(1., max(0., recurrent_dropout)) if recurrent_dropout is not None else 0.
        self.state_size = self.units
        self._dropout_mask = None
        self._recurrent_dropout_mask = None

    def build(self, input_shape):
        self.kernel = self.add_weight(shape=(input_shape[-1], self.units),
                                      name='kernel',
                                      initializer=self.kernel_initializer,
                                      regularizer=self.kernel_regularizer,
                                      constraint=self.kernel_constraint)
        self.recurrent_kernel = self.add_weight(
            shape=(self.units, self.units),
            name='recurrent_kernel',
            initializer=self.recurrent_initializer,
            regularizer=self.recurrent_regularizer,
            constraint=self.recurrent_constraint)
        if self.use_bias:
            self.bias = self.add_weight(shape=(self.units,),
                                        name='bias',
                                        initializer=self.bias_initializer,
                                        regularizer=self.bias_regularizer,
                                        constraint=self.bias_constraint)
        else:
            self.bias = None
        self.built = True

    def call(self, inputs, states, training=None):
        prev_output = states[0]
        if 0 < self.dropout < 1 and self._dropout_mask is None:
            self._dropout_mask = _generate_dropout_mask(
                _generate_dropout_ones(inputs, K.shape(inputs)[-1]),
                self.dropout,
                training=training)
        if (0 < self.recurrent_dropout < 1 and self._recurrent_dropout_mask is None):
            self._recurrent_dropout_mask = _generate_dropout_mask(
                _generate_dropout_ones(inputs, self.units),
                self.recurrent_dropout,
                training=training)

        dp_mask = self._dropout_mask
        rec_dp_mask = self._recurrent_dropout_mask

        if dp_mask is not None:
            h = K.dot(inputs * dp_mask, self.kernel)
        else:
            h = K.dot(inputs, self.kernel)
        if self.bias is not None:
            h = K.bias_add(h, self.bias)

        if rec_dp_mask is not None:
            prev_output *= rec_dp_mask
        output = h + K.dot(prev_output, self.recurrent_kernel)
        if self.activation is not None:
            output = self.activation(output)

        # Properly set learning phase on output tensor.
        if 0 < self.dropout + self.recurrent_dropout:
            if training is None:
                output._uses_learning_phase = True
        return output, [output]

    def get_config(self):
        config = {'units': self.units,
                  'activation': activations.serialize(self.activation),
                  'use_bias': self.use_bias,
                  'kernel_initializer': initializers.serialize(self.kernel_initializer),
                  'recurrent_initializer': initializers.serialize(self.recurrent_initializer),
                  'bias_initializer': initializers.serialize(self.bias_initializer),
                  'kernel_regularizer': regularizers.serialize(self.kernel_regularizer),
                  'recurrent_regularizer': regularizers.serialize(self.recurrent_regularizer),
                  'bias_regularizer': regularizers.serialize(self.bias_regularizer),
                  'kernel_constraint': constraints.serialize(self.kernel_constraint),
                  'recurrent_constraint': constraints.serialize(self.recurrent_constraint),
                  'bias_constraint': constraints.serialize(self.bias_constraint),
                  'dropout': self.dropout,
                  'recurrent_dropout': self.recurrent_dropout}
        base_config = super(SimpleRNNCell, self).get_config()
        return dict(list(base_config.items()) + list(config.items()))


class SimpleRNN(RNN):
    """Fully-connected RNN where the output is to be fed back to input.

    # Arguments
        units: Positive integer, dimensionality of the output space.
        activation: Activation function to use
            (see [activations](../activations.md)).
            If you pass None, no activation is applied
            (ie. "linear" activation: `a(x) = x`).
        use_bias: Boolean, whether the layer uses a bias vector.
        kernel_initializer: Initializer for the `kernel` weights matrix,
            used for the linear transformation of the inputs
            (see [initializers](../initializers.md)).
        recurrent_initializer: Initializer for the `recurrent_kernel`
            weights matrix,
            used for the linear transformation of the recurrent state
            (see [initializers](../initializers.md)).
        bias_initializer: Initializer for the bias vector
            (see [initializers](../initializers.md)).
        kernel_regularizer: Regularizer function applied to
            the `kernel` weights matrix
            (see [regularizer](../regularizers.md)).
        recurrent_regularizer: Regularizer function applied to
            the `recurrent_kernel` weights matrix
            (see [regularizer](../regularizers.md)).
        bias_regularizer: Regularizer function applied to the bias vector
            (see [regularizer](../regularizers.md)).
        activity_regularizer: Regularizer function applied to
            the output of the layer (its "activation").
            (see [regularizer](../regularizers.md)).
        kernel_constraint: Constraint function applied to
            the `kernel` weights matrix
            (see [constraints](../constraints.md)).
        recurrent_constraint: Constraint function applied to
            the `recurrent_kernel` weights matrix
            (see [constraints](../constraints.md)).
        bias_constraint: Constraint function applied to the bias vector
            (see [constraints](../constraints.md)).
        dropout: Float between 0 and 1.
            Fraction of the units to drop for
            the linear transformation of the inputs.
        recurrent_dropout: Float between 0 and 1.
            Fraction of the units to drop for
            the linear transformation of the recurrent state.
        return_sequences: Boolean. Whether to return the last output.
            in the output sequence, or the full sequence.
        return_state: Boolean. Whether to return the last state
            in addition to the output.
        go_backwards: Boolean (default False).
            If True, process the input sequence backwards and return the
            reversed sequence.
        stateful: Boolean (default False). If True, the last state
            for each sample at index i in a batch will be used as initial
            state for the sample of index i in the following batch.
        unroll: Boolean (default False).
            If True, the network will be unrolled,
            else a symbolic loop will be used.
            Unrolling can speed-up a RNN,
            although it tends to be more memory-intensive.
            Unrolling is only suitable for short sequences.
    """

    @interfaces.legacy_recurrent_support
    def __init__(self, units,
                 activation='tanh',
                 use_bias=True,
                 kernel_initializer='glorot_uniform',
                 recurrent_initializer='orthogonal',
                 bias_initializer='zeros',
                 kernel_regularizer=None,
                 recurrent_regularizer=None,
                 bias_regularizer=None,
                 activity_regularizer=None,
                 kernel_constraint=None,
                 recurrent_constraint=None,
                 bias_constraint=None,
                 dropout=0.,
                 recurrent_dropout=0.,
                 return_sequences=False,
                 return_state=False,
                 go_backwards=False,
                 stateful=False,
                 unroll=False,
                 **kwargs):
        if 'implementation' in kwargs:
            kwargs.pop('implementation')
            warnings.warn('The `implementation` argument '
                          'in `SimpleRNN` has been deprecated. '
                          'Please remove it from your layer call.')
        dropout = 0. if dropout is None else dropout
        recurrent_dropout = 0. if recurrent_dropout is None else recurrent_dropout
        if K.backend() == 'theano' and dropout + recurrent_dropout > 0.:
            warnings.warn(
                'RNN dropout is no longer supported with the Theano backend '
                'due to technical limitations. '
                'You can either set `dropout` and `recurrent_dropout` to 0, '
                'or use the TensorFlow backend.')
            dropout = 0.
            recurrent_dropout = 0.

        cell = SimpleRNNCell(units,
                             activation=activation,
                             use_bias=use_bias,
                             kernel_initializer=kernel_initializer,
                             recurrent_initializer=recurrent_initializer,
                             bias_initializer=bias_initializer,
                             kernel_regularizer=kernel_regularizer,
                             recurrent_regularizer=recurrent_regularizer,
                             bias_regularizer=bias_regularizer,
                             kernel_constraint=kernel_constraint,
                             recurrent_constraint=recurrent_constraint,
                             bias_constraint=bias_constraint,
                             dropout=dropout,
                             recurrent_dropout=recurrent_dropout)
        super(SimpleRNN, self).__init__(cell,
                                        return_sequences=return_sequences,
                                        return_state=return_state,
                                        go_backwards=go_backwards,
                                        stateful=stateful,
                                        unroll=unroll,
                                        **kwargs)
        self.activity_regularizer = regularizers.get(activity_regularizer)

    def call(self, inputs, mask=None, training=None, initial_state=None):
        self.cell._dropout_mask = None
        self.cell._recurrent_dropout_mask = None
        return super(SimpleRNN, self).call(inputs,
                                           mask=mask,
                                           training=training,
                                           initial_state=initial_state)

    @property
    def units(self):
        return self.cell.units

    @property
    def activation(self):
        return self.cell.activation

    @property
    def use_bias(self):
        return self.cell.use_bias

    @property
    def kernel_initializer(self):
        return self.cell.kernel_initializer

    @property
    def recurrent_initializer(self):
        return self.cell.recurrent_initializer

    @property
    def bias_initializer(self):
        return self.cell.bias_initializer

    @property
    def kernel_regularizer(self):
        return self.cell.kernel_regularizer

    @property
    def recurrent_regularizer(self):
        return self.cell.recurrent_regularizer

    @property
    def bias_regularizer(self):
        return self.cell.bias_regularizer

    @property
    def kernel_constraint(self):
        return self.cell.kernel_constraint

    @property
    def recurrent_constraint(self):
        return self.cell.recurrent_constraint

    @property
    def bias_constraint(self):
        return self.cell.bias_constraint

    @property
    def dropout(self):
        return self.cell.dropout

    @property
    def recurrent_dropout(self):
        return self.cell.recurrent_dropout

    def get_config(self):
        config = {'units': self.units,
                  'activation': activations.serialize(self.activation),
                  'use_bias': self.use_bias,
                  'kernel_initializer': initializers.serialize(self.kernel_initializer),
                  'recurrent_initializer': initializers.serialize(self.recurrent_initializer),
                  'bias_initializer': initializers.serialize(self.bias_initializer),
                  'kernel_regularizer': regularizers.serialize(self.kernel_regularizer),
                  'recurrent_regularizer': regularizers.serialize(self.recurrent_regularizer),
                  'bias_regularizer': regularizers.serialize(self.bias_regularizer),
                  'activity_regularizer': regularizers.serialize(self.activity_regularizer),
                  'kernel_constraint': constraints.serialize(self.kernel_constraint),
                  'recurrent_constraint': constraints.serialize(self.recurrent_constraint),
                  'bias_constraint': constraints.serialize(self.bias_constraint),
                  'dropout': self.dropout,
                  'recurrent_dropout': self.recurrent_dropout}
        base_config = super(SimpleRNN, self).get_config()
        del base_config['cell']
        return dict(list(base_config.items()) + list(config.items()))

    @classmethod
    def from_config(cls, config):
        if 'implementation' in config:
            config.pop('implementation')
        return cls(**config)


class GRUCell(Layer):
    """Cell class for the GRU layer.

    # Arguments
        units: Positive integer, dimensionality of the output space.
        activation: Activation function to use
            (see [activations](../activations.md)).
            If you pass None, no activation is applied
            (ie. "linear" activation: `a(x) = x`).
        recurrent_activation: Activation function to use
            for the recurrent step
            (see [activations](../activations.md)).
        use_bias: Boolean, whether the layer uses a bias vector.
        kernel_initializer: Initializer for the `kernel` weights matrix,
            used for the linear transformation of the inputs
            (see [initializers](../initializers.md)).
        recurrent_initializer: Initializer for the `recurrent_kernel`
            weights matrix,
            used for the linear transformation of the recurrent state
            (see [initializers](../initializers.md)).
        bias_initializer: Initializer for the bias vector
            (see [initializers](../initializers.md)).
        kernel_regularizer: Regularizer function applied to
            the `kernel` weights matrix
            (see [regularizer](../regularizers.md)).
        recurrent_regularizer: Regularizer function applied to
            the `recurrent_kernel` weights matrix
            (see [regularizer](../regularizers.md)).
        bias_regularizer: Regularizer function applied to the bias vector
            (see [regularizer](../regularizers.md)).
        kernel_constraint: Constraint function applied to
            the `kernel` weights matrix
            (see [constraints](../constraints.md)).
        recurrent_constraint: Constraint function applied to
            the `recurrent_kernel` weights matrix
            (see [constraints](../constraints.md)).
        bias_constraint: Constraint function applied to the bias vector
            (see [constraints](../constraints.md)).
        dropout: Float between 0 and 1.
            Fraction of the units to drop for
            the linear transformation of the inputs.
        recurrent_dropout: Float between 0 and 1.
            Fraction of the units to drop for
            the linear transformation of the recurrent state.
        implementation: Implementation mode, either 1 or 2.
            Mode 1 will structure its operations as a larger number of
            smaller dot products and additions, whereas mode 2 will
            batch them into fewer, larger operations. These modes will
            have different performance profiles on different hardware and
            for different applications.
    """

    def __init__(self, units,
                 activation='tanh',
                 recurrent_activation='hard_sigmoid',
                 use_bias=True,
                 kernel_initializer='glorot_uniform',
                 recurrent_initializer='orthogonal',
                 bias_initializer='zeros',
                 kernel_regularizer=None,
                 recurrent_regularizer=None,
                 bias_regularizer=None,
                 kernel_constraint=None,
                 recurrent_constraint=None,
                 bias_constraint=None,
                 dropout=0.,
                 recurrent_dropout=0.,
                 layer_normalization=False,
                 epsilon_layer_normalization=1e-5,
                 implementation=2,
                 **kwargs):
        super(GRUCell, self).__init__(**kwargs)
        self.units = units
        self.activation = activations.get(activation)
        self.recurrent_activation = activations.get(recurrent_activation)
        self.use_bias = use_bias

        self.kernel_initializer = initializers.get(kernel_initializer)
        self.recurrent_initializer = initializers.get(recurrent_initializer)
        self.bias_initializer = initializers.get(bias_initializer)

        self.kernel_regularizer = regularizers.get(kernel_regularizer)
        self.recurrent_regularizer = regularizers.get(recurrent_regularizer)
        self.bias_regularizer = regularizers.get(bias_regularizer)

        self.kernel_constraint = constraints.get(kernel_constraint)
        self.recurrent_constraint = constraints.get(recurrent_constraint)
        self.bias_constraint = constraints.get(bias_constraint)

        self.dropout = min(1., max(0., dropout)) if dropout is not None else 0.
        self.recurrent_dropout = min(1., max(0., recurrent_dropout)) if recurrent_dropout is not None else 0.
        self.implementation = implementation
        self.state_size = self.units
        self._dropout_mask = None
        self._recurrent_dropout_mask = None

        # Layer normalization
        self.layer_normalization = layer_normalization
        self.gamma_init = initializers.get('ones')
        self.beta_init = initializers.get('zeros')
        self.epsilon_layer_normalization = epsilon_layer_normalization

    def build(self, input_shape):
        input_dim = input_shape[-1]
        self.kernel = self.add_weight(shape=(input_dim, self.units * 3),
                                      name='kernel',
                                      initializer=self.kernel_initializer,
                                      regularizer=self.kernel_regularizer,
                                      constraint=self.kernel_constraint)
        self.recurrent_kernel = self.add_weight(
            shape=(self.units, self.units * 3),
            name='recurrent_kernel',
            initializer=self.recurrent_initializer,
            regularizer=self.recurrent_regularizer,
            constraint=self.recurrent_constraint)

        if self.use_bias:
            self.bias = self.add_weight(shape=(self.units * 3,),
                                        name='bias',
                                        initializer=self.bias_initializer,
                                        regularizer=self.bias_regularizer,
                                        constraint=self.bias_constraint)
        else:
            self.bias = None

        self.kernel_z = self.kernel[:, :self.units]
        self.recurrent_kernel_z = self.recurrent_kernel[:, :self.units]
        self.kernel_r = self.kernel[:, self.units: self.units * 2]
        self.recurrent_kernel_r = self.recurrent_kernel[:, self.units: self.units * 2]
        self.kernel_h = self.kernel[:, self.units * 2:]
        self.recurrent_kernel_h = self.recurrent_kernel[:, self.units * 2:]

        if self.use_bias:
            self.bias_z = self.bias[:self.units]
            self.bias_r = self.bias[self.units: self.units * 2]
            self.bias_h = self.bias[self.units * 2:]
        else:
            self.bias_z = None
            self.bias_r = None
            self.bias_h = None

        if self.layer_normalization:
            assert self.implementation != 1, 'Layer normalization is not implemented with implementation == 1'
            self.gamma_state_below0 = self.add_weight(shape=(2*self.units,),
                                                     name='gamma_state_below0',
                                                     initializer=self.gamma_init)
            self.beta_state_below0 = self.add_weight(shape=(2*self.units,),
                                                     name='beta_state_below0',
                                                     initializer=self.beta_init)

            self.gamma_state_below1 = self.add_weight(shape=(self.units,),
                                                     name='gamma_state_below1',
                                                     initializer=self.gamma_init)
            self.beta_state_below1 = self.add_weight(shape=(self.units,),
                                                     name='beta_state_below1',
                                                     initializer=self.beta_init)

            self.gamma_preact0 = self.add_weight(shape=(2*self.units,),
                                                     name='gamma_preact0',
                                                     initializer=self.gamma_init)
            self.beta_preact0 = self.add_weight(shape=(2*self.units,),
                                                     name='beta_preact0',
                                                     initializer=self.beta_init)

            self.gamma_preact1 = self.add_weight(shape=(self.units,),
                                                     name='gamma_preact1',
                                                     initializer=self.gamma_init)
            self.beta_preact1 = self.add_weight(shape=(self.units,),
                                                     name='beta_preact1',
                                                     initializer=self.beta_init)

        self.built = True

<<<<<<< HEAD
    def _generate_dropout_mask(self, inputs, training=None):
        if 0 < self.dropout < 1:
            ones = K.ones_like(K.squeeze(inputs[:, 0:1, :], axis=1))

            def dropped_inputs():
                return K.dropout(ones, self.dropout)

            self._dropout_mask = [K.in_train_phase(
                dropped_inputs,
                ones,
                training=training)
                for _ in range(3)]
        else:
            self._dropout_mask = None

    def _generate_recurrent_dropout_mask(self, inputs, training=None):
        if 0 < self.recurrent_dropout < 1:
            ones = K.ones_like(K.reshape(inputs[:, 0, 0], (-1, 1)))
            ones = K.tile(ones, (1, self.units))

            def dropped_inputs():
                return K.dropout(ones, self.dropout)

            self._recurrent_dropout_mask = [K.in_train_phase(
                dropped_inputs,
                ones,
                training=training)
                for _ in range(3)]
        else:
            self._recurrent_dropout_mask = None

    def _ln(self, x, slc):
        # sample-wise normalization
        m = K.mean(x, axis=-1, keepdims=True)
        std = K.sqrt(K.var(x, axis=-1, keepdims=True) + self.epsilon_layer_normalization)
        x_normed = (x - m) / (std + self.epsilon_layer_normalization)
        x_normed = eval('self.gamma_' + slc) * x_normed + eval('self.beta_' + slc)
        return x_normed

=======
>>>>>>> 27ad348e
    def call(self, inputs, states, training=None):
        h_tm1 = states[0]  # previous memory

        if 0 < self.dropout < 1 and self._dropout_mask is None:
            self._dropout_mask = _generate_dropout_mask(
                _generate_dropout_ones(inputs, K.shape(inputs)[-1]),
                self.dropout,
                training=training,
                count=3)
        if (0 < self.recurrent_dropout < 1 and self._recurrent_dropout_mask is None):
            self._recurrent_dropout_mask = _generate_dropout_mask(_generate_dropout_ones(inputs, self.units),
                                                                  self.recurrent_dropout, training=training, count=3)

        # dropout matrices for input units
        dp_mask = self._dropout_mask
        # dropout matrices for recurrent units
        rec_dp_mask = self._recurrent_dropout_mask

        if self.implementation == 1:
            if 0. < self.dropout < 1.:
                inputs_z = inputs * dp_mask[0]
                inputs_r = inputs * dp_mask[1]
                inputs_h = inputs * dp_mask[2]
            else:
                inputs_z = inputs
                inputs_r = inputs
                inputs_h = inputs
            x_z = K.dot(inputs_z, self.kernel_z)
            x_r = K.dot(inputs_r, self.kernel_r)
            x_h = K.dot(inputs_h, self.kernel_h)
            if self.use_bias:
                x_z = K.bias_add(x_z, self.bias_z)
                x_r = K.bias_add(x_r, self.bias_r)
                x_h = K.bias_add(x_h, self.bias_h)

            if 0. < self.recurrent_dropout < 1.:
                h_tm1_z = h_tm1 * rec_dp_mask[0]
                h_tm1_r = h_tm1 * rec_dp_mask[1]
                h_tm1_h = h_tm1 * rec_dp_mask[2]
            else:
                h_tm1_z = h_tm1
                h_tm1_r = h_tm1
                h_tm1_h = h_tm1
            z = self.recurrent_activation(x_z + K.dot(h_tm1_z,
                                                      self.recurrent_kernel_z))
            r = self.recurrent_activation(x_r + K.dot(h_tm1_r,
                                                      self.recurrent_kernel_r))

            hh = self.activation(x_h + K.dot(r * h_tm1_h,
                                             self.recurrent_kernel_h))
        else:
            if 0. < self.dropout < 1.:
                inputs *= dp_mask[0]
            matrix_x = K.dot(inputs, self.kernel)
            if self.use_bias:
                matrix_x = K.bias_add(matrix_x, self.bias)
            if 0. < self.recurrent_dropout < 1.:
                h_tm1 *= rec_dp_mask[0]

            if self.layer_normalization:
                x_ = self._ln(matrix_x[:, : 2 * self.units], 'state_below0')
                xx_ = self._ln(matrix_x[:, 2 * self.units:], 'state_below1')
                matrix_inner = self._ln(K.dot(h_tm1,
                                             self.recurrent_kernel[:, :2 * self.units]), 'preact0')
                x_z = x_[:, :self.units]
                x_r = x_[:, self.units: 2 * self.units]
            else:
                matrix_inner = K.dot(h_tm1,
                                     self.recurrent_kernel[:, :2 * self.units])

                x_z = matrix_x[:, :self.units]
                x_r = matrix_x[:, self.units: 2 * self.units]

            recurrent_z = matrix_inner[:, :self.units]
            recurrent_r = matrix_inner[:, self.units: 2 * self.units]

            z = self.recurrent_activation(x_z + recurrent_z)
            r = self.recurrent_activation(x_r + recurrent_r)
            if self.layer_normalization:
                x_h = xx_
                recurrent_h = self._ln(K.dot(r * h_tm1, self.recurrent_kernel[:, 2 * self.units:]), 'preact1')
            else:
                x_h = matrix_x[:, 2 * self.units:]
                recurrent_h = K.dot(r * h_tm1,
                                    self.recurrent_kernel[:, 2 * self.units:])
            hh = self.activation(x_h + recurrent_h)
        h = z * h_tm1 + (1 - z) * hh
        if 0 < self.dropout + self.recurrent_dropout:
            if training is None:
                h._uses_learning_phase = True
        return h, [h]

    def get_config(self):
        config = {'units': self.units,
                  'activation': activations.serialize(self.activation),
                  'recurrent_activation': activations.serialize(self.recurrent_activation),
                  'use_bias': self.use_bias,
                  'kernel_initializer': initializers.serialize(self.kernel_initializer),
                  'recurrent_initializer': initializers.serialize(self.recurrent_initializer),
                  'bias_initializer': initializers.serialize(self.bias_initializer),
                  'kernel_regularizer': regularizers.serialize(self.kernel_regularizer),
                  'recurrent_regularizer': regularizers.serialize(self.recurrent_regularizer),
                  'bias_regularizer': regularizers.serialize(self.bias_regularizer),
                  'kernel_constraint': constraints.serialize(self.kernel_constraint),
                  'recurrent_constraint': constraints.serialize(self.recurrent_constraint),
                  'bias_constraint': constraints.serialize(self.bias_constraint),
                  'dropout': self.dropout,
                  'recurrent_dropout': self.recurrent_dropout,
                  'implementation': self.implementation}
        base_config = super(GRUCell, self).get_config()
        return dict(list(base_config.items()) + list(config.items()))


class GRU(RNN):
    """Gated Recurrent Unit - Cho et al. 2014.

    # Arguments
        units: Positive integer, dimensionality of the output space.
        activation: Activation function to use
            (see [activations](../activations.md)).
            If you pass None, no activation is applied
            (ie. "linear" activation: `a(x) = x`).
        recurrent_activation: Activation function to use
            for the recurrent step
            (see [activations](../activations.md)).
        use_bias: Boolean, whether the layer uses a bias vector.
        kernel_initializer: Initializer for the `kernel` weights matrix,
            used for the linear transformation of the inputs
            (see [initializers](../initializers.md)).
        recurrent_initializer: Initializer for the `recurrent_kernel`
            weights matrix,
            used for the linear transformation of the recurrent state
            (see [initializers](../initializers.md)).
        bias_initializer: Initializer for the bias vector
            (see [initializers](../initializers.md)).
        kernel_regularizer: Regularizer function applied to
            the `kernel` weights matrix
            (see [regularizer](../regularizers.md)).
        recurrent_regularizer: Regularizer function applied to
            the `recurrent_kernel` weights matrix
            (see [regularizer](../regularizers.md)).
        bias_regularizer: Regularizer function applied to the bias vector
            (see [regularizer](../regularizers.md)).
        activity_regularizer: Regularizer function applied to
            the output of the layer (its "activation").
            (see [regularizer](../regularizers.md)).
        kernel_constraint: Constraint function applied to
            the `kernel` weights matrix
            (see [constraints](../constraints.md)).
        recurrent_constraint: Constraint function applied to
            the `recurrent_kernel` weights matrix
            (see [constraints](../constraints.md)).
        bias_constraint: Constraint function applied to the bias vector
            (see [constraints](../constraints.md)).
        dropout: Float between 0 and 1.
            Fraction of the units to drop for
            the linear transformation of the inputs.
        recurrent_dropout: Float between 0 and 1.
            Fraction of the units to drop for
            the linear transformation of the recurrent state.
        implementation: Implementation mode, either 1 or 2.
            Mode 1 will structure its operations as a larger number of
            smaller dot products and additions, whereas mode 2 will
            batch them into fewer, larger operations. These modes will
            have different performance profiles on different hardware and
            for different applications.
        return_sequences: Boolean. Whether to return the last output.
            in the output sequence, or the full sequence.
        return_state: Boolean. Whether to return the last state
            in addition to the output.
        go_backwards: Boolean (default False).
            If True, process the input sequence backwards and return the
            reversed sequence.
        stateful: Boolean (default False). If True, the last state
            for each sample at index i in a batch will be used as initial
            state for the sample of index i in the following batch.
        unroll: Boolean (default False).
            If True, the network will be unrolled,
            else a symbolic loop will be used.
            Unrolling can speed-up a RNN,
            although it tends to be more memory-intensive.
            Unrolling is only suitable for short sequences.

    # References
        - [On the Properties of Neural Machine Translation: Encoder-Decoder Approaches](https://arxiv.org/abs/1409.1259)
        - [Empirical Evaluation of Gated Recurrent Neural Networks on Sequence Modeling](http://arxiv.org/abs/1412.3555v1)
        - [A Theoretically Grounded Application of Dropout in Recurrent Neural Networks](http://arxiv.org/abs/1512.05287)
    """

    @interfaces.legacy_recurrent_support
    def __init__(self, units,
                 activation='tanh',
                 recurrent_activation='hard_sigmoid',
                 use_bias=True,
                 kernel_initializer='glorot_uniform',
                 recurrent_initializer='orthogonal',
                 bias_initializer='zeros',
                 kernel_regularizer=None,
                 recurrent_regularizer=None,
                 bias_regularizer=None,
                 activity_regularizer=None,
                 kernel_constraint=None,
                 recurrent_constraint=None,
                 bias_constraint=None,
                 dropout=0.,
                 recurrent_dropout=0.,
                 layer_normalization=False,
                 epsilon_layer_normalization=1e-5,
                 implementation=2,
                 return_sequences=False,
                 return_state=False,
                 go_backwards=False,
                 stateful=False,
                 unroll=False,
                 **kwargs):
        if implementation == 0:
            warnings.warn('`implementation=0` has been deprecated, '
                          'and now defaults to `implementation=2`.'
                          'Please update your layer call.')
        dropout = 0. if dropout is None else dropout
        recurrent_dropout = 0. if recurrent_dropout is None else recurrent_dropout
        if K.backend() == 'theano' and dropout + recurrent_dropout > 0.:
            warnings.warn(
                'RNN dropout is no longer supported with the Theano backend '
                'due to technical limitations. '
                'You can either set `dropout` and `recurrent_dropout` to 0, '
                'or use the TensorFlow backend.')
            dropout = 0.
            recurrent_dropout = 0.

        cell = GRUCell(units,
                       activation=activation,
                       recurrent_activation=recurrent_activation,
                       use_bias=use_bias,
                       kernel_initializer=kernel_initializer,
                       recurrent_initializer=recurrent_initializer,
                       bias_initializer=bias_initializer,
                       kernel_regularizer=kernel_regularizer,
                       recurrent_regularizer=recurrent_regularizer,
                       bias_regularizer=bias_regularizer,
                       kernel_constraint=kernel_constraint,
                       recurrent_constraint=recurrent_constraint,
                       bias_constraint=bias_constraint,
                       dropout=dropout,
                       recurrent_dropout=recurrent_dropout,
                       layer_normalization=layer_normalization,
                       epsilon_layer_normalization=epsilon_layer_normalization,
                       implementation=implementation)
        super(GRU, self).__init__(cell,
                                  return_sequences=return_sequences,
                                  return_state=return_state,
                                  go_backwards=go_backwards,
                                  stateful=stateful,
                                  unroll=unroll,
                                  **kwargs)
        self.activity_regularizer = regularizers.get(activity_regularizer)

    def call(self, inputs, mask=None, training=None, initial_state=None):
        self.cell._dropout_mask = None
        self.cell._recurrent_dropout_mask = None
        return super(GRU, self).call(inputs,
                                     mask=mask,
                                     training=training,
                                     initial_state=initial_state)

    @property
    def units(self):
        return self.cell.units

    @property
    def activation(self):
        return self.cell.activation

    @property
    def recurrent_activation(self):
        return self.cell.recurrent_activation

    @property
    def use_bias(self):
        return self.cell.use_bias

    @property
    def kernel_initializer(self):
        return self.cell.kernel_initializer

    @property
    def recurrent_initializer(self):
        return self.cell.recurrent_initializer

    @property
    def bias_initializer(self):
        return self.cell.bias_initializer

    @property
    def kernel_regularizer(self):
        return self.cell.kernel_regularizer

    @property
    def recurrent_regularizer(self):
        return self.cell.recurrent_regularizer

    @property
    def bias_regularizer(self):
        return self.cell.bias_regularizer

    @property
    def kernel_constraint(self):
        return self.cell.kernel_constraint

    @property
    def recurrent_constraint(self):
        return self.cell.recurrent_constraint

    @property
    def bias_constraint(self):
        return self.cell.bias_constraint

    @property
    def dropout(self):
        return self.cell.dropout

    @property
    def recurrent_dropout(self):
        return self.cell.recurrent_dropout

    @property
    def layer_normalization(self):
        return self.cell.layer_normalization

    @property
    def epsilon_layer_normalization(self):
        return self.cell.epsilon_layer_normalization

    @property
    def implementation(self):
        return self.cell.implementation

    def get_config(self):
        config = {'units': self.units,
                  'activation': activations.serialize(self.activation),
                  'recurrent_activation': activations.serialize(self.recurrent_activation),
                  'use_bias': self.use_bias,
                  'kernel_initializer': initializers.serialize(self.kernel_initializer),
                  'recurrent_initializer': initializers.serialize(self.recurrent_initializer),
                  'bias_initializer': initializers.serialize(self.bias_initializer),
                  'kernel_regularizer': regularizers.serialize(self.kernel_regularizer),
                  'recurrent_regularizer': regularizers.serialize(self.recurrent_regularizer),
                  'bias_regularizer': regularizers.serialize(self.bias_regularizer),
                  'activity_regularizer': regularizers.serialize(self.activity_regularizer),
                  'kernel_constraint': constraints.serialize(self.kernel_constraint),
                  'recurrent_constraint': constraints.serialize(self.recurrent_constraint),
                  'bias_constraint': constraints.serialize(self.bias_constraint),
                  'dropout': self.dropout,
                  'recurrent_dropout': self.recurrent_dropout,
                  'layer_normalization':self.layer_normalization,
                  'epsilon_layer_normalization':self.epsilon_layer_normalization,
                  'implementation': self.implementation}
        base_config = super(GRU, self).get_config()
        del base_config['cell']
        return dict(list(base_config.items()) + list(config.items()))

    @classmethod
    def from_config(cls, config):
        if 'implementation' in config and config['implementation'] == 0:
            config['implementation'] = 1
        return cls(**config)


class GRUCond(Recurrent):
    """Gated Recurrent Unit - Cho et al. 2014. with the previously generated word fed to the current timestep.
    You should give two inputs to this layer:
        1. The shifted sequence of words (shape: (batch_size, output_timesteps, embedding_size))
        2. The input context  (shape: (batch_size, context_size))

    # Arguments
        units: Positive integer, dimensionality of the output space.
        return_states: Whether it should return the internal RNN states.
        activation: Activation function to use
            (see [activations](../activations.md)).
            If you pass None, no activation is applied
            (ie. "linear" activation: `a(x) = x`).
        recurrent_activation: Activation function to use
            for the recurrent step
            (see [activations](../activations.md)).
        use_bias: Boolean, whether the layer uses a bias vector.
        kernel_initializer: Initializer for the `kernel` weights matrix,
            used for the linear transformation of the inputs
            (see [initializers](../initializers.md)).
        recurrent_initializer: Initializer for the `recurrent_kernel`
            weights matrix,
            used for the linear transformation of the recurrent state
            (see [initializers](../initializers.md)).
        bias_initializer: Initializer for the bias vector
            (see [initializers](../initializers.md)).
        kernel_regularizer: Regularizer function applied to
            the `kernel` weights matrix
            (see [regularizer](../regularizers.md)).
        recurrent_regularizer: Regularizer function applied to
            the `recurrent_kernel` weights matrix
            (see [regularizer](../regularizers.md)).
        bias_regularizer: Regularizer function applied to the bias vector
            (see [regularizer](../regularizers.md)).
        kernel_constraint: Constraint function applied to
            the `kernel` weights matrix
            (see [constraints](../constraints.md)).
        recurrent_constraint: Constraint function applied to
            the `recurrent_kernel` weights matrix
            (see [constraints](../constraints.md)).
        bias_constraint: Constraint function applied to the bias vector
            (see [constraints](../constraints.md)).
        dropout: Float between 0 and 1.
            Fraction of the units to drop for
            the linear transformation of the context.
        recurrent_dropout: Float between 0 and 1.
            Fraction of the units to drop for
            the linear transformation of the recurrent state.
        conditional_dropout: Float between 0 and 1.
            Fraction of the units to drop for
            the linear transformation of the input.
        implementation: Implementation mode, either 1 or 2.
            Mode 1 will structure its operations as a larger number of
            smaller dot products and additions, whereas mode 2 will
            batch them into fewer, larger operations. These modes will
            have different performance profiles on different hardware and
            for different applications.
        num_inputs: Number of inputs of the layer.
        static_ctx: If static_ctx, it should have 2 dimensions and it will
                    be fed to each timestep of the RNN. Otherwise, it should
                    have 3 dimensions and should have the same number of
                    timesteps than the input.
    # References
        - [On the Properties of Neural Machine Translation: Encoder-Decoder Approaches](https://arxiv.org/abs/1409.1259)
        - [Empirical Evaluation of Gated Recurrent Neural Networks on Sequence Modeling](http://arxiv.org/abs/1412.3555v1)
        - [A Theoretically Grounded Application of Dropout in Recurrent Neural Networks](http://arxiv.org/abs/1512.05287)
    """

    @interfaces.legacy_recurrent_support
    def __init__(self, units,
                 return_states=False,
                 activation='tanh',
                 recurrent_activation='sigmoid',
                 use_bias=True,
                 kernel_initializer='glorot_uniform',
                 conditional_initializer='glorot_uniform',
                 recurrent_initializer='orthogonal',
                 bias_initializer='zeros',
                 mask_value=0.,
                 kernel_regularizer=None,
                 recurrent_regularizer=None,
                 conditional_regularizer=None,
                 bias_regularizer=None,
                 activity_regularizer=None,
                 kernel_constraint=None,
                 recurrent_constraint=None,
                 conditional_constraint=None,
                 bias_constraint=None,
                 dropout=0.,
                 recurrent_dropout=0.,
                 conditional_dropout=0.,
                 num_inputs=4,
                 static_ctx=False,
                 **kwargs):

        super(GRUCond, self).__init__(**kwargs)

        self.return_states = return_states

        # Main parameters
        self.units = units
        self.activation = activations.get(activation)
        self.recurrent_activation = activations.get(recurrent_activation)
        self.use_bias = use_bias
        self.mask_value = mask_value

        # Initializers
        self.kernel_initializer = initializers.get(kernel_initializer)
        self.recurrent_initializer = initializers.get(recurrent_initializer)
        self.conditional_initializer = initializers.get(conditional_initializer)
        self.bias_initializer = initializers.get(bias_initializer)

        # Regularizers
        self.kernel_regularizer = regularizers.get(kernel_regularizer)
        self.recurrent_regularizer = regularizers.get(recurrent_regularizer)
        self.conditional_regularizer = regularizers.get(conditional_regularizer)
        self.bias_regularizer = regularizers.get(bias_regularizer)
        self.activity_regularizer = regularizers.get(activity_regularizer)

        # Constraints
        self.kernel_constraint = constraints.get(kernel_constraint)
        self.recurrent_constraint = constraints.get(recurrent_constraint)
        self.conditional_constraint = constraints.get(conditional_constraint)
        self.bias_constraint = constraints.get(bias_constraint)

        # Dropouts
        self.dropout = min(1., max(0., dropout)) if dropout is not None else 0.
        self.recurrent_dropout = min(1., max(0., recurrent_dropout)) if recurrent_dropout is not None else 0.
        self.conditional_dropout = min(1., max(0., conditional_dropout)) if conditional_dropout is not None else 0.
        self.num_inputs = num_inputs
        self.input_spec = [InputSpec(ndim=3), InputSpec(ndim=3)]
        if static_ctx:
            self.input_spec = [InputSpec(ndim=3), InputSpec(ndim=2)]
        else:
            self.input_spec = [InputSpec(ndim=3), InputSpec(ndim=3)]
        for _ in range(len(self.input_spec), self.num_inputs):
            self.input_spec.append(InputSpec(ndim=2))

    def build(self, input_shape):

        assert len(input_shape) == 2 or len(input_shape) == 3, 'You should pass two inputs to GRUCond ' \
                                                               '(context and previous_embedded_words) and ' \
                                                               'one optional inputs (init_state). ' \
                                                               'It currently has %d inputs' % len(input_shape)

        self.input_dim = input_shape[0][2]
        if K.ndim(self.input_spec[1]) == 3:
            self.context_dim = input_shape[1][2]
            self.static_ctx = False
            assert input_shape[1][1] == input_shape[0][1], 'When using a 3D ctx in GRUCond, it has to have the same ' \
                                                           'number of timesteps (dimension 1) as the input. Currently,' \
                                                           'the number of input timesteps is: ' \
                                                           + str(input_shape[0][1]) + \
                                                           ', while the number of ctx timesteps is ' \
                                                           + str(input_shape[1][1]) + ' (complete shapes: ' \
                                                           + str(input_shape[0]) + ', ' + str(input_shape[1]) + ')'
        else:
            self.context_dim = input_shape[1][1]
            self.static_ctx = True

        if self.stateful:
            self.reset_states()
        else:
            # initial states: all-zero tensors of shape (units)
            self.states = [None, None]  # [h, c]

        self.kernel = self.add_weight(shape=(self.context_dim, self.units * 3),
                                      name='kernel',
                                      initializer=self.kernel_initializer,
                                      regularizer=self.kernel_regularizer,
                                      constraint=self.kernel_constraint)

        self.recurrent_kernel = self.add_weight(
            shape=(self.units, self.units * 3),
            name='recurrent_kernel',
            initializer=self.recurrent_initializer,
            regularizer=self.recurrent_regularizer,
            constraint=self.recurrent_constraint)

        self.conditional_kernel = self.add_weight(shape=(self.input_dim, self.units * 3),
                                                  name='conditional_kernel',
                                                  initializer=self.conditional_initializer,
                                                  regularizer=self.conditional_regularizer,
                                                  constraint=self.conditional_constraint)

        if self.use_bias:
            self.bias = self.add_weight(shape=(self.units * 3,),
                                        name='bias',
                                        initializer=self.bias_initializer,
                                        regularizer=self.bias_regularizer,
                                        constraint=self.bias_constraint)
        else:
            self.bias = None

        self.built = True

    def reset_states(self, states=None):
        assert self.stateful, 'Layer must be stateful.'
        input_shape = self.input_shape
        if not input_shape[0]:
            raise Exception('If a RNN is stateful, a complete ' +
                            'input_shape must be provided (including batch size).')
        if hasattr(self, 'states'):
            K.set_value(self.states[0],
                        np.zeros((input_shape[0], self.units)))
            K.set_value(self.states[1],
                        np.zeros((input_shape[0], self.units)))
            K.set_value(self.states[2],
                        np.zeros((input_shape[0], input_shape[3])))
        else:
            self.states = [K.zeros((input_shape[0], self.units))]

    def preprocess_input(self, inputs, training=None):

        if 0 < self.conditional_dropout < 1:
            input_dim = self.input_dim
            ones = K.ones_like(K.reshape(inputs[:, :, 0], (-1, inputs.shape[1], 1)))  # (bs, timesteps, 1)
            ones = K.concatenate([ones] * input_dim, axis=2)

            def dropped_inputs():
                return K.dropout(ones, self.recurrent_dropout)

            cond_dp_mask = [K.in_train_phase(dropped_inputs,
                                             ones,
                                             training=training) for _ in range(3)]
        else:
            cond_dp_mask = [K.cast_to_floatx(1.) for _ in range(3)]

        if 0 < self.dropout < 1:
            input_dim = self.input_dim
            ones = K.ones_like(K.reshape(self.context[:, :, 0], (-1, K.shape(self.context)[1], 1)))  # (bs, timesteps, 1)
            ones = K.concatenate([ones] * input_dim, axis=2)

            def dropped_inputs():
                return K.dropout(ones, self.recurrent_dropout)

            dp_mask = [K.in_train_phase(dropped_inputs,
                                        ones,
                                        training=training) for _ in range(3)]
        else:
            dp_mask = [K.cast_to_floatx(1.) for _ in range(3)]

        if self.static_ctx:
            K.dot(inputs * cond_dp_mask, self.conditional_kernel)
        else:
            return K.dot(inputs * cond_dp_mask, self.conditional_kernel) + K.dot(self.context * dp_mask[0], self.kernel)

    def compute_output_shape(self, input_shape):
        if self.return_sequences:
            main_out = (input_shape[0][0], input_shape[0][1], self.units)
        else:
            main_out = (input_shape[0][0], self.units)

        if self.return_states:
            states_dim = (input_shape[0][0], input_shape[0][1], self.units)
            main_out = [main_out, states_dim]
        return main_out

    def call(self, inputs, mask=None, training=None, initial_state=None):
        # input shape: (nb_samples, time (padded with zeros), input_dim)
        # note that the .build() method of subclasses MUST define
        # self.input_spec with a complete input shape.
        input_shape = K.int_shape(inputs[0])
        state_below = inputs[0]
        self.context = inputs[1]
        if self.num_inputs == 2:  # input: [state_below, context]
            self.init_state = None
        elif self.num_inputs == 3:  # input: [state_below, context, init_generic]
            self.init_state = inputs[2]
        elif self.num_inputs == 4:  # input: [state_below, context, init_state, init_memory]
            self.init_state = inputs[2]
        if self.stateful:
            initial_states = self.states
        else:
            initial_states = self.get_initial_states(state_below)
        constants = self.get_constants(state_below, mask[1], training=training)
        preprocessed_input = self.preprocess_input(state_below, training=training)
        last_output, outputs, states = K.rnn(self.step,
                                             preprocessed_input,
                                             initial_states,
                                             go_backwards=self.go_backwards,
                                             mask=mask[0],
                                             constants=constants,
                                             unroll=self.unroll,
                                             input_length=state_below.shape[1])
        if self.stateful:
            self.updates = []
            for i in range(len(states)):
                self.updates.append((self.states[i], states[i]))

        # Properly set learning phase
        if 0 < self.dropout + self.recurrent_dropout:
            last_output._uses_learning_phase = True
            outputs._uses_learning_phase = True

        if self.return_sequences:
            ret = outputs
        else:
            ret = last_output

        # intermediate states as additional outputs
        if self.return_states:
            if not isinstance(ret, list):
                ret = [ret]
            ret += [states[0]]

        return ret

    def compute_mask(self, input, mask):
        if self.return_sequences:
            ret = mask[0]
        else:
            ret = None
        if self.return_states:
            ret = [ret, None]
        return ret

    def step(self, x, states):
        h_tm1 = states[0]  # State
        rec_dp_mask = states[1]  # Dropout U (recurrent)
        matrix_x = x
        if self.use_bias:
            matrix_x = K.bias_add(matrix_x, self.bias)

        if self.static_ctx:
            dp_mask = states[3]  # Dropout W
            context = states[4]
            mask_context = states[5]  # Context mask
            if K.ndim(mask_context) > 1:  # Mask the context (only if necessary)
                context = mask_context[:, :, None] * context
            matrix_x += K.dot(context * dp_mask[0], self.kernel)

        matrix_inner = K.dot(h_tm1 * rec_dp_mask[0], self.recurrent_kernel[:, :2 * self.units])
        x_z = matrix_x[:, :self.units]
        x_r = matrix_x[:, self.units: 2 * self.units]
        inner_z = matrix_inner[:, :self.units]
        inner_r = matrix_inner[:, self.units: 2 * self.units]

        z = self.recurrent_activation(x_z + inner_z)
        r = self.recurrent_activation(x_r + inner_r)

        x_h = matrix_x[:, 2 * self.units:]
        inner_h = K.dot(r * h_tm1 * rec_dp_mask[0], self.recurrent_kernel[:, 2 * self.units:])
        hh = self.activation(x_h + inner_h)
        h = z * h_tm1 + (1 - z) * hh

        return h, [h]

    def get_constants(self, inputs, mask_context, training=None):
        constants = []
        # States[2] - Dropout_U
        if 0 < self.recurrent_dropout < 1:
            ones = K.ones_like(K.reshape(inputs[:, 0, 0], (-1, 1)))
            ones = K.tile(ones, (1, self.units))

            def dropped_inputs():
                return K.dropout(ones, self.recurrent_dropout)

            rec_dp_mask = [K.in_train_phase(dropped_inputs,
                                            ones,
                                            training=training) for _ in range(3)]
            constants.append(rec_dp_mask)
        else:
            constants.append([K.cast_to_floatx(1.) for _ in range(3)])

        # States[3]
        if 0 < self.dropout < 1:
            input_shape = self.input_spec[1][0].shape
            input_dim = input_shape[-1]
            ones = K.ones_like(K.reshape(inputs[:, 0, 0], (-1, 1)))
            ones = K.concatenate([ones] * input_dim, 1)
            B_W = [K.in_train_phase(K.dropout(ones, self.dropout_W), ones) for _ in range(3)]
        else:
            B_W = [K.cast_to_floatx(1.) for _ in range(3)]
        if self.static_ctx:
            constants.append(B_W)

        # States[4] - context
        constants.append(self.context)

        # States[5] - mask_context
        if mask_context is None:
            mask_context = K.not_equal(K.sum(self.context, axis=2), self.mask_value)
            mask_context = K.cast(mask_context, K.floatx())
        constants.append(mask_context)

        return constants

    def get_initial_states(self, inputs):
        # build an all-zero tensor of shape (samples, units)
        if self.init_state is None:
            initial_state = K.zeros_like(inputs)  # (samples, timesteps, input_dim)
            initial_state = K.sum(initial_state, axis=(1, 2))  # (samples,)
            initial_state = K.expand_dims(initial_state)  # (samples, 1)
            initial_state = K.tile(initial_state, [1, self.units])  # (samples, units)
        else:
            initial_state = self.init_state
        initial_states = [initial_state]

        return initial_states

    def get_config(self):
        config = {'units': self.units,
                  'activation': activations.serialize(self.activation),
                  'recurrent_activation': activations.serialize(self.recurrent_activation),
                  'return_states': self.return_states,
                  'kernel_initializer': initializers.serialize(self.kernel_initializer),
                  'recurrent_initializer': initializers.serialize(self.recurrent_initializer),
                  'conditional_initializer': initializers.serialize(self.conditional_initializer),
                  'bias_initializer': initializers.serialize(self.bias_initializer),
                  'kernel_regularizer': regularizers.serialize(self.kernel_regularizer),
                  'recurrent_regularizer': regularizers.serialize(self.recurrent_regularizer),
                  'conditional_regularizer': regularizers.serialize(self.conditional_regularizer),
                  'bias_regularizer': regularizers.serialize(self.bias_regularizer),
                  'activity_regularizer': regularizers.serialize(self.activity_regularizer),
                  'kernel_constraint': constraints.serialize(self.kernel_constraint),
                  'recurrent_constraint': constraints.serialize(self.recurrent_constraint),
                  'conditional_constraint': constraints.serialize(self.conditional_constraint),
                  'bias_constraint': constraints.serialize(self.bias_constraint),
                  'dropout': self.dropout,
                  'recurrent_dropout': self.recurrent_dropout,
                  'conditional_dropout': self.conditional_dropout,
                  'mask_value': self.mask_value
                  }
        base_config = super(GRUCond, self).get_config()
        return dict(list(base_config.items()) + list(config.items()))


class AttGRU(Recurrent):
    """Gated Recurrent Unit with Attention
    You should give two inputs to this layer:
        1. The shifted sequence of words (shape: (batch_size, output_timesteps, embedding_size))
        2. The complete input sequence (shape: (batch_size, input_timesteps, input_dim))
    # Arguments
        units: Positive integer, dimensionality of the output space.
        return_states: Whether it should return the internal RNN states.
        activation: Activation function to use
            (see [activations](../activations.md)).
            If you pass None, no activation is applied
            (ie. "linear" activation: `a(x) = x`).
        recurrent_activation: Activation function to use
            for the recurrent step
            (see [activations](../activations.md)).
        use_bias: Boolean, whether the layer uses a bias vector.
        kernel_initializer: Initializer for the `kernel` weights matrix,
            used for the linear transformation of the inputs
            (see [initializers](../initializers.md)).
        recurrent_initializer: Initializer for the `recurrent_kernel`
            weights matrix,
            used for the linear transformation of the recurrent state
            (see [initializers](../initializers.md)).
        bias_initializer: Initializer for the bias vector
            (see [initializers](../initializers.md)).
        kernel_regularizer: Regularizer function applied to
            the `kernel` weights matrix
            (see [regularizer](../regularizers.md)).
        recurrent_regularizer: Regularizer function applied to
            the `recurrent_kernel` weights matrix
            (see [regularizer](../regularizers.md)).
        bias_regularizer: Regularizer function applied to the bias vector
            (see [regularizer](../regularizers.md)).
        kernel_constraint: Constraint function applied to
            the `kernel` weights matrix
            (see [constraints](../constraints.md)).
        recurrent_constraint: Constraint function applied to
            the `recurrent_kernel` weights matrix
            (see [constraints](../constraints.md)).
        bias_constraint: Constraint function applied to the bias vector
            (see [constraints](../constraints.md)).
        dropout: Float between 0 and 1.
            Fraction of the units to drop for
            the linear transformation of the context.
        recurrent_dropout: Float between 0 and 1.
            Fraction of the units to drop for
            the linear transformation of the recurrent state.
        conditional_dropout: Float between 0 and 1.
            Fraction of the units to drop for
            the linear transformation of the input.
        dropout_w_a: Float between 0 and 1.
            Fraction of the units to drop for
            the linear transformation in the attended context.
        dropout_W_a: Float between 0 and 1.
            Fraction of the units to drop for
            the linear transformation of the recurrent state in the attention mechanism.
        dropout_U_a: Float between 0 and 1.
            Fraction of the units to drop for
            the linear transformation of the input in the attention mechanism.
        implementation: Implementation mode, either 1 or 2.
            Mode 1 will structure its operations as a larger number of
            smaller dot products and additions, whereas mode 2 will
            batch them into fewer, larger operations. These modes will
            have different performance profiles on different hardware and
            for different applications.
        num_inputs: Number of inputs of the layer.


    # Formulation

        The resulting attention vector 'phi' at time 't' is formed by applying a weighted sum over
        the set of inputs 'x_i' contained in 'X':

            phi(X, t) = ∑_i alpha_i(t) * x_i,

        where each 'alpha_i' at time 't' is a weighting vector over all the input dimension that
        accomplishes the following condition:

            ∑_i alpha_i = 1

        and is dynamically adapted at each timestep w.r.t. the following formula:

            alpha_i(t) = exp{e_i(t)} /  ∑_j exp{e_j(t)}

        where each 'e_i' at time 't' is calculated as:

            e_i(t) = wa' * tanh( Wa * x_i  +  Ua * h(t-1)  +  ba ),

        where the following are learnable with the respectively named sizes:
                wa                Wa                     Ua                 ba
            [input_dim] [input_dim, input_dim] [units, input_dim] [input_dim]

        The names of 'Ua' and 'Wa' are exchanged w.r.t. the provided reference as well as 'v' being renamed
        to 'x' for matching Keras LSTM's nomenclature.

    # References
        -   Yao L, Torabi A, Cho K, Ballas N, Pal C, Larochelle H, Courville A.
            Describing videos by exploiting temporal structure.
            InProceedings of the IEEE International Conference on Computer Vision 2015 (pp. 4507-4515).
    """

    @interfaces.legacy_recurrent_support
    def __init__(self, units,
                 att_units=0,
                 return_extra_variables=False,
                 return_states=False,
                 activation='tanh',
                 recurrent_activation='sigmoid',
                 use_bias=True,
                 kernel_initializer='glorot_uniform',
                 attention_recurrent_initializer='glorot_uniform',
                 attention_context_initializer='glorot_uniform',
                 attention_context_wa_initializer='glorot_uniform',
                 recurrent_initializer='orthogonal',
                 bias_initializer='zeros',
                 bias_ba_initializer='zeros',
                 bias_ca_initializer='zero',
                 mask_value=0.,
                 kernel_regularizer=None,
                 recurrent_regularizer=None,
                 attention_recurrent_regularizer=None,
                 attention_context_regularizer=None,
                 attention_context_wa_regularizer=None,
                 bias_regularizer=None,
                 bias_ba_regularizer=None,
                 bias_ca_regularizer=None,
                 activity_regularizer=None,
                 kernel_constraint=None,
                 recurrent_constraint=None,
                 attention_recurrent_constraint=None,
                 attention_context_constraint=None,
                 attention_context_wa_constraint=None,
                 bias_constraint=None,
                 bias_ba_constraint=None,
                 bias_ca_constraint=None,
                 dropout=0.,
                 recurrent_dropout=0.,
                 attention_dropout=0.,
                 num_inputs=3,
                 **kwargs):
        super(AttGRU, self).__init__(**kwargs)
        self.return_extra_variables = return_extra_variables
        self.return_states = return_states

        # Main parameters
        self.units = units
        self.att_units = units if att_units == 0 else att_units
        self.activation = activations.get(activation)
        self.recurrent_activation = activations.get(recurrent_activation)
        self.use_bias = use_bias
        self.mask_value = mask_value

        # Initializers
        self.kernel_initializer = initializers.get(kernel_initializer)
        self.recurrent_initializer = initializers.get(recurrent_initializer)
        self.attention_recurrent_initializer = initializers.get(attention_recurrent_initializer)
        self.attention_context_initializer = initializers.get(attention_context_initializer)
        self.attention_context_wa_initializer = initializers.get(attention_context_wa_initializer)
        self.bias_initializer = initializers.get(bias_initializer)
        self.bias_ba_initializer = initializers.get(bias_ba_initializer)
        self.bias_ca_initializer = initializers.get(bias_ca_initializer)

        # Regularizers
        self.kernel_regularizer = regularizers.get(kernel_regularizer)
        self.recurrent_regularizer = regularizers.get(recurrent_regularizer)
        self.attention_recurrent_regularizer = regularizers.get(attention_recurrent_regularizer)
        self.attention_context_regularizer = regularizers.get(attention_context_regularizer)
        self.attention_context_wa_regularizer = regularizers.get(attention_context_wa_regularizer)
        self.bias_regularizer = regularizers.get(bias_regularizer)
        self.bias_ba_regularizer = regularizers.get(bias_ba_regularizer)
        self.bias_ca_regularizer = regularizers.get(bias_ca_regularizer)
        self.activity_regularizer = regularizers.get(activity_regularizer)

        # Constraints
        self.kernel_constraint = constraints.get(kernel_constraint)
        self.recurrent_constraint = constraints.get(recurrent_constraint)
        self.attention_recurrent_constraint = constraints.get(attention_recurrent_constraint)
        self.attention_context_constraint = constraints.get(attention_context_constraint)
        self.attention_context_wa_constraint = constraints.get(attention_context_wa_constraint)
        self.bias_constraint = constraints.get(bias_constraint)
        self.bias_ba_constraint = constraints.get(bias_ba_constraint)
        self.bias_ca_constraint = constraints.get(bias_ca_constraint)

        # Dropouts
        self.dropout = min(1., max(0., dropout)) if dropout is not None else 0.
        self.recurrent_dropout = min(1., max(0., recurrent_dropout)) if recurrent_dropout is not None else 0.
        self.attention_dropout = min(1., max(0., attention_dropout)) if attention_dropout is not None else 0.
        self.num_inputs = num_inputs
        self.input_spec = [InputSpec(ndim=3)]
        for _ in range(len(self.input_spec), self.num_inputs):
            self.input_spec.append(InputSpec(ndim=2))

    def build(self, input_shape):

        assert len(input_shape) >= 2, 'You should pass two inputs to AttGRU ' \
                                      '(previous_embedded_words and context) ' \
                                      'and two optional inputs (init_state and init_memory)'
        self.input_dim = input_shape[0][2]
        self.context_steps = input_shape[0][1]
        if self.stateful:
            self.reset_states()
        else:
            # initial states: all-zero tensors of shape (units)
            self.states = [None, None, None]  # [h, c, x_att]

        self.kernel = self.add_weight(shape=(self.input_dim, self.units * 3),
                                      name='kernel',
                                      initializer=self.kernel_initializer,
                                      regularizer=self.kernel_regularizer,
                                      constraint=self.kernel_constraint)
        self.recurrent_kernel = self.add_weight(
            shape=(self.units, self.units * 3),
            name='recurrent_kernel',
            initializer=self.recurrent_initializer,
            regularizer=self.recurrent_regularizer,
            constraint=self.recurrent_constraint)

        self.attention_recurrent_kernel = self.add_weight(
            shape=(self.units, self.att_units),
            name='attention_recurrent_kernel',
            initializer=self.attention_recurrent_initializer,
            regularizer=self.attention_recurrent_regularizer,
            constraint=self.attention_recurrent_constraint)

        self.attention_context_kernel = self.add_weight(
            shape=(self.input_dim, self.att_units),
            name='attention_context_kernel',
            initializer=self.attention_context_initializer,
            regularizer=self.attention_context_regularizer,
            constraint=self.attention_context_constraint)

        self.attention_context_wa = self.add_weight(
            shape=(self.att_units,),
            name='attention_context_wa',
            initializer=self.attention_context_wa_initializer,
            regularizer=self.attention_context_wa_regularizer,
            constraint=self.attention_context_wa_constraint)

        if self.use_bias:
            self.bias = self.add_weight(shape=(self.units * 3,),
                                        name='bias',
                                        initializer=self.bias_initializer,
                                        regularizer=self.bias_regularizer,
                                        constraint=self.bias_constraint)
        else:
            self.bias = None

        self.bias_ba = self.add_weight(shape=(self.att_units,),
                                       name='bias_ba',
                                       initializer=self.bias_ba_initializer,
                                       regularizer=self.bias_ba_regularizer,
                                       constraint=self.bias_ba_constraint)
        bias_ca_shape = self.context_steps if self.context_steps is None else (self.context_steps,)
        self.bias_ca = self.add_weight(shape=bias_ca_shape,
                                       name='bias_ca',
                                       initializer=self.bias_ca_initializer,
                                       regularizer=self.bias_ca_regularizer,
                                       constraint=self.bias_ca_constraint)

        self.built = True

    def reset_states(self, states=None):
        assert self.stateful, 'Layer must be stateful.'
        input_shape = self.input_shape
        if not input_shape[0]:
            raise Exception('If a RNN is stateful, a complete ' +
                            'input_shape must be provided (including batch size).')
        if hasattr(self, 'states'):
            K.set_value(self.states[0],
                        np.zeros((input_shape[0], self.units)))
            K.set_value(self.states[1],
                        np.zeros((input_shape[0], input_shape[3])))
        else:
            self.states = [K.zeros((input_shape[0], self.units)),
                           K.zeros((input_shape[0], input_shape[3]))]

    def preprocess_input(self, inputs, training=None):
        return inputs

    def compute_output_shape(self, input_shape):
        if self.return_sequences:
            main_out = (input_shape[0][0], input_shape[0][1], self.units)
        else:
            main_out = (input_shape[0][0], self.units)

        if self.return_extra_variables:
            dim_x_att = (input_shape[0][0], input_shape[0][1], self.context_dim)
            dim_alpha_att = (input_shape[0][0], input_shape[0][1], input_shape[1][1])
            main_out = [main_out, dim_x_att, dim_alpha_att]

        if self.return_states:
            if not isinstance(main_out, list):
                main_out = [main_out]
            states_dim = (input_shape[0][0], input_shape[0][1], self.units)
            main_out += [states_dim]

        return main_out

    def call(self, inputs, mask=None, training=None, initial_state=None):
        # input shape: (nb_samples, time (padded with zeros), input_dim)
        # note that the .build() method of subclasses MUST define
        # self.input_spec with a complete input shape.
        input_shape = K.int_shape(inputs[0])
        state_below = inputs[0]
        if self.num_inputs == 1:  # input: [context]
            self.init_state = None
        elif self.num_inputs == 2:  # input: [context, init_generic]
            self.init_state = inputs[1]

        if self.stateful:
            initial_states = self.states
        else:
            initial_states = self.get_initial_states(state_below)
        constants = self.get_constants(state_below, training=training)
        preprocessed_input = self.preprocess_input(state_below, training=training)
        last_output, outputs, states = K.rnn(self.step,
                                             preprocessed_input,
                                             initial_states,
                                             go_backwards=self.go_backwards,
                                             mask=mask[0],
                                             constants=constants,
                                             unroll=self.unroll,
                                             input_length=state_below.shape[1],
                                             pos_extra_outputs_states=[1, 2])
        if self.stateful:
            self.updates = []
            for i in range(len(states)):
                self.updates.append((self.states[i], states[i]))

        # Properly set learning phase
        if 0 < self.dropout + self.recurrent_dropout:
            last_output._uses_learning_phase = True
            outputs._uses_learning_phase = True

        if self.return_sequences:
            ret = outputs
        else:
            ret = last_output

        if self.return_extra_variables:
            ret = [ret, states[1], states[2]]

        # intermediate states as additional outputs
        if self.return_states:
            if not isinstance(ret, list):
                ret = [ret]
            ret += [states[0]]

        return ret

    def compute_mask(self, input, mask):
        if self.return_extra_variables:
            ret = [mask[0], mask[0], mask[0]]
        else:
            ret = mask[0]

        if self.return_states:
            if not isinstance(ret, list):
                ret = [ret]
            ret += [mask[0], mask[0]]

        return ret

    def step(self, x, states):
        h_tm1 = states[0]  # State
        non_used_x_att = states[1]  # Placeholder for returning extra variables
        non_used_alphas_att = states[2]  # Placeholder for returning extra variables
        dp_mask = states[3]  # Dropout W (input)
        rec_dp_mask = states[4]  # Dropout U (recurrent)
        # Att model dropouts
        att_dp_mask = states[5]  # Dropout Wa
        pctx_ = states[6]  # Projected context (i.e. context * Ua + ba)
        context = states[7]  # Original context

        # Attention model (see Formulation in class header)
        p_state_ = K.dot(h_tm1 * att_dp_mask[0], self.attention_recurrent_kernel)
        pctx_ = K.tanh(pctx_ + p_state_[:, None, :])
        e = K.dot_product(pctx_, self.attention_context_wa) + self.bias_ca
        alphas = K.softmax(K.reshape(e, [K.shape(e)[0], K.shape(e)[1]]))
        # sum over the in_timesteps dimension resulting in [batch_size, input_dim]
        ctx_ = K.sum(context * alphas[:, :, None], axis=1)

        matrix_x = x + K.dot(ctx_ * dp_mask[0], self.kernel)
        if self.use_bias:
            matrix_x = K.bias_add(matrix_x, self.bias)
        matrix_inner = K.dot(h_tm1 * rec_dp_mask[0], self.recurrent_kernel[:, :2 * self.units])

        x_z = matrix_x[:, :self.units]
        x_r = matrix_x[:, self.units: 2 * self.units]
        recurrent_z = matrix_inner[:, :self.units]
        recurrent_r = matrix_inner[:, self.units: 2 * self.units]

        z = self.recurrent_activation(x_z + recurrent_z)
        r = self.recurrent_activation(x_r + recurrent_r)

        x_h = matrix_x[:, 2 * self.units:]
        recurrent_h = K.dot(r * h_tm1 * rec_dp_mask[0],
                            self.recurrent_kernel[:, 2 * self.units:])
        hh = self.activation(x_h + recurrent_h)
        h = z * h_tm1 + (1 - z) * hh
        if 0 < self.dropout + self.recurrent_dropout:
            h._uses_learning_phase = True

        return h, [h, ctx_, alphas]

    def get_constants(self, inputs, training=None):
        constants = []
        # States[4] - Dropout_W
        if 0 < self.dropout < 1:
            # TODO: Fails?
            input_shape = K.int_shape(inputs)
            input_dim = input_shape[-1]
            ones = K.ones_like(K.reshape(inputs[:, 0, 0], (-1, 1)))
            ones = K.tile(ones, (1, int(input_dim)))

            def dropped_inputs():
                return K.dropout(ones, self.dropout)

            dp_mask = [K.in_train_phase(dropped_inputs,
                                        ones,
                                        training=training) for _ in range(3)]
            constants.append(dp_mask)
        else:
            constants.append([K.cast_to_floatx(1.) for _ in range(4)])

        # States[5] - Dropout_U
        if 0 < self.recurrent_dropout < 1:
            ones = K.ones_like(K.reshape(inputs[:, 0, 0], (-1, 1)))
            ones = K.tile(ones, (1, self.units))

            def dropped_inputs():
                return K.dropout(ones, self.recurrent_dropout)

            rec_dp_mask = [K.in_train_phase(dropped_inputs,
                                            ones,
                                            training=training) for _ in range(3)]
            constants.append(rec_dp_mask)
        else:
            constants.append([K.cast_to_floatx(1.) for _ in range(4)])

        # States[6]  - Dropout_Wa
        if 0 < self.attention_dropout < 1:
            input_dim = self.units
            ones = K.ones_like(K.reshape(inputs[:, 0, 0], (-1, 1)))
            ones = K.concatenate([ones] * input_dim, 1)

            def dropped_inputs():
                return K.dropout(ones, self.recurrent_dropout)

            att_dp_mask = [K.in_train_phase(dropped_inputs,
                                            ones,
                                            training=training)]
            constants.append(att_dp_mask)
        else:
            constants.append([K.cast_to_floatx(1.)])

        if 0 < self.attention_dropout < 1:
            input_dim = inputs.shape[2]
            ones = K.ones_like(K.reshape(inputs[:, :, 0], (-1, inputs.shape[1], 1)))
            ones = K.concatenate([ones] * input_dim, axis=2)
            B_Ua = [K.in_train_phase(K.dropout(ones, self.attention_dropout), ones)]
            pctx = K.dot(inputs * B_Ua[0], self.attention_context_kernel)
        else:
            pctx = K.dot(inputs, self.attention_context_kernel)
        if self.use_bias:
            pctx = K.bias_add(pctx, self.bias_ba)
        # States[7] - pctx_
        constants.append(pctx)

        return constants

    def get_initial_states(self, inputs):
        # build an all-zero tensor of shape (samples, units)
        if self.init_state is None:
            initial_state = K.zeros_like(inputs)  # (samples, timesteps, input_dim)
            initial_state = K.sum(initial_state, axis=(1, 2))  # (samples,)
            initial_state = K.expand_dims(initial_state)  # (samples, 1)
            initial_state = K.tile(initial_state, [1, self.units])  # (samples, units)
        else:
            initial_state = self.init_state
        initial_states = [initial_state]

        initial_state = K.zeros_like(self.context)  # (samples, input_timesteps, ctx_dim)
        initial_state_alphas = K.sum(initial_state, axis=2)  # (samples, input_timesteps)
        initial_state = K.sum(initial_state, axis=1)  # (samples, ctx_dim)
        extra_states = [initial_state, initial_state_alphas]  # (samples, ctx_dim)

        return initial_states + extra_states

    def get_config(self):
        config = {'units': self.units,
                  "att_units": self.att_units,
                  'activation': activations.serialize(self.activation),
                  'recurrent_activation': activations.serialize(self.recurrent_activation),
                  'return_extra_variables': self.return_extra_variables,
                  'return_states': self.return_states,
                  'kernel_initializer': initializers.serialize(self.kernel_initializer),
                  'recurrent_initializer': initializers.serialize(self.recurrent_initializer),
                  'attention_recurrent_initializer': initializers.serialize(self.attention_recurrent_initializer),
                  'bias_initializer': initializers.serialize(self.bias_initializer),
                  'bias_ba_initializer': initializers.serialize(self.bias_ba_initializer),
                  'bias_ca_initializer': initializers.serialize(self.bias_ca_initializer),
                  'kernel_regularizer': regularizers.serialize(self.kernel_regularizer),
                  'recurrent_regularizer': regularizers.serialize(self.recurrent_regularizer),
                  'attention_recurrent_regularizer': regularizers.serialize(self.attention_recurrent_regularizer),
                  'bias_regularizer': regularizers.serialize(self.bias_regularizer),
                  'bias_ba_regularizer': regularizers.serialize(self.bias_ba_regularizer),
                  'bias_ca_regularizer': regularizers.serialize(self.bias_ca_regularizer),
                  'activity_regularizer': regularizers.serialize(self.activity_regularizer),
                  'kernel_constraint': constraints.serialize(self.kernel_constraint),
                  'recurrent_constraint': constraints.serialize(self.recurrent_constraint),
                  'attention_recurrent_constraint': constraints.serialize(self.attention_recurrent_constraint),
                  'bias_constraint': constraints.serialize(self.bias_constraint),
                  'bias_ba_constraint': constraints.serialize(self.bias_ba_constraint),
                  'bias_ca_constraint': constraints.serialize(self.bias_ca_constraint),
                  'dropout': self.dropout,
                  'recurrent_dropout': self.recurrent_dropout,
                  'attention_dropout': self.attention_dropout,
                  'mask_value': self.mask_value
                  }
        base_config = super(AttGRU, self).get_config()
        return dict(list(base_config.items()) + list(config.items()))


class AttGRUCond(Recurrent):
    """Gated Recurrent Unit with Attention
    You should give two inputs to this layer:
        1. The shifted sequence of words (shape: (batch_size, output_timesteps, embedding_size))
        2. The complete input sequence (shape: (batch_size, input_timesteps, input_dim))
    Optionally, you can set the initial hidden state, with a tensor of shape: (batch_size, units)

    # Arguments
        units: Positive integer, dimensionality of the output space.
        att_units:  Positive integer, dimensionality of the attention space.
        return_extra_variables: Return the attended context vectors and the attention weights (alphas)
        return_states: Whether it should return the internal RNN states.
        activation: Activation function to use
            (see [activations](../activations.md)).
            If you pass None, no activation is applied
            (ie. "linear" activation: `a(x) = x`).
        recurrent_activation: Activation function to use
            for the recurrent step
            (see [activations](../activations.md)).
        use_bias: Boolean, whether the layer uses a bias vector.
        kernel_initializer: Initializer for the `kernel` weights matrix,
            used for the linear transformation of the inputs
            (see [initializers](../initializers.md)).
        conditional_initializer: Initializer for the `conditional_kernel`
            weights matrix,
            used for the linear transformation of the conditional inputs
            (see [initializers](../initializers.md)).
        recurrent_initializer: Initializer for the `recurrent_kernel`
            weights matrix,
            used for the linear transformation of the recurrent state
            (see [initializers](../initializers.md)).
        attention_recurrent_initializer:  Initializer for the `attention_recurrent_kernel`
            weights matrix, used for the linear transformation of the conditional inputs
            (see [initializers](../initializers.md)).
        attention_context_initializer:  Initializer for the `attention_context_kernel`
            weights matrix,
            used for the linear transformation of the attention context inputs
            (see [initializers](../initializers.md)).
        attention_context_wa_initializer:  Initializer for the `attention_wa_kernel`
            weights matrix,
            used for the linear transformation of the attention context
            (see [initializers](../initializers.md)).
        bias_initializer: Initializer for the bias vector
            (see [initializers](../initializers.md)).
        bias_ba_initializer: Initializer for the bias_ba vector from the attention mechanism
            (see [initializers](../initializers.md)).
        bias_ca_initializer: Initializer for the bias_ca vector from the attention mechanism
            (see [initializers](../initializers.md)).
        mask_value: Value of the mask of the context (0. by default)
        kernel_regularizer: Regularizer function applied to
            the `kernel` weights matrix
            (see [regularizer](../regularizers.md)).
        recurrent_regularizer: Regularizer function applied to
            the `recurrent_kernel` weights matrix
            (see [regularizer](../regularizers.md)).
        conditional_regularizer: Regularizer function applied to
            the `conditional_kernel` weights matrix
            (see [regularizer](../regularizers.md)).
        attention_recurrent_regularizer:  Regularizer function applied to
            the `attention_recurrent__kernel` weights matrix
            (see [regularizer](../regularizers.md)).
        attention_context_regularizer:  Regularizer function applied to
            the `attention_context_kernel` weights matrix
            (see [regularizer](../regularizers.md)).
        attention_context_wa_regularizer:  Regularizer function applied to
            the `attention_context_wa_kernel` weights matrix
            (see [regularizer](../regularizers.md)).
        bias_regularizer: Regularizer function applied to the bias vector
            (see [regularizer](../regularizers.md)).
        bias_ba_regularizer:  Regularizer function applied to the bias_ba vector
            (see [regularizer](../regularizers.md)).
        bias_ca_regularizer:  Regularizer function applied to the bias_ca vector
            (see [regularizer](../regularizers.md)).
        activity_regularizer: Regularizer function applied to
            the output of the layer (its "activation").
            (see [regularizer](../regularizers.md)).
        kernel_constraint: Constraint function applied to
            the `kernel` weights matrix
            (see [constraints](../constraints.md)).
        recurrent_constraint: Constraint function applied to
            the `recurrent_kernel` weights matrix
            (see [constraints](../constraints.md)).
        conditional_constraint: Constraint function applied to
            the `conditional_kernel` weights matrix
            (see [constraints](../constraints.md)).
        attention_recurrent_constraint: Constraint function applied to
            the `attention_recurrent_kernel` weights matrix
            (see [constraints](../constraints.md)).
        attention_context_constraint: Constraint function applied to
            the `attention_context_kernel` weights matrix
            (see [constraints](../constraints.md)).
        attention_context_wa_constraint: Constraint function applied to
            the `attention_context_wa_kernel` weights matrix
            (see [constraints](../constraints.md)).
        bias_constraint: Constraint function applied to the bias vector
            (see [constraints](../constraints.md)).
        bias_ba_constraint: Constraint function applied to
            the `bias_ba` weights matrix
            (see [constraints](../constraints.md)).
        bias_ca_constraint: Constraint function applied to
            the `bias_ca` weights matrix
            (see [constraints](../constraints.md)).
        dropout: Float between 0 and 1.
            Fraction of the units to drop for
            the linear transformation of the context.
        recurrent_dropout: Float between 0 and 1.
            Fraction of the units to drop for
            the linear transformation of the recurrent state.
        conditional_dropout: Float between 0 and 1.
            Fraction of the units to drop for
            the linear transformation of the input.
        conditional_dropout: Float between 0 and 1.
            Fraction of the units to drop for
            the linear transformation of the input.
        attention_dropout: Float between 0 and 1.
            Fraction of the units to drop for
            the linear transformation of the attention mechanism.
        num_inputs: Number of inputs of the layer.


    # Formulation

        The resulting attention vector 'phi' at time 't' is formed by applying a weighted sum over
        the set of inputs 'x_i' contained in 'X':

            phi(X, t) = ∑_i alpha_i(t) * x_i,

        where each 'alpha_i' at time 't' is a weighting vector over all the input dimension that
        accomplishes the following condition:

            ∑_i alpha_i = 1

        and is dynamically adapted at each timestep w.r.t. the following formula:

            alpha_i(t) = exp{e_i(t)} /  ∑_j exp{e_j(t)}

        where each 'e_i' at time 't' is calculated as:

            e_i(t) = wa' * tanh( Wa * x_i  +  Ua * h(t-1)  +  ba ),

        where the following are learnable with the respectively named sizes:
                wa                Wa                     Ua                 ba
            [input_dim] [input_dim, input_dim] [units, input_dim] [input_dim]

        The names of 'Ua' and 'Wa' are exchanged w.r.t. the provided reference as well as 'v' being renamed
        to 'x' for matching Keras LSTM's nomenclature.

    # References
        -   Yao L, Torabi A, Cho K, Ballas N, Pal C, Larochelle H, Courville A.
            Describing videos by exploiting temporal structure.
            InProceedings of the IEEE International Conference on Computer Vision 2015 (pp. 4507-4515).
    """

    @interfaces.legacy_recurrent_support
    def __init__(self, units,
                 att_units=0,
                 return_extra_variables=False,
                 return_states=False,
                 activation='tanh',
                 recurrent_activation='sigmoid',
                 use_bias=True,
                 kernel_initializer='glorot_uniform',
                 conditional_initializer='glorot_uniform',
                 attention_recurrent_initializer='glorot_uniform',
                 attention_context_initializer='glorot_uniform',
                 attention_context_wa_initializer='glorot_uniform',
                 recurrent_initializer='orthogonal',
                 bias_initializer='zeros',
                 bias_ba_initializer='zeros',
                 bias_ca_initializer='zero',
                 mask_value=0.,
                 kernel_regularizer=None,
                 recurrent_regularizer=None,
                 conditional_regularizer=None,
                 attention_recurrent_regularizer=None,
                 attention_context_regularizer=None,
                 attention_context_wa_regularizer=None,
                 bias_regularizer=None,
                 bias_ba_regularizer=None,
                 bias_ca_regularizer=None,
                 activity_regularizer=None,
                 kernel_constraint=None,
                 recurrent_constraint=None,
                 conditional_constraint=None,
                 attention_recurrent_constraint=None,
                 attention_context_constraint=None,
                 attention_context_wa_constraint=None,
                 bias_constraint=None,
                 bias_ba_constraint=None,
                 bias_ca_constraint=None,
                 dropout=0.,
                 recurrent_dropout=0.,
                 conditional_dropout=0.,
                 attention_dropout=0.,
                 num_inputs=3,
                 layer_normalization=False,
                 epsilon_layer_normalization=1e-5,
                 **kwargs):
        super(AttGRUCond, self).__init__(**kwargs)
        self.return_extra_variables = return_extra_variables
        self.return_states = return_states

        # Main parameters
        self.units = units
        self.att_units = units if att_units == 0 else att_units
        self.activation = activations.get(activation)
        self.recurrent_activation = activations.get(recurrent_activation)
        self.use_bias = use_bias
        self.mask_value = mask_value

        # Initializers
        self.kernel_initializer = initializers.get(kernel_initializer)
        self.recurrent_initializer = initializers.get(recurrent_initializer)
        self.conditional_initializer = initializers.get(conditional_initializer)
        self.attention_recurrent_initializer = initializers.get(attention_recurrent_initializer)
        self.attention_context_initializer = initializers.get(attention_context_initializer)
        self.attention_context_wa_initializer = initializers.get(attention_context_wa_initializer)
        self.bias_initializer = initializers.get(bias_initializer)
        self.bias_ba_initializer = initializers.get(bias_ba_initializer)
        self.bias_ca_initializer = initializers.get(bias_ca_initializer)

        # Regularizers
        self.kernel_regularizer = regularizers.get(kernel_regularizer)
        self.recurrent_regularizer = regularizers.get(recurrent_regularizer)
        self.conditional_regularizer = regularizers.get(conditional_regularizer)
        self.attention_recurrent_regularizer = regularizers.get(attention_recurrent_regularizer)
        self.attention_context_regularizer = regularizers.get(attention_context_regularizer)
        self.attention_context_wa_regularizer = regularizers.get(attention_context_wa_regularizer)
        self.bias_regularizer = regularizers.get(bias_regularizer)
        self.bias_ba_regularizer = regularizers.get(bias_ba_regularizer)
        self.bias_ca_regularizer = regularizers.get(bias_ca_regularizer)
        self.activity_regularizer = regularizers.get(activity_regularizer)

        # Constraints
        self.kernel_constraint = constraints.get(kernel_constraint)
        self.recurrent_constraint = constraints.get(recurrent_constraint)
        self.conditional_constraint = constraints.get(conditional_constraint)
        self.attention_recurrent_constraint = constraints.get(attention_recurrent_constraint)
        self.attention_context_constraint = constraints.get(attention_context_constraint)
        self.attention_context_wa_constraint = constraints.get(attention_context_wa_constraint)
        self.bias_constraint = constraints.get(bias_constraint)
        self.bias_ba_constraint = constraints.get(bias_ba_constraint)
        self.bias_ca_constraint = constraints.get(bias_ca_constraint)

        # Dropouts
<<<<<<< HEAD
        self.dropout = min(1., max(0., dropout))
        self.recurrent_dropout = min(1., max(0., recurrent_dropout))
        self.conditional_dropout = min(1., max(0., conditional_dropout))
        self.attention_dropout = min(1., max(0., attention_dropout))

        # Layer normalization
        self.layer_normalization = layer_normalization
        self.gamma_init = initializers.get('ones')
        self.beta_init = initializers.get('zeros')
        self.epsilon_layer_normalization = epsilon_layer_normalization

=======
        self.dropout = min(1., max(0., dropout)) if dropout is not None else 0.
        self.recurrent_dropout = min(1., max(0., recurrent_dropout)) if recurrent_dropout is not None else 0.
        self.conditional_dropout = min(1., max(0., conditional_dropout)) if conditional_dropout is not None else 0.
        self.attention_dropout = min(1., max(0., attention_dropout)) if attention_dropout is not None else 0.
>>>>>>> 27ad348e
        self.num_inputs = num_inputs
        self.input_spec = [InputSpec(ndim=3), InputSpec(ndim=3)]
        for _ in range(len(self.input_spec), self.num_inputs):
            self.input_spec.append(InputSpec(ndim=2))

    def build(self, input_shape):

        assert len(input_shape) >= 2, 'You should pass two inputs to AttGRUCond ' \
                                      '(previous_embedded_words and context) ' \
                                      'and two optional inputs (init_state and init_memory)'
        self.input_dim = input_shape[0][2]
        self.context_steps = input_shape[1][1]
        self.context_dim = input_shape[1][2]
        if self.stateful:
            self.reset_states()
        else:
            # initial states: all-zero tensors of shape (units)
            self.states = [None, None]  # [h, x_att]

        self.kernel = self.add_weight(shape=(self.context_dim, self.units * 3),
                                      name='kernel',
                                      initializer=self.kernel_initializer,
                                      regularizer=self.kernel_regularizer,
                                      constraint=self.kernel_constraint)

        self.recurrent_kernel = self.add_weight(
            shape=(self.units, self.units * 3),
            name='recurrent_kernel',
            initializer=self.recurrent_initializer,
            regularizer=self.recurrent_regularizer,
            constraint=self.recurrent_constraint)

        self.conditional_kernel = self.add_weight(shape=(self.input_dim, self.units * 3),
                                                  name='conditional_kernel',
                                                  initializer=self.conditional_initializer,
                                                  regularizer=self.conditional_regularizer,
                                                  constraint=self.conditional_constraint)

        self.attention_recurrent_kernel = self.add_weight(
            shape=(self.units, self.att_units),
            name='attention_recurrent_kernel',
            initializer=self.attention_recurrent_initializer,
            regularizer=self.attention_recurrent_regularizer,
            constraint=self.attention_recurrent_constraint)

        self.attention_context_kernel = self.add_weight(
            shape=(self.context_dim, self.att_units),
            name='attention_context_kernel',
            initializer=self.attention_context_initializer,
            regularizer=self.attention_context_regularizer,
            constraint=self.attention_context_constraint)

        self.attention_context_wa = self.add_weight(
            shape=(self.att_units,),
            name='attention_context_wa',
            initializer=self.attention_context_wa_initializer,
            regularizer=self.attention_context_wa_regularizer,
            constraint=self.attention_context_wa_constraint)

        if self.use_bias:
            self.bias = self.add_weight(shape=(self.units * 3,),
                                        name='bias',
                                        initializer=self.bias_initializer,
                                        regularizer=self.bias_regularizer,
                                        constraint=self.bias_constraint)
        else:
            self.bias = None

        self.bias_ba = self.add_weight(shape=(self.att_units,),
                                       name='bias_ba',
                                       initializer=self.bias_ba_initializer,
                                       regularizer=self.bias_ba_regularizer,
                                       constraint=self.bias_ba_constraint)
        bias_ca_shape = self.context_steps if self.context_steps is None else (self.context_steps,)
        self.bias_ca = self.add_weight(shape=bias_ca_shape,
                                       name='bias_ca',
                                       initializer=self.bias_ca_initializer,
                                       regularizer=self.bias_ca_regularizer,
                                       constraint=self.bias_ca_constraint)


        if self.layer_normalization:
            self.gamma_state_below0 = self.add_weight(shape=(2*self.units,),
                                                     name='gamma_state_below0',
                                                     initializer=self.gamma_init)
            self.beta_state_below0 = self.add_weight(shape=(2*self.units,),
                                                     name='beta_state_below0',
                                                     initializer=self.beta_init)

            self.gamma_state_below1 = self.add_weight(shape=(self.units,),
                                                     name='gamma_state_below1',
                                                     initializer=self.gamma_init)
            self.beta_state_below1 = self.add_weight(shape=(self.units,),
                                                     name='beta_state_below1',
                                                     initializer=self.beta_init)

            self.gamma_preact0 = self.add_weight(shape=(2*self.units,),
                                                     name='gamma_preact0',
                                                     initializer=self.gamma_init)
            self.beta_preact0 = self.add_weight(shape=(2*self.units,),
                                                     name='beta_preact0',
                                                     initializer=self.beta_init)

            self.gamma_preact1 = self.add_weight(shape=(self.units,),
                                                     name='gamma_preact1',
                                                     initializer=self.gamma_init)
            self.beta_preact1 = self.add_weight(shape=(self.units,),
                                                     name='beta_preact1',
                                                     initializer=self.beta_init)

        self.built = True

    def reset_states(self, states=None):
        assert self.stateful, 'Layer must be stateful.'
        input_shape = self.input_shape
        if not input_shape[0]:
            raise Exception('If a RNN is stateful, a complete ' +
                            'input_shape must be provided (including batch size).')
        if hasattr(self, 'states'):
            K.set_value(self.states[0],
                        np.zeros((input_shape[0], self.units)))
            K.set_value(self.states[1],
                        np.zeros((input_shape[0], self.units)))
            K.set_value(self.states[2],
                        np.zeros((input_shape[0], input_shape[3])))
        else:
            self.states = [K.zeros((input_shape[0], self.units)),
                           K.zeros((input_shape[0], input_shape[3]))]

    def preprocess_input(self, inputs, training=None):

        if 0 < self.conditional_dropout < 1:
            ones = K.ones_like(K.squeeze(inputs[:, 0:1, :], axis=1))

            def dropped_inputs():
                return K.dropout(ones, self.conditional_dropout)

            cond_dp_mask = [K.in_train_phase(dropped_inputs,
                                             ones,
                                             training=training) for _ in range(3)]
            return K.dot(inputs * cond_dp_mask[0][:, None, :], self.conditional_kernel)
        else:
            return K.dot(inputs, self.conditional_kernel)

    def compute_output_shape(self, input_shape):
        if self.return_sequences:
            main_out = (input_shape[0][0], input_shape[0][1], self.units)
        else:
            main_out = (input_shape[0][0], self.units)

        if self.return_extra_variables:
            dim_x_att = (input_shape[0][0], input_shape[0][1], self.context_dim)
            dim_alpha_att = (input_shape[0][0], input_shape[0][1], input_shape[1][1])
            main_out = [main_out, dim_x_att, dim_alpha_att]

        if self.return_states:
            if not isinstance(main_out, list):
                main_out = [main_out]
            states_dim = (input_shape[0][0], input_shape[0][1], self.units)
            main_out += [states_dim]

        return main_out

<<<<<<< HEAD
    def _ln(self, x, slc):
        # sample-wise normalization
        m = K.mean(x, axis=-1, keepdims=True)
        std = K.sqrt(K.var(x, axis=-1, keepdims=True) + self.epsilon_layer_normalization)
        x_normed = (x - m) / (std + self.epsilon_layer_normalization)
        x_normed = eval('self.gamma_' + slc) * x_normed + eval('self.beta_' + slc)
        return x_normed

    def call(self, x, mask=None, training=None, initial_state=None):
=======
    def call(self, inputs, mask=None, training=None, initial_state=None):
>>>>>>> 27ad348e
        # input shape: (nb_samples, time (padded with zeros), input_dim)
        # note that the .build() method of subclasses MUST define
        # self.input_spec with a complete input shape.
        input_shape = K.int_shape(inputs[0])
        state_below = inputs[0]
        self.context = inputs[1]
        if self.num_inputs == 2:  # input: [state_below, context]
            self.init_state = None
        elif self.num_inputs == 3:  # input: [state_below, context, init_generic]
            self.init_state = inputs[2]
        elif self.num_inputs == 4:  # input: [state_below, context, init_state, init_memory]
            self.init_state = inputs[2]

        if self.stateful:
            initial_states = self.states
        else:
            initial_states = self.get_initial_states(state_below)
        constants = self.get_constants(state_below, mask[1], training=training)
        preprocessed_input = self.preprocess_input(state_below, training=training)
        last_output, outputs, states = K.rnn(self.step,
                                             preprocessed_input,
                                             initial_states,
                                             go_backwards=self.go_backwards,
                                             mask=mask[0],
                                             constants=constants,
                                             unroll=self.unroll,
                                             input_length=state_below.shape[1],
                                             pos_extra_outputs_states=[1, 2])
        if self.stateful:
            self.updates = []
            for i in range(len(states)):
                self.updates.append((self.states[i], states[i]))

        # Properly set learning phase
        if 0 < self.dropout + self.recurrent_dropout:
            last_output._uses_learning_phase = True
            outputs._uses_learning_phase = True

        if self.return_sequences:
            ret = outputs
        else:
            ret = last_output

        if self.return_extra_variables:
            ret = [ret, states[1], states[2]]

        # intermediate states as additional outputs
        if self.return_states:
            if not isinstance(ret, list):
                ret = [ret]
            ret += [states[0]]

        return ret

    def compute_mask(self, input, mask):
        if self.return_extra_variables:
            ret = [mask[0], mask[0], mask[0]]
        else:
            ret = mask[0]

        if self.return_states:
            if not isinstance(ret, list):
                ret = [ret]
            ret += [mask[0]]

        return ret

    def step(self, x, states):
        h_tm1 = states[0]  # State
        non_used_x_att = states[1]  # Placeholder for returning extra variables
        non_used_alphas_att = states[2]  # Placeholder for returning extra variables
        dp_mask = states[3]  # Dropout W (input)
        rec_dp_mask = states[4]  # Dropout U (recurrent)
        # Att model dropouts
        att_dp_mask = states[5]  # Dropout Wa
        pctx_ = states[6]  # Projected context (i.e. context * Ua + ba)
        context = states[7]  # Original context
        mask_context = states[8]  # Context mask
        if K.ndim(mask_context) > 1:  # Mask the context (only if necessary)
            pctx_ = mask_context[:, :, None] * pctx_
            context = mask_context[:, :, None] * context

        # Attention model (see Formulation in class header)
        p_state_ = K.dot(h_tm1 * att_dp_mask[0], self.attention_recurrent_kernel)
        pctx_ = K.tanh(pctx_ + p_state_[:, None, :])
        e = K.dot_product(pctx_, self.attention_context_wa) + self.bias_ca
        if K.ndim(mask_context) > 1:  # Mask the context (only if necessary)
            e = mask_context * e
        alphas = K.softmax(K.reshape(e, [K.shape(e)[0], K.shape(e)[1]]))
        # sum over the in_timesteps dimension resulting in [batch_size, input_dim]
<<<<<<< HEAD
        ctx_ = (context * alphas[:, :, None]).sum(axis=1)
=======
        ctx_ = K.sum(context * alphas[:, :, None], axis=1)

>>>>>>> 27ad348e
        matrix_x = x + K.dot(ctx_ * dp_mask[0], self.kernel)

        if self.use_bias:
            matrix_x = K.bias_add(matrix_x, self.bias)

        if self.layer_normalization:
            x_ = self._ln(matrix_x[:, : 2 * self.units], 'state_below0')
            xx_ = self._ln(matrix_x[:, 2 * self.units:], 'state_below1')
            matrix_inner = self._ln(K.dot(h_tm1 * rec_dp_mask[0], self.recurrent_kernel[:, :2 * self.units]), 'preact0')
            x_z = x_[:, :self.units]
            x_r = x_[:, self.units: 2 * self.units]
        else:
            matrix_inner = K.dot(h_tm1 * rec_dp_mask[0], self.recurrent_kernel[:, :2 * self.units])
            x_z = matrix_x[:, :self.units]
            x_r = matrix_x[:, self.units: 2 * self.units]

        recurrent_z = matrix_inner[:, :self.units]
        recurrent_r = matrix_inner[:, self.units: 2 * self.units]

        z = self.recurrent_activation(x_z + recurrent_z)
        r = self.recurrent_activation(x_r + recurrent_r)
<<<<<<< HEAD
        if self.layer_normalization:
            x_h = xx_
            recurrent_h = self._ln(K.dot(r * h_tm1 * rec_dp_mask[0], self.recurrent_kernel[:, 2 * self.units:]), 'preact1')
        else:
            x_h = matrix_x[:, 2 * self.units:]
            recurrent_h = K.dot(r * h_tm1 * rec_dp_mask[0],
                                self.recurrent_kernel[:, 2 * self.units:])
=======

        x_h = matrix_x[:, 2 * self.units:]
        recurrent_h = K.dot(r * h_tm1 * rec_dp_mask[0], self.recurrent_kernel[:, 2 * self.units:])
>>>>>>> 27ad348e
        hh = self.activation(x_h + recurrent_h)
        h = z * h_tm1 + (1 - z) * hh
        if 0 < self.dropout + self.recurrent_dropout:
            h._uses_learning_phase = True
        return h, [h, ctx_, alphas]

    def get_constants(self, inputs, mask_context, training=None):
        constants = []
        # States[4] - Dropout_W
        if 0 < self.dropout < 1:
            ones = K.ones_like(K.squeeze(self.context[:, 0:1, :], axis=1))

            def dropped_inputs():
                return K.dropout(ones, self.dropout)

            dp_mask = [K.in_train_phase(dropped_inputs,
                                        ones,
                                        training=training) for _ in range(3)]
            constants.append(dp_mask)
        else:
            constants.append([K.cast_to_floatx(1.) for _ in range(3)])

        # States[5] - Dropout_U
        if 0 < self.recurrent_dropout < 1:
            ones = K.ones_like(K.reshape(inputs[:, 0, 0], (-1, 1)))
            ones = K.tile(ones, (1, self.units))

            def dropped_inputs():
                return K.dropout(ones, self.recurrent_dropout)

            rec_dp_mask = [K.in_train_phase(dropped_inputs,
                                            ones,
                                            training=training) for _ in range(3)]
            constants.append(rec_dp_mask)
        else:
            constants.append([K.cast_to_floatx(1.) for _ in range(3)])

        # States[6]  - Dropout_Wa
        if 0 < self.attention_dropout < 1:
            input_dim = self.units
            ones = K.ones_like(K.reshape(inputs[:, 0, 0], (-1, 1)))
            ones = K.concatenate([ones] * input_dim, 1)

            def dropped_inputs():
                return K.dropout(ones, self.recurrent_dropout)

            att_dp_mask = [K.in_train_phase(dropped_inputs,
                                            ones,
                                            training=training)]
            constants.append(att_dp_mask)
        else:
            constants.append([K.cast_to_floatx(1.)])

        if 0 < self.attention_dropout < 1:
            input_dim = self.context_dim
            ones = K.ones_like(K.reshape(self.context[:, :, 0], (-1, K.shape(self.context)[1], 1)))
            ones = K.concatenate([ones] * input_dim, axis=2)
            B_Ua = [K.in_train_phase(K.dropout(ones, self.attention_dropout), ones)]
            pctx = K.dot(self.context * B_Ua[0], self.attention_context_kernel)
        else:
            pctx = K.dot(self.context, self.attention_context_kernel)
        if self.use_bias:
            pctx = K.bias_add(pctx, self.bias_ba)
        # States[7] - pctx_
        constants.append(pctx)

        # States[8] - context
        constants.append(self.context)

        # States[9] - mask_context
        if mask_context is None:
            mask_context = K.not_equal(K.sum(self.context, axis=2), self.mask_value)
            mask_context = K.cast(mask_context, K.floatx())
        constants.append(mask_context)

        return constants

    def get_initial_states(self, inputs):
        # build an all-zero tensor of shape (samples, units)
        if self.init_state is None:
            initial_state = K.zeros_like(inputs)  # (samples, timesteps, input_dim)
            initial_state = K.sum(initial_state, axis=(1, 2))  # (samples,)
            initial_state = K.expand_dims(initial_state)  # (samples, 1)
            initial_state = K.tile(initial_state, [1, self.units])  # (samples, units)
        else:
            initial_state = self.init_state
        initial_states = [initial_state]

        initial_state = K.zeros_like(self.context)  # (samples, input_timesteps, ctx_dim)
        initial_state_alphas = K.sum(initial_state, axis=2)  # (samples, input_timesteps)
        initial_state = K.sum(initial_state, axis=1)  # (samples, ctx_dim)
        extra_states = [initial_state, initial_state_alphas]  # (samples, ctx_dim)

        return initial_states + extra_states

    def get_config(self):
        config = {'units': self.units,
                  "att_units": self.att_units,
                  'activation': activations.serialize(self.activation),
                  'recurrent_activation': activations.serialize(self.recurrent_activation),
                  'return_extra_variables': self.return_extra_variables,
                  'return_states': self.return_states,
                  'kernel_initializer': initializers.serialize(self.kernel_initializer),
                  'recurrent_initializer': initializers.serialize(self.recurrent_initializer),
                  'conditional_initializer': initializers.serialize(self.conditional_initializer),
                  'attention_recurrent_initializer': initializers.serialize(self.attention_recurrent_initializer),
                  'attention_context_initializer': initializers.serialize(self.attention_context_initializer),
                  'attention_context_wa_initializer': initializers.serialize(self.attention_context_wa_initializer),
                  'bias_initializer': initializers.serialize(self.bias_initializer),
                  'bias_ba_initializer': initializers.serialize(self.bias_ba_initializer),
                  'bias_ca_initializer': initializers.serialize(self.bias_ca_initializer),
                  'kernel_regularizer': regularizers.serialize(self.kernel_regularizer),
                  'recurrent_regularizer': regularizers.serialize(self.recurrent_regularizer),
                  'conditional_regularizer': regularizers.serialize(self.conditional_regularizer),
                  'attention_recurrent_regularizer': regularizers.serialize(self.attention_recurrent_regularizer),
                  'attention_context_regularizer': regularizers.serialize(self.attention_context_regularizer),
                  'attention_context_wa_regularizer': regularizers.serialize(self.attention_context_wa_regularizer),
                  'bias_regularizer': regularizers.serialize(self.bias_regularizer),
                  'bias_ba_regularizer': regularizers.serialize(self.bias_ba_regularizer),
                  'bias_ca_regularizer': regularizers.serialize(self.bias_ca_regularizer),
                  'activity_regularizer': regularizers.serialize(self.activity_regularizer),
                  'kernel_constraint': constraints.serialize(self.kernel_constraint),
                  'recurrent_constraint': constraints.serialize(self.recurrent_constraint),
                  'conditional_constraint': constraints.serialize(self.conditional_constraint),
                  'attention_recurrent_constraint': constraints.serialize(self.attention_recurrent_constraint),
                  'attention_context_constraint': constraints.serialize(self.attention_context_constraint),
                  'attention_context_wa_constraint': constraints.serialize(self.attention_context_wa_constraint),
                  'bias_constraint': constraints.serialize(self.bias_constraint),
                  'bias_ba_constraint': constraints.serialize(self.bias_ba_constraint),
                  'bias_ca_constraint': constraints.serialize(self.bias_ca_constraint),
                  'dropout': self.dropout,
                  'recurrent_dropout': self.recurrent_dropout,
                  'conditional_dropout': self.conditional_dropout,
                  'attention_dropout': self.attention_dropout,
                  'layer_normalization': self.layer_normalization,
                  'mask_value': self.mask_value
                  }
        base_config = super(AttGRUCond, self).get_config()
        return dict(list(base_config.items()) + list(config.items()))


class AttConditionalGRUCond(Recurrent):
    """Conditional Gated Recurrent Unit - Cho et al. 2014. with Attention + the previously generated word fed to the current timestep.

    You should give two inputs to this layer:
        1. The shifted sequence of words (shape: (batch_size, output_timesteps, embedding_size))
        2. The complete input sequence (shape: (batch_size, input_timesteps, input_dim))
    Optionally, you can set the initial hidden state, with a tensor of shape: (batch_size, units)

    # Arguments
        units: Positive integer, dimensionality of the output space.
        att_units:  Positive integer, dimensionality of the attention space.
        return_extra_variables: Return the attended context vectors and the attention weights (alphas)
        return_states: Whether it should return the internal RNN states.
        activation: Activation function to use
            (see [activations](../activations.md)).
            If you pass None, no activation is applied
            (ie. "linear" activation: `a(x) = x`).
        recurrent_activation: Activation function to use
            for the recurrent step
            (see [activations](../activations.md)).
        use_bias: Boolean, whether the layer uses a bias vector.
        kernel_initializer: Initializer for the `kernel` weights matrix,
            used for the linear transformation of the inputs
            (see [initializers](../initializers.md)).
        conditional_initializer: Initializer for the `conditional_kernel`
            weights matrix,
            used for the linear transformation of the conditional inputs
            (see [initializers](../initializers.md)).
        recurrent_initializer: Initializer for the `recurrent_kernel`
            weights matrix,
            used for the linear transformation of the recurrent state
            (see [initializers](../initializers.md)).
        attention_recurrent_initializer:  Initializer for the `attention_recurrent_kernel`
            weights matrix, used for the linear transformation of the conditional inputs
            (see [initializers](../initializers.md)).
        attention_context_initializer:  Initializer for the `attention_context_kernel`
            weights matrix,
            used for the linear transformation of the attention context inputs
            (see [initializers](../initializers.md)).
        attention_context_wa_initializer:  Initializer for the `attention_wa_kernel`
            weights matrix,
            used for the linear transformation of the attention context
            (see [initializers](../initializers.md)).
        bias_initializer: Initializer for the bias vector
            (see [initializers](../initializers.md)).
        bias_ba_initializer: Initializer for the bias_ba vector from the attention mechanism
            (see [initializers](../initializers.md)).
        bias_ca_initializer: Initializer for the bias_ca vector from the attention mechanism
            (see [initializers](../initializers.md)).
        mask_value: Value of the mask of the context (0. by default)
        kernel_regularizer: Regularizer function applied to
            the `kernel` weights matrix
            (see [regularizer](../regularizers.md)).
        recurrent_regularizer: Regularizer function applied to
            the `recurrent_kernel` weights matrix
            (see [regularizer](../regularizers.md)).
        conditional_regularizer: Regularizer function applied to
            the `conditional_kernel` weights matrix
            (see [regularizer](../regularizers.md)).
        attention_recurrent_regularizer:  Regularizer function applied to
            the `attention_recurrent__kernel` weights matrix
            (see [regularizer](../regularizers.md)).
        attention_context_regularizer:  Regularizer function applied to
            the `attention_context_kernel` weights matrix
            (see [regularizer](../regularizers.md)).
        attention_context_wa_regularizer:  Regularizer function applied to
            the `attention_context_wa_kernel` weights matrix
            (see [regularizer](../regularizers.md)).
        bias_regularizer: Regularizer function applied to the bias vector
            (see [regularizer](../regularizers.md)).
        bias_ba_regularizer:  Regularizer function applied to the bias_ba vector
            (see [regularizer](../regularizers.md)).
        bias_ca_regularizer:  Regularizer function applied to the bias_ca vector
            (see [regularizer](../regularizers.md)).
        activity_regularizer: Regularizer function applied to
            the output of the layer (its "activation").
            (see [regularizer](../regularizers.md)).
        kernel_constraint: Constraint function applied to
            the `kernel` weights matrix
            (see [constraints](../constraints.md)).
        recurrent_constraint: Constraint function applied to
            the `recurrent_kernel` weights matrix
            (see [constraints](../constraints.md)).
        conditional_constraint: Constraint function applied to
            the `conditional_kernel` weights matrix
            (see [constraints](../constraints.md)).
        attention_recurrent_constraint: Constraint function applied to
            the `attention_recurrent_kernel` weights matrix
            (see [constraints](../constraints.md)).
        attention_context_constraint: Constraint function applied to
            the `attention_context_kernel` weights matrix
            (see [constraints](../constraints.md)).
        attention_context_wa_constraint: Constraint function applied to
            the `attention_context_wa_kernel` weights matrix
            (see [constraints](../constraints.md)).
        bias_constraint: Constraint function applied to the bias vector
            (see [constraints](../constraints.md)).
        bias_ba_constraint: Constraint function applied to
            the `bias_ba` weights matrix
            (see [constraints](../constraints.md)).
        bias_ca_constraint: Constraint function applied to
            the `bias_ca` weights matrix
            (see [constraints](../constraints.md)).
        dropout: Float between 0 and 1.
            Fraction of the units to drop for
            the linear transformation of the context.
        recurrent_dropout: Float between 0 and 1.
            Fraction of the units to drop for
            the linear transformation of the recurrent state.
        conditional_dropout: Float between 0 and 1.
            Fraction of the units to drop for
            the linear transformation of the input.
        conditional_dropout: Float between 0 and 1.
            Fraction of the units to drop for
            the linear transformation of the input.
        attention_dropout: Float between 0 and 1.
            Fraction of the units to drop for
            the linear transformation of the attention mechanism.
        num_inputs: Number of inputs of the layer.

    # References
        - [On the Properties of Neural Machine Translation: Encoder-Decoder Approaches](https://arxiv.org/abs/1409.1259)
        - [Empirical Evaluation of Gated Recurrent Neural Networks on Sequence Modeling](http://arxiv.org/abs/1412.3555v1)
        - [A Theoretically Grounded Application of Dropout in Recurrent Neural Networks](http://arxiv.org/abs/1512.05287)
        - [Nematus: a Toolkit for Neural Machine Translation](http://arxiv.org/abs/1703.04357)
    """

    @interfaces.legacy_recurrent_support
    def __init__(self, units,
                 att_units=0,
                 return_extra_variables=False,
                 return_states=False,
                 activation='tanh',
                 recurrent_activation='sigmoid',
                 use_bias=True,
                 kernel_initializer='glorot_uniform',
                 conditional_initializer='glorot_uniform',
                 attention_recurrent_initializer='glorot_uniform',
                 attention_context_initializer='glorot_uniform',
                 attention_context_wa_initializer='glorot_uniform',
                 recurrent_initializer='orthogonal',
                 bias_initializer='zeros',
                 bias_ba_initializer='zeros',
                 bias_ca_initializer='zero',
                 mask_value=0.,
                 kernel_regularizer=None,
                 recurrent_regularizer=None,
                 conditional_regularizer=None,
                 attention_recurrent_regularizer=None,
                 attention_context_regularizer=None,
                 attention_context_wa_regularizer=None,
                 bias_regularizer=None,
                 bias_ba_regularizer=None,
                 bias_ca_regularizer=None,
                 activity_regularizer=None,
                 kernel_constraint=None,
                 recurrent_constraint=None,
                 conditional_constraint=None,
                 attention_recurrent_constraint=None,
                 attention_context_constraint=None,
                 attention_context_wa_constraint=None,
                 bias_constraint=None,
                 bias_ba_constraint=None,
                 bias_ca_constraint=None,
                 dropout=0.,
                 recurrent_dropout=0.,
                 conditional_dropout=0.,
                 attention_dropout=0.,
                 layer_normalization=False,
                 epsilon_layer_normalization=1e-5,
                 num_inputs=3,
                 **kwargs):
        super(AttConditionalGRUCond, self).__init__(**kwargs)
        self.return_extra_variables = return_extra_variables
        self.return_states = return_states

        # Main parameters
        self.units = units
        self.att_units = units if att_units == 0 else att_units
        self.activation = activations.get(activation)
        self.recurrent_activation = activations.get(recurrent_activation)
        self.use_bias = use_bias
        self.mask_value = mask_value

        # Initializers
        self.kernel_initializer = initializers.get(kernel_initializer)
        self.recurrent_initializer = initializers.get(recurrent_initializer)
        self.recurrent1_initializer = initializers.get(recurrent_initializer)
        self.conditional_initializer = initializers.get(conditional_initializer)
        self.attention_recurrent_initializer = initializers.get(attention_recurrent_initializer)
        self.attention_context_initializer = initializers.get(attention_context_initializer)
        self.attention_context_wa_initializer = initializers.get(attention_context_wa_initializer)
        self.bias_initializer = initializers.get(bias_initializer)
        self.bias1_initializer = initializers.get(bias_initializer)
        self.bias_ba_initializer = initializers.get(bias_ba_initializer)
        self.bias_ca_initializer = initializers.get(bias_ca_initializer)

        # Regularizers
        self.kernel_regularizer = regularizers.get(kernel_regularizer)
        self.recurrent_regularizer = regularizers.get(recurrent_regularizer)
        self.recurrent1_regularizer = regularizers.get(recurrent_regularizer)
        self.conditional_regularizer = regularizers.get(conditional_regularizer)
        self.attention_recurrent_regularizer = regularizers.get(attention_recurrent_regularizer)
        self.attention_context_regularizer = regularizers.get(attention_context_regularizer)
        self.attention_context_wa_regularizer = regularizers.get(attention_context_wa_regularizer)
        self.bias_regularizer = regularizers.get(bias_regularizer)
        self.bias1_regularizer = regularizers.get(bias_regularizer)
        self.bias_ba_regularizer = regularizers.get(bias_ba_regularizer)
        self.bias_ca_regularizer = regularizers.get(bias_ca_regularizer)
        self.activity_regularizer = regularizers.get(activity_regularizer)

        # Constraints
        self.kernel_constraint = constraints.get(kernel_constraint)
        self.recurrent_constraint = constraints.get(recurrent_constraint)
        self.recurrent1_constraint = constraints.get(recurrent_constraint)
        self.conditional_constraint = constraints.get(conditional_constraint)
        self.attention_recurrent_constraint = constraints.get(attention_recurrent_constraint)
        self.attention_context_constraint = constraints.get(attention_context_constraint)
        self.attention_context_wa_constraint = constraints.get(attention_context_wa_constraint)
        self.bias_constraint = constraints.get(bias_constraint)
        self.bias1_constraint = constraints.get(bias_constraint)
        self.bias_ba_constraint = constraints.get(bias_ba_constraint)
        self.bias_ca_constraint = constraints.get(bias_ca_constraint)

        # Dropouts
<<<<<<< HEAD
        self.dropout = min(1., max(0., dropout))
        self.recurrent_dropout = min(1., max(0., recurrent_dropout))
        self.conditional_dropout = min(1., max(0., conditional_dropout))
        self.attention_dropout = min(1., max(0., attention_dropout))

        # Layer normalization
        self.layer_normalization = layer_normalization
        self.gamma_init = initializers.get('ones')
        self.beta_init = initializers.get('zeros')
        self.epsilon_layer_normalization = epsilon_layer_normalization

=======
        self.dropout = min(1., max(0., dropout)) if dropout is not None else 0.
        self.recurrent_dropout = min(1., max(0., recurrent_dropout)) if recurrent_dropout is not None else 0.
        self.conditional_dropout = min(1., max(0., conditional_dropout)) if conditional_dropout is not None else 0.
        self.attention_dropout = min(1., max(0., attention_dropout)) if attention_dropout is not None else 0.
>>>>>>> 27ad348e
        self.num_inputs = num_inputs
        self.input_spec = [InputSpec(ndim=3), InputSpec(ndim=3)]
        for _ in range(len(self.input_spec), self.num_inputs):
            self.input_spec.append(InputSpec(ndim=2))

    def build(self, input_shape):

        assert len(input_shape) >= 2, 'You should pass two inputs to AttConditionalGRUCond ' \
                                      '(previous_embedded_words and context) ' \
                                      'and two optional inputs (init_state and init_memory)'
        self.input_dim = input_shape[0][2]
        self.context_steps = input_shape[1][1]
        self.context_dim = input_shape[1][2]
        if self.stateful:
            self.reset_states()
        else:
            # initial states: all-zero tensors of shape (units)
            self.states = [None, None]  # [h, x_att]

        self.kernel = self.add_weight(shape=(self.context_dim, self.units * 3),
                                      name='kernel',
                                      initializer=self.kernel_initializer,
                                      regularizer=self.kernel_regularizer,
                                      constraint=self.kernel_constraint)
        self.recurrent_kernel = self.add_weight(
            shape=(self.units, self.units * 3),
            name='recurrent_kernel',
            initializer=self.recurrent_initializer,
            regularizer=self.recurrent_regularizer,
            constraint=self.recurrent_constraint)

        self.recurrent1_kernel = self.add_weight(
            shape=(self.units, self.units * 3),
            name='recurrent1_kernel',
            initializer=self.recurrent1_initializer,
            regularizer=self.recurrent1_regularizer,
            constraint=self.recurrent1_constraint)

        self.conditional_kernel = self.add_weight(shape=(self.input_dim, self.units * 3),
                                                  name='conditional_kernel',
                                                  initializer=self.conditional_initializer,
                                                  regularizer=self.conditional_regularizer,
                                                  constraint=self.conditional_constraint)

        self.attention_recurrent_kernel = self.add_weight(
            shape=(self.units, self.att_units),
            name='attention_recurrent_kernel',
            initializer=self.attention_recurrent_initializer,
            regularizer=self.attention_recurrent_regularizer,
            constraint=self.attention_recurrent_constraint)

        self.attention_context_kernel = self.add_weight(
            shape=(self.context_dim, self.att_units),
            name='attention_context_kernel',
            initializer=self.attention_context_initializer,
            regularizer=self.attention_context_regularizer,
            constraint=self.attention_context_constraint)

        self.attention_context_wa = self.add_weight(
            shape=(self.att_units,),
            name='attention_context_wa',
            initializer=self.attention_context_wa_initializer,
            regularizer=self.attention_context_wa_regularizer,
            constraint=self.attention_context_wa_constraint)

        if self.use_bias:
            self.bias = self.add_weight(shape=(self.units * 3,),
                                        name='bias',
                                        initializer=self.bias_initializer,
                                        regularizer=self.bias_regularizer,
                                        constraint=self.bias_constraint)

            self.bias1 = self.add_weight(shape=(self.units * 3,),
                                         name='bias1',
                                         initializer=self.bias1_initializer,
                                         regularizer=self.bias1_regularizer,
                                         constraint=self.bias1_constraint)
        else:
            self.bias = None
            self.bias1 = None

        self.bias_ba = self.add_weight(shape=(self.att_units,),
                                       name='bias_ba',
                                       initializer=self.bias_ba_initializer,
                                       regularizer=self.bias_ba_regularizer,
                                       constraint=self.bias_ba_constraint)
        bias_ca_shape = self.context_steps if self.context_steps is None else (self.context_steps,)
        self.bias_ca = self.add_weight(shape=bias_ca_shape,
                                       name='bias_ca',
                                       initializer=self.bias_ca_initializer,
                                       regularizer=self.bias_ca_regularizer,
                                       constraint=self.bias_ca_constraint)


        if self.layer_normalization:

            self.gamma_state_below_0 = self.add_weight(shape=(2*self.units,),
                                                     name='gamma_state_below_0',
                                                     initializer=self.gamma_init)
            self.beta_state_below_0 = self.add_weight(shape=(2*self.units,),
                                                     name='beta_state_below_0',
                                                     initializer=self.beta_init)

            self.gamma_state_below_1 = self.add_weight(shape=(self.units,),
                                                     name='gamma_state_below_1',
                                                     initializer=self.gamma_init)
            self.beta_state_below_1 = self.add_weight(shape=(self.units,),
                                                     name='beta_state_below_1',
                                                     initializer=self.beta_init)

            self.gamma_preact_0 = self.add_weight(shape=(2*self.units,),
                                                     name='gamma_preact_0',
                                                     initializer=self.gamma_init)
            self.beta_preact_0 = self.add_weight(shape=(2*self.units,),
                                                     name='beta_preact_0',
                                                     initializer=self.beta_init)

            self.gamma_preact_1 = self.add_weight(shape=(self.units,),
                                                     name='gamma_preact_1',
                                                     initializer=self.gamma_init)
            self.beta_preact_1 = self.add_weight(shape=(self.units,),
                                                     name='beta_preact_1',
                                                     initializer=self.beta_init)

            self.gamma_state_below0 = self.add_weight(shape=(2*self.units,),
                                                     name='gamma_state_below0',
                                                     initializer=self.gamma_init)
            self.beta_state_below0 = self.add_weight(shape=(2*self.units,),
                                                     name='beta_state_below0',
                                                     initializer=self.beta_init)

            self.gamma_state_below1 = self.add_weight(shape=(self.units,),
                                                     name='gamma_state_below1',
                                                     initializer=self.gamma_init)
            self.beta_state_below1 = self.add_weight(shape=(self.units,),
                                                     name='beta_state_below1',
                                                     initializer=self.beta_init)

            self.gamma_preact0 = self.add_weight(shape=(2*self.units,),
                                                     name='gamma_preact0',
                                                     initializer=self.gamma_init)
            self.beta_preact0 = self.add_weight(shape=(2*self.units,),
                                                     name='beta_preact0',
                                                     initializer=self.beta_init)

            self.gamma_preact1 = self.add_weight(shape=(self.units,),
                                                     name='gamma_preact1',
                                                     initializer=self.gamma_init)
            self.beta_preact1 = self.add_weight(shape=(self.units,),
                                                     name='beta_preact1',
                                                     initializer=self.beta_init)

        self.built = True

    def reset_states(self, states=None):
        assert self.stateful, 'Layer must be stateful.'
        input_shape = self.input_shape
        if not input_shape[0]:
            raise Exception('If a RNN is stateful, a complete ' +
                            'input_shape must be provided (including batch size).')
        if hasattr(self, 'states'):
            K.set_value(self.states[0],
                        np.zeros((input_shape[0], self.units)))
            K.set_value(self.states[1],
                        np.zeros((input_shape[0], self.units)))
            K.set_value(self.states[2],
                        np.zeros((input_shape[0], input_shape[3])))
        else:
            self.states = [K.zeros((input_shape[0], self.units)),
                           K.zeros((input_shape[0], input_shape[3]))]

    def preprocess_input(self, inputs, training=None):

        if 0 < self.conditional_dropout < 1:
            ones = K.ones_like(K.squeeze(inputs[:, 0:1, :], axis=1))

            def dropped_inputs():
                return K.dropout(ones, self.conditional_dropout)

            cond_dp_mask = [K.in_train_phase(dropped_inputs,
                                             ones,
                                             training=training) for _ in range(3)]
            return K.dot(inputs * cond_dp_mask[0][:, None, :], self.conditional_kernel)

        else:
            return K.dot(inputs, self.conditional_kernel)

    def compute_output_shape(self, input_shape):
        if self.return_sequences:
            main_out = (input_shape[0][0], input_shape[0][1], self.units)
        else:
            main_out = (input_shape[0][0], self.units)

        if self.return_extra_variables:
            dim_x_att = (input_shape[0][0], input_shape[0][1], self.context_dim)
            dim_alpha_att = (input_shape[0][0], input_shape[0][1], input_shape[1][1])
            main_out = [main_out, dim_x_att, dim_alpha_att]

        if self.return_states:
            if not isinstance(main_out, list):
                main_out = [main_out]
            states_dim = (input_shape[0][0], input_shape[0][1], self.units)
            main_out += [states_dim]

        return main_out

<<<<<<< HEAD
    def _ln(self, x, slc):
        # sample-wise normalization
        m = K.mean(x, axis=-1, keepdims=True)
        std = K.sqrt(K.var(x, axis=-1, keepdims=True) + self.epsilon_layer_normalization)
        x_normed = (x - m) / (std + self.epsilon_layer_normalization)
        x_normed = eval('self.gamma_' + slc) * x_normed + eval('self.beta_' + slc)
        return x_normed

    def call(self, x, mask=None, training=None, initial_state=None):
=======
    def call(self, inputs, mask=None, training=None, initial_state=None):
>>>>>>> 27ad348e
        # input shape: (nb_samples, time (padded with zeros), input_dim)
        # note that the .build() method of subclasses MUST define
        # self.input_spec with a complete input shape.
        input_shape = K.int_shape(inputs[0])
        state_below = inputs[0]
        self.context = inputs[1]
        if self.num_inputs == 2:  # input: [state_below, context]
            self.init_state = None
        elif self.num_inputs == 3:  # input: [state_below, context, init_generic]
            self.init_state = inputs[2]
        elif self.num_inputs == 4:  # input: [state_below, context, init_state, init_memory]
            self.init_state = inputs[2]

        if self.stateful:
            initial_states = self.states
        else:
            initial_states = self.get_initial_states(state_below)
        constants = self.get_constants(state_below, mask[1], training=training)
        preprocessed_input = self.preprocess_input(state_below, training=training)
        last_output, outputs, states = K.rnn(self.step,
                                             preprocessed_input,
                                             initial_states,
                                             go_backwards=self.go_backwards,
                                             mask=mask[0],
                                             constants=constants,
                                             unroll=self.unroll,
                                             input_length=state_below.shape[1],
                                             pos_extra_outputs_states=[1, 2])
        if self.stateful:
            self.updates = []
            for i in range(len(states)):
                self.updates.append((self.states[i], states[i]))

        # Properly set learning phase
        if 0 < self.dropout + self.recurrent_dropout:
            last_output._uses_learning_phase = True
            outputs._uses_learning_phase = True

        if self.return_sequences:
            ret = outputs
        else:
            ret = last_output

        if self.return_extra_variables:
            ret = [ret, states[1], states[2]]

        # intermediate states as additional outputs
        if self.return_states:
            if not isinstance(ret, list):
                ret = [ret]
            ret += [states[0]]

        return ret

    def compute_mask(self, input, mask):
        if self.return_extra_variables:
            ret = [mask[0], mask[0], mask[0]]
        else:
            ret = mask[0]

        if self.return_states:
            if not isinstance(ret, list):
                ret = [ret]
            ret += [mask[0]]

        return ret

    def step(self, x, states):
        h_tm1 = states[0]  # State
        non_used_x_att = states[1]  # Placeholder for returning extra variables
        non_used_alphas_att = states[2]  # Placeholder for returning extra variables
        dp_mask = states[3]  # Dropout W (input)
        rec_dp_mask = states[4]  # Dropout U (recurrent)
        # Att model dropouts
        att_dp_mask = states[5]  # Dropout Wa
        pctx_ = states[6]  # Projected context (i.e. context * Ua + ba)
        context = states[7]  # Original context
        mask_context = states[8]  # Context mask
        if K.ndim(mask_context) > 1:  # Mask the context (only if necessary)
            pctx_ = mask_context[:, :, None] * pctx_
            context = mask_context[:, :, None] * context

        # GRU_1
        matrix_x_ = x
        if self.use_bias:
            matrix_x_ = K.bias_add(matrix_x_, self.bias1)

        if self.layer_normalization:
            x__ = self._ln(matrix_x_[:, : 2 * self.units], 'state_below_0')
            xx__ = self._ln(matrix_x_[:, 2 * self.units:], 'state_below_1')
            matrix_inner_ = self._ln(K.dot(h_tm1 * rec_dp_mask[0], self.recurrent1_kernel[:, :2 * self.units]), 'preact_0')
            x_z_ = x__[:, :self.units]
            x_r_ = x__[:, self.units: 2 * self.units]
        else:
            matrix_inner_ = K.dot(h_tm1 * rec_dp_mask[0], self.recurrent1_kernel[:, :2 * self.units])
            x_z_ = matrix_x_[:, :self.units]
            x_r_ = matrix_x_[:, self.units: 2 * self.units]
        recurrent_z_ = matrix_inner_[:, :self.units]
        recurrent_r_ = matrix_inner_[:, self.units: 2 * self.units]
        z_ = self.recurrent_activation(x_z_ + recurrent_z_)
        r_ = self.recurrent_activation(x_r_ + recurrent_r_)

        if self.layer_normalization:
            x_h_ = xx__
            recurrent_h = self._ln(K.dot(r_ * h_tm1 * rec_dp_mask[0], self.recurrent1_kernel[:, 2 * self.units:]), 'preact_1')
        else:
            x_h_ = matrix_x_[:, 2 * self.units:]
            recurrent_h = K.dot(r_ * h_tm1 * rec_dp_mask[0], self.recurrent1_kernel[:, 2 * self.units:])
        hh_ = self.activation(x_h_ + recurrent_h)
        h_ = z_ * h_tm1 + (1 - z_) * hh_

        # Attention model (see Formulation in class header)
        p_state_ = K.dot(h_ * att_dp_mask[0], self.attention_recurrent_kernel)
        pctx_ = K.tanh(pctx_ + p_state_[:, None, :])
        e = K.dot_product(pctx_, self.attention_context_wa) + self.bias_ca
        if K.ndim(mask_context) > 1:  # Mask the context (only if necessary)
            e = mask_context * e
        alphas = K.softmax(K.reshape(e, [K.shape(e)[0], K.shape(e)[1]]))
        # sum over the in_timesteps dimension resulting in [batch_size, input_dim]
        ctx_ = K.sum(context * alphas[:, :, None], axis=1)

        matrix_x = K.dot(ctx_ * dp_mask[0], self.kernel)
        if self.use_bias:
            matrix_x = K.bias_add(matrix_x, self.bias)
        if self.layer_normalization:
            x_ = self._ln(matrix_x[:, : 2 * self.units], 'state_below0')
            xx_ = self._ln(matrix_x[:, 2 * self.units:], 'state_below1')
            matrix_inner = self._ln(K.dot(h_ * rec_dp_mask[0], self.recurrent_kernel[:, :2 * self.units]), 'preact0')
            x_z = x_[:, :self.units]
            x_r = x_[:, self.units: 2 * self.units]
        else:
            matrix_inner = K.dot(h_ * rec_dp_mask[0], self.recurrent_kernel[:, :2 * self.units])
            x_z = matrix_x[:, :self.units]
            x_r = matrix_x[:, self.units: 2 * self.units]
        recurrent_z = matrix_inner[:, :self.units]
        recurrent_r = matrix_inner[:, self.units: 2 * self.units]

        z = self.recurrent_activation(x_z + recurrent_z)
        r = self.recurrent_activation(x_r + recurrent_r)
        if self.layer_normalization:
            x_h = xx_
            recurrent_h = self._ln(K.dot(r * h_tm1 * rec_dp_mask[0], self.recurrent_kernel[:, 2 * self.units:]), 'preact1')
        else:
            x_h = matrix_x[:, 2 * self.units:]
            recurrent_h = K.dot(r * h_tm1 * rec_dp_mask[0],
                                self.recurrent_kernel[:, 2 * self.units:])
        hh = self.activation(x_h + recurrent_h)
        h = z * h_tm1 + (1 - z) * hh
        if 0 < self.dropout + self.recurrent_dropout:
            h._uses_learning_phase = True

        return h, [h, ctx_, alphas]

    def get_constants(self, inputs, mask_context, training=None):
        constants = []
        # States[4] - Dropout_W
        if 0 < self.dropout < 1:
            ones = K.ones_like(K.squeeze(self.context[:, 0:1, :], axis=1))

            def dropped_inputs():
                return K.dropout(ones, self.dropout)

            dp_mask = [K.in_train_phase(dropped_inputs,
                                        ones,
                                        training=training)
                       for _ in range(3)]
            constants.append(dp_mask)
        else:
            constants.append([K.cast_to_floatx(1.) for _ in range(3)])

        # States[5] - Dropout_U
        if 0 < self.recurrent_dropout < 1:
            ones = K.ones_like(K.reshape(inputs[:, 0, 0], (-1, 1)))
            ones = K.tile(ones, (1, self.units))

            def dropped_inputs():
                return K.dropout(ones, self.recurrent_dropout)

            rec_dp_mask = [K.in_train_phase(dropped_inputs,
                                            ones,
                                            training=training) for _ in range(3)]
            constants.append(rec_dp_mask)
        else:
            constants.append([K.cast_to_floatx(1.) for _ in range(3)])

        # States[6]  - Dropout_Wa
        if 0 < self.attention_dropout < 1:
            input_dim = self.units
            ones = K.ones_like(K.reshape(inputs[:, 0, 0], (-1, 1)))
            ones = K.concatenate([ones] * input_dim, 1)

            def dropped_inputs():
                return K.dropout(ones, self.recurrent_dropout)

            att_dp_mask = [K.in_train_phase(dropped_inputs,
                                            ones,
                                            training=training)]
            constants.append(att_dp_mask)
        else:
            constants.append([K.cast_to_floatx(1.)])

        if 0 < self.attention_dropout < 1:
            input_dim = self.context_dim
            ones = K.ones_like(K.reshape(self.context[:, :, 0], (-1, K.shape(self.context)[1], 1)))
            ones = K.concatenate([ones] * input_dim, axis=2)
            B_Ua = [K.in_train_phase(K.dropout(ones, self.attention_dropout), ones)]
            pctx = K.dot(self.context * B_Ua[0], self.attention_context_kernel)
        else:
            pctx = K.dot(self.context, self.attention_context_kernel)
        if self.use_bias:
            pctx = K.bias_add(pctx, self.bias_ba)
        # States[7] - pctx_
        constants.append(pctx)

        # States[8] - context
        constants.append(self.context)

        # States[9] - mask_context
        if mask_context is None:
            mask_context = K.not_equal(K.sum(self.context, axis=2), self.mask_value)
            mask_context = K.cast(mask_context, K.floatx())
        constants.append(mask_context)

        return constants

    def get_initial_states(self, inputs):
        # build an all-zero tensor of shape (samples, units)
        if self.init_state is None:
            initial_state = K.zeros_like(inputs)  # (samples, timesteps, input_dim)
            initial_state = K.sum(initial_state, axis=(1, 2))  # (samples,)
            initial_state = K.expand_dims(initial_state)  # (samples, 1)
            initial_state = K.tile(initial_state, [1, self.units])  # (samples, units)
        else:
            initial_state = self.init_state
        initial_states = [initial_state]

        initial_state = K.zeros_like(self.context)  # (samples, input_timesteps, ctx_dim)
        initial_state_alphas = K.sum(initial_state, axis=2)  # (samples, input_timesteps)
        initial_state = K.sum(initial_state, axis=1)  # (samples, ctx_dim)
        extra_states = [initial_state, initial_state_alphas]  # (samples, ctx_dim)

        return initial_states + extra_states

    def get_config(self):
        config = {'return_extra_variables': self.return_extra_variables,
                  'return_states': self.return_states,
                  'units': self.units,
                  'att_units': self.att_units,
                  'mask_value': self.mask_value,
                  'use_bias': self.use_bias,
                  'activation': activations.serialize(self.activation),
                  'recurrent_activation': activations.serialize(self.recurrent_activation),
                  'kernel_initializer': initializers.serialize(self.kernel_initializer),
                  'recurrent_initializer': initializers.serialize(self.recurrent_initializer),
                  'conditional_initializer': initializers.serialize(self.conditional_initializer),
                  'attention_recurrent_initializer': initializers.serialize(self.attention_recurrent_initializer),
                  'attention_context_initializer': initializers.serialize(self.attention_context_initializer),
                  'attention_context_wa_initializer': initializers.serialize(self.attention_context_wa_initializer),
                  'bias_initializer': initializers.serialize(self.bias_initializer),
                  'bias_ba_initializer': initializers.serialize(self.bias_ba_initializer),
                  'bias_ca_initializer': initializers.serialize(self.bias_ca_initializer),
                  'kernel_regularizer': regularizers.serialize(self.kernel_regularizer),
                  'recurrent_regularizer': regularizers.serialize(self.recurrent_regularizer),
                  'conditional_regularizer': regularizers.serialize(self.conditional_regularizer),
                  'attention_recurrent_regularizer': regularizers.serialize(self.attention_recurrent_regularizer),
                  'attention_context_regularizer': regularizers.serialize(self.attention_context_regularizer),
                  'attention_context_wa_regularizer': regularizers.serialize(self.attention_context_wa_regularizer),
                  'bias_regularizer': regularizers.serialize(self.bias_regularizer),
                  'bias_ba_regularizer': regularizers.serialize(self.bias_ba_regularizer),
                  'bias_ca_regularizer': regularizers.serialize(self.bias_ca_regularizer),
                  'activity_regularizer': regularizers.serialize(self.activity_regularizer),
                  'kernel_constraint': constraints.serialize(self.kernel_constraint),
                  'recurrent_constraint': constraints.serialize(self.recurrent_constraint),
                  'conditional_constraint': constraints.serialize(self.conditional_constraint),
                  'attention_recurrent_constraint': constraints.serialize(self.attention_recurrent_constraint),
                  'attention_context_constraint': constraints.serialize(self.attention_context_constraint),
                  'attention_context_wa_constraint': constraints.serialize(self.attention_context_wa_constraint),
                  'bias_constraint': constraints.serialize(self.bias_constraint),
                  'bias_ba_constraint': constraints.serialize(self.bias_ba_constraint),
                  'bias_ca_constraint': constraints.serialize(self.bias_ca_constraint),
                  'dropout': self.dropout,
                  'recurrent_dropout': self.recurrent_dropout,
                  'conditional_dropout': self.conditional_dropout,
                  'attention_dropout': self.attention_dropout,
                  'layer_normalization': self.layer_normalization,
                  'num_inputs': self.num_inputs
                  }
        base_config = super(AttConditionalGRUCond, self).get_config()
        return dict(list(base_config.items()) + list(config.items()))


class LSTMCell(Layer):
    """Cell class for the LSTM layer.

    # Arguments
        units: Positive integer, dimensionality of the output space.
        activation: Activation function to use
            (see [activations](../activations.md)).
            If you pass None, no activation is applied
            (ie. "linear" activation: `a(x) = x`).
        recurrent_activation: Activation function to use
            for the recurrent step
            (see [activations](../activations.md)).
        use_bias: Boolean, whether the layer uses a bias vector.
        kernel_initializer: Initializer for the `kernel` weights matrix,
            used for the linear transformation of the inputs
            (see [initializers](../initializers.md)).
        recurrent_initializer: Initializer for the `recurrent_kernel`
            weights matrix,
            used for the linear transformation of the recurrent state
            (see [initializers](../initializers.md)).
        bias_initializer: Initializer for the bias vector
            (see [initializers](../initializers.md)).
        unit_forget_bias: Boolean.
            If True, add 1 to the bias of the forget gate at initialization.
            Setting it to true will also force `bias_initializer="zeros"`.
            This is recommended in [Jozefowicz et al.](http://www.jmlr.org/proceedings/papers/v37/jozefowicz15.pdf)
        kernel_regularizer: Regularizer function applied to
            the `kernel` weights matrix
            (see [regularizer](../regularizers.md)).
        recurrent_regularizer: Regularizer function applied to
            the `recurrent_kernel` weights matrix
            (see [regularizer](../regularizers.md)).
        bias_regularizer: Regularizer function applied to the bias vector
            (see [regularizer](../regularizers.md)).
        kernel_constraint: Constraint function applied to
            the `kernel` weights matrix
            (see [constraints](../constraints.md)).
        recurrent_constraint: Constraint function applied to
            the `recurrent_kernel` weights matrix
            (see [constraints](../constraints.md)).
        bias_constraint: Constraint function applied to the bias vector
            (see [constraints](../constraints.md)).
        dropout: Float between 0 and 1.
            Fraction of the units to drop for
            the linear transformation of the inputs.
        recurrent_dropout: Float between 0 and 1.
            Fraction of the units to drop for
            the linear transformation of the recurrent state.
        implementation: Implementation mode, either 1 or 2.
            Mode 1 will structure its operations as a larger number of
            smaller dot products and additions, whereas mode 2 will
            batch them into fewer, larger operations. These modes will
            have different performance profiles on different hardware and
            for different applications.
    """

    def __init__(self, units,
                 activation='tanh',
                 recurrent_activation='hard_sigmoid',
                 use_bias=True,
                 kernel_initializer='glorot_uniform',
                 recurrent_initializer='orthogonal',
                 bias_initializer='zeros',
                 unit_forget_bias=True,
                 kernel_regularizer=None,
                 recurrent_regularizer=None,
                 bias_regularizer=None,
                 kernel_constraint=None,
                 recurrent_constraint=None,
                 bias_constraint=None,
                 dropout=0.,
                 recurrent_dropout=0.,
                 layer_normalization=False,
                 epsilon_layer_normalization=1e-5,
                 implementation=2,
                 **kwargs):
        super(LSTMCell, self).__init__(**kwargs)
        self.units = units
        self.activation = activations.get(activation)
        self.recurrent_activation = activations.get(recurrent_activation)
        self.use_bias = use_bias

        self.kernel_initializer = initializers.get(kernel_initializer)
        self.recurrent_initializer = initializers.get(recurrent_initializer)
        self.bias_initializer = initializers.get(bias_initializer)
        self.unit_forget_bias = unit_forget_bias

        self.kernel_regularizer = regularizers.get(kernel_regularizer)
        self.recurrent_regularizer = regularizers.get(recurrent_regularizer)
        self.bias_regularizer = regularizers.get(bias_regularizer)

        self.kernel_constraint = constraints.get(kernel_constraint)
        self.recurrent_constraint = constraints.get(recurrent_constraint)
        self.bias_constraint = constraints.get(bias_constraint)

        self.dropout = min(1., max(0., dropout)) if dropout is not None else 0.
        self.recurrent_dropout = min(1., max(0., recurrent_dropout)) if recurrent_dropout is not None else 0.
        self.implementation = implementation
        self.state_size = (self.units, self.units)
        self._dropout_mask = None
        self._recurrent_dropout_mask = None

        # Layer normalization
        self.layer_normalization = layer_normalization
        self.gamma_init = initializers.get('ones')
        self.beta_init = initializers.get('zeros')
        self.epsilon_layer_normalization = epsilon_layer_normalization

    def build(self, input_shape):
        input_dim = input_shape[-1]
        self.kernel = self.add_weight(shape=(input_dim, self.units * 4),
                                      name='kernel',
                                      initializer=self.kernel_initializer,
                                      regularizer=self.kernel_regularizer,
                                      constraint=self.kernel_constraint)
        self.recurrent_kernel = self.add_weight(
            shape=(self.units, self.units * 4),
            name='recurrent_kernel',
            initializer=self.recurrent_initializer,
            regularizer=self.recurrent_regularizer,
            constraint=self.recurrent_constraint)

        if self.use_bias:
            if self.unit_forget_bias:
                def bias_initializer(_, *args, **kwargs):
                    return K.concatenate([
                        self.bias_initializer((self.units,), *args, **kwargs),
                        initializers.Ones()((self.units,), *args, **kwargs),
                        self.bias_initializer((self.units * 2,), *args, **kwargs),
                    ])
            else:
                bias_initializer = self.bias_initializer
            self.bias = self.add_weight(shape=(self.units * 4,),
                                        name='bias',
                                        initializer=bias_initializer,
                                        regularizer=self.bias_regularizer,
                                        constraint=self.bias_constraint)
        else:
            self.bias = None

        self.kernel_i = self.kernel[:, :self.units]
        self.kernel_f = self.kernel[:, self.units: self.units * 2]
        self.kernel_c = self.kernel[:, self.units * 2: self.units * 3]
        self.kernel_o = self.kernel[:, self.units * 3:]

        self.recurrent_kernel_i = self.recurrent_kernel[:, :self.units]
        self.recurrent_kernel_f = self.recurrent_kernel[:, self.units: self.units * 2]
        self.recurrent_kernel_c = self.recurrent_kernel[:, self.units * 2: self.units * 3]
        self.recurrent_kernel_o = self.recurrent_kernel[:, self.units * 3:]

        if self.use_bias:
            self.bias_i = self.bias[:self.units]
            self.bias_f = self.bias[self.units: self.units * 2]
            self.bias_c = self.bias[self.units * 2: self.units * 3]
            self.bias_o = self.bias[self.units * 3:]
        else:
            self.bias_i = None
            self.bias_f = None
            self.bias_c = None
            self.bias_o = None

        if self.layer_normalization:
            assert self.implementation != 1, 'Layer normalization is not implemented with implementation == 1'
            self.gamma_state_below0 = self.add_weight(shape=(self.units,),
                                                     name='gamma_state_below0',
                                                     initializer=self.gamma_init)
            self.beta_state_below0 = self.add_weight(shape=(self.units,),
                                                     name='beta_state_below0',
                                                     initializer=self.beta_init)

            self.gamma_state_below1 = self.add_weight(shape=(self.units,),
                                                     name='gamma_state_below1',
                                                     initializer=self.gamma_init)
            self.beta_state_below1 = self.add_weight(shape=(self.units,),
                                                     name='beta_state_below1',
                                                     initializer=self.beta_init)
            self.gamma_state_below2 = self.add_weight(shape=(self.units,),
                                                     name='gamma_state_below2',
                                                     initializer=self.gamma_init)
            self.beta_state_below2 = self.add_weight(shape=(self.units,),
                                                     name='beta_state_below2',
                                                     initializer=self.beta_init)

            self.gamma_state_below3 = self.add_weight(shape=(self.units,),
                                                     name='gamma_state_below3',
                                                     initializer=self.gamma_init)
            self.beta_state_below3 = self.add_weight(shape=(self.units,),
                                                     name='beta_state_below3',
                                                     initializer=self.beta_init)

            self.gamma_preact0 = self.add_weight(shape=(self.units,),
                                                     name='gamma_preact0',
                                                     initializer=self.gamma_init)
            self.beta_preact0 = self.add_weight(shape=(self.units,),
                                                     name='beta_preact0',
                                                     initializer=self.beta_init)

            self.gamma_preact1 = self.add_weight(shape=(self.units,),
                                                     name='gamma_preact1',
                                                     initializer=self.gamma_init)
            self.beta_preact1 = self.add_weight(shape=(self.units,),
                                                     name='beta_preact1',
                                                     initializer=self.beta_init)

            self.gamma_preact2 = self.add_weight(shape=(self.units,),
                                                     name='gamma_preact2',
                                                     initializer=self.gamma_init)
            self.beta_preact2 = self.add_weight(shape=(self.units,),
                                                     name='beta_preact2',
                                                     initializer=self.beta_init)

            self.gamma_preact3 = self.add_weight(shape=(self.units,),
                                                     name='gamma_preact3',
                                                     initializer=self.gamma_init)
            self.beta_preact3 = self.add_weight(shape=(self.units,),
                                                     name='beta_preact3',
                                                     initializer=self.beta_init)
        self.built = True

<<<<<<< HEAD
    def _generate_dropout_mask(self, inputs, training=None):
        if 0 < self.dropout < 1:
            ones = K.ones_like(K.squeeze(inputs[:, 0:1, :], axis=1))

            def dropped_inputs():
                return K.dropout(ones, self.dropout)

            self._dropout_mask = [K.in_train_phase(
                dropped_inputs,
                ones,
                training=training)
                for _ in range(4)]
        else:
            self._dropout_mask = None

    def _generate_recurrent_dropout_mask(self, inputs, training=None):
        if 0 < self.recurrent_dropout < 1:
            ones = K.ones_like(K.reshape(inputs[:, 0, 0], (-1, 1)))
            ones = K.tile(ones, (1, self.units))

            def dropped_inputs():
                return K.dropout(ones, self.dropout)

            self._recurrent_dropout_mask = [K.in_train_phase(
                dropped_inputs,
                ones,
                training=training)
                for _ in range(4)]
        else:
            self._recurrent_dropout_mask = None

    def _ln(self, x, slc):
        # sample-wise normalization
        m = K.mean(x, axis=-1, keepdims=True)
        std = K.sqrt(K.var(x, axis=-1, keepdims=True) + self.epsilon_layer_normalization)
        x_normed = (x - m) / (std + self.epsilon_layer_normalization)
        x_normed = eval('self.gamma_' + slc) * x_normed + eval('self.beta_' + slc)
        return x_normed

=======
>>>>>>> 27ad348e
    def call(self, inputs, states, training=None):
        if 0 < self.dropout < 1 and self._dropout_mask is None:
            self._dropout_mask = _generate_dropout_mask(
                _generate_dropout_ones(inputs, K.shape(inputs)[-1]),
                self.dropout,
                training=training,
                count=4)
        if (0 < self.recurrent_dropout < 1 and self._recurrent_dropout_mask is None):
            self._recurrent_dropout_mask = _generate_dropout_mask(
                _generate_dropout_ones(inputs, self.units),
                self.recurrent_dropout,
                training=training,
                count=4)

        # dropout matrices for input units
        dp_mask = self._dropout_mask
        # dropout matrices for recurrent units
        rec_dp_mask = self._recurrent_dropout_mask

        h_tm1 = states[0]  # previous memory state
        c_tm1 = states[1]  # previous carry state

        if self.implementation == 1:
            if 0 < self.dropout < 1.:
                inputs_i = inputs * dp_mask[0]
                inputs_f = inputs * dp_mask[1]
                inputs_c = inputs * dp_mask[2]
                inputs_o = inputs * dp_mask[3]
            else:
                inputs_i = inputs
                inputs_f = inputs
                inputs_c = inputs
                inputs_o = inputs
            x_i = K.dot(inputs_i, self.kernel_i)
            x_f = K.dot(inputs_f, self.kernel_f)
            x_c = K.dot(inputs_c, self.kernel_c)
            x_o = K.dot(inputs_o, self.kernel_o)
            if self.use_bias:
                x_i = K.bias_add(x_i, self.bias_i)
                x_f = K.bias_add(x_f, self.bias_f)
                x_c = K.bias_add(x_c, self.bias_c)
                x_o = K.bias_add(x_o, self.bias_o)

            if 0 < self.recurrent_dropout < 1.:
                h_tm1_i = h_tm1 * rec_dp_mask[0]
                h_tm1_f = h_tm1 * rec_dp_mask[1]
                h_tm1_c = h_tm1 * rec_dp_mask[2]
                h_tm1_o = h_tm1 * rec_dp_mask[3]
            else:
                h_tm1_i = h_tm1
                h_tm1_f = h_tm1
                h_tm1_c = h_tm1
                h_tm1_o = h_tm1
            i = self.recurrent_activation(x_i + K.dot(h_tm1_i,
                                                      self.recurrent_kernel_i))
            f = self.recurrent_activation(x_f + K.dot(h_tm1_f,
                                                      self.recurrent_kernel_f))
            c = f * c_tm1 + i * self.activation(x_c + K.dot(h_tm1_c,
                                                            self.recurrent_kernel_c))
            o = self.recurrent_activation(x_o + K.dot(h_tm1_o,
                                                      self.recurrent_kernel_o))
        else:
            if 0. < self.dropout < 1.:
                inputs *= dp_mask[0]
            x = K.dot(inputs, self.kernel)
            if self.layer_normalization:
                x0 = self._ln(x[:, :self.units], 'state_below0')
                x1 = self._ln(x[:, self.units: 2 * self.units], 'state_below1')
                x2 = self._ln(x[:, 2 * self.units: 3 * self.units], 'state_below2')
                x3 = self._ln(x[:, 3 * self.units:], 'state_below3')
            if 0. < self.recurrent_dropout < 1.:
                h_tm1 *= rec_dp_mask[0]
            z = K.dot(h_tm1, self.recurrent_kernel)
            if self.use_bias:
                z = K.bias_add(z, self.bias)
            if self.layer_normalization:
                z0 = self._ln(z[:, :self.units], 'preact0') + x0
                z1 = self._ln(z[:, self.units: 2 * self.units], 'preact1') + x1
                z2 = self._ln(z[:, 2 * self.units: 3 * self.units], 'preact2') + x2
                z3 = self._ln(z[:, 3 * self.units:], 'preact3') + x3
            else:
                z += x
                z0 = z[:, :self.units]
                z1 = z[:, self.units: 2 * self.units]
                z2 = z[:, 2 * self.units: 3 * self.units]
                z3 = z[:, 3 * self.units:]

            i = self.recurrent_activation(z0)
            f = self.recurrent_activation(z1)
            c = f * c_tm1 + i * self.activation(z2)
            o = self.recurrent_activation(z3)

        h = o * self.activation(c)
        if 0 < self.dropout + self.recurrent_dropout:
            if training is None:
                h._uses_learning_phase = True
        return h, [h, c]

    def get_config(self):
        config = {'units': self.units,
                  'activation': activations.serialize(self.activation),
                  'recurrent_activation': activations.serialize(self.recurrent_activation),
                  'use_bias': self.use_bias,
                  'kernel_initializer': initializers.serialize(self.kernel_initializer),
                  'recurrent_initializer': initializers.serialize(self.recurrent_initializer),
                  'bias_initializer': initializers.serialize(self.bias_initializer),
                  'unit_forget_bias': self.unit_forget_bias,
                  'kernel_regularizer': regularizers.serialize(self.kernel_regularizer),
                  'recurrent_regularizer': regularizers.serialize(self.recurrent_regularizer),
                  'bias_regularizer': regularizers.serialize(self.bias_regularizer),
                  'kernel_constraint': constraints.serialize(self.kernel_constraint),
                  'recurrent_constraint': constraints.serialize(self.recurrent_constraint),
                  'bias_constraint': constraints.serialize(self.bias_constraint),
                  'dropout': self.dropout,
                  'recurrent_dropout': self.recurrent_dropout,
                  'implementation': self.implementation}
        base_config = super(LSTMCell, self).get_config()
        return dict(list(base_config.items()) + list(config.items()))


class LSTM(RNN):
    """Long-Short Term Memory layer - Hochreiter 1997.

    # Arguments
        units: Positive integer, dimensionality of the output space.
        activation: Activation function to use
            (see [activations](../activations.md)).
            If you pass None, no activation is applied
            (ie. "linear" activation: `a(x) = x`).
        recurrent_activation: Activation function to use
            for the recurrent step
            (see [activations](../activations.md)).
        use_bias: Boolean, whether the layer uses a bias vector.
        kernel_initializer: Initializer for the `kernel` weights matrix,
            used for the linear transformation of the inputs.
            (see [initializers](../initializers.md)).
        recurrent_initializer: Initializer for the `recurrent_kernel`
            weights matrix,
            used for the linear transformation of the recurrent state.
            (see [initializers](../initializers.md)).
        bias_initializer: Initializer for the bias vector
            (see [initializers](../initializers.md)).
        unit_forget_bias: Boolean.
            If True, add 1 to the bias of the forget gate at initialization.
            Setting it to true will also force `bias_initializer="zeros"`.
            This is recommended in [Jozefowicz et al.](http://www.jmlr.org/proceedings/papers/v37/jozefowicz15.pdf)
        kernel_regularizer: Regularizer function applied to
            the `kernel` weights matrix
            (see [regularizer](../regularizers.md)).
        recurrent_regularizer: Regularizer function applied to
            the `recurrent_kernel` weights matrix
            (see [regularizer](../regularizers.md)).
        bias_regularizer: Regularizer function applied to the bias vector
            (see [regularizer](../regularizers.md)).
        activity_regularizer: Regularizer function applied to
            the output of the layer (its "activation").
            (see [regularizer](../regularizers.md)).
        kernel_constraint: Constraint function applied to
            the `kernel` weights matrix
            (see [constraints](../constraints.md)).
        recurrent_constraint: Constraint function applied to
            the `recurrent_kernel` weights matrix
            (see [constraints](../constraints.md)).
        bias_constraint: Constraint function applied to the bias vector
            (see [constraints](../constraints.md)).
        dropout: Float between 0 and 1.
            Fraction of the units to drop for
            the linear transformation of the inputs.
        recurrent_dropout: Float between 0 and 1.
            Fraction of the units to drop for
            the linear transformation of the recurrent state.
        implementation: Implementation mode, either 1 or 2.
            Mode 1 will structure its operations as a larger number of
            smaller dot products and additions, whereas mode 2 will
            batch them into fewer, larger operations. These modes will
            have different performance profiles on different hardware and
            for different applications.
        return_sequences: Boolean. Whether to return the last output.
            in the output sequence, or the full sequence.
        return_state: Boolean. Whether to return the last state
            in addition to the output.
        go_backwards: Boolean (default False).
            If True, process the input sequence backwards and return the
            reversed sequence.
        stateful: Boolean (default False). If True, the last state
            for each sample at index i in a batch will be used as initial
            state for the sample of index i in the following batch.
        unroll: Boolean (default False).
            If True, the network will be unrolled,
            else a symbolic loop will be used.
            Unrolling can speed-up a RNN,
            although it tends to be more memory-intensive.
            Unrolling is only suitable for short sequences.

    # References
        - [Long short-term memory](http://www.bioinf.jku.at/publications/older/2604.pdf) (original 1997 paper)
        - [Learning to forget: Continual prediction with LSTM](http://www.mitpressjournals.org/doi/pdf/10.1162/089976600300015015)
        - [Supervised sequence labeling with recurrent neural networks](http://www.cs.toronto.edu/~graves/preprint.pdf)
        - [A Theoretically Grounded Application of Dropout in Recurrent Neural Networks](http://arxiv.org/abs/1512.05287)
    """

    @interfaces.legacy_recurrent_support
    def __init__(self, units,
                 activation='tanh',
                 recurrent_activation='hard_sigmoid',
                 use_bias=True,
                 kernel_initializer='glorot_uniform',
                 recurrent_initializer='orthogonal',
                 bias_initializer='zeros',
                 unit_forget_bias=True,
                 kernel_regularizer=None,
                 recurrent_regularizer=None,
                 bias_regularizer=None,
                 activity_regularizer=None,
                 kernel_constraint=None,
                 recurrent_constraint=None,
                 bias_constraint=None,
                 dropout=0.,
                 recurrent_dropout=0.,
                 layer_normalization=False,
                 epsilon_layer_normalization=1e-5,
                 implementation=2,
                 return_sequences=False,
                 return_state=False,
                 go_backwards=False,
                 stateful=False,
                 unroll=False,
                 **kwargs):
        if implementation == 0:
            warnings.warn('`implementation=0` has been deprecated, '
                          'and now defaults to `implementation=2`.'
                          'Please update your layer call.')
        dropout = 0. if dropout is None else dropout
        recurrent_dropout = 0. if recurrent_dropout is None else recurrent_dropout
        if K.backend() == 'theano' and dropout + recurrent_dropout > 0.:
            warnings.warn(
                'RNN dropout is no longer supported with the Theano backend '
                'due to technical limitations. '
                'You can either set `dropout` and `recurrent_dropout` to 0, '
                'or use the TensorFlow backend.')
            dropout = 0.
            recurrent_dropout = 0.

        cell = LSTMCell(units,
                        activation=activation,
                        recurrent_activation=recurrent_activation,
                        use_bias=use_bias,
                        kernel_initializer=kernel_initializer,
                        recurrent_initializer=recurrent_initializer,
                        unit_forget_bias=unit_forget_bias,
                        bias_initializer=bias_initializer,
                        kernel_regularizer=kernel_regularizer,
                        recurrent_regularizer=recurrent_regularizer,
                        bias_regularizer=bias_regularizer,
                        kernel_constraint=kernel_constraint,
                        recurrent_constraint=recurrent_constraint,
                        bias_constraint=bias_constraint,
                        dropout=dropout,
                        recurrent_dropout=recurrent_dropout,
                        layer_normalization=layer_normalization,
                        epsilon_layer_normalization=epsilon_layer_normalization,
                        implementation=implementation)
        super(LSTM, self).__init__(cell,
                                   return_sequences=return_sequences,
                                   return_state=return_state,
                                   go_backwards=go_backwards,
                                   stateful=stateful,
                                   unroll=unroll,
                                   **kwargs)
        self.activity_regularizer = regularizers.get(activity_regularizer)

    def call(self, inputs, mask=None, training=None, initial_state=None):
        self.cell._dropout_mask = None
        self.cell._recurrent_dropout_mask = None
        return super(LSTM, self).call(inputs,
                                      mask=mask,
                                      training=training,
                                      initial_state=initial_state)

    @property
    def units(self):
        return self.cell.units

    @property
    def activation(self):
        return self.cell.activation

    @property
    def recurrent_activation(self):
        return self.cell.recurrent_activation

    @property
    def use_bias(self):
        return self.cell.use_bias

    @property
    def kernel_initializer(self):
        return self.cell.kernel_initializer

    @property
    def recurrent_initializer(self):
        return self.cell.recurrent_initializer

    @property
    def bias_initializer(self):
        return self.cell.bias_initializer

    @property
    def unit_forget_bias(self):
        return self.cell.unit_forget_bias

    @property
    def kernel_regularizer(self):
        return self.cell.kernel_regularizer

    @property
    def recurrent_regularizer(self):
        return self.cell.recurrent_regularizer

    @property
    def bias_regularizer(self):
        return self.cell.bias_regularizer

    @property
    def kernel_constraint(self):
        return self.cell.kernel_constraint

    @property
    def recurrent_constraint(self):
        return self.cell.recurrent_constraint

    @property
    def bias_constraint(self):
        return self.cell.bias_constraint

    @property
    def dropout(self):
        return self.cell.dropout

    @property
    def recurrent_dropout(self):
        return self.cell.recurrent_dropout

    @property
    def layer_normalization(self):
        return self.cell.layer_normalization

    @property
    def epsilon_layer_normalization(self):
        return self.cell.epsilon_layer_normalization

    @property
    def implementation(self):
        return self.cell.implementation

    def get_config(self):
        config = {'units': self.units,
                  'activation': activations.serialize(self.activation),
                  'recurrent_activation': activations.serialize(self.recurrent_activation),
                  'use_bias': self.use_bias,
                  'kernel_initializer': initializers.serialize(self.kernel_initializer),
                  'recurrent_initializer': initializers.serialize(self.recurrent_initializer),
                  'bias_initializer': initializers.serialize(self.bias_initializer),
                  'unit_forget_bias': self.unit_forget_bias,
                  'kernel_regularizer': regularizers.serialize(self.kernel_regularizer),
                  'recurrent_regularizer': regularizers.serialize(self.recurrent_regularizer),
                  'bias_regularizer': regularizers.serialize(self.bias_regularizer),
                  'activity_regularizer': regularizers.serialize(self.activity_regularizer),
                  'kernel_constraint': constraints.serialize(self.kernel_constraint),
                  'recurrent_constraint': constraints.serialize(self.recurrent_constraint),
                  'bias_constraint': constraints.serialize(self.bias_constraint),
                  'dropout': self.dropout,
                  'recurrent_dropout': self.recurrent_dropout,
                  'layer_normalization':self.layer_normalization,
                  'epsilon_layer_normalization':self.epsilon_layer_normalization,
                  'implementation': self.implementation}
        base_config = super(LSTM, self).get_config()
        del base_config['cell']
        return dict(list(base_config.items()) + list(config.items()))

    @classmethod
    def from_config(cls, config):
        if 'implementation' in config and config['implementation'] == 0:
            config['implementation'] = 1
        return cls(**config)


def _generate_dropout_ones(inputs, dims):
    # Currently, CTNK can't instantiate `ones` with symbolic shapes.
    # Will update workaround once CTNK supports it.
    if K.backend() == 'cntk':
        ones = K.ones_like(K.reshape(inputs[:, 0], (-1, 1)))
        return K.tile(ones, (1, dims))
    else:
        return K.ones((K.shape(inputs)[0], dims))


def _generate_dropout_mask(ones, rate, training=None, count=1):
    def dropped_inputs():
        return K.dropout(ones, rate)

    if count > 1:
        return [K.in_train_phase(
            dropped_inputs,
            ones,
            training=training) for _ in range(count)]
    return K.in_train_phase(
        dropped_inputs,
        ones,
        training=training)


# TODO: Adapt ALL LSTM* to the new interface

class LSTMCond(Recurrent):
    """Conditional LSTM: The previously generated word is fed to the current timestep
    You should give two inputs to this layer:
        1. The shifted sequence of words (shape: (batch_size, output_timesteps, embedding_size))
        2. The input context  (shape: (batch_size, context_size))

    # Arguments
        units: Positive integer, dimensionality of the output space.
        return_states: Whether it should return the internal RNN states.
        activation: Activation function to use
            (see [activations](../activations.md)).
            If you pass None, no activation is applied
            (ie. "linear" activation: `a(x) = x`).
        recurrent_activation: Activation function to use
            for the recurrent step
            (see [activations](../activations.md)).
        use_bias: Boolean, whether the layer uses a bias vector.
        kernel_initializer: Initializer for the `kernel` weights matrix,
            used for the linear transformation of the inputs
            (see [initializers](../initializers.md)).
        recurrent_initializer: Initializer for the `recurrent_kernel`
            weights matrix,
            used for the linear transformation of the recurrent state
            (see [initializers](../initializers.md)).
        bias_initializer: Initializer for the bias vector
            (see [initializers](../initializers.md)).
        kernel_regularizer: Regularizer function applied to
            the `kernel` weights matrix
            (see [regularizer](../regularizers.md)).
        recurrent_regularizer: Regularizer function applied to
            the `recurrent_kernel` weights matrix
            (see [regularizer](../regularizers.md)).
        bias_regularizer: Regularizer function applied to the bias vector
            (see [regularizer](../regularizers.md)).
        kernel_constraint: Constraint function applied to
            the `kernel` weights matrix
            (see [constraints](../constraints.md)).
        recurrent_constraint: Constraint function applied to
            the `recurrent_kernel` weights matrix
            (see [constraints](../constraints.md)).
        bias_constraint: Constraint function applied to the bias vector
            (see [constraints](../constraints.md)).
        dropout: Float between 0 and 1.
            Fraction of the units to drop for
            the linear transformation of the context.
        recurrent_dropout: Float between 0 and 1.
            Fraction of the units to drop for
            the linear transformation of the recurrent state.
        conditional_dropout: Float between 0 and 1.
            Fraction of the units to drop for
            the linear transformation of the input.
        implementation: Implementation mode, either 1 or 2.
            Mode 1 will structure its operations as a larger number of
            smaller dot products and additions, whereas mode 2 will
            batch them into fewer, larger operations. These modes will
            have different performance profiles on different hardware and
            for different applications.
        num_inputs: Number of inputs of the layer.
        static_ctx: If static_ctx, it should have 2 dimensions and it will
                    be fed to each timestep of the RNN. Otherwise, it should
                    have 3 dimensions and should have the same number of
                    timesteps than the input.
    # References
        - [On the Properties of Neural Machine Translation: Encoder-Decoder Approaches](https://arxiv.org/abs/1409.1259)
        - [Empirical Evaluation of Gated Recurrent Neural Networks on Sequence Modeling](http://arxiv.org/abs/1412.3555v1)
        - [A Theoretically Grounded Application of Dropout in Recurrent Neural Networks](http://arxiv.org/abs/1512.05287)

    """

    @interfaces.legacy_recurrent_support
    def __init__(self, units,
                 return_states=False,
                 activation='tanh',
                 recurrent_activation='sigmoid',
                 use_bias=True,
                 kernel_initializer='glorot_uniform',
                 conditional_initializer='glorot_uniform',
                 recurrent_initializer='orthogonal',
                 bias_initializer='zeros',
                 bias_ba_initializer='zeros',
                 bias_ca_initializer='zero',
                 forget_bias_init='one',
                 unit_forget_bias=True,
                 mask_value=0.,
                 kernel_regularizer=None,
                 recurrent_regularizer=None,
                 conditional_regularizer=None,
                 bias_regularizer=None,
                 bias_ba_regularizer=None,
                 bias_ca_regularizer=None,
                 activity_regularizer=None,
                 kernel_constraint=None,
                 recurrent_constraint=None,
                 conditional_constraint=None,
                 bias_constraint=None,
                 bias_ba_constraint=None,
                 bias_ca_constraint=None,
                 dropout=0.,
                 recurrent_dropout=0.,
                 conditional_dropout=0.,
                 num_inputs=4,
                 static_ctx=False,
                 **kwargs):

        super(LSTMCond, self).__init__(**kwargs)

        self.return_states = return_states

        # Main parameters
        self.units = units
        self.activation = activations.get(activation)
        self.recurrent_activation = activations.get(recurrent_activation)
        self.use_bias = use_bias
        self.mask_value = mask_value

        # Initializers
        self.kernel_initializer = initializers.get(kernel_initializer)
        self.recurrent_initializer = initializers.get(recurrent_initializer)
        self.conditional_initializer = initializers.get(conditional_initializer)
        self.bias_initializer = initializers.get(bias_initializer)
        self.bias_ba_initializer = initializers.get(bias_ba_initializer)
        self.bias_ca_initializer = initializers.get(bias_ca_initializer)
        self.unit_forget_bias = unit_forget_bias
        self.forget_bias_initializer = initializers.get(forget_bias_init)

        # Regularizers
        self.kernel_regularizer = regularizers.get(kernel_regularizer)
        self.recurrent_regularizer = regularizers.get(recurrent_regularizer)
        self.conditional_regularizer = regularizers.get(conditional_regularizer)
        self.bias_regularizer = regularizers.get(bias_regularizer)
        self.bias_ba_regularizer = regularizers.get(bias_ba_regularizer)
        self.bias_ca_regularizer = regularizers.get(bias_ca_regularizer)
        self.activity_regularizer = regularizers.get(activity_regularizer)

        # Constraints
        self.kernel_constraint = constraints.get(kernel_constraint)
        self.recurrent_constraint = constraints.get(recurrent_constraint)
        self.conditional_constraint = constraints.get(conditional_constraint)
        self.bias_constraint = constraints.get(bias_constraint)
        self.bias_ba_constraint = constraints.get(bias_ba_constraint)
        self.bias_ca_constraint = constraints.get(bias_ca_constraint)

        # Dropouts
        self.dropout = min(1., max(0., dropout)) if dropout is not None else 0.
        self.recurrent_dropout = min(1., max(0., recurrent_dropout)) if recurrent_dropout is not None else 0.
        self.conditional_dropout = min(1., max(0., conditional_dropout)) if conditional_dropout is not None else 0.
        self.num_inputs = num_inputs
        if static_ctx:
            self.input_spec = [InputSpec(ndim=3), InputSpec(ndim=2)]
        else:
            self.input_spec = [InputSpec(ndim=3), InputSpec(ndim=3)]

        for _ in range(len(self.input_spec), self.num_inputs):
            self.input_spec.append(InputSpec(ndim=2))

    def build(self, input_shape):

        assert len(input_shape) == 2 or len(input_shape) == 4, 'You should pass two inputs to LSTMCond ' \
                                                               '(context and previous_embedded_words) and ' \
                                                               'two optional inputs (init_state and init_memory). ' \
                                                               'It currently has %d inputs' % len(input_shape)

        self.input_dim = input_shape[0][2]
        if K.ndim(self.input_spec[1]) == 3:
            self.context_dim = input_shape[1][2]
            self.static_ctx = False
            assert input_shape[1][1] == input_shape[0][1], 'When using a 3D ctx in LSTMCond, it has to have the same ' \
                                                           'number of timesteps (dimension 1) as the input. Currently,' \
                                                           'the number of input timesteps is: ' \
                                                           + str(input_shape[0][1]) + \
                                                           ', while the number of ctx timesteps is ' \
                                                           + str(input_shape[1][1]) + ' (complete shapes: ' \
                                                           + str(input_shape[0]) + ', ' + str(input_shape[1]) + ')'
        else:
            self.context_dim = input_shape[1][1]
            self.static_ctx = True

        if self.stateful:
            self.reset_states()
        else:
            # initial states: all-zero tensors of shape (units)
            self.states = [None, None]  # [h, c]

        self.kernel = self.add_weight(shape=(self.context_dim, self.units * 4),
                                      name='kernel',
                                      initializer=self.kernel_initializer,
                                      regularizer=self.kernel_regularizer,
                                      constraint=self.kernel_constraint)

        self.recurrent_kernel = self.add_weight(
            shape=(self.units, self.units * 4),
            name='recurrent_kernel',
            initializer=self.recurrent_initializer,
            regularizer=self.recurrent_regularizer,
            constraint=self.recurrent_constraint)

        self.conditional_kernel = self.add_weight(shape=(self.input_dim, self.units * 4),
                                                  name='conditional_kernel',
                                                  initializer=self.conditional_initializer,
                                                  regularizer=self.conditional_regularizer,
                                                  constraint=self.conditional_constraint)

        if self.use_bias:
            if self.unit_forget_bias:
                def bias_initializer(shape, *args, **kwargs):
                    return K.concatenate([
                        self.bias_initializer((self.units,), *args, **kwargs),
                        initializers.Ones()((self.units,), *args, **kwargs),
                        self.bias_initializer((self.units * 2,), *args, **kwargs),
                    ])
            else:
                bias_initializer = self.bias_initializer

            self.bias = self.add_weight(shape=(self.units * 4,),
                                        name='bias',
                                        initializer=bias_initializer,
                                        regularizer=self.bias_regularizer,
                                        constraint=self.bias_constraint)

        else:
            self.bias = None

        self.built = True

    def reset_states(self, states=None):
        assert self.stateful, 'Layer must be stateful.'
        input_shape = self.input_shape
        if not input_shape[0]:
            raise Exception('If a RNN is stateful, a complete ' +
                            'input_shape must be provided (including batch size).')
        if hasattr(self, 'states'):
            K.set_value(self.states[0],
                        np.zeros((input_shape[0], self.units)))
            K.set_value(self.states[1],
                        np.zeros((input_shape[0], self.units)))
            K.set_value(self.states[2],
                        np.zeros((input_shape[0], input_shape[3])))
        else:
            self.states = [K.zeros((input_shape[0], self.units)),
                           K.zeros((input_shape[0], self.units))]

    def preprocess_input(self, inputs, training=None):
        if 0 < self.conditional_dropout < 1:
            ones = K.ones_like(K.squeeze(inputs[:, 0:1, :], axis=1))

            def dropped_inputs():
                return K.dropout(ones, self.conditional_dropout)

            cond_dp_mask = [K.in_train_phase(dropped_inputs,
                                             ones,
                                             training=training) for _ in range(4)]
            preprocessed_input = K.dot(inputs * cond_dp_mask[0][:, None, :], self.conditional_kernel)
        else:
            preprocessed_input = K.dot(inputs, self.conditional_kernel)

        if self.static_ctx:
            return preprocessed_input

        # Not Static ctx
        if 0 < self.dropout < 1:
            ones = K.ones_like(K.squeeze(self.context[:, 0:1, :], axis=1))

            def dropped_inputs():
                return K.dropout(ones, self.dropout)

            dp_mask = [K.in_train_phase(dropped_inputs, ones,
                                        training=training) for _ in range(4)]
            preprocessed_context = K.dot(self.context * dp_mask[0][:, None, :], self.kernel)
        else:
            preprocessed_context = K.dot(self.context, self.kernel)
        return preprocessed_input + preprocessed_context

    def compute_output_shape(self, input_shape):
        if self.return_sequences:
            main_out = (input_shape[0][0], input_shape[0][1], self.units)
        else:
            main_out = (input_shape[0][0], self.units)

        if self.return_states:
            states_dim = (input_shape[0][0], input_shape[0][1], self.units)
            main_out = [main_out, states_dim, states_dim]
        return main_out

    def call(self, inputs, mask=None, training=None, initial_state=None):
        # input shape: (nb_samples, time (padded with zeros), input_dim)
        # note that the .build() method of subclasses MUST define
        # self.input_spec with a complete input shape.
        input_shape = K.int_shape(inputs[0])
        state_below = inputs[0]
        self.context = inputs[1]
        if self.num_inputs == 2:  # input: [state_below, context]
            self.init_state = None
            self.init_memory = None
        elif self.num_inputs == 3:  # input: [state_below, context, init_generic]
            self.init_state = inputs[2]
            self.init_memory = inputs[2]
        elif self.num_inputs == 4:  # input: [state_below, context, init_state, init_memory]
            self.init_state = inputs[2]
            self.init_memory = inputs[3]

        if self.stateful:
            initial_states = self.states
        else:
            initial_states = self.get_initial_states(state_below)
        constants = self.get_constants(state_below, mask[1], training=training)
        preprocessed_input = self.preprocess_input(state_below, training=training)
        last_output, outputs, states = K.rnn(self.step,
                                             preprocessed_input,
                                             initial_states,
                                             go_backwards=self.go_backwards,
                                             mask=mask[0],
                                             constants=constants,
                                             unroll=self.unroll,
                                             input_length=state_below.shape[1])
        if self.stateful:
            self.updates = []
            for i in range(len(states)):
                self.updates.append((self.states[i], states[i]))

        # Properly set learning phase
        if 0 < self.dropout + self.recurrent_dropout:
            last_output._uses_learning_phase = True
            outputs._uses_learning_phase = True

        if self.return_sequences:
            ret = outputs
        else:
            ret = last_output

        # intermediate states as additional outputs
        if self.return_states:
            if not isinstance(ret, list):
                ret = [ret]
            ret += [states[0], states[1]]

        return ret

    def compute_mask(self, input, mask):
        if self.return_sequences:
            ret = mask[0]
        else:
            ret = None
        if self.return_states:
            ret = [ret, None, None]
        return ret

    def step(self, x, states):
        h_tm1 = states[0]  # State
        c_tm1 = states[1]  # Memory
        dp_mask = states[2]  # Dropout W (input)
        rec_dp_mask = states[3]  # Dropout U (recurrent)
        z = x + K.dot(h_tm1 * rec_dp_mask[0], self.recurrent_kernel)
        if self.static_ctx:
            context = states[4]
            # mask_context = states[5]  # Context mask
            # if mask_context.ndim > 1:  # Mask the context (only if necessary)
            #    context = mask_context[:, :, None] * context
            z += K.dot(context * dp_mask[0], self.kernel)
        if self.use_bias:
            z = K.bias_add(z, self.bias)
        z0 = z[:, :self.units]
        z1 = z[:, self.units: 2 * self.units]
        z2 = z[:, 2 * self.units: 3 * self.units]
        z3 = z[:, 3 * self.units:]
        i = self.recurrent_activation(z0)
        f = self.recurrent_activation(z1)
        o = self.recurrent_activation(z3)
        c = f * c_tm1 + i * self.activation(z2)
        h = o * self.activation(c)
        if 0 < self.dropout + self.recurrent_dropout:
            h._uses_learning_phase = True
        return h, [h, c]

    def get_constants(self, inputs, mask_context, training=None):
        constants = []

        # States[3] - Dropout_W
        if 0 < self.dropout < 1:
            ones = K.ones_like(K.squeeze(self.context[:, 0:1, :], axis=1))

            def dropped_inputs():
                return K.dropout(ones, self.dropout)

            dp_mask = [K.in_train_phase(dropped_inputs,
                                        ones,
                                        training=training) for _ in range(4)]
            constants.append(dp_mask)
        else:
            constants.append([K.cast_to_floatx(1.) for _ in range(4)])

        # States[4] - Dropout_U
        if 0 < self.recurrent_dropout < 1:
            ones = K.ones_like(K.reshape(inputs[:, 0, 0], (-1, 1)))
            ones = K.tile(ones, (1, self.units))

            def dropped_inputs():
                return K.dropout(ones, self.recurrent_dropout)

            rec_dp_mask = [K.in_train_phase(dropped_inputs,
                                            ones,
                                            training=training) for _ in range(4)]
            constants.append(rec_dp_mask)
        else:
            constants.append([K.cast_to_floatx(1.) for _ in range(4)])

        # States[4] - context
        if self.static_ctx:
            constants.append(self.context)

        return constants

    def get_initial_states(self, inputs):
        # build an all-zero tensor of shape (samples, units)
        if self.init_state is None:
            initial_state = K.zeros_like(inputs)  # (samples, timesteps, input_dim)
            initial_state = K.sum(initial_state, axis=(1, 2))  # (samples,)
            initial_state = K.expand_dims(initial_state)  # (samples, 1)
            initial_state = K.tile(initial_state, [1, self.units])  # (samples, units)
            if self.init_memory is None:
                initial_states = [initial_state for _ in range(2)]
            else:
                initial_memory = self.init_memory
                initial_states = [initial_state, initial_memory]
        else:
            initial_state = self.init_state
            if self.init_memory is not None:  # We have state and memory
                initial_memory = self.init_memory
                initial_states = [initial_state, initial_memory]
            else:
                initial_states = [initial_state for _ in range(2)]

        return initial_states

    def get_config(self):
        config = {'units': self.units,
                  'activation': activations.serialize(self.activation),
                  'recurrent_activation': activations.serialize(self.recurrent_activation),
                  'return_states': self.return_states,
                  'kernel_initializer': initializers.serialize(self.kernel_initializer),
                  'recurrent_initializer': initializers.serialize(self.recurrent_initializer),
                  'conditional_initializer': initializers.serialize(self.conditional_initializer),
                  'bias_initializer': initializers.serialize(self.bias_initializer),
                  'bias_ba_initializer': initializers.serialize(self.bias_ba_initializer),
                  'bias_ca_initializer': initializers.serialize(self.bias_ca_initializer),
                  'unit_forget_bias': self.unit_forget_bias,
                  'kernel_regularizer': regularizers.serialize(self.kernel_regularizer),
                  'recurrent_regularizer': regularizers.serialize(self.recurrent_regularizer),
                  'conditional_regularizer': regularizers.serialize(self.conditional_regularizer),
                  'bias_regularizer': regularizers.serialize(self.bias_regularizer),
                  'bias_ba_regularizer': regularizers.serialize(self.bias_ba_regularizer),
                  'bias_ca_regularizer': regularizers.serialize(self.bias_ca_regularizer),
                  'activity_regularizer': regularizers.serialize(self.activity_regularizer),
                  'kernel_constraint': constraints.serialize(self.kernel_constraint),
                  'recurrent_constraint': constraints.serialize(self.recurrent_constraint),
                  'conditional_constraint': constraints.serialize(self.conditional_constraint),
                  'bias_constraint': constraints.serialize(self.bias_constraint),
                  'bias_ba_constraint': constraints.serialize(self.bias_ba_constraint),
                  'bias_ca_constraint': constraints.serialize(self.bias_ca_constraint),
                  'dropout': self.dropout,
                  'recurrent_dropout': self.recurrent_dropout,
                  'conditional_dropout': self.conditional_dropout,
                  'mask_value': self.mask_value
                  }
        base_config = super(LSTMCond, self).get_config()
        return dict(list(base_config.items()) + list(config.items()))


class AttLSTM(Recurrent):
    """Long-Short Term Memory unit with Attention
    You should give two inputs to this layer:
        1. The shifted sequence of words (shape: (batch_size, output_timesteps, embedding_size))
        2. The complete input sequence (shape: (batch_size, input_timesteps, input_dim))
    # Arguments
        units: Positive integer, dimensionality of the output space.
        return_states: Whether it should return the internal RNN states.
        activation: Activation function to use
            (see [activations](../activations.md)).
            If you pass None, no activation is applied
            (ie. "linear" activation: `a(x) = x`).
        recurrent_activation: Activation function to use
            for the recurrent step
            (see [activations](../activations.md)).
        use_bias: Boolean, whether the layer uses a bias vector.
        kernel_initializer: Initializer for the `kernel` weights matrix,
            used for the linear transformation of the inputs
            (see [initializers](../initializers.md)).
        recurrent_initializer: Initializer for the `recurrent_kernel`
            weights matrix,
            used for the linear transformation of the recurrent state
            (see [initializers](../initializers.md)).
        bias_initializer: Initializer for the bias vector
            (see [initializers](../initializers.md)).
        kernel_regularizer: Regularizer function applied to
            the `kernel` weights matrix
            (see [regularizer](../regularizers.md)).
        recurrent_regularizer: Regularizer function applied to
            the `recurrent_kernel` weights matrix
            (see [regularizer](../regularizers.md)).
        bias_regularizer: Regularizer function applied to the bias vector
            (see [regularizer](../regularizers.md)).
        kernel_constraint: Constraint function applied to
            the `kernel` weights matrix
            (see [constraints](../constraints.md)).
        recurrent_constraint: Constraint function applied to
            the `recurrent_kernel` weights matrix
            (see [constraints](../constraints.md)).
        bias_constraint: Constraint function applied to the bias vector
            (see [constraints](../constraints.md)).
        dropout: Float between 0 and 1.
            Fraction of the units to drop for
            the linear transformation of the context.
        recurrent_dropout: Float between 0 and 1.
            Fraction of the units to drop for
            the linear transformation of the recurrent state.
        conditional_dropout: Float between 0 and 1.
            Fraction of the units to drop for
            the linear transformation of the input.
        dropout_w_a: Float between 0 and 1.
            Fraction of the units to drop for
            the linear transformation in the attended context.
        dropout_W_a: Float between 0 and 1.
            Fraction of the units to drop for
            the linear transformation of the recurrent state in the attention mechanism.
        dropout_U_a: Float between 0 and 1.
            Fraction of the units to drop for
            the linear transformation of the input in the attention mechanism.
        implementation: Implementation mode, either 1 or 2.
            Mode 1 will structure its operations as a larger number of
            smaller dot products and additions, whereas mode 2 will
            batch them into fewer, larger operations. These modes will
            have different performance profiles on different hardware and
            for different applications.
        num_inputs: Number of inputs of the layer.


    # Formulation

        The resulting attention vector 'phi' at time 't' is formed by applying a weighted sum over
        the set of inputs 'x_i' contained in 'X':

            phi(X, t) = ∑_i alpha_i(t) * x_i,

        where each 'alpha_i' at time 't' is a weighting vector over all the input dimension that
        accomplishes the following condition:

            ∑_i alpha_i = 1

        and is dynamically adapted at each timestep w.r.t. the following formula:

            alpha_i(t) = exp{e_i(t)} /  ∑_j exp{e_j(t)}

        where each 'e_i' at time 't' is calculated as:

            e_i(t) = wa' * tanh( Wa * x_i  +  Ua * h(t-1)  +  ba ),

        where the following are learnable with the respectively named sizes:
                wa                Wa                     Ua                 ba
            [input_dim] [input_dim, input_dim] [units, input_dim] [input_dim]

        The names of 'Ua' and 'Wa' are exchanged w.r.t. the provided reference as well as 'v' being renamed
        to 'x' for matching Keras LSTM's nomenclature.

    # References
        -   Yao L, Torabi A, Cho K, Ballas N, Pal C, Larochelle H, Courville A.
            Describing videos by exploiting temporal structure.
            InProceedings of the IEEE International Conference on Computer Vision 2015 (pp. 4507-4515).
    """

    @interfaces.legacy_recurrent_support
    def __init__(self, units,
                 att_units=0,
                 return_extra_variables=False,
                 return_states=False,
                 activation='tanh',
                 recurrent_activation='sigmoid',
                 use_bias=True,
                 kernel_initializer='glorot_uniform',
                 attention_recurrent_initializer='glorot_uniform',
                 attention_context_initializer='glorot_uniform',
                 attention_context_wa_initializer='glorot_uniform',
                 recurrent_initializer='orthogonal',
                 bias_initializer='zeros',
                 bias_ba_initializer='zeros',
                 bias_ca_initializer='zero',
                 forget_bias_init='one',
                 unit_forget_bias=True,
                 mask_value=0.,
                 kernel_regularizer=None,
                 recurrent_regularizer=None,
                 attention_recurrent_regularizer=None,
                 attention_context_regularizer=None,
                 attention_context_wa_regularizer=None,
                 bias_regularizer=None,
                 bias_ba_regularizer=None,
                 bias_ca_regularizer=None,
                 activity_regularizer=None,
                 kernel_constraint=None,
                 recurrent_constraint=None,
                 attention_recurrent_constraint=None,
                 attention_context_constraint=None,
                 attention_context_wa_constraint=None,
                 bias_constraint=None,
                 bias_ba_constraint=None,
                 bias_ca_constraint=None,
                 dropout=0.,
                 recurrent_dropout=0.,
                 attention_dropout=0.,
                 num_inputs=3,
                 **kwargs):
        super(AttLSTM, self).__init__(**kwargs)
        self.return_extra_variables = return_extra_variables
        self.return_states = return_states

        # Main parameters
        self.units = units
        self.att_units = units if att_units == 0 else att_units
        self.activation = activations.get(activation)
        self.recurrent_activation = activations.get(recurrent_activation)
        self.use_bias = use_bias
        self.mask_value = mask_value

        # Initializers
        self.kernel_initializer = initializers.get(kernel_initializer)
        self.recurrent_initializer = initializers.get(recurrent_initializer)
        self.attention_recurrent_initializer = initializers.get(attention_recurrent_initializer)
        self.attention_context_initializer = initializers.get(attention_context_initializer)
        self.attention_context_wa_initializer = initializers.get(attention_context_wa_initializer)
        self.bias_initializer = initializers.get(bias_initializer)
        self.bias_ba_initializer = initializers.get(bias_ba_initializer)
        self.bias_ca_initializer = initializers.get(bias_ca_initializer)
        self.unit_forget_bias = unit_forget_bias
        self.forget_bias_initializer = initializers.get(forget_bias_init)

        # Regularizers
        self.kernel_regularizer = regularizers.get(kernel_regularizer)
        self.recurrent_regularizer = regularizers.get(recurrent_regularizer)
        self.attention_recurrent_regularizer = regularizers.get(attention_recurrent_regularizer)
        self.attention_context_regularizer = regularizers.get(attention_context_regularizer)
        self.attention_context_wa_regularizer = regularizers.get(attention_context_wa_regularizer)
        self.bias_regularizer = regularizers.get(bias_regularizer)
        self.bias_ba_regularizer = regularizers.get(bias_ba_regularizer)
        self.bias_ca_regularizer = regularizers.get(bias_ca_regularizer)
        self.activity_regularizer = regularizers.get(activity_regularizer)

        # Constraints
        self.kernel_constraint = constraints.get(kernel_constraint)
        self.recurrent_constraint = constraints.get(recurrent_constraint)
        self.attention_recurrent_constraint = constraints.get(attention_recurrent_constraint)
        self.attention_context_constraint = constraints.get(attention_context_constraint)
        self.attention_context_wa_constraint = constraints.get(attention_context_wa_constraint)
        self.bias_constraint = constraints.get(bias_constraint)
        self.bias_ba_constraint = constraints.get(bias_ba_constraint)
        self.bias_ca_constraint = constraints.get(bias_ca_constraint)

        # Dropouts
        self.dropout = min(1., max(0., dropout)) if dropout is not None else 0.
        self.recurrent_dropout = min(1., max(0., recurrent_dropout)) if recurrent_dropout is not None else 0.
        self.attention_dropout = min(1., max(0., attention_dropout)) if attention_dropout is not None else 0.
        self.num_inputs = num_inputs
        self.input_spec = [InputSpec(ndim=3)]
        for _ in range(len(self.input_spec), self.num_inputs):
            self.input_spec.append(InputSpec(ndim=2))

    def build(self, input_shape):

        assert len(input_shape) >= 2, 'You should pass two inputs to AttLSTM ' \
                                      '(previous_embedded_words and context) ' \
                                      'and two optional inputs (init_state and init_memory)'
        self.input_dim = input_shape[0][2]
        self.context_steps = input_shape[0][1]
        if self.stateful:
            self.reset_states()
        else:
            # initial states: all-zero tensors of shape (units)
            self.states = [None, None, None]  # [h, c, x_att]

        self.kernel = self.add_weight(shape=(self.input_dim, self.units * 4),
                                      name='kernel',
                                      initializer=self.kernel_initializer,
                                      regularizer=self.kernel_regularizer,
                                      constraint=self.kernel_constraint)
        self.recurrent_kernel = self.add_weight(
            shape=(self.units, self.units * 4),
            name='recurrent_kernel',
            initializer=self.recurrent_initializer,
            regularizer=self.recurrent_regularizer,
            constraint=self.recurrent_constraint)

        self.attention_recurrent_kernel = self.add_weight(
            shape=(self.units, self.att_units),
            name='attention_recurrent_kernel',
            initializer=self.attention_recurrent_initializer,
            regularizer=self.attention_recurrent_regularizer,
            constraint=self.attention_recurrent_constraint)

        self.attention_context_kernel = self.add_weight(
            shape=(self.input_dim, self.att_units),
            name='attention_context_kernel',
            initializer=self.attention_context_initializer,
            regularizer=self.attention_context_regularizer,
            constraint=self.attention_context_constraint)

        self.attention_context_wa = self.add_weight(
            shape=(self.att_units,),
            name='attention_context_wa',
            initializer=self.attention_context_wa_initializer,
            regularizer=self.attention_context_wa_regularizer,
            constraint=self.attention_context_wa_constraint)

        if self.use_bias:
            if self.unit_forget_bias:
                def bias_initializer(shape, *args, **kwargs):
                    return K.concatenate([
                        self.bias_initializer((self.units,), *args, **kwargs),
                        initializers.Ones()((self.units,), *args, **kwargs),
                        self.bias_initializer((self.units * 2,), *args, **kwargs),
                    ])
            else:
                bias_initializer = self.bias_initializer
            self.bias = self.add_weight(shape=(self.units * 4,),
                                        name='bias',
                                        initializer=bias_initializer,
                                        regularizer=self.bias_regularizer,
                                        constraint=self.bias_constraint)
        else:
            self.bias = None

        self.bias_ba = self.add_weight(shape=(self.att_units,),
                                       name='bias_ba',
                                       initializer=self.bias_ba_initializer,
                                       regularizer=self.bias_ba_regularizer,
                                       constraint=self.bias_ba_constraint)
        bias_ca_shape = self.context_steps if self.context_steps is None else (self.context_steps,)
        self.bias_ca = self.add_weight(shape=bias_ca_shape,
                                       name='bias_ca',
                                       initializer=self.bias_ca_initializer,
                                       regularizer=self.bias_ca_regularizer,
                                       constraint=self.bias_ca_constraint)

        self.built = True

    def reset_states(self, states=None):
        assert self.stateful, 'Layer must be stateful.'
        input_shape = self.input_shape
        if not input_shape[0]:
            raise Exception('If a RNN is stateful, a complete ' +
                            'input_shape must be provided (including batch size).')
        if hasattr(self, 'states'):
            K.set_value(self.states[0],
                        np.zeros((input_shape[0], self.units)))
            K.set_value(self.states[1],
                        np.zeros((input_shape[0], self.units)))
            K.set_value(self.states[2],
                        np.zeros((input_shape[0], input_shape[3])))
        else:
            self.states = [K.zeros((input_shape[0], self.units)),
                           K.zeros((input_shape[0], self.units)),
                           K.zeros((input_shape[0], input_shape[3]))]

    def preprocess_input(self, inputs, training=None):
        return inputs

    def compute_output_shape(self, input_shape):
        if self.return_sequences:
            main_out = (input_shape[0][0], input_shape[0][1], self.units)
        else:
            main_out = (input_shape[0][0], self.units)

        if self.return_extra_variables:
            dim_x_att = (input_shape[0][0], input_shape[0][1], self.context_dim)
            dim_alpha_att = (input_shape[0][0], input_shape[0][1], input_shape[1][1])
            main_out = [main_out, dim_x_att, dim_alpha_att]

        if self.return_states:
            if not isinstance(main_out, list):
                main_out = [main_out]
            states_dim = (input_shape[0][0], input_shape[0][1], self.units)
            main_out += [states_dim, states_dim]

        return main_out

    def call(self, inputs, mask=None, training=None, initial_state=None):
        # input shape: (nb_samples, time (padded with zeros), input_dim)
        # note that the .build() method of subclasses MUST define
        # self.input_spec with a complete input shape.
        input_shape = K.int_shape(inputs[0])
        state_below = inputs[0]
        if self.num_inputs == 1:  # input: [context]
            self.init_state = None
            self.init_memory = None
        elif self.num_inputs == 2:  # input: [context, init_generic]
            self.init_state = inputs[1]
            self.init_memory = inputs[1]
        elif self.num_inputs == 3:  # input: [context, init_state, init_memory]
            self.init_state = inputs[1]
            self.init_memory = inputs[2]

        if self.stateful:
            initial_states = self.states
        else:
            initial_states = self.get_initial_states(state_below)
        constants = self.get_constants(state_below, training=training)
        preprocessed_input = self.preprocess_input(state_below, training=training)
        last_output, outputs, states = K.rnn(self.step,
                                             preprocessed_input,
                                             initial_states,
                                             go_backwards=self.go_backwards,
                                             mask=mask[0],
                                             constants=constants,
                                             unroll=self.unroll,
                                             input_length=state_below.shape[1],
                                             pos_extra_outputs_states=[2, 3])
        if self.stateful:
            self.updates = []
            for i in range(len(states)):
                self.updates.append((self.states[i], states[i]))

        # Properly set learning phase
        if 0 < self.dropout + self.recurrent_dropout:
            last_output._uses_learning_phase = True
            outputs._uses_learning_phase = True

        if self.return_sequences:
            ret = outputs
        else:
            ret = last_output

        if self.return_extra_variables:
            ret = [ret, states[2], states[3]]

        # intermediate states as additional outputs
        if self.return_states:
            if not isinstance(ret, list):
                ret = [ret]
            ret += [states[0], states[1]]

        return ret

    def compute_mask(self, input, mask):
        if self.return_extra_variables:
            ret = [mask[0], mask[0], mask[0]]
        else:
            ret = mask[0]

        if self.return_states:
            if not isinstance(ret, list):
                ret = [ret]
            ret += [mask[0], mask[0]]

        return ret

    def step(self, x, states):
        h_tm1 = states[0]  # State
        c_tm1 = states[1]  # Memory
        non_used_x_att = states[2]  # Placeholder for returning extra variables
        non_used_alphas_att = states[3]  # Placeholder for returning extra variables
        dp_mask = states[4]  # Dropout W (input)
        rec_dp_mask = states[5]  # Dropout U (recurrent)
        # Att model dropouts
        att_dp_mask = states[6]  # Dropout Wa
        pctx_ = states[7]  # Projected context (i.e. context * Ua + ba)

        # Attention model (see Formulation in class header)
        p_state_ = K.dot(h_tm1 * att_dp_mask[0], self.attention_recurrent_kernel)
        pctx_ = K.tanh(pctx_ + p_state_[:, None, :])
        e = K.dot_product(pctx_, self.attention_context_wa) + self.bias_ca
        alphas = K.softmax(K.reshape(e, [K.shape(e)[0], K.shape(e)[1]]))
        # sum over the in_timesteps dimension resulting in [batch_size, input_dim]
        ctx_ = K.sum(context * alphas[:, :, None], axis=1)

        # LSTM
        z = x + \
            K.dot(h_tm1 * rec_dp_mask[0], self.recurrent_kernel) + \
            K.dot(ctx_ * dp_mask[0], self.kernel)
        if self.use_bias:
            z = K.bias_add(z, self.bias)
        z0 = z[:, :self.units]
        z1 = z[:, self.units: 2 * self.units]
        z2 = z[:, 2 * self.units: 3 * self.units]
        z3 = z[:, 3 * self.units:]
        i = self.recurrent_activation(z0)
        f = self.recurrent_activation(z1)
        o = self.recurrent_activation(z3)
        c = f * c_tm1 + i * self.activation(z2)
        h = o * self.activation(c)
        if 0 < self.dropout + self.recurrent_dropout:
            h._uses_learning_phase = True
        return h, [h, c, ctx_, alphas]

    def get_constants(self, inputs, training=None):
        constants = []
        # States[4] - Dropout W (input dropout)
        if 0 < self.dropout < 1:
            ones = K.ones_like(K.squeeze(self.context[:, 0:1, :], axis=1))

            def dropped_inputs():
                return K.dropout(ones, self.dropout)

            dp_mask = [K.in_train_phase(dropped_inputs,
                                        ones,
                                        training=training) for _ in range(4)]
            constants.append(dp_mask)
        else:
            constants.append([K.cast_to_floatx(1.) for _ in range(4)])

        # States[5] - Dropout_U
        if 0 < self.recurrent_dropout < 1:
            ones = K.ones_like(K.reshape(inputs[:, 0, 0], (-1, 1)))
            ones = K.tile(ones, (1, self.units))

            def dropped_inputs():
                return K.dropout(ones, self.recurrent_dropout)

            rec_dp_mask = [K.in_train_phase(dropped_inputs,
                                            ones,
                                            training=training) for _ in range(4)]
            constants.append(rec_dp_mask)
        else:
            constants.append([K.cast_to_floatx(1.) for _ in range(4)])

        # States[6]  - Dropout_Wa
        if 0 < self.attention_dropout < 1:
            input_dim = self.units
            ones = K.ones_like(K.reshape(inputs[:, 0, 0], (-1, 1)))
            ones = K.concatenate([ones] * input_dim, 1)

            def dropped_inputs():
                return K.dropout(ones, self.recurrent_dropout)

            att_dp_mask = [K.in_train_phase(dropped_inputs,
                                            ones,
                                            training=training)]
            constants.append(att_dp_mask)
        else:
            constants.append([K.cast_to_floatx(1.)])

        if 0 < self.attention_dropout < 1:
            input_dim = inputs.shape[2]
            ones = K.ones_like(K.reshape(inputs[:, :, 0], (-1, inputs.shape[1], 1)))
            ones = K.concatenate([ones] * input_dim, axis=2)
            B_Ua = [K.in_train_phase(K.dropout(ones, self.attention_dropout), ones)]
            pctx = K.dot(inputs * B_Ua[0], self.attention_context_kernel)
        else:
            pctx = K.dot(inputs, self.attention_context_kernel)
        if self.use_bias:
            pctx = K.bias_add(pctx, self.bias_ba)
        # States[7] - pctx_
        constants.append(pctx)

        return constants

    def get_initial_states(self, inputs):
        # build an all-zero tensor of shape (samples, units)
        if self.init_state is None:
            initial_state = K.zeros_like(inputs)  # (samples, timesteps, input_dim)
            initial_state = K.sum(initial_state, axis=(1, 2))  # (samples,)
            initial_state = K.expand_dims(initial_state)  # (samples, 1)
            initial_state = K.tile(initial_state, [1, self.units])  # (samples, units)
            if self.init_memory is None:
                initial_states = [initial_state for _ in range(2)]
            else:
                initial_memory = self.init_memory
                initial_states = [initial_state, initial_memory]
        else:
            initial_state = self.init_state
            if self.init_memory is not None:  # We have state and memory
                initial_memory = self.init_memory
                initial_states = [initial_state, initial_memory]
            else:
                initial_states = [initial_state for _ in range(2)]

        initial_state = K.zeros_like(inputs)  # (samples, input_timesteps, ctx_dim)
        initial_state_alphas = K.sum(initial_state, axis=2)  # (samples, input_timesteps)
        initial_state = K.sum(initial_state, axis=1)  # (samples, ctx_dim)
        extra_states = [initial_state, initial_state_alphas]  # (samples, ctx_dim)

        return initial_states + extra_states

    def get_config(self):
        config = {'units': self.units,
                  "att_units": self.att_units,
                  'activation': activations.serialize(self.activation),
                  'recurrent_activation': activations.serialize(self.recurrent_activation),
                  'return_extra_variables': self.return_extra_variables,
                  'return_states': self.return_states,
                  'kernel_initializer': initializers.serialize(self.kernel_initializer),
                  'recurrent_initializer': initializers.serialize(self.recurrent_initializer),
                  'attention_recurrent_initializer': initializers.serialize(self.attention_recurrent_initializer),
                  'bias_initializer': initializers.serialize(self.bias_initializer),
                  'bias_ba_initializer': initializers.serialize(self.bias_ba_initializer),
                  'bias_ca_initializer': initializers.serialize(self.bias_ca_initializer),
                  'unit_forget_bias': self.unit_forget_bias,
                  'kernel_regularizer': regularizers.serialize(self.kernel_regularizer),
                  'recurrent_regularizer': regularizers.serialize(self.recurrent_regularizer),
                  'attention_recurrent_regularizer': regularizers.serialize(self.attention_recurrent_regularizer),
                  'bias_regularizer': regularizers.serialize(self.bias_regularizer),
                  'bias_ba_regularizer': regularizers.serialize(self.bias_ba_regularizer),
                  'bias_ca_regularizer': regularizers.serialize(self.bias_ca_regularizer),
                  'activity_regularizer': regularizers.serialize(self.activity_regularizer),
                  'kernel_constraint': constraints.serialize(self.kernel_constraint),
                  'recurrent_constraint': constraints.serialize(self.recurrent_constraint),
                  'attention_recurrent_constraint': constraints.serialize(self.attention_recurrent_constraint),
                  'bias_constraint': constraints.serialize(self.bias_constraint),
                  'bias_ba_constraint': constraints.serialize(self.bias_ba_constraint),
                  'bias_ca_constraint': constraints.serialize(self.bias_ca_constraint),
                  'dropout': self.dropout,
                  'recurrent_dropout': self.recurrent_dropout,
                  'attention_dropout': self.attention_dropout,
                  'mask_value': self.mask_value
                  }
        base_config = super(AttLSTM, self).get_config()
        return dict(list(base_config.items()) + list(config.items()))


class AttLSTMCond(Recurrent):
    """Long-Short Term Memory unit with Attention + the previously generated word fed to the current timestep.

    You should give two inputs to this layer:
        1. The shifted sequence of words (shape: (batch_size, output_timesteps, embedding_size))
        2. The complete input sequence (shape: (batch_size, input_timesteps, input_dim))
    Optionally, you can set the initial hidden state, with a tensor of shape: (batch_size, units)

    # Arguments
        units: Positive integer, dimensionality of the output space.
        att_units:  Positive integer, dimensionality of the attention space.
        return_extra_variables: Return the attended context vectors and the attention weights (alphas)
        return_states: Whether it should return the internal RNN states.
        activation: Activation function to use
            (see [activations](../activations.md)).
            If you pass None, no activation is applied
            (ie. "linear" activation: `a(x) = x`).
        recurrent_activation: Activation function to use
            for the recurrent step
            (see [activations](../activations.md)).
        use_bias: Boolean, whether the layer uses a bias vector.
        kernel_initializer: Initializer for the `kernel` weights matrix,
            used for the linear transformation of the inputs
            (see [initializers](../initializers.md)).
        conditional_initializer: Initializer for the `conditional_kernel`
            weights matrix,
            used for the linear transformation of the conditional inputs
            (see [initializers](../initializers.md)).
        recurrent_initializer: Initializer for the `recurrent_kernel`
            weights matrix,
            used for the linear transformation of the recurrent state
            (see [initializers](../initializers.md)).
        attention_recurrent_initializer:  Initializer for the `attention_recurrent_kernel`
            weights matrix, used for the linear transformation of the conditional inputs
            (see [initializers](../initializers.md)).
        attention_context_initializer:  Initializer for the `attention_context_kernel`
            weights matrix,
            used for the linear transformation of the attention context inputs
            (see [initializers](../initializers.md)).
        attention_context_wa_initializer:  Initializer for the `attention_wa_kernel`
            weights matrix,
            used for the linear transformation of the attention context
            (see [initializers](../initializers.md)).
        bias_initializer: Initializer for the bias vector
            (see [initializers](../initializers.md)).
        bias_ba_initializer: Initializer for the bias_ba vector from the attention mechanism
            (see [initializers](../initializers.md)).
        bias_ca_initializer: Initializer for the bias_ca vector from the attention mechanism
            (see [initializers](../initializers.md)).
        mask_value: Value of the mask of the context (0. by default)
        kernel_regularizer: Regularizer function applied to
            the `kernel` weights matrix
            (see [regularizer](../regularizers.md)).
        recurrent_regularizer: Regularizer function applied to
            the `recurrent_kernel` weights matrix
            (see [regularizer](../regularizers.md)).
        conditional_regularizer: Regularizer function applied to
            the `conditional_kernel` weights matrix
            (see [regularizer](../regularizers.md)).
        attention_recurrent_regularizer:  Regularizer function applied to
            the `attention_recurrent__kernel` weights matrix
            (see [regularizer](../regularizers.md)).
        attention_context_regularizer:  Regularizer function applied to
            the `attention_context_kernel` weights matrix
            (see [regularizer](../regularizers.md)).
        attention_context_wa_regularizer:  Regularizer function applied to
            the `attention_context_wa_kernel` weights matrix
            (see [regularizer](../regularizers.md)).
        bias_regularizer: Regularizer function applied to the bias vector
            (see [regularizer](../regularizers.md)).
        bias_ba_regularizer:  Regularizer function applied to the bias_ba vector
            (see [regularizer](../regularizers.md)).
        bias_ca_regularizer:  Regularizer function applied to the bias_ca vector
            (see [regularizer](../regularizers.md)).
        activity_regularizer: Regularizer function applied to
            the output of the layer (its "activation").
            (see [regularizer](../regularizers.md)).
        kernel_constraint: Constraint function applied to
            the `kernel` weights matrix
            (see [constraints](../constraints.md)).
        recurrent_constraint: Constraint function applied to
            the `recurrent_kernel` weights matrix
            (see [constraints](../constraints.md)).
        conditional_constraint: Constraint function applied to
            the `conditional_kernel` weights matrix
            (see [constraints](../constraints.md)).
        attention_recurrent_constraint: Constraint function applied to
            the `attention_recurrent_kernel` weights matrix
            (see [constraints](../constraints.md)).
        attention_context_constraint: Constraint function applied to
            the `attention_context_kernel` weights matrix
            (see [constraints](../constraints.md)).
        attention_context_wa_constraint: Constraint function applied to
            the `attention_context_wa_kernel` weights matrix
            (see [constraints](../constraints.md)).
        bias_constraint: Constraint function applied to the bias vector
            (see [constraints](../constraints.md)).
        bias_ba_constraint: Constraint function applied to
            the `bias_ba` weights matrix
            (see [constraints](../constraints.md)).
        bias_ca_constraint: Constraint function applied to
            the `bias_ca` weights matrix
            (see [constraints](../constraints.md)).
        dropout: Float between 0 and 1.
            Fraction of the units to drop for
            the linear transformation of the context.
        recurrent_dropout: Float between 0 and 1.
            Fraction of the units to drop for
            the linear transformation of the recurrent state.
        conditional_dropout: Float between 0 and 1.
            Fraction of the units to drop for
            the linear transformation of the input.
        conditional_dropout: Float between 0 and 1.
            Fraction of the units to drop for
            the linear transformation of the input.
        attention_dropout: Float between 0 and 1.
            Fraction of the units to drop for
            the linear transformation of the attention mechanism.
        num_inputs: Number of inputs of the layer.

    # References
        - [On the Properties of Neural Machine Translation: Encoder-Decoder Approaches](https://arxiv.org/abs/1409.1259)
        - [Empirical Evaluation of Gated Recurrent Neural Networks on Sequence Modeling](http://arxiv.org/abs/1412.3555v1)
        - [A Theoretically Grounded Application of Dropout in Recurrent Neural Networks](http://arxiv.org/abs/1512.05287)
    """

    @interfaces.legacy_recurrent_support
    def __init__(self, units,
                 att_units=0,
                 return_extra_variables=False,
                 return_states=False,
                 activation='tanh',
                 recurrent_activation='sigmoid',
                 use_bias=True,
                 kernel_initializer='glorot_uniform',
                 conditional_initializer='glorot_uniform',
                 attention_recurrent_initializer='glorot_uniform',
                 attention_context_initializer='glorot_uniform',
                 attention_context_wa_initializer='glorot_uniform',
                 recurrent_initializer='orthogonal',
                 bias_initializer='zeros',
                 bias_ba_initializer='zeros',
                 bias_ca_initializer='zero',
                 unit_forget_bias=True,
                 mask_value=0.,
                 kernel_regularizer=None,
                 recurrent_regularizer=None,
                 conditional_regularizer=None,
                 attention_recurrent_regularizer=None,
                 attention_context_regularizer=None,
                 attention_context_wa_regularizer=None,
                 bias_regularizer=None,
                 bias_ba_regularizer=None,
                 bias_ca_regularizer=None,
                 activity_regularizer=None,
                 kernel_constraint=None,
                 recurrent_constraint=None,
                 conditional_constraint=None,
                 attention_recurrent_constraint=None,
                 attention_context_constraint=None,
                 attention_context_wa_constraint=None,
                 bias_constraint=None,
                 bias_ba_constraint=None,
                 bias_ca_constraint=None,
                 dropout=0.,
                 recurrent_dropout=0.,
                 conditional_dropout=0.,
                 attention_dropout=0.,
                 layer_normalization=False,
                 epsilon_layer_normalization=1e-5,
                 num_inputs=4,
                 **kwargs):
        super(AttLSTMCond, self).__init__(**kwargs)
        self.return_extra_variables = return_extra_variables
        self.return_states = return_states

        # Main parameters
        self.units = units
        self.att_units = units if att_units == 0 else att_units
        self.activation = activations.get(activation)
        self.recurrent_activation = activations.get(recurrent_activation)
        self.use_bias = use_bias
        self.mask_value = mask_value

        # Initializers
        self.kernel_initializer = initializers.get(kernel_initializer)
        self.recurrent_initializer = initializers.get(recurrent_initializer)
        self.conditional_initializer = initializers.get(conditional_initializer)
        self.attention_recurrent_initializer = initializers.get(attention_recurrent_initializer)
        self.attention_context_initializer = initializers.get(attention_context_initializer)
        self.attention_context_wa_initializer = initializers.get(attention_context_wa_initializer)
        self.bias_initializer = initializers.get(bias_initializer)
        self.bias_ba_initializer = initializers.get(bias_ba_initializer)
        self.bias_ca_initializer = initializers.get(bias_ca_initializer)
        self.unit_forget_bias = unit_forget_bias

        # Regularizers
        self.kernel_regularizer = regularizers.get(kernel_regularizer)
        self.recurrent_regularizer = regularizers.get(recurrent_regularizer)
        self.conditional_regularizer = regularizers.get(conditional_regularizer)
        self.attention_recurrent_regularizer = regularizers.get(attention_recurrent_regularizer)
        self.attention_context_regularizer = regularizers.get(attention_context_regularizer)
        self.attention_context_wa_regularizer = regularizers.get(attention_context_wa_regularizer)
        self.bias_regularizer = regularizers.get(bias_regularizer)
        self.bias_ba_regularizer = regularizers.get(bias_ba_regularizer)
        self.bias_ca_regularizer = regularizers.get(bias_ca_regularizer)
        self.activity_regularizer = regularizers.get(activity_regularizer)

        # Constraints
        self.kernel_constraint = constraints.get(kernel_constraint)
        self.recurrent_constraint = constraints.get(recurrent_constraint)
        self.conditional_constraint = constraints.get(conditional_constraint)
        self.attention_recurrent_constraint = constraints.get(attention_recurrent_constraint)
        self.attention_context_constraint = constraints.get(attention_context_constraint)
        self.attention_context_wa_constraint = constraints.get(attention_context_wa_constraint)
        self.bias_constraint = constraints.get(bias_constraint)
        self.bias_ba_constraint = constraints.get(bias_ba_constraint)
        self.bias_ca_constraint = constraints.get(bias_ca_constraint)

        # Dropouts
<<<<<<< HEAD
        self.dropout = min(1., max(0., dropout))
        self.recurrent_dropout = min(1., max(0., recurrent_dropout))
        self.conditional_dropout = min(1., max(0., conditional_dropout))
        self.attention_dropout = min(1., max(0., attention_dropout))

        # Layer normalization
        self.layer_normalization = layer_normalization
        self.gamma_init = initializers.get('ones')
        self.beta_init = initializers.get('zeros')
        self.epsilon_layer_normalization = epsilon_layer_normalization

=======
        self.dropout = min(1., max(0., dropout)) if dropout is not None else 0.
        self.recurrent_dropout = min(1., max(0., recurrent_dropout)) if recurrent_dropout is not None else 0.
        self.conditional_dropout = min(1., max(0., conditional_dropout)) if conditional_dropout is not None else 0.
        self.attention_dropout = min(1., max(0., attention_dropout)) if attention_dropout is not None else 0.
>>>>>>> 27ad348e
        self.num_inputs = num_inputs
        self.input_spec = [InputSpec(ndim=3), InputSpec(ndim=3)]
        for _ in range(len(self.input_spec), self.num_inputs):
            self.input_spec.append(InputSpec(ndim=2))

    def build(self, input_shape):

        assert len(input_shape) >= 2, 'You should pass two inputs to AttLSTMCond ' \
                                      '(previous_embedded_words and context) ' \
                                      'and two optional inputs (init_state and init_memory)'
        self.input_dim = input_shape[0][2]
        self.context_steps = input_shape[1][1]
        self.context_dim = input_shape[1][2]
        if self.stateful:
            self.reset_states()
        else:
            # initial states: all-zero tensors of shape (units)
            self.states = [None, None, None]  # [h, c, x_att]

        self.kernel = self.add_weight(shape=(self.context_dim, self.units * 4),
                                      name='kernel',
                                      initializer=self.kernel_initializer,
                                      regularizer=self.kernel_regularizer,
                                      constraint=self.kernel_constraint)
        self.recurrent_kernel = self.add_weight(
            shape=(self.units, self.units * 4),
            name='recurrent_kernel',
            initializer=self.recurrent_initializer,
            regularizer=self.recurrent_regularizer,
            constraint=self.recurrent_constraint)

        self.conditional_kernel = self.add_weight(shape=(self.input_dim, self.units * 4),
                                                  name='conditional_kernel',
                                                  initializer=self.conditional_initializer,
                                                  regularizer=self.conditional_regularizer,
                                                  constraint=self.conditional_constraint)

        self.attention_recurrent_kernel = self.add_weight(
            shape=(self.units, self.att_units),
            name='attention_recurrent_kernel',
            initializer=self.attention_recurrent_initializer,
            regularizer=self.attention_recurrent_regularizer,
            constraint=self.attention_recurrent_constraint)

        self.attention_context_kernel = self.add_weight(
            shape=(self.context_dim, self.att_units),
            name='attention_context_kernel',
            initializer=self.attention_context_initializer,
            regularizer=self.attention_context_regularizer,
            constraint=self.attention_context_constraint)

        self.attention_context_wa = self.add_weight(
            shape=(self.att_units,),
            name='attention_context_wa',
            initializer=self.attention_context_wa_initializer,
            regularizer=self.attention_context_wa_regularizer,
            constraint=self.attention_context_wa_constraint)

        if self.use_bias:
            if self.unit_forget_bias:
                def bias_initializer(shape, *args, **kwargs):
                    return K.concatenate([
                        self.bias_initializer((self.units,), *args, **kwargs),
                        initializers.Ones()((self.units,), *args, **kwargs),
                        self.bias_initializer((self.units * 2,), *args, **kwargs),
                    ])
            else:
                bias_initializer = self.bias_initializer
            self.bias = self.add_weight(shape=(self.units * 4,),
                                        name='bias',
                                        initializer=bias_initializer,
                                        regularizer=self.bias_regularizer,
                                        constraint=self.bias_constraint)
        else:
            self.bias = None

        self.bias_ba = self.add_weight(shape=(self.att_units,),
                                       name='bias_ba',
                                       initializer=self.bias_ba_initializer,
                                       regularizer=self.bias_ba_regularizer,
                                       constraint=self.bias_ba_constraint)
        bias_ca_shape = self.context_steps if self.context_steps is None else (self.context_steps,)
        self.bias_ca = self.add_weight(shape=bias_ca_shape,
                                       name='bias_ca',
                                       initializer=self.bias_ca_initializer,
                                       regularizer=self.bias_ca_regularizer,
                                       constraint=self.bias_ca_constraint)

        if self.layer_normalization:
            self.gamma_state_below0 = self.add_weight(shape=(self.units,),
                                                     name='gamma_state_below0',
                                                     initializer=self.gamma_init)
            self.beta_state_below0 = self.add_weight(shape=(self.units,),
                                                     name='beta_state_below0',
                                                     initializer=self.beta_init)

            self.gamma_state_below1 = self.add_weight(shape=(self.units,),
                                                     name='gamma_state_below1',
                                                     initializer=self.gamma_init)
            self.beta_state_below1 = self.add_weight(shape=(self.units,),
                                                     name='beta_state_below1',
                                                     initializer=self.beta_init)

            self.gamma_state_below2 = self.add_weight(shape=(self.units,),
                                                     name='gamma_state_below2',
                                                     initializer=self.gamma_init)
            self.beta_state_below2 = self.add_weight(shape=(self.units,),
                                                     name='beta_state_below2',
                                                     initializer=self.beta_init)

            self.gamma_state_below3 = self.add_weight(shape=(self.units,),
                                                     name='gamma_state_below3',
                                                     initializer=self.gamma_init)
            self.beta_state_below3 = self.add_weight(shape=(self.units,),
                                                     name='beta_state_below3',
                                                     initializer=self.beta_init)


            self.gamma_ctx0 = self.add_weight(shape=(self.units,),
                                                     name='gamma_ctx0',
                                                     initializer=self.gamma_init)
            self.beta_ctx0 = self.add_weight(shape=(self.units,),
                                                     name='beta_ctx0',
                                                     initializer=self.beta_init)

            self.gamma_ctx1 = self.add_weight(shape=(self.units,),
                                                     name='gamma_ctx1',
                                                     initializer=self.gamma_init)
            self.beta_ctx1 = self.add_weight(shape=(self.units,),
                                                     name='beta_ctx1',
                                                     initializer=self.beta_init)


            self.gamma_ctx2 = self.add_weight(shape=(self.units,),
                                                     name='gamma_ctx2',
                                                     initializer=self.gamma_init)
            self.beta_ctx2 = self.add_weight(shape=(self.units,),
                                                     name='beta_ctx2',
                                                     initializer=self.beta_init)

            self.gamma_ctx3 = self.add_weight(shape=(self.units,),
                                                     name='gamma_ctx3',
                                                     initializer=self.gamma_init)
            self.beta_ctx3 = self.add_weight(shape=(self.units,),
                                                     name='beta_ctx3',
                                                     initializer=self.beta_init)


            self.gamma_preact0 = self.add_weight(shape=(self.units,),
                                                     name='gamma_preact0',
                                                     initializer=self.gamma_init)
            self.beta_preact0 = self.add_weight(shape=(self.units,),
                                                     name='beta_preact0',
                                                     initializer=self.beta_init)

            self.gamma_preact1 = self.add_weight(shape=(self.units,),
                                                     name='gamma_preact1',
                                                     initializer=self.gamma_init)
            self.beta_preact1 = self.add_weight(shape=(self.units,),
                                                     name='beta_preact1',
                                                     initializer=self.beta_init)

            self.gamma_preact2 = self.add_weight(shape=(self.units,),
                                                     name='gamma_preact2',
                                                     initializer=self.gamma_init)
            self.beta_preact2 = self.add_weight(shape=(self.units,),
                                                     name='beta_preact2',
                                                     initializer=self.beta_init)

            self.gamma_preact3 = self.add_weight(shape=(self.units,),
                                                     name='gamma_preact3',
                                                     initializer=self.gamma_init)
            self.beta_preact3 = self.add_weight(shape=(self.units,),
                                                     name='beta_preact3',
                                                     initializer=self.beta_init)

        self.built = True

    def reset_states(self, states=None):
        assert self.stateful, 'Layer must be stateful.'
        input_shape = self.input_shape
        if not input_shape[0]:
            raise Exception('If a RNN is stateful, a complete ' +
                            'input_shape must be provided (including batch size).')
        if hasattr(self, 'states'):
            K.set_value(self.states[0],
                        np.zeros((input_shape[0], self.units)))
            K.set_value(self.states[1],
                        np.zeros((input_shape[0], self.units)))
            K.set_value(self.states[2],
                        np.zeros((input_shape[0], input_shape[3])))
        else:
            self.states = [K.zeros((input_shape[0], self.units)),
                           K.zeros((input_shape[0], self.units)),
                           K.zeros((input_shape[0], input_shape[3]))]

    def preprocess_input(self, inputs, training=None):

        if 0 < self.conditional_dropout < 1:
            ones = K.ones_like(K.squeeze(inputs[:, 0:1, :], axis=1))

            def dropped_inputs():
                return K.dropout(ones, self.conditional_dropout)

            cond_dp_mask = [K.in_train_phase(dropped_inputs,
                                             ones,
                                             training=training) for _ in range(4)]
            return K.dot(inputs * cond_dp_mask[0][:, None, :], self.conditional_kernel)
        else:
            return K.dot(inputs, self.conditional_kernel)

    def compute_output_shape(self, input_shape):
        if self.return_sequences:
            main_out = (input_shape[0][0], input_shape[0][1], self.units)
        else:
            main_out = (input_shape[0][0], self.units)

        if self.return_extra_variables:
            dim_x_att = (input_shape[0][0], input_shape[0][1], self.context_dim)
            dim_alpha_att = (input_shape[0][0], input_shape[0][1], input_shape[1][1])
            main_out = [main_out, dim_x_att, dim_alpha_att]

        if self.return_states:
            if not isinstance(main_out, list):
                main_out = [main_out]
            states_dim = (input_shape[0][0], input_shape[0][1], self.units)
            main_out += [states_dim, states_dim]

        return main_out

<<<<<<< HEAD
    def _ln(self, x, slc):
        # sample-wise normalization
        m = K.mean(x, axis=-1, keepdims=True)
        std = K.sqrt(K.var(x, axis=-1, keepdims=True) + self.epsilon_layer_normalization)
        x_normed = (x - m) / (std + self.epsilon_layer_normalization)
        x_normed = eval('self.gamma_' + slc) * x_normed + eval('self.beta_' + slc)
        return x_normed

    def call(self, x, mask=None, training=None, initial_state=None):
=======
    def call(self, inputs, mask=None, training=None, initial_state=None):
>>>>>>> 27ad348e
        # input shape: (nb_samples, time (padded with zeros), input_dim)
        # note that the .build() method of subclasses MUST define
        # self.input_spec with a complete input shape.
        input_shape = K.int_shape(inputs[0])
        state_below = inputs[0]
        self.context = inputs[1]
        if self.num_inputs == 2:  # input: [state_below, context]
            self.init_state = None
            self.init_memory = None
        elif self.num_inputs == 3:  # input: [state_below, context, init_generic]
            self.init_state = inputs[2]
            self.init_memory = inputs[2]
        elif self.num_inputs == 4:  # input: [state_below, context, init_state, init_memory]
            self.init_state = inputs[2]
            self.init_memory = inputs[3]

        if self.stateful:
            initial_states = self.states
        else:
            initial_states = self.get_initial_states(state_below)
        constants = self.get_constants(state_below, mask[1], training=training)
        preprocessed_input = self.preprocess_input(state_below, training=training)
        last_output, outputs, states = K.rnn(self.step,
                                             preprocessed_input,
                                             initial_states,
                                             go_backwards=self.go_backwards,
                                             mask=mask[0],
                                             constants=constants,
                                             unroll=self.unroll,
                                             input_length=state_below.shape[1],
                                             pos_extra_outputs_states=[2, 3])
        if self.stateful:
            self.updates = []
            for i in range(len(states)):
                self.updates.append((self.states[i], states[i]))

        # Properly set learning phase
        if 0 < self.dropout + self.recurrent_dropout:
            last_output._uses_learning_phase = True
            outputs._uses_learning_phase = True

        if self.return_sequences:
            ret = outputs
        else:
            ret = last_output

        if self.return_extra_variables:
            ret = [ret, states[2], states[3]]

        # intermediate states as additional outputs
        if self.return_states:
            if not isinstance(ret, list):
                ret = [ret]
            ret += [states[0], states[1]]
        return ret

    def compute_mask(self, input, mask):
        if self.return_extra_variables:
            ret = [mask[0], mask[0], mask[0]]
        else:
            ret = mask[0]

        if self.return_states:
            if not isinstance(ret, list):
                ret = [ret]
            ret += [mask[0], mask[0]]

        return ret

    def step(self, x, states):
        h_tm1 = states[0]  # State
        c_tm1 = states[1]  # Memory
        non_used_x_att = states[2]  # Placeholder for returning extra variables
        non_used_alphas_att = states[3]  # Placeholder for returning extra variables
        dp_mask = states[4]  # Dropout W (input)
        rec_dp_mask = states[5]  # Dropout U (recurrent)
        # Att model dropouts
        att_dp_mask = states[6]  # Dropout Wa
        pctx_ = states[7]  # Projected context (i.e. context * Ua + ba)
        context = states[8]  # Original context
        mask_context = states[9]  # Context mask
        if K.ndim(mask_context) > 1:  # Mask the context (only if necessary)
            pctx_ = mask_context[:, :, None] * pctx_
            context = mask_context[:, :, None] * context

        # Attention model (see Formulation in class header)
        p_state_ = K.dot(h_tm1 * att_dp_mask[0], self.attention_recurrent_kernel)
        pctx_ = K.tanh(pctx_ + p_state_[:, None, :])
        e = K.dot_product(pctx_, self.attention_context_wa) + self.bias_ca
        if K.ndim(mask_context) > 1:  # Mask the context (only if necessary)
            e = mask_context * e
        alphas = K.softmax(K.reshape(e, [K.shape(e)[0], K.shape(e)[1]]))
        # sum over the in_timesteps dimension resulting in [batch_size, input_dim]
        ctx_ = K.sum(context * alphas[:, :, None], axis=1)

        if self.layer_normalization:
            ct = K.dot(ctx_ * dp_mask[0], self.kernel)
            ct0 = self._ln(ct[:, :self.units], 'ctx0')
            ct1 = self._ln(ct[:, self.units: 2 * self.units], 'ctx1')
            ct2 = self._ln(ct[:, 2 * self.units: 3 * self.units], 'ctx2')
            ct3 = self._ln(ct[:, 3 * self.units:], 'ctx3')

            x0 = self._ln(x[:, :self.units], 'state_below0')
            x1 = self._ln(x[:, self.units: 2 * self.units], 'state_below1')
            x2 = self._ln(x[:, 2 * self.units: 3 * self.units], 'state_below2')
            x3 = self._ln(x[:, 3 * self.units:], 'state_below3')

            preact = K.dot(h_tm1 * rec_dp_mask[0], self.recurrent_kernel)
            if self.use_bias:
                preact = K.bias_add(preact, self.bias)
            preact0 = self._ln(preact[:, :self.units], 'preact0')
            preact1 = self._ln(preact[:, self.units: 2 * self.units], 'preact1')
            preact2 = self._ln(preact[:, 2 * self.units: 3 * self.units], 'preact2')
            preact3 = self._ln(preact[:, 3 * self.units:], 'preact3')
            z0 = ct0 + x0 + preact0
            z1 = ct1 + x1 + preact1
            z2 = ct2 + x2 + preact2
            z3 = ct3 + x3 + preact3
        else:
            # LSTM
            z = x + \
                K.dot(ctx_ * dp_mask[0], self.kernel) +\
                K.dot(h_tm1 * rec_dp_mask[0], self.recurrent_kernel)

            if self.use_bias:
                z = K.bias_add(z, self.bias)
            z0 = z[:, :self.units]
            z1 = z[:, self.units: 2 * self.units]
            z2 = z[:, 2 * self.units: 3 * self.units]
            z3 = z[:, 3 * self.units:]
        i = self.recurrent_activation(z0)
        f = self.recurrent_activation(z1)
        o = self.recurrent_activation(z3)
        c = f * c_tm1 + i * self.activation(z2)
        h = o * self.activation(c)
        if 0 < self.dropout + self.recurrent_dropout:
            h._uses_learning_phase = True
        return h, [h, c, ctx_, alphas]

    def get_constants(self, inputs, mask_context, training=None):
        constants = []
        # States[4] - Dropout_W
        if 0 < self.dropout < 1:
            ones = K.ones_like(K.squeeze(self.context[:, 0:1, :], axis=1))

            def dropped_inputs():
                return K.dropout(ones, self.dropout)

            dp_mask = [K.in_train_phase(dropped_inputs,
                                        ones,
                                        training=training) for _ in range(4)]
            constants.append(dp_mask)
        else:
            constants.append([K.cast_to_floatx(1.) for _ in range(4)])

        # States[5] - Dropout_U
        if 0 < self.recurrent_dropout < 1:
            ones = K.ones_like(K.reshape(inputs[:, 0, 0], (-1, 1)))
            ones = K.tile(ones, (1, self.units))

            def dropped_inputs():
                return K.dropout(ones, self.recurrent_dropout)

            rec_dp_mask = [K.in_train_phase(dropped_inputs,
                                            ones,
                                            training=training) for _ in range(4)]
            constants.append(rec_dp_mask)
        else:
            constants.append([K.cast_to_floatx(1.) for _ in range(4)])

        # States[6]  - Dropout_Wa
        if 0 < self.attention_dropout < 1:
            input_dim = self.units
            ones = K.ones_like(K.reshape(inputs[:, 0, 0], (-1, 1)))
            ones = K.concatenate([ones] * input_dim, 1)

            def dropped_inputs():
                return K.dropout(ones, self.recurrent_dropout)

            att_dp_mask = [K.in_train_phase(dropped_inputs,
                                            ones,
                                            training=training)]
            constants.append(att_dp_mask)
        else:
            constants.append([K.cast_to_floatx(1.)])

        if 0 < self.attention_dropout < 1:
            input_dim = self.context_dim
            ones = K.ones_like(K.reshape(self.context[:, :, 0], (-1, K.shape(self.context)[1], 1)))
            ones = K.concatenate([ones] * input_dim, axis=2)
            B_Ua = [K.in_train_phase(K.dropout(ones, self.attention_dropout), ones)]
            pctx = K.dot(self.context * B_Ua[0], self.attention_context_kernel)
        else:
            pctx = K.dot(self.context, self.attention_context_kernel)
        if self.use_bias:
            pctx = K.bias_add(pctx, self.bias_ba)
        # States[7] - pctx_
        constants.append(pctx)

        # States[8] - context
        constants.append(self.context)

        # States[9] - mask_context
        if mask_context is None:
            mask_context = K.not_equal(K.sum(self.context, axis=2), self.mask_value)
            mask_context = K.cast(mask_context, K.floatx())
        constants.append(mask_context)

        return constants

    def get_initial_states(self, inputs):
        # build an all-zero tensor of shape (samples, units)
        if self.init_state is None:
            initial_state = K.zeros_like(inputs)  # (samples, timesteps, input_dim)
            initial_state = K.sum(initial_state, axis=(1, 2))  # (samples,)
            initial_state = K.expand_dims(initial_state)  # (samples, 1)
            initial_state = K.tile(initial_state, [1, self.units])  # (samples, units)
            if self.init_memory is None:
                initial_states = [initial_state for _ in range(2)]
            else:
                initial_memory = self.init_memory
                initial_states = [initial_state, initial_memory]
        else:
            initial_state = self.init_state
            if self.init_memory is not None:  # We have state and memory
                initial_memory = self.init_memory
                initial_states = [initial_state, initial_memory]
            else:
                initial_states = [initial_state for _ in range(2)]

        initial_state = K.zeros_like(self.context)  # (samples, input_timesteps, ctx_dim)
        initial_state_alphas = K.sum(initial_state, axis=2)  # (samples, input_timesteps)
        initial_state = K.sum(initial_state, axis=1)  # (samples, ctx_dim)
        extra_states = [initial_state, initial_state_alphas]  # (samples, ctx_dim)

        return initial_states + extra_states

    def get_config(self):
        config = {'return_extra_variables': self.return_extra_variables,
                  'return_states': self.return_states,
                  'units': self.units,
                  "att_units": self.att_units,
                  'activation': activations.serialize(self.activation),
                  'recurrent_activation': activations.serialize(self.recurrent_activation),
                  'use_bias': self.use_bias,
                  'mask_value': self.mask_value,
                  'kernel_initializer': initializers.serialize(self.kernel_initializer),
                  'recurrent_initializer': initializers.serialize(self.recurrent_initializer),
                  'conditional_initializer': initializers.serialize(self.conditional_initializer),
                  'attention_recurrent_initializer': initializers.serialize(self.attention_recurrent_initializer),
                  'attention_context_initializer': initializers.serialize(self.attention_context_initializer),
                  'attention_context_wa_initializer': initializers.serialize(self.attention_context_wa_initializer),
                  'bias_initializer': initializers.serialize(self.bias_initializer),
                  'bias_ba_initializer': initializers.serialize(self.bias_ba_initializer),
                  'bias_ca_initializer': initializers.serialize(self.bias_ca_initializer),
                  'unit_forget_bias': self.unit_forget_bias,
                  'kernel_regularizer': regularizers.serialize(self.kernel_regularizer),
                  'recurrent_regularizer': regularizers.serialize(self.recurrent_regularizer),
                  'conditional_regularizer': regularizers.serialize(self.conditional_regularizer),
                  'attention_recurrent_regularizer': regularizers.serialize(self.attention_recurrent_regularizer),
                  'attention_context_regularizer': regularizers.serialize(self.attention_context_regularizer),
                  'attention_context_wa_regularizer': regularizers.serialize(self.attention_context_wa_regularizer),
                  'bias_regularizer': regularizers.serialize(self.bias_regularizer),
                  'bias_ba_regularizer': regularizers.serialize(self.bias_ba_regularizer),
                  'bias_ca_regularizer': regularizers.serialize(self.bias_ca_regularizer),
                  'activity_regularizer': regularizers.serialize(self.activity_regularizer),
                  'kernel_constraint': constraints.serialize(self.kernel_constraint),
                  'recurrent_constraint': constraints.serialize(self.recurrent_constraint),
                  'conditional_constraint': constraints.serialize(self.conditional_constraint),
                  'attention_recurrent_constraint': constraints.serialize(self.attention_recurrent_constraint),
                  'attention_context_constraint': constraints.serialize(self.attention_context_constraint),
                  'attention_context_wa_constraint': constraints.serialize(self.attention_context_wa_constraint),
                  'bias_constraint': constraints.serialize(self.bias_constraint),
                  'bias_ba_constraint': constraints.serialize(self.bias_ba_constraint),
                  'bias_ca_constraint': constraints.serialize(self.bias_ca_constraint),
                  'dropout': self.dropout,
                  'recurrent_dropout': self.recurrent_dropout,
                  'conditional_dropout': self.conditional_dropout,
                  'attention_dropout': self.attention_dropout,
<<<<<<< HEAD
                  'layer_normalization': self.layer_normalization,
                  'num_inputs': self.num_inputs,
                  }
        base_config = super(AttLSTMCond, self).get_config()
        return dict(list(base_config.items()) + list(config.items()))


class AttConditionalLSTMCond(Recurrent):
    '''Conditional Long-Short Term Memory unit with Attention + the previously generated word fed to the current timestep.
    You should give two inputs to this layer:
        1. The shifted sequence of words (shape: (mini_batch_size, output_timesteps, embedding_size))
        2. The complete input sequence (shape: (mini_batch_size, input_timesteps, input_dim))
    # Arguments
        units: dimension of the internal projections and the final output.
        embedding_size: dimension of the word embedding module used for the enconding of the generated words.
        return_extra_variables: indicates if we only need the LSTM hidden state (False) or we want
            additional internal variables as outputs (True). The additional variables provided are:
            - x_att (None, out_timesteps, dim_encoder): feature vector computed after the Att.Model at each timestep
            - alphas (None, out_timesteps, in_timesteps): weights computed by the Att.Model at each timestep
        return_states: boolean indicating if we want the intermediate states (hidden_state and memory) as additional outputs
        output_timesteps: number of output timesteps (# of output vectors generated)
        kernel_initializer: weight initialization function.
            Can be the name of an existing function (str),
            or a Theano function (see: [initializations](../initializations.md)).
        recurrent_initializer: initialization function of the inner cells.
        forget_bias_initializer: initialization function for the bias of the forget gate.
            [Jozefowicz et al.](http://www.jmlr.org/proceedings/papers/v37/jozefowicz15.pdf)
            recommend initializing with ones.
        activation: activation function.
            Can be the name of an existing function (str),
            or a Theano function (see: [activations](../activations.md)).
        recurrent_activation: activation function for the inner cells.
        W_regularizer: instance of [WeightRegularizer](../regularizers.md)
            (eg. L1 or L2 regularization), applied to the input weights matrices.
        U_regularizer: instance of [WeightRegularizer](../regularizers.md)
            (eg. L1 or L2 regularization), applied to the recurrent weights matrices.
        b_regularizer: instance of [WeightRegularizer](../regularizers.md),
            applied to the bias.
        dropout_W: float between 0 and 1. Fraction of the input units to drop for input gates.
        dropout_U: float between 0 and 1. Fraction of the input units to drop for recurrent connections.
        w_a_regularizer: instance of [WeightRegularizer](../regularizers.md)
            (eg. L1 or L2 regularization), applied to the input weights matrices.
        W_a_regularizer: instance of [WeightRegularizer](../regularizers.md)
            (eg. L1 or L2 regularization), applied to the input weights matrices.
        U_a_regularizer: instance of [WeightRegularizer](../regularizers.md)
            (eg. L1 or L2 regularization), applied to the recurrent weights matrices.
        b_a_regularizer: instance of [WeightRegularizer](../regularizers.md),
            applied to the bias.
        dropout_w_a: float between 0 and 1.
        dropout_W_a: float between 0 and 1.
        dropout_U_a: float between 0 and 1.

    # Formulation

        The resulting attention vector 'phi' at time 't' is formed by applying a weighted sum over
        the set of inputs 'x_i' contained in 'X':

            phi(X, t) = ∑_i alpha_i(t) * x_i,

        where each 'alpha_i' at time 't' is a weighting vector over all the input dimension that
        accomplishes the following condition:

            ∑_i alpha_i = 1

        and is dynamically adapted at each timestep w.r.t. the following formula:

            alpha_i(t) = exp{e_i(t)} /  ∑_j exp{e_j(t)}
=======
                  'num_inputs': self.num_inputs,
                  # 'input_spec': self.input_spec
                  }
        base_config = super(AttLSTMCond, self).get_config()
        return dict(list(base_config.items()) + list(config.items()))
>>>>>>> 27ad348e


class AttConditionalLSTMCond(Recurrent):
    """Conditional Long-Short Term Memory unit with Attention + the previously generated word fed to the current timestep.

    You should give two inputs to this layer:
        1. The shifted sequence of words (shape: (batch_size, output_timesteps, embedding_size))
        2. The complete input sequence (shape: (batch_size, input_timesteps, input_dim))
    Optionally, you can set the initial hidden state, with a tensor of shape: (batch_size, units)

    # Arguments
        units: Positive integer, dimensionality of the output space.
        att_units:  Positive integer, dimensionality of the attention space.
        return_extra_variables: Return the attended context vectors and the attention weights (alphas)
        return_states: Whether it should return the internal RNN states.
        activation: Activation function to use
            (see [activations](../activations.md)).
            If you pass None, no activation is applied
            (ie. "linear" activation: `a(x) = x`).
        recurrent_activation: Activation function to use
            for the recurrent step
            (see [activations](../activations.md)).
        use_bias: Boolean, whether the layer uses a bias vector.
        kernel_initializer: Initializer for the `kernel` weights matrix,
            used for the linear transformation of the inputs
            (see [initializers](../initializers.md)).
        conditional_initializer: Initializer for the `conditional_kernel`
            weights matrix,
            used for the linear transformation of the conditional inputs
            (see [initializers](../initializers.md)).
        recurrent_initializer: Initializer for the `recurrent_kernel`
            weights matrix,
            used for the linear transformation of the recurrent state
            (see [initializers](../initializers.md)).
        attention_recurrent_initializer:  Initializer for the `attention_recurrent_kernel`
            weights matrix, used for the linear transformation of the conditional inputs
            (see [initializers](../initializers.md)).
        attention_context_initializer:  Initializer for the `attention_context_kernel`
            weights matrix,
            used for the linear transformation of the attention context inputs
            (see [initializers](../initializers.md)).
        attention_context_wa_initializer:  Initializer for the `attention_wa_kernel`
            weights matrix,
            used for the linear transformation of the attention context
            (see [initializers](../initializers.md)).
        bias_initializer: Initializer for the bias vector
            (see [initializers](../initializers.md)).
        bias_ba_initializer: Initializer for the bias_ba vector from the attention mechanism
            (see [initializers](../initializers.md)).
        bias_ca_initializer: Initializer for the bias_ca vector from the attention mechanism
            (see [initializers](../initializers.md)).
        mask_value: Value of the mask of the context (0. by default)
        kernel_regularizer: Regularizer function applied to
            the `kernel` weights matrix
            (see [regularizer](../regularizers.md)).
        recurrent_regularizer: Regularizer function applied to
            the `recurrent_kernel` weights matrix
            (see [regularizer](../regularizers.md)).
        conditional_regularizer: Regularizer function applied to
            the `conditional_kernel` weights matrix
            (see [regularizer](../regularizers.md)).
        attention_recurrent_regularizer:  Regularizer function applied to
            the `attention_recurrent__kernel` weights matrix
            (see [regularizer](../regularizers.md)).
        attention_context_regularizer:  Regularizer function applied to
            the `attention_context_kernel` weights matrix
            (see [regularizer](../regularizers.md)).
        attention_context_wa_regularizer:  Regularizer function applied to
            the `attention_context_wa_kernel` weights matrix
            (see [regularizer](../regularizers.md)).
        bias_regularizer: Regularizer function applied to the bias vector
            (see [regularizer](../regularizers.md)).
        bias_ba_regularizer:  Regularizer function applied to the bias_ba vector
            (see [regularizer](../regularizers.md)).
        bias_ca_regularizer:  Regularizer function applied to the bias_ca vector
            (see [regularizer](../regularizers.md)).
        activity_regularizer: Regularizer function applied to
            the output of the layer (its "activation").
            (see [regularizer](../regularizers.md)).
        kernel_constraint: Constraint function applied to
            the `kernel` weights matrix
            (see [constraints](../constraints.md)).
        recurrent_constraint: Constraint function applied to
            the `recurrent_kernel` weights matrix
            (see [constraints](../constraints.md)).
        conditional_constraint: Constraint function applied to
            the `conditional_kernel` weights matrix
            (see [constraints](../constraints.md)).
        attention_recurrent_constraint: Constraint function applied to
            the `attention_recurrent_kernel` weights matrix
            (see [constraints](../constraints.md)).
        attention_context_constraint: Constraint function applied to
            the `attention_context_kernel` weights matrix
            (see [constraints](../constraints.md)).
        attention_context_wa_constraint: Constraint function applied to
            the `attention_context_wa_kernel` weights matrix
            (see [constraints](../constraints.md)).
        bias_constraint: Constraint function applied to the bias vector
            (see [constraints](../constraints.md)).
        bias_ba_constraint: Constraint function applied to
            the `bias_ba` weights matrix
            (see [constraints](../constraints.md)).
        bias_ca_constraint: Constraint function applied to
            the `bias_ca` weights matrix
            (see [constraints](../constraints.md)).
        dropout: Float between 0 and 1.
            Fraction of the units to drop for
            the linear transformation of the context.
        recurrent_dropout: Float between 0 and 1.
            Fraction of the units to drop for
            the linear transformation of the recurrent state.
        conditional_dropout: Float between 0 and 1.
            Fraction of the units to drop for
            the linear transformation of the input.
        conditional_dropout: Float between 0 and 1.
            Fraction of the units to drop for
            the linear transformation of the input.
        attention_dropout: Float between 0 and 1.
            Fraction of the units to drop for
            the linear transformation of the attention mechanism.
        num_inputs: Number of inputs of the layer.

    # References
        - [On the Properties of Neural Machine Translation: Encoder-Decoder Approaches](https://arxiv.org/abs/1409.1259)
        - [Empirical Evaluation of Gated Recurrent Neural Networks on Sequence Modeling](http://arxiv.org/abs/1412.3555v1)
        - [A Theoretically Grounded Application of Dropout in Recurrent Neural Networks](http://arxiv.org/abs/1512.05287)
        - [Nematus: a Toolkit for Neural Machine Translation](http://arxiv.org/abs/1703.04357)
    """

    @interfaces.legacy_recurrent_support
    def __init__(self, units,
                 att_units=0,
                 return_extra_variables=False,
                 return_states=False,
                 activation='tanh',
                 recurrent_activation='sigmoid',
                 use_bias=True,
                 kernel_initializer='glorot_uniform',
                 conditional_initializer='glorot_uniform',
                 attention_recurrent_initializer='glorot_uniform',
                 attention_context_initializer='glorot_uniform',
                 attention_context_wa_initializer='glorot_uniform',
                 recurrent_initializer='orthogonal',
                 bias_initializer='zeros',
                 bias_ba_initializer='zeros',
                 bias_ca_initializer='zero',
                 unit_forget_bias=True,
                 mask_value=0.,
                 kernel_regularizer=None,
                 recurrent_regularizer=None,
                 conditional_regularizer=None,
                 attention_recurrent_regularizer=None,
                 attention_context_regularizer=None,
                 attention_context_wa_regularizer=None,
                 bias_regularizer=None,
                 bias_ba_regularizer=None,
                 bias_ca_regularizer=None,
                 activity_regularizer=None,
                 kernel_constraint=None,
                 recurrent_constraint=None,
                 conditional_constraint=None,
                 attention_recurrent_constraint=None,
                 attention_context_constraint=None,
                 attention_context_wa_constraint=None,
                 bias_constraint=None,
                 bias_ba_constraint=None,
                 bias_ca_constraint=None,
                 dropout=0.,
                 recurrent_dropout=0.,
                 conditional_dropout=0.,
                 attention_dropout=0.,
                 layer_normalization=False,
                 epsilon_layer_normalization=1e-5,
                 num_inputs=4,
                 **kwargs):
        super(AttConditionalLSTMCond, self).__init__(**kwargs)

        self.return_extra_variables = return_extra_variables
        self.return_states = return_states

        # Main parameters
        self.units = units
        self.att_units = units if att_units == 0 else att_units
        self.activation = activations.get(activation)
        self.recurrent_activation = activations.get(recurrent_activation)
        self.use_bias = use_bias
        self.mask_value = mask_value

        # Initializers
        self.kernel_initializer = initializers.get(kernel_initializer)
        self.recurrent_initializer = initializers.get(recurrent_initializer)
        self.recurrent1_initializer = initializers.get(recurrent_initializer)
        self.conditional_initializer = initializers.get(conditional_initializer)
        self.attention_recurrent_initializer = initializers.get(attention_recurrent_initializer)
        self.attention_context_initializer = initializers.get(attention_context_initializer)
        self.attention_context_wa_initializer = initializers.get(attention_context_wa_initializer)
        self.bias_initializer = initializers.get(bias_initializer)
        self.bias1_initializer = initializers.get(bias_initializer)
        self.bias_ba_initializer = initializers.get(bias_ba_initializer)
        self.bias_ca_initializer = initializers.get(bias_ca_initializer)
        self.unit_forget_bias = unit_forget_bias

        # Regularizers
        self.kernel_regularizer = regularizers.get(kernel_regularizer)
        self.recurrent_regularizer = regularizers.get(recurrent_regularizer)
        self.recurrent1_regularizer = regularizers.get(recurrent_regularizer)
        self.conditional_regularizer = regularizers.get(conditional_regularizer)
        self.attention_recurrent_regularizer = regularizers.get(attention_recurrent_regularizer)
        self.attention_context_regularizer = regularizers.get(attention_context_regularizer)
        self.attention_context_wa_regularizer = regularizers.get(attention_context_wa_regularizer)
        self.bias_regularizer = regularizers.get(bias_regularizer)
        self.bias1_regularizer = regularizers.get(bias_regularizer)
        self.bias_ba_regularizer = regularizers.get(bias_ba_regularizer)
        self.bias_ca_regularizer = regularizers.get(bias_ca_regularizer)
        self.activity_regularizer = regularizers.get(activity_regularizer)

        # Constraints
        self.kernel_constraint = constraints.get(kernel_constraint)
        self.recurrent_constraint = constraints.get(recurrent_constraint)
        self.recurrent1_constraint = constraints.get(recurrent_constraint)
        self.conditional_constraint = constraints.get(conditional_constraint)
        self.attention_recurrent_constraint = constraints.get(attention_recurrent_constraint)
        self.attention_context_constraint = constraints.get(attention_context_constraint)
        self.attention_context_wa_constraint = constraints.get(attention_context_wa_constraint)
        self.bias_constraint = constraints.get(bias_constraint)
        self.bias1_constraint = constraints.get(bias_constraint)
        self.bias_ba_constraint = constraints.get(bias_ba_constraint)
        self.bias_ca_constraint = constraints.get(bias_ca_constraint)

        # Dropouts
        self.dropout = min(1., max(0., dropout)) if dropout is not None else 0.
        self.recurrent_dropout = min(1., max(0., recurrent_dropout)) if recurrent_dropout is not None else 0.
        self.conditional_dropout = min(1., max(0., conditional_dropout)) if conditional_dropout is not None else 0.
        self.attention_dropout = min(1., max(0., attention_dropout)) if attention_dropout is not None else 0.

        # Layer normalization
        self.layer_normalization = layer_normalization
        self.gamma_init = initializers.get('ones')
        self.beta_init = initializers.get('zeros')
        self.epsilon_layer_normalization = epsilon_layer_normalization

        # Inputs
        self.num_inputs = num_inputs
        self.input_spec = [InputSpec(ndim=3), InputSpec(ndim=3)]
        for _ in range(len(self.input_spec), self.num_inputs):
            self.input_spec.append(InputSpec(ndim=2))

    def build(self, input_shape):
        assert len(input_shape) >= 2, 'You should pass two inputs to AttConditionalLSTMCond ' \
                                      '(previous_embedded_words and context) ' \
                                      'and two optional inputs (init_state and init_memory)'
        self.input_dim = input_shape[0][2]
        self.context_steps = input_shape[1][1]
        self.context_dim = input_shape[1][2]
        if self.stateful:
            self.reset_states()
        else:
            # initial states: all-zero tensors of shape (units)
            self.states = [None, None, None]  # [h, c, x_att]

        self.kernel = self.add_weight(shape=(self.context_dim, self.units * 4),
                                      name='kernel',
                                      initializer=self.kernel_initializer,
                                      regularizer=self.kernel_regularizer,
                                      constraint=self.kernel_constraint)
        self.recurrent_kernel = self.add_weight(
            shape=(self.units, self.units * 4),
            name='recurrent_kernel',
            initializer=self.recurrent_initializer,
            regularizer=self.recurrent_regularizer,
            constraint=self.recurrent_constraint)

        self.recurrent1_kernel = self.add_weight(
            shape=(self.units, self.units * 4),
            name='recurrent1_kernel',
            initializer=self.recurrent1_initializer,
            regularizer=self.recurrent1_regularizer,
            constraint=self.recurrent1_constraint)

        self.conditional_kernel = self.add_weight(shape=(self.input_dim, self.units * 4),
                                                  name='conditional_kernel',
                                                  initializer=self.conditional_initializer,
                                                  regularizer=self.conditional_regularizer,
                                                  constraint=self.conditional_constraint)

        self.attention_recurrent_kernel = self.add_weight(
            shape=(self.units, self.att_units),
            name='attention_recurrent_kernel',
            initializer=self.attention_recurrent_initializer,
            regularizer=self.attention_recurrent_regularizer,
            constraint=self.attention_recurrent_constraint)

        self.attention_context_kernel = self.add_weight(
            shape=(self.context_dim, self.att_units),
            name='attention_context_kernel',
            initializer=self.attention_context_initializer,
            regularizer=self.attention_context_regularizer,
            constraint=self.attention_context_constraint)

        self.attention_context_wa = self.add_weight(
            shape=(self.att_units,),
            name='attention_context_wa',
            initializer=self.attention_context_wa_initializer,
            regularizer=self.attention_context_wa_regularizer,
            constraint=self.attention_context_wa_constraint)

        if self.use_bias:
            if self.unit_forget_bias:
                def bias_initializer(shape, *args, **kwargs):
                    return K.concatenate([
                        self.bias_initializer((self.units,), *args, **kwargs),
                        initializers.Ones()((self.units,), *args, **kwargs),
                        self.bias_initializer((self.units * 2,), *args, **kwargs),
                    ])
            else:
                bias_initializer = self.bias_initializer
            self.bias = self.add_weight(shape=(self.units * 4,),
                                        name='bias',
                                        initializer=bias_initializer,
                                        regularizer=self.bias_regularizer,
                                        constraint=self.bias_constraint)
            if self.unit_forget_bias:
                def bias_initializer1(shape, *args, **kwargs):
                    return K.concatenate([
                        self.bias1_initializer((self.units,), *args, **kwargs),
                        initializers.Ones()((self.units,), *args, **kwargs),
                        self.bias1_initializer((self.units * 2,), *args, **kwargs),
                    ])
            else:
                bias_initializer1 = self.bias1_initializer
            self.bias1 = self.add_weight(shape=(self.units * 4,),
                                         name='bias1',
                                         initializer=bias_initializer1,
                                         regularizer=self.bias1_regularizer,
                                         constraint=self.bias1_constraint)

            self.bias_ba = self.add_weight(shape=(self.att_units,),
                                           name='bias_ba',
                                           initializer=self.bias_ba_initializer,
                                           regularizer=self.bias_ba_regularizer,
                                           constraint=self.bias_ba_constraint)
            bias_ca_shape = self.context_steps if self.context_steps is None else (self.context_steps,)
            self.bias_ca = self.add_weight(shape=bias_ca_shape,
                                           name='bias_ca',
                                           initializer=self.bias_ca_initializer,
                                           regularizer=self.bias_ca_regularizer,
                                           constraint=self.bias_ca_constraint)

        else:
            self.bias = None
            self.bias1 = None
            self.bias_ba = None
            self.bias_ca = None


        if self.layer_normalization:

            self.gamma_state_below0 = self.add_weight(shape=(self.units,),
                                                     name='gamma_state_below0',
                                                     initializer=self.gamma_init)
            self.beta_state_below0 = self.add_weight(shape=(self.units,),
                                                     name='beta_state_below0',
                                                     initializer=self.beta_init)

            self.gamma_state_below1 = self.add_weight(shape=(self.units,),
                                                     name='gamma_state_below1',
                                                     initializer=self.gamma_init)
            self.beta_state_below1 = self.add_weight(shape=(self.units,),
                                                     name='beta_state_below1',
                                                     initializer=self.beta_init)

            self.gamma_state_below2 = self.add_weight(shape=(self.units,),
                                                     name='gamma_state_below2',
                                                     initializer=self.gamma_init)
            self.beta_state_below2 = self.add_weight(shape=(self.units,),
                                                     name='beta_state_below2',
                                                     initializer=self.beta_init)

            self.gamma_state_below3 = self.add_weight(shape=(self.units,),
                                                     name='gamma_state_below3',
                                                     initializer=self.gamma_init)
            self.beta_state_below3 = self.add_weight(shape=(self.units,),
                                                     name='beta_state_below3',
                                                     initializer=self.beta_init)


            self.gamma_ctx0 = self.add_weight(shape=(self.units,),
                                                     name='gamma_ctx0',
                                                     initializer=self.gamma_init)
            self.beta_ctx0 = self.add_weight(shape=(self.units,),
                                                     name='beta_ctx0',
                                                     initializer=self.beta_init)

            self.gamma_ctx1 = self.add_weight(shape=(self.units,),
                                                     name='gamma_ctx1',
                                                     initializer=self.gamma_init)
            self.beta_ctx1 = self.add_weight(shape=(self.units,),
                                                     name='beta_ctx1',
                                                     initializer=self.beta_init)


            self.gamma_ctx2 = self.add_weight(shape=(self.units,),
                                                     name='gamma_ctx2',
                                                     initializer=self.gamma_init)
            self.beta_ctx2 = self.add_weight(shape=(self.units,),
                                                     name='beta_ctx2',
                                                     initializer=self.beta_init)

            self.gamma_ctx3 = self.add_weight(shape=(self.units,),
                                                     name='gamma_ctx3',
                                                     initializer=self.gamma_init)
            self.beta_ctx3 = self.add_weight(shape=(self.units,),
                                                     name='beta_ctx3',
                                                     initializer=self.beta_init)

            self.gamma_preact0 = self.add_weight(shape=(self.units,),
                                                     name='gamma_preact0',
                                                     initializer=self.gamma_init)
            self.beta_preact0 = self.add_weight(shape=(self.units,),
                                                     name='beta_preact0',
                                                     initializer=self.beta_init)

            self.gamma_preact1 = self.add_weight(shape=(self.units,),
                                                     name='gamma_preact1',
                                                     initializer=self.gamma_init)
            self.beta_preact1 = self.add_weight(shape=(self.units,),
                                                     name='beta_preact1',
                                                     initializer=self.beta_init)

            self.gamma_preact2 = self.add_weight(shape=(self.units,),
                                                     name='gamma_preact2',
                                                     initializer=self.gamma_init)
            self.beta_preact2 = self.add_weight(shape=(self.units,),
                                                     name='beta_preact2',
                                                     initializer=self.beta_init)

            self.gamma_preact3 = self.add_weight(shape=(self.units,),
                                                     name='gamma_preact3',
                                                     initializer=self.gamma_init)
            self.beta_preact3 = self.add_weight(shape=(self.units,),
                                                     name='beta_preact3',
                                                     initializer=self.beta_init)

            self.gamma_preact_0 = self.add_weight(shape=(self.units,),
                                                     name='gamma_preact_0',
                                                     initializer=self.gamma_init)
            self.beta_preact_0 = self.add_weight(shape=(self.units,),
                                                     name='beta_preact_0',
                                                     initializer=self.beta_init)

            self.gamma_preact_1 = self.add_weight(shape=(self.units,),
                                                     name='gamma_preact_1',
                                                     initializer=self.gamma_init)
            self.beta_preact_1 = self.add_weight(shape=(self.units,),
                                                     name='beta_preact_1',
                                                     initializer=self.beta_init)

            self.gamma_preact_2 = self.add_weight(shape=(self.units,),
                                                     name='gamma_preact_2',
                                                     initializer=self.gamma_init)
            self.beta_preact_2 = self.add_weight(shape=(self.units,),
                                                     name='beta_preact_2',
                                                     initializer=self.beta_init)

            self.gamma_preact_3 = self.add_weight(shape=(self.units,),
                                                     name='gamma_preact_3',
                                                     initializer=self.gamma_init)
            self.beta_preact_3 = self.add_weight(shape=(self.units,),
                                                     name='beta_preact_3',
                                                     initializer=self.beta_init)


        self.built = True

    def reset_states(self, states=None):
        assert self.stateful, 'Layer must be stateful.'
        input_shape = self.input_shape
        if not input_shape[0]:
            raise Exception('If a RNN is stateful, a complete ' +
                            'input_shape must be provided (including batch size).')
        if hasattr(self, 'states'):
            K.set_value(self.states[0],
                        np.zeros((input_shape[0], self.units)))
            K.set_value(self.states[1],
                        np.zeros((input_shape[0], self.units)))
            K.set_value(self.states[2],
                        np.zeros((input_shape[0], input_shape[3])))
        else:
            self.states = [K.zeros((input_shape[0], self.units)),
                           K.zeros((input_shape[0], self.units)),
                           K.zeros((input_shape[0], input_shape[3]))]

    def preprocess_input(self, inputs, training=None):

        if 0 < self.conditional_dropout < 1:
            ones = K.ones_like(K.squeeze(inputs[:, 0:1, :], axis=1))

            def dropped_inputs():
                return K.dropout(ones, self.conditional_dropout)

            cond_dp_mask = [K.in_train_phase(dropped_inputs,
                                             ones,
                                             training=training) for _ in range(4)]
            return K.dot(inputs * cond_dp_mask[0][:, None, :], self.conditional_kernel)
        else:
            return K.dot(inputs, self.conditional_kernel)

    def compute_output_shape(self, input_shape):
        if self.return_sequences:
            main_out = (input_shape[0][0], input_shape[0][1], self.units)
        else:
            main_out = (input_shape[0][0], self.units)

        if self.return_extra_variables:
            dim_x_att = (input_shape[0][0], input_shape[0][1], self.context_dim)
            dim_alpha_att = (input_shape[0][0], input_shape[0][1], input_shape[1][1])
            main_out = [main_out, dim_x_att, dim_alpha_att]

        if self.return_states:
            if not isinstance(main_out, list):
                main_out = [main_out]
            states_dim = (input_shape[0][0], input_shape[0][1], self.units)
            main_out += [states_dim, states_dim]

        return main_out

<<<<<<< HEAD
    def _ln(self, x, slc):
        # sample-wise normalization
        m = K.mean(x, axis=-1, keepdims=True)
        std = K.sqrt(K.var(x, axis=-1, keepdims=True) + self.epsilon_layer_normalization)
        x_normed = (x - m) / (std + self.epsilon_layer_normalization)
        x_normed = eval('self.gamma_' + slc) * x_normed + eval('self.beta_' + slc)
        return x_normed

    def call(self, x, mask=None, training=None, initial_state=None):
=======
    def call(self, inputs, mask=None, training=None, initial_state=None):
>>>>>>> 27ad348e
        # input shape: (nb_samples, time (padded with zeros), input_dim)
        # note that the .build() method of subclasses MUST define
        # self.input_spec with a complete input shape.
        input_shape = K.int_shape(inputs[0])
        state_below = inputs[0]
        self.context = inputs[1]
        if self.num_inputs == 2:  # input: [state_below, context]
            self.init_state = None
            self.init_memory = None
        elif self.num_inputs == 3:  # input: [state_below, context, init_generic]
            self.init_state = inputs[2]
            self.init_memory = inputs[2]
        elif self.num_inputs == 4:  # input: [state_below, context, init_state, init_memory]
            self.init_state = inputs[2]
            self.init_memory = inputs[3]

        if self.stateful:
            initial_states = self.states
        else:
            initial_states = self.get_initial_states(state_below)
        constants = self.get_constants(state_below, mask[1], training=training)
        preprocessed_input = self.preprocess_input(state_below, training=training)
        last_output, outputs, states = K.rnn(self.step,
                                             preprocessed_input,
                                             initial_states,
                                             go_backwards=self.go_backwards,
                                             mask=mask[0],
                                             constants=constants,
                                             unroll=self.unroll,
                                             input_length=state_below.shape[1],
                                             pos_extra_outputs_states=[2, 3])
        if self.stateful:
            updates = []
            for i in range(len(states)):
                updates.append((self.states[i], states[i]))
            self.add_update(updates, inputs)
        if self.return_sequences:
            ret = outputs
        else:
            ret = last_output

        # Properly set learning phase
        if getattr(last_output, '_uses_learning_phase', False):
            ret._uses_learning_phase = True

        if self.return_extra_variables:
            ret = [ret, states[2], states[3]]

        # intermediate states as additional outputs
        if self.return_states:
            if not isinstance(ret, (list, tuple)):
                ret = [ret]
            else:
                states = list(states)
            ret += [states[0], states[1]]

        return ret

    def compute_mask(self, input, mask):
        if self.return_extra_variables:
            ret = [mask[0], mask[0], mask[0]]
        else:
            ret = mask[0]

        if self.return_states:
            if not isinstance(ret, list):
                ret = [ret]
            ret += [mask[0], mask[0]]

        return ret

    def step(self, x, states):
        h_tm1 = states[0]  # State
        c_tm1 = states[1]  # Memory
        non_used_x_att = states[2]  # Placeholder for returning extra variables
        non_used_alphas_att = states[3]  # Placeholder for returning extra variables
        ctx_dp_mask = states[4]  # Dropout W
        rec_dp_mask = states[5]  # Dropout U
        # Att model dropouts
        att_dp_mask = states[6]  # Dropout Wa
        pctx_ = states[7]  # Projected context (i.e. context * Ua + ba)
        context = states[8]  # Original context
        mask_context = states[9]  # Context mask
        if K.ndim(mask_context) > 1:  # Mask the context (only if necessary)
            pctx_ = mask_context[:, :, None] * pctx_
            context = mask_context[:, :, None] * context

        # LSTM_1
        if self.layer_normalization:
            x0 = self._ln(x[:, :self.units], 'state_below0')
            x1 = self._ln(x[:, self.units: 2 * self.units], 'state_below1')
            x2 = self._ln(x[:, 2 * self.units: 3 * self.units], 'state_below2')
            x3 = self._ln(x[:, 3 * self.units:], 'state_below3')

            preact_ = K.dot(h_tm1 * rec_dp_mask[0], self.recurrent1_kernel)
            if self.use_bias:
                preact_ = K.bias_add(preact_, self.bias1)
            preact_0 = self._ln(preact_[:, :self.units], 'preact_0')
            preact_1 = self._ln(preact_[:, self.units: 2 * self.units], 'preact_1')
            preact_2 = self._ln(preact_[:, 2 * self.units: 3 * self.units], 'preact_2')
            preact_3 = self._ln(preact_[:, 3 * self.units:], 'preact_3')
            z_0 = x0 + preact_0
            z_1 = x1 + preact_1
            z_2 = x2 + preact_2
            z_3 = x3 + preact_3
        else:
            z_ = x + K.dot(h_tm1 * rec_dp_mask[0], self.recurrent1_kernel)
            if self.use_bias:
                z_ = K.bias_add(z_, self.bias1)
            z_0 = z_[:, :self.units]
            z_1 = z_[:, self.units: 2 * self.units]
            z_2 = z_[:, 2 * self.units: 3 * self.units]
            z_3 = z_[:, 3 * self.units:]

        i_ = self.recurrent_activation(z_0)
        f_ = self.recurrent_activation(z_1)
        o_ = self.recurrent_activation(z_3)
        c_ = f_ * c_tm1 + i_ * self.activation(z_2)
        h_ = o_ * self.activation(c_)

        # Attention model (see Formulation in class header)
        p_state_ = K.dot_product(h_ * att_dp_mask[0], self.attention_recurrent_kernel)
        pctx_ = K.tanh(pctx_ + p_state_[:, None, :])
        e = K.dot_product(pctx_, self.attention_context_wa) + self.bias_ca
        if K.ndim(mask_context) > 1:  # Mask the context (only if necessary)
            e = mask_context * e
        alphas = K.softmax(K.reshape(e, [K.shape(e)[0], K.shape(e)[1]]))
        # sum over the in_timesteps dimension resulting in [batch_size, input_dim]
        ctx_ = K.sum(context * alphas[:, :, None], axis=1)

        # LSTM_2
        if self.layer_normalization:
            ct = K.dot(ctx_ * ctx_dp_mask[0], self.kernel)
            ct0 = self._ln(ct[:, :self.units], 'ctx0')
            ct1 = self._ln(ct[:, self.units: 2 * self.units], 'ctx1')
            ct2 = self._ln(ct[:, 2 * self.units: 3 * self.units], 'ctx2')
            ct3 = self._ln(ct[:, 3 * self.units:], 'ctx3')

            preact = K.dot(h_ * rec_dp_mask[0], self.recurrent_kernel)
            if self.use_bias:
                preact = K.bias_add(preact, self.bias)
            preact0 = self._ln(preact[:, :self.units], 'preact0')
            preact1 = self._ln(preact[:, self.units: 2 * self.units], 'preact1')
            preact2 = self._ln(preact[:, 2 * self.units: 3 * self.units], 'preact2')
            preact3 = self._ln(preact[:, 3 * self.units:], 'preact3')
            z0 = ct0 + preact0
            z1 = ct1 + preact1
            z2 = ct2 + preact2
            z3 = ct3 + preact3
        else:
            z = K.dot(h_ * rec_dp_mask[0], self.recurrent_kernel) + \
                K.dot(ctx_ * ctx_dp_mask[0], self.kernel)
            if self.use_bias:
                z = K.bias_add(z, self.bias)
            z0 = z[:, :self.units]
            z1 = z[:, self.units: 2 * self.units]
            z2 = z[:, 2 * self.units: 3 * self.units]
            z3 = z[:, 3 * self.units:]
        i = self.recurrent_activation(z0)
        f = self.recurrent_activation(z1)
        o = self.recurrent_activation(z3)
        c = f * c_ + i * self.activation(z2)
        h = o * self.activation(c)
        if 0 < self.dropout + self.recurrent_dropout:
            h._uses_learning_phase = True
        return h, [h, c, ctx_, alphas]

    def get_constants(self, inputs, mask_context, training=None):
        constants = []
        # States[4] - Dropout W (input dropout)
        if 0 < self.dropout < 1:
            ones = K.ones_like(K.squeeze(self.context[:, 0:1, :], axis=1))

            def dropped_inputs():
                return K.dropout(ones, self.dropout)

            dp_mask = [K.in_train_phase(dropped_inputs,
                                        ones,
                                        training=training) for _ in range(4)]
            constants.append(dp_mask)
        else:
            constants.append([K.cast_to_floatx(1.) for _ in range(4)])

        # States[5] - Dropout_U
        if 0 < self.recurrent_dropout < 1:
            ones = K.ones_like(K.reshape(inputs[:, 0, 0], (-1, 1)))
            ones = K.tile(ones, (1, self.units))

            def dropped_inputs():
                return K.dropout(ones, self.recurrent_dropout)

            rec_dp_mask = [K.in_train_phase(dropped_inputs,
                                            ones,
                                            training=training) for _ in range(4)]
            constants.append(rec_dp_mask)
        else:
            constants.append([K.cast_to_floatx(1.) for _ in range(4)])

        # States[6]  - Dropout_Wa
        if 0 < self.attention_dropout < 1:
            input_dim = self.units
            ones = K.ones_like(K.reshape(inputs[:, 0, 0], (-1, 1)))
            ones = K.concatenate([ones] * input_dim, 1)

            def dropped_inputs():
                return K.dropout(ones, self.recurrent_dropout)

            att_dp_mask = [K.in_train_phase(dropped_inputs,
                                            ones,
                                            training=training)]
            constants.append(att_dp_mask)
        else:
            constants.append([K.cast_to_floatx(1.)])

        if 0 < self.attention_dropout < 1:
            input_dim = self.context_dim
            ones = K.ones_like(K.reshape(self.context[:, :, 0], (-1, K.shape(self.context)[1], 1)))
            ones = K.concatenate([ones] * input_dim, axis=2)
            B_Ua = [K.in_train_phase(K.dropout(ones, self.attention_dropout), ones)]
            pctx = K.dot(self.context * B_Ua[0], self.attention_context_kernel)
        else:
            pctx = K.dot(self.context, self.attention_context_kernel)
        if self.use_bias:
            pctx = K.bias_add(pctx, self.bias_ba)
        # States[7] - pctx_
        constants.append(pctx)

        # States[8] - context
        constants.append(self.context)

        # States[9] - mask_context
        if mask_context is None:
            mask_context = K.not_equal(K.sum(self.context, axis=2), self.mask_value)
            mask_context = K.cast(mask_context, K.floatx())
        constants.append(mask_context)

        return constants

    def get_initial_states(self, inputs):
        # build an all-zero tensor of shape (samples, units)
        if self.init_state is None:
            initial_state = K.zeros_like(inputs)  # (samples, timesteps, input_dim)
            initial_state = K.sum(initial_state, axis=(1, 2))  # (samples,)
            initial_state = K.expand_dims(initial_state)  # (samples, 1)
            initial_state = K.tile(initial_state, [1, self.units])  # (samples, units)
            if self.init_memory is None:
                initial_states = [initial_state for _ in range(2)]
            else:
                initial_memory = self.init_memory
                initial_states = [initial_state, initial_memory]
        else:
            initial_state = self.init_state
            if self.init_memory is not None:  # We have state and memory
                initial_memory = self.init_memory
                initial_states = [initial_state, initial_memory]
            else:
                initial_states = [initial_state for _ in range(2)]

        initial_state = K.zeros_like(self.context)  # (samples, input_timesteps, ctx_dim)
        initial_state_alphas = K.sum(initial_state, axis=2)  # (samples, input_timesteps)
        initial_state = K.sum(initial_state, axis=1)  # (samples, ctx_dim)
        extra_states = [initial_state, initial_state_alphas]  # (samples, ctx_dim)

        return initial_states + extra_states

    def get_config(self):
        config = {'return_extra_variables': self.return_extra_variables,
                  'return_states': self.return_states,
                  'units': self.units,
                  'att_units': self.att_units,
                  'activation': activations.serialize(self.activation),
                  'recurrent_activation': activations.serialize(self.recurrent_activation),
                  'use_bias': self.use_bias,
                  'mask_value': self.mask_value,
                  'kernel_initializer': initializers.serialize(self.kernel_initializer),
                  'recurrent_initializer': initializers.serialize(self.recurrent_initializer),
                  'conditional_initializer': initializers.serialize(self.conditional_initializer),
                  'attention_recurrent_initializer': initializers.serialize(self.attention_recurrent_initializer),
                  'attention_context_initializer': initializers.serialize(self.attention_context_initializer),
                  'attention_context_wa_initializer': initializers.serialize(self.attention_context_wa_initializer),
                  'bias_initializer': initializers.serialize(self.bias_initializer),
                  'bias_ba_initializer': initializers.serialize(self.bias_ba_initializer),
                  'bias_ca_initializer': initializers.serialize(self.bias_ca_initializer),
                  'unit_forget_bias': self.unit_forget_bias,
                  'kernel_regularizer': regularizers.serialize(self.kernel_regularizer),
                  'recurrent_regularizer': regularizers.serialize(self.recurrent_regularizer),
                  'conditional_regularizer': regularizers.serialize(self.conditional_regularizer),
                  'attention_recurrent_regularizer': regularizers.serialize(self.attention_recurrent_regularizer),
                  'attention_context_regularizer': regularizers.serialize(self.attention_context_regularizer),
                  'attention_context_wa_regularizer': regularizers.serialize(self.attention_context_wa_regularizer),
                  'bias_regularizer': regularizers.serialize(self.bias_regularizer),
                  'bias_ba_regularizer': regularizers.serialize(self.bias_ba_regularizer),
                  'bias_ca_regularizer': regularizers.serialize(self.bias_ca_regularizer),
                  'activity_regularizer': regularizers.serialize(self.activity_regularizer),
                  'kernel_constraint': constraints.serialize(self.kernel_constraint),
                  'recurrent_constraint': constraints.serialize(self.recurrent_constraint),
                  'conditional_constraint': constraints.serialize(self.conditional_constraint),
                  'attention_recurrent_constraint': constraints.serialize(self.attention_recurrent_constraint),
                  'attention_context_constraint': constraints.serialize(self.attention_context_constraint),
                  'attention_context_wa_constraint': constraints.serialize(self.attention_context_wa_constraint),
                  'bias_constraint': constraints.serialize(self.bias_constraint),
                  'bias_ba_constraint': constraints.serialize(self.bias_ba_constraint),
                  'bias_ca_constraint': constraints.serialize(self.bias_ca_constraint),
                  'dropout': self.dropout,
                  'recurrent_dropout': self.recurrent_dropout,
                  'conditional_dropout': self.conditional_dropout,
                  'attention_dropout': self.attention_dropout,
                  'layer_normalization': self.layer_normalization,
                  'num_inputs': self.num_inputs
                  }
        base_config = super(AttConditionalLSTMCond, self).get_config()
        return dict(list(base_config.items()) + list(config.items()))


class AttLSTMCond2Inputs(Recurrent):
    """Long-Short Term Memory unit with the previously generated word fed to the current timestep
    and two input contexts (with two attention mechanisms).

    You should give two inputs to this layer:
        1. The shifted sequence of words (shape: (batch_size, output_timesteps, embedding_size))
        2. The complete input sequence (shape: (batch_size, input_timesteps, input_dim))
    Optionally, you can set the initial hidden state, with a tensor of shape: (batch_size, units)

    # Arguments
        units: Positive integer, dimensionality of the output space.
        att_units:  Positive integer, dimensionality of the attention space.
        return_extra_variables: Return the attended context vectors and the attention weights (alphas)
        return_states: Whether it should return the internal RNN states.
        activation: Activation function to use
            (see [activations](../activations.md)).
            If you pass None, no activation is applied
            (ie. "linear" activation: `a(x) = x`).
        recurrent_activation: Activation function to use
            for the recurrent step
            (see [activations](../activations.md)).
        use_bias: Boolean, whether the layer uses a bias vector.
        kernel_initializer: Initializer for the `kernel` weights matrix,
            used for the linear transformation of the inputs
            (see [initializers](../initializers.md)).
        conditional_initializer: Initializer for the `conditional_kernel`
            weights matrix,
            used for the linear transformation of the conditional inputs
            (see [initializers](../initializers.md)).
        recurrent_initializer: Initializer for the `recurrent_kernel`
            weights matrix,
            used for the linear transformation of the recurrent state
            (see [initializers](../initializers.md)).
        attention_recurrent_initializer:  Initializer for the `attention_recurrent_kernel`
            weights matrix, used for the linear transformation of the conditional inputs
            (see [initializers](../initializers.md)).
        attention_context_initializer:  Initializer for the `attention_context_kernel`
            weights matrix,
            used for the linear transformation of the attention context inputs
            (see [initializers](../initializers.md)).
        attention_context_wa_initializer:  Initializer for the `attention_wa_kernel`
            weights matrix,
            used for the linear transformation of the attention context
            (see [initializers](../initializers.md)).
        bias_initializer: Initializer for the bias vector
            (see [initializers](../initializers.md)).
        bias_ba_initializer: Initializer for the bias_ba vector from the attention mechanism
            (see [initializers](../initializers.md)).
        bias_ca_initializer: Initializer for the bias_ca vector from the attention mechanism
            (see [initializers](../initializers.md)).
        mask_value: Value of the mask of the context (0. by default)
        kernel_regularizer: Regularizer function applied to
            the `kernel` weights matrix
            (see [regularizer](../regularizers.md)).
        recurrent_regularizer: Regularizer function applied to
            the `recurrent_kernel` weights matrix
            (see [regularizer](../regularizers.md)).
        conditional_regularizer: Regularizer function applied to
            the `conditional_kernel` weights matrix
            (see [regularizer](../regularizers.md)).
        attention_recurrent_regularizer:  Regularizer function applied to
            the `attention_recurrent__kernel` weights matrix
            (see [regularizer](../regularizers.md)).
        attention_context_regularizer:  Regularizer function applied to
            the `attention_context_kernel` weights matrix
            (see [regularizer](../regularizers.md)).
        attention_context_wa_regularizer:  Regularizer function applied to
            the `attention_context_wa_kernel` weights matrix
            (see [regularizer](../regularizers.md)).
        bias_regularizer: Regularizer function applied to the bias vector
            (see [regularizer](../regularizers.md)).
        bias_ba_regularizer:  Regularizer function applied to the bias_ba vector
            (see [regularizer](../regularizers.md)).
        bias_ca_regularizer:  Regularizer function applied to the bias_ca vector
            (see [regularizer](../regularizers.md)).
        activity_regularizer: Regularizer function applied to
            the output of the layer (its "activation").
            (see [regularizer](../regularizers.md)).
        kernel_constraint: Constraint function applied to
            the `kernel` weights matrix
            (see [constraints](../constraints.md)).
        recurrent_constraint: Constraint function applied to
            the `recurrent_kernel` weights matrix
            (see [constraints](../constraints.md)).
        conditional_constraint: Constraint function applied to
            the `conditional_kernel` weights matrix
            (see [constraints](../constraints.md)).
        attention_recurrent_constraint: Constraint function applied to
            the `attention_recurrent_kernel` weights matrix
            (see [constraints](../constraints.md)).
        attention_context_constraint: Constraint function applied to
            the `attention_context_kernel` weights matrix
            (see [constraints](../constraints.md)).
        attention_context_wa_constraint: Constraint function applied to
            the `attention_context_wa_kernel` weights matrix
            (see [constraints](../constraints.md)).
        bias_constraint: Constraint function applied to the bias vector
            (see [constraints](../constraints.md)).
        bias_ba_constraint: Constraint function applied to
            the `bias_ba` weights matrix
            (see [constraints](../constraints.md)).
        bias_ca_constraint: Constraint function applied to
            the `bias_ca` weights matrix
            (see [constraints](../constraints.md)).
        dropout: Float between 0 and 1.
            Fraction of the units to drop for
            the linear transformation of the context.
        recurrent_dropout: Float between 0 and 1.
            Fraction of the units to drop for
            the linear transformation of the recurrent state.
        conditional_dropout: Float between 0 and 1.
            Fraction of the units to drop for
            the linear transformation of the input.
        conditional_dropout: Float between 0 and 1.
            Fraction of the units to drop for
            the linear transformation of the input.
        attention_dropout: Float between 0 and 1.
            Fraction of the units to drop for
            the linear transformation of the attention mechanism.
        num_inputs: Number of inputs of the layer.

    # References
        - [On the Properties of Neural Machine Translation: Encoder-Decoder Approaches](https://arxiv.org/abs/1409.1259)
        - [Empirical Evaluation of Gated Recurrent Neural Networks on Sequence Modeling](http://arxiv.org/abs/1412.3555v1)
        - [A Theoretically Grounded Application of Dropout in Recurrent Neural Networks](http://arxiv.org/abs/1512.05287)
        - [Egocentric Video Description based on Temporally-Linked Sequences](https://arxiv.org/abs/1704.02163)
    """

    def __init__(self, output_dim, att_units1=0, att_units2=0,
                 init='glorot_uniform', inner_init='orthogonal', init_att='glorot_uniform',
                 return_states=False, return_extra_variables=False, attend_on_both=False,
                 forget_bias_init='one', activation='tanh',
                 inner_activation='hard_sigmoid', consume_less='gpu', mask_value=0.,
                 T_regularizer=None, W_regularizer=None, V_regularizer=None, U_regularizer=None, b_regularizer=None,
                 wa_regularizer=None, Wa_regularizer=None, Ua_regularizer=None, ba_regularizer=None,
                 ca_regularizer=None,
                 wa2_regularizer=None, Wa2_regularizer=None, Ua2_regularizer=None, ba2_regularizer=None,
                 ca2_regularizer=None,
                 dropout_T=0., dropout_W=0., dropout_U=0., dropout_V=0.,
                 dropout_wa=0., dropout_Wa=0., dropout_Ua=0.,
                 dropout_wa2=0., dropout_Wa2=0., dropout_Ua2=0., **kwargs):
        self.output_dim = output_dim
        self.att_units1 = output_dim if att_units1 == 0 else att_units1
        self.att_units2 = output_dim if att_units2 == 0 else att_units2
        self.return_extra_variables = return_extra_variables
        self.return_states = return_states
        self.init = initializations.get(init)
        self.inner_init = initializations.get(inner_init)
        self.init_att = initializations.get(init_att)
        self.forget_bias_init = initializations.get(forget_bias_init)
        self.activation = activations.get(activation)
        self.inner_activation = activations.get(inner_activation)
        self.consume_less = consume_less
        self.mask_value = mask_value
        self.attend_on_both = attend_on_both
        # Dropouts
        self.dropout_T, self.dropout_W, self.dropout_U, self.dropout_V = dropout_T, dropout_W, dropout_U, dropout_V
        self.dropout_wa, self.dropout_Wa, self.dropout_Ua = dropout_wa, dropout_Wa, dropout_Ua
        if self.attend_on_both:
            self.dropout_wa2, self.dropout_Wa2, self.dropout_Ua2 = dropout_wa2, dropout_Wa2, dropout_Ua2

        if self.dropout_T or self.dropout_W or self.dropout_U or self.dropout_V or self.dropout_wa or \
                self.dropout_Wa or self.dropout_Ua:
            self.uses_learning_phase = True
        if self.attend_on_both and (self.dropout_wa2 or self.dropout_Wa2 or self.dropout_Ua2):
            self.uses_learning_phase = True

        # Regularizers
        self.T_regularizer = regularizers.get(T_regularizer)
        self.W_regularizer = regularizers.get(W_regularizer)
        self.V_regularizer = regularizers.get(V_regularizer)
        self.U_regularizer = regularizers.get(U_regularizer)
        self.b_regularizer = regularizers.get(b_regularizer)
        # attention model learnable params
        self.wa_regularizer = regularizers.get(wa_regularizer)
        self.Wa_regularizer = regularizers.get(Wa_regularizer)
        self.Ua_regularizer = regularizers.get(Ua_regularizer)
        self.ba_regularizer = regularizers.get(ba_regularizer)
        self.ca_regularizer = regularizers.get(ca_regularizer)
        if self.attend_on_both:
            # attention model 2 learnable params
            self.wa2_regularizer = regularizers.get(wa2_regularizer)
            self.Wa2_regularizer = regularizers.get(Wa2_regularizer)
            self.Ua2_regularizer = regularizers.get(Ua2_regularizer)
            self.ba2_regularizer = regularizers.get(ba2_regularizer)
            self.ca2_regularizer = regularizers.get(ca2_regularizer)
        super(AttLSTMCond2Inputs, self).__init__(**kwargs)

    def build(self, input_shape):
        assert len(input_shape) >= 3 or 'You should pass two inputs to AttLSTMCond2Inputs ' \
                                        '(previous_embedded_words, context1 and context2) and ' \
                                        'two optional inputs (init_state and init_memory)'

        if len(input_shape) == 3:
            self.input_spec = [InputSpec(shape=input_shape[0]),
                               InputSpec(shape=input_shape[1]),
                               InputSpec(shape=input_shape[2])]
            self.num_inputs = 3
        elif len(input_shape) == 5:
            self.input_spec = [InputSpec(shape=input_shape[0]),
                               InputSpec(shape=input_shape[1]),
                               InputSpec(shape=input_shape[2]),
                               InputSpec(shape=input_shape[3]),
                               InputSpec(shape=input_shape[4])]
            self.num_inputs = 5
        self.input_dim = input_shape[0][2]

        if self.attend_on_both:
            assert K.ndim(self.input_spec[1]) == 3 and K.ndim(self.input_spec[2]), 'When using two attention models,' \
                                                                                   'you should pass two 3D tensors' \
                                                                                   'to AttLSTMCond2Inputs'
        else:
            assert K.ndim(self.input_spec[1]) == 3, 'When using an attention model, you should pass one 3D tensors' \
                                                    'to AttLSTMCond2Inputs'

        if K.ndim(self.input_spec[1]) == 3:
            self.context1_steps = input_shape[1][1]
            self.context1_dim = input_shape[1][2]

        if K.ndim(self.input_spec[2]) == 3:
            self.context2_steps = input_shape[2][1]
            self.context2_dim = input_shape[2][2]

        else:
            self.context2_dim = input_shape[2][1]

        if self.stateful:
            self.reset_states()
        else:
            # initial states: 2 all-zero tensors of shape (units)
            self.states = [None, None, None,
                           None]  # if self.attend_on_both else [None, None, None]# [h, c, x_att, x_att2]

        # Initialize Att model params (following the same format for any option of self.consume_less)
        self.wa = self.add_weight((self.context1_dim,),
                                  initializer=self.init_att,
                                  name='{}_wa'.format(self.name),
                                  regularizer=self.wa_regularizer)

        self.Wa = self.add_weight((self.output_dim, self.context1_dim),
                                  initializer=self.init_att,
                                  name='{}_Wa'.format(self.name),
                                  regularizer=self.Wa_regularizer)
        self.Ua = self.add_weight((self.context1_dim, self.context1_dim),
                                  initializer=self.inner_init,
                                  name='{}_Ua'.format(self.name),
                                  regularizer=self.Ua_regularizer)

        self.ba = self.add_weight(self.context1_dim,
                                  initializer='zero',
                                  name='{}_ca'.format(self.name),
                                  regularizer=self.ba_regularizer)

        self.ca = self.add_weight(self.context1_steps,
                                  initializer='zero',
                                  name='{}_ca'.format(self.name),
                                  regularizer=self.ca_regularizer)

        if self.attend_on_both:
            # Initialize Att model params (following the same format for any option of self.consume_less)
            self.wa2 = self.add_weight((self.context2_dim,),
                                       initializer=self.init,
                                       name='{}_wa2'.format(self.name),
                                       regularizer=self.wa2_regularizer)

            self.Wa2 = self.add_weight((self.output_dim, self.context2_dim),
                                       initializer=self.init,
                                       name='{}_Wa2'.format(self.name),
                                       regularizer=self.Wa2_regularizer)
            self.Ua2 = self.add_weight((self.context2_dim, self.context2_dim),
                                       initializer=self.inner_init,
                                       name='{}_Ua2'.format(self.name),
                                       regularizer=self.Ua2_regularizer)

            self.ba2 = self.add_weight(self.context2_dim,
                                       initializer='zero',
                                       regularizer=self.ba2_regularizer)

            self.ca2 = self.add_weight(self.context2_steps,
                                       initializer='zero',
                                       regularizer=self.ca2_regularizer)

        if self.consume_less == 'gpu':

            self.T = self.add_weight((self.context1_dim, 4 * self.output_dim),
                                     initializer=self.init,
                                     name='{}_T'.format(self.name),
                                     regularizer=self.W_regularizer)
            self.W = self.add_weight((self.context2_dim, 4 * self.output_dim),
                                     initializer=self.init,
                                     name='{}_W'.format(self.name),
                                     regularizer=self.W_regularizer)
            self.U = self.add_weight((self.output_dim, 4 * self.output_dim),
                                     initializer=self.inner_init,
                                     name='{}_U'.format(self.name),
                                     regularizer=self.U_regularizer)
            self.V = self.add_weight((self.input_dim, 4 * self.output_dim),
                                     initializer=self.init,
                                     name='{}_V'.format(self.name),
                                     regularizer=self.V_regularizer)

            def b_reg(shape, name=None):
                return K.variable(np.hstack((np.zeros(self.output_dim),
                                             K.get_value(self.forget_bias_init((self.output_dim,))),
                                             np.zeros(self.output_dim),
                                             np.zeros(self.output_dim))),
                                  name='{}_b'.format(self.name))

            self.b = self.add_weight((self.output_dim * 4,),
                                     initializer=b_reg,
                                     name='{}_b'.format(self.name),
                                     regularizer=self.b_regularizer)
            self.trainable_weights = [self.wa, self.Wa, self.Ua, self.ba, self.ca,  # AttModel parameters
                                      self.T,
                                      self.W,
                                      self.U,
                                      self.V,
                                      self.b]
            if self.attend_on_both:
                self.trainable_weights += [self.wa2, self.Wa2, self.Ua2, self.ba2, self.ca2]  # AttModel2 parameters)

        else:
            raise NotImplementedError

        if self.initial_weights is not None:
            self.set_weights(self.initial_weights)
            del self.initial_weights
        self.built = True

    def reset_states(self):
        assert self.stateful, 'Layer must be stateful.'
        input_shape = self.input_spec[0][0].shape
        if not input_shape[0]:
            raise Exception('If a RNN is stateful, a complete ' +
                            'input_shape must be provided (including batch size).')
        if hasattr(self, 'states'):
            K.set_value(self.states[0],
                        np.zeros((input_shape[0], self.output_dim)))
            K.set_value(self.states[1],
                        np.zeros((input_shape[0], self.output_dim)))
            K.set_value(self.states[2],
                        np.zeros((input_shape[0], input_shape[3])))
        else:
            self.states = [K.zeros((input_shape[0], self.output_dim)),
                           K.zeros((input_shape[0], self.output_dim)),
                           K.zeros((input_shape[0], input_shape[3]))]

    def preprocess_input(self, x, B_V):
        return K.dot(x * B_V[0], self.V)

    def get_output_shape_for(self, input_shape):
        if self.return_sequences:
            main_out = (input_shape[0][0], input_shape[0][1], self.output_dim)
        else:
            main_out = (input_shape[0][0], self.output_dim)

        if self.return_extra_variables:
            dim_x_att = (input_shape[0][0], input_shape[0][1], self.context1_dim)
            dim_alpha_att = (input_shape[0][0], input_shape[0][1], input_shape[1][1])
            dim_x_att2 = (input_shape[0][0], input_shape[0][1], self.context2_dim)
            dim_alpha_att2 = (input_shape[0][0], input_shape[0][1], input_shape[2][1])
            main_out = [main_out, dim_x_att, dim_alpha_att, dim_x_att2, dim_alpha_att2]

        if self.return_states:
            if not isinstance(main_out, list):
                main_out = [main_out]
            states_dim = (input_shape[0][0], input_shape[0][1], self.output_dim)
            main_out += [states_dim, states_dim]

        return main_out

    def call(self, inputs, mask=None):
        # input shape: (nb_samples, time (padded with zeros), input_dim)
        # note that the .build() method of subclasses MUST define
        # self.input_spec with a complete input shape.

        input_shape = K.int_shape(inputs[0])
        state_below = inputs[0]
        self.context1 = inputs[1]
        self.context2 = inputs[2]
        if self.num_inputs == 3:  # input: [state_below, context]
            self.init_state = None
            self.init_memory = None
        elif self.num_inputs == 4:  # input: [state_below, context, init_generic]
            self.init_state = inputs[3]
            self.init_memory = inputs[3]
        elif self.num_inputs == 5:  # input: [state_below, context, init_state, init_memory]
            self.init_state = inputs[3]
            self.init_memory = inputs[4]

        if self.stateful:
            initial_states = self.states
        else:
            initial_states = self.get_initial_states(state_below)
        constants, B_V = self.get_constants(state_below, mask[1], mask[2])

        preprocessed_input = self.preprocess_input(state_below, B_V)

        last_output, outputs, states = K.rnn(self.step,
                                             preprocessed_input,
                                             initial_states,
                                             go_backwards=self.go_backwards,
                                             mask=mask[0],
                                             constants=constants,
                                             unroll=self.unroll,
                                             input_length=state_below.shape[1],
                                             pos_extra_outputs_states=[2, 3, 4, 5])
        if self.stateful:
            self.updates = []
            for i in range(len(states)):
                self.updates.append((self.states[i], states[i]))
        if self.return_sequences:
            ret = outputs
        else:
            ret = last_output
        if self.return_extra_variables:
            ret = [ret, states[2], states[3], states[4], states[5]]
        # intermediate states as additional outputs
        if self.return_states:
            if not isinstance(ret, list):
                ret = [ret]
            ret += [states[0], states[1]]

        return ret

    def compute_mask(self, input, mask):

        if self.return_extra_variables:
            ret = [mask[0], mask[0], mask[0], mask[0], mask[0]]
        else:
            ret = mask[0]

        # if self.return_sequences:
        #    ret = mask[0]
        # else:
        #    ret = None
        if self.return_states:
            if not isinstance(ret, list):
                ret = [ret]
            ret += [mask[0], mask[0]]
        return ret

    def step(self, x, states):
        h_tm1 = states[0]  # State
        c_tm1 = states[1]  # Memory
        pos_states = 11

        non_used_x_att = states[2]  # Placeholder for returning extra variables
        non_used_alphas_att = states[3]  # Placeholder for returning extra variables
        non_used_x_att2 = states[4]  # Placeholder for returning extra variables
        non_used_alphas_att2 = states[5]  # Placeholder for returning extra variables

        B_U = states[6]  # Dropout U
        B_T = states[7]  # Dropout T
        B_W = states[8]  # Dropout W

        # Att model dropouts
        B_wa = states[9]  # Dropout wa
        B_Wa = states[10]  # Dropout Wa
        # Att model 2 dropouts
        if self.attend_on_both:
            B_wa2 = states[pos_states]  # Dropout wa
            B_Wa2 = states[pos_states + 1]  # Dropout Wa

            context1 = states[pos_states + 2]  # Context
            mask_context1 = states[pos_states + 3]  # Context mask
            pctx_1 = states[pos_states + 4]  # Projected context (i.e. context * Ua + ba)

            context2 = states[pos_states + 5]  # Context 2
            mask_context2 = states[pos_states + 6]  # Context 2 mask
            pctx_2 = states[pos_states + 7]  # Projected context 2 (i.e. context * Ua2 + ba2)
        else:
            context1 = states[pos_states]  # Context
            mask_context1 = states[pos_states + 1]  # Context mask
            pctx_1 = states[pos_states + 2]  # Projected context (i.e. context * Ua + ba)

            context2 = states[pos_states + 3]  # Context 2
            mask_context2 = states[pos_states + 4]  # Context 2 mask

        if K.ndim(mask_context1) > 1:  # Mask the context (only if necessary)
            pctx_1 = mask_context1[:, :, None] * pctx_1
            context1 = mask_context1[:, :, None] * context1

        # Attention model 1 (see Formulation in class header)
        p_state_1 = K.dot(h_tm1 * B_Wa[0], self.Wa)
        pctx_1 = K.tanh(pctx_1 + p_state_1[:, None, :])
        e1 = K.dot(pctx_1 * B_wa[0], self.wa) + self.ca
        if K.ndim(mask_context1) > 1:  # Mask the context (only if necessary)
            e1 = mask_context1 * e1
        alphas1 = K.softmax(e1.reshape([K.shape(e1)[0], K.shape(e1)[1]]))
        # sum over the in_timesteps dimension resulting in [batch_size, input_dim]
        ctx_1 = K.sum(context1 * alphas1[:, :, None], axis=1)

        if self.attend_on_both and K.ndim(mask_context2) > 1:  # Mask the context2 (only if necessary)
            pctx_2 = mask_context2[:, :, None] * pctx_2
            context2 = mask_context2[:, :, None] * context2

        if self.attend_on_both:
            # Attention model 2 (see Formulation in class header)
            p_state_2 = K.dot(h_tm1 * B_Wa2[0], self.Wa2)
            pctx_2 = K.tanh(pctx_2 + p_state_2[:, None, :])
            e2 = K.dot(pctx_2 * B_wa2[0], self.wa2) + self.ca2
            if K.ndim(mask_context2) > 1:  # Mask the context (only if necessary)
                e2 = mask_context2 * e2
            alphas2 = K.softmax(e2.reshape([K.shape(e2)[0], K.shape(e2)[1]]))
            # sum over the in_timesteps dimension resulting in [batch_size, input_dim]
            ctx_2 = K.sum(context2 * alphas2[:, :, None], axis=1)

        else:
            ctx_2 = context2
            alphas2 = mask_context2

        z = x + \
            K.dot(h_tm1 * B_U[0], self.U) + \
            K.dot(ctx_1 * B_T[0], self.T) + \
            K.dot(ctx_2 * B_W[0], self.W) + \
            self.b
        z0 = z[:, :self.output_dim]
        z1 = z[:, self.output_dim: 2 * self.output_dim]
        z2 = z[:, 2 * self.output_dim: 3 * self.output_dim]
        z3 = z[:, 3 * self.output_dim:]

        i = self.inner_activation(z0)
        f = self.inner_activation(z1)
        c = f * c_tm1 + i * self.activation(z2)
        o = self.inner_activation(z3)
        h = o * self.activation(c)
        return h, [h, c, ctx_1, alphas1, ctx_2, alphas2]

    def get_constants(self, x, mask_context1, mask_context2):
        constants = []
        # States[6]
        if 0 < self.dropout_U < 1:
            ones = K.ones_like(K.reshape(x[:, 0, 0], (-1, 1)))
            ones = K.concatenate([ones] * self.output_dim, 1)
            B_U = [K.in_train_phase(K.dropout(ones, self.dropout_U), ones) for _ in range(4)]
            constants.append(B_U)
        else:
            constants.append([K.cast_to_floatx(1.) for _ in range(4)])

        # States[7]
        if 0 < self.dropout_T < 1:
            input_shape = self.input_spec[1][0].shape
            input_dim = input_shape[-1]
            ones = K.ones_like(K.reshape(x[:, 0, 0], (-1, 1)))
            ones = K.concatenate([ones] * input_dim, 1)
            B_T = [K.in_train_phase(K.dropout(ones, self.dropout_T), ones) for _ in range(4)]
            constants.append(B_T)
        else:
            B_T = [K.cast_to_floatx(1.) for _ in range(4)]
        constants.append(B_T)

        # States[8]
        if 0 < self.dropout_W < 1:
            input_shape = self.input_spec[2][0].shape
            input_dim = input_shape[-1]
            ones = K.ones_like(K.reshape(x[:, 0, 0], (-1, 1)))
            ones = K.concatenate([ones] * input_dim, 1)
            B_W = [K.in_train_phase(K.dropout(ones, self.dropout_W), ones) for _ in range(4)]
            constants.append(B_W)
        else:
            B_W = [K.cast_to_floatx(1.) for _ in range(4)]
        constants.append(B_W)

        # AttModel
        # States[9]
        if 0 < self.dropout_wa < 1:
            ones = K.ones_like(K.reshape(self.context1[:, :, 0], (-1, self.context1.shape[1], 1)))
            # ones = K.concatenate([ones], 1)
            B_wa = [K.in_train_phase(K.dropout(ones, self.dropout_wa), ones)]
            constants.append(B_wa)
        else:
            constants.append([K.cast_to_floatx(1.)])

        # States[10]
        if 0 < self.dropout_Wa < 1:
            input_dim = self.output_dim
            ones = K.ones_like(K.reshape(x[:, 0, 0], (-1, 1)))
            ones = K.concatenate([ones] * input_dim, 1)
            B_Wa = [K.in_train_phase(K.dropout(ones, self.dropout_Wa), ones)]
            constants.append(B_Wa)
        else:
            constants.append([K.cast_to_floatx(1.)])

        if self.attend_on_both:
            # AttModel2
            # States[11]
            if 0 < self.dropout_wa2 < 1:
                ones = K.ones_like(K.reshape(self.context2[:, :, 0], (-1, self.context2.shape[1], 1)))
                # ones = K.concatenate([ones], 1)
                B_wa2 = [K.in_train_phase(K.dropout(ones, self.dropout_wa2), ones)]
                constants.append(B_wa2)
            else:
                constants.append([K.cast_to_floatx(1.)])

            # States[12]
            if 0 < self.dropout_Wa2 < 1:
                input_dim = self.output_dim
                ones = K.ones_like(K.reshape(x[:, 0, 0], (-1, 1)))
                ones = K.concatenate([ones] * input_dim, 1)
                B_Wa2 = [K.in_train_phase(K.dropout(ones, self.dropout_Wa2), ones)]
                constants.append(B_Wa2)
            else:
                constants.append([K.cast_to_floatx(1.)])

        # States[13] - [11]
        constants.append(self.context1)
        # States [14] - [12]
        if mask_context1 is None:
            mask_context1 = K.not_equal(K.sum(self.context1, axis=2), self.mask_value)
        constants.append(mask_context1)

        # States [15] - [13]
        if 0 < self.dropout_Ua < 1:
            input_dim = self.context1_dim
            ones = K.ones_like(K.reshape(self.context1[:, :, 0], (-1, self.context1.shape[1], 1)))
            ones = K.concatenate([ones] * input_dim, axis=2)
            B_Ua = [K.in_train_phase(K.dropout(ones, self.dropout_Ua), ones)]
            pctx1 = K.dot(self.context1 * B_Ua[0], self.Ua) + self.ba
        else:
            pctx1 = K.dot(self.context1, self.Ua) + self.ba
        constants.append(pctx1)

        # States[16] - [14]
        constants.append(self.context2)
        # States [17] - [15]
        if self.attend_on_both:
            if mask_context2 is None:
                mask_context2 = K.not_equal(K.sum(self.context2, axis=2), self.mask_value)
        else:
            mask_context2 = K.ones_like(self.context2[:, 0])
        constants.append(mask_context2)

        # States [18] - [16]
        if self.attend_on_both:
            if 0 < self.dropout_Ua2 < 1:
                input_dim = self.context2_dim
                ones = K.ones_like(K.reshape(self.context2[:, :, 0], (-1, self.context2.shape[1], 1)))
                ones = K.concatenate([ones] * input_dim, axis=2)
                B_Ua2 = [K.in_train_phase(K.dropout(ones, self.dropout_Ua2), ones)]
                pctx2 = K.dot(self.context2 * B_Ua2[0], self.Ua2) + self.ba2
            else:
                pctx2 = K.dot(self.context2, self.Ua2) + self.ba2
            constants.append(pctx2)

        if 0 < self.dropout_V < 1:
            input_dim = self.input_dim
            ones = K.ones_like(K.reshape(x[:, :, 0], (-1, x.shape[1], 1)))
            ones = K.concatenate([ones] * input_dim, axis=2)
            B_V = [K.in_train_phase(K.dropout(ones, self.dropout_V), ones) for _ in range(4)]
        else:
            B_V = [K.cast_to_floatx(1.) for _ in range(4)]
        return constants, B_V

    def get_initial_states(self, x):
        # build an all-zero tensor of shape (samples, units)
        if self.init_state is None:
            # build an all-zero tensor of shape (samples, units)
            initial_state = K.zeros_like(x)  # (samples, timesteps, input_dim)
            initial_state = K.sum(initial_state, axis=(1, 2))  # (samples,)
            initial_state = K.expand_dims(initial_state)  # (samples, 1)
            initial_state = K.tile(initial_state, [1, self.output_dim])  # (samples, units)
            if self.init_memory is None:
                initial_states = [initial_state for _ in range(2)]
            else:
                initial_memory = self.init_memory
                initial_states = [initial_state, initial_memory]
        else:
            initial_state = self.init_state
            if self.init_memory is not None:  # We have state and memory
                initial_memory = self.init_memory
                initial_states = [initial_state, initial_memory]
            else:
                initial_states = [initial_state for _ in range(2)]

        # extra states for context1 and context2
        initial_state1 = K.zeros_like(self.context1)  # (samples, input_timesteps, ctx1_dim)
        initial_state_alphas1 = K.sum(initial_state1, axis=2)  # (samples, input_timesteps)
        initial_state1 = K.sum(initial_state1, axis=1)  # (samples, ctx1_dim)
        extra_states = [initial_state1, initial_state_alphas1]
        initial_state2 = K.zeros_like(self.context2)  # (samples, input_timesteps, ctx2_dim)
        if self.attend_on_both:  # Reduce on temporal dimension
            initial_state_alphas2 = K.sum(initial_state2, axis=2)  # (samples, input_timesteps)
            initial_state2 = K.sum(initial_state2, axis=1)  # (samples, ctx2_dim)
        else:  # Already reduced
            initial_state_alphas2 = initial_state2  # (samples, ctx2_dim)

        extra_states.append(initial_state2)
        extra_states.append(initial_state_alphas2)

        return initial_states + extra_states

    def get_config(self):
        config = {"units": self.output_dim,
                  "att_units1": self.att_units1,
                  "att_units2": self.att_units2,
                  "return_extra_variables": self.return_extra_variables,
                  "return_states": self.return_states,
                  "mask_value": self.mask_value,
                  "attend_on_both": self.attend_on_both,
                  "kernel_initializer": self.init.__name__,
                  "recurrent_initializer": self.inner_init.__name__,
                  "forget_bias_initializer": self.forget_bias_init.__name__,
                  "activation": self.activation.__name__,
                  "recurrent_activation": self.inner_activation.__name__,
                  "T_regularizer": self.T_regularizer.get_config() if self.T_regularizer else None,
                  "W_regularizer": self.W_regularizer.get_config() if self.W_regularizer else None,
                  "V_regularizer": self.V_regularizer.get_config() if self.V_regularizer else None,
                  "U_regularizer": self.U_regularizer.get_config() if self.U_regularizer else None,
                  "b_regularizer": self.b_regularizer.get_config() if self.b_regularizer else None,
                  'wa_regularizer': self.wa_regularizer.get_config() if self.wa_regularizer else None,
                  'Wa_regularizer': self.Wa_regularizer.get_config() if self.Wa_regularizer else None,
                  'Ua_regularizer': self.Ua_regularizer.get_config() if self.Ua_regularizer else None,
                  'ba_regularizer': self.ba_regularizer.get_config() if self.ba_regularizer else None,
                  'ca_regularizer': self.ca_regularizer.get_config() if self.ca_regularizer else None,
                  'wa2_regularizer': self.wa2_regularizer.get_config() if self.attend_on_both and self.wa2_regularizer else None,
                  'Wa2_regularizer': self.Wa2_regularizer.get_config() if self.attend_on_both and self.Wa2_regularizer else None,
                  'Ua2_regularizer': self.Ua2_regularizer.get_config() if self.attend_on_both and self.Ua2_regularizer else None,
                  'ba2_regularizer': self.ba2_regularizer.get_config() if self.attend_on_both and self.ba2_regularizer else None,
                  'ca2_regularizer': self.ca2_regularizer.get_config() if self.attend_on_both and self.ca2_regularizer else None,
                  "dropout_T": self.dropout_T,
                  "dropout_W": self.dropout_W,
                  "dropout_U": self.dropout_U,
                  "dropout_V": self.dropout_V,
                  'dropout_wa': self.dropout_wa,
                  'dropout_Wa': self.dropout_Wa,
                  'dropout_Ua': self.dropout_Ua,
                  'dropout_wa2': self.dropout_wa2 if self.attend_on_both else None,
                  'dropout_Wa2': self.dropout_Wa2 if self.attend_on_both else None,
                  'dropout_Ua2': self.dropout_Ua2 if self.attend_on_both else None}
        base_config = super(AttLSTMCond2Inputs, self).get_config()
        return dict(list(base_config.items()) + list(config.items()))


class AttLSTMCond3Inputs(Recurrent):
    """Long-Short Term Memory unit with the previously generated word fed to the current timestep
    and three input contexts (with three attention mechanisms).

    You should give two inputs to this layer:
        1. The shifted sequence of words (shape: (batch_size, output_timesteps, embedding_size))
        2. The complete input sequence (shape: (batch_size, input_timesteps, input_dim))
    Optionally, you can set the initial hidden state, with a tensor of shape: (batch_size, units)

    # Arguments
        units: Positive integer, dimensionality of the output space.
        att_units:  Positive integer, dimensionality of the attention space.
        return_extra_variables: Return the attended context vectors and the attention weights (alphas)
        return_states: Whether it should return the internal RNN states.
        activation: Activation function to use
            (see [activations](../activations.md)).
            If you pass None, no activation is applied
            (ie. "linear" activation: `a(x) = x`).
        recurrent_activation: Activation function to use
            for the recurrent step
            (see [activations](../activations.md)).
        use_bias: Boolean, whether the layer uses a bias vector.
        kernel_initializer: Initializer for the `kernel` weights matrix,
            used for the linear transformation of the inputs
            (see [initializers](../initializers.md)).
        conditional_initializer: Initializer for the `conditional_kernel`
            weights matrix,
            used for the linear transformation of the conditional inputs
            (see [initializers](../initializers.md)).
        recurrent_initializer: Initializer for the `recurrent_kernel`
            weights matrix,
            used for the linear transformation of the recurrent state
            (see [initializers](../initializers.md)).
        attention_recurrent_initializer:  Initializer for the `attention_recurrent_kernel`
            weights matrix, used for the linear transformation of the conditional inputs
            (see [initializers](../initializers.md)).
        attention_context_initializer:  Initializer for the `attention_context_kernel`
            weights matrix,
            used for the linear transformation of the attention context inputs
            (see [initializers](../initializers.md)).
        attention_context_wa_initializer:  Initializer for the `attention_wa_kernel`
            weights matrix,
            used for the linear transformation of the attention context
            (see [initializers](../initializers.md)).
        bias_initializer: Initializer for the bias vector
            (see [initializers](../initializers.md)).
        bias_ba_initializer: Initializer for the bias_ba vector from the attention mechanism
            (see [initializers](../initializers.md)).
        bias_ca_initializer: Initializer for the bias_ca vector from the attention mechanism
            (see [initializers](../initializers.md)).
        mask_value: Value of the mask of the context (0. by default)
        kernel_regularizer: Regularizer function applied to
            the `kernel` weights matrix
            (see [regularizer](../regularizers.md)).
        recurrent_regularizer: Regularizer function applied to
            the `recurrent_kernel` weights matrix
            (see [regularizer](../regularizers.md)).
        conditional_regularizer: Regularizer function applied to
            the `conditional_kernel` weights matrix
            (see [regularizer](../regularizers.md)).
        attention_recurrent_regularizer:  Regularizer function applied to
            the `attention_recurrent__kernel` weights matrix
            (see [regularizer](../regularizers.md)).
        attention_context_regularizer:  Regularizer function applied to
            the `attention_context_kernel` weights matrix
            (see [regularizer](../regularizers.md)).
        attention_context_wa_regularizer:  Regularizer function applied to
            the `attention_context_wa_kernel` weights matrix
            (see [regularizer](../regularizers.md)).
        bias_regularizer: Regularizer function applied to the bias vector
            (see [regularizer](../regularizers.md)).
        bias_ba_regularizer:  Regularizer function applied to the bias_ba vector
            (see [regularizer](../regularizers.md)).
        bias_ca_regularizer:  Regularizer function applied to the bias_ca vector
            (see [regularizer](../regularizers.md)).
        activity_regularizer: Regularizer function applied to
            the output of the layer (its "activation").
            (see [regularizer](../regularizers.md)).
        kernel_constraint: Constraint function applied to
            the `kernel` weights matrix
            (see [constraints](../constraints.md)).
        recurrent_constraint: Constraint function applied to
            the `recurrent_kernel` weights matrix
            (see [constraints](../constraints.md)).
        conditional_constraint: Constraint function applied to
            the `conditional_kernel` weights matrix
            (see [constraints](../constraints.md)).
        attention_recurrent_constraint: Constraint function applied to
            the `attention_recurrent_kernel` weights matrix
            (see [constraints](../constraints.md)).
        attention_context_constraint: Constraint function applied to
            the `attention_context_kernel` weights matrix
            (see [constraints](../constraints.md)).
        attention_context_wa_constraint: Constraint function applied to
            the `attention_context_wa_kernel` weights matrix
            (see [constraints](../constraints.md)).
        bias_constraint: Constraint function applied to the bias vector
            (see [constraints](../constraints.md)).
        bias_ba_constraint: Constraint function applied to
            the `bias_ba` weights matrix
            (see [constraints](../constraints.md)).
        bias_ca_constraint: Constraint function applied to
            the `bias_ca` weights matrix
            (see [constraints](../constraints.md)).
        dropout: Float between 0 and 1.
            Fraction of the units to drop for
            the linear transformation of the context.
        recurrent_dropout: Float between 0 and 1.
            Fraction of the units to drop for
            the linear transformation of the recurrent state.
        conditional_dropout: Float between 0 and 1.
            Fraction of the units to drop for
            the linear transformation of the input.
        conditional_dropout: Float between 0 and 1.
            Fraction of the units to drop for
            the linear transformation of the input.
        attention_dropout: Float between 0 and 1.
            Fraction of the units to drop for
            the linear transformation of the attention mechanism.
        num_inputs: Number of inputs of the layer.

    # References
        - [On the Properties of Neural Machine Translation: Encoder-Decoder Approaches](https://arxiv.org/abs/1409.1259)
        - [Empirical Evaluation of Gated Recurrent Neural Networks on Sequence Modeling](http://arxiv.org/abs/1412.3555v1)
        - [A Theoretically Grounded Application of Dropout in Recurrent Neural Networks](http://arxiv.org/abs/1512.05287)
        - [Egocentric Video Description based on Temporally-Linked Sequences](https://arxiv.org/abs/1704.02163)
    """

    def __init__(self, output_dim, att_units1, att_units2, att_units3,
                 init='glorot_uniform', inner_init='orthogonal', init_att='glorot_uniform',
                 return_states=False, return_extra_variables=False, attend_on_both=False,
                 forget_bias_init='one', activation='tanh',
                 inner_activation='hard_sigmoid', consume_less='gpu', mask_value=0.,
                 S_regularizer=None, T_regularizer=None, W_regularizer=None, V_regularizer=None, U_regularizer=None,
                 b_regularizer=None,
                 wa_regularizer=None, Wa_regularizer=None, Ua_regularizer=None, ba_regularizer=None,
                 ca_regularizer=None,
                 wa2_regularizer=None, Wa2_regularizer=None, Ua2_regularizer=None, ba2_regularizer=None,
                 ca2_regularizer=None,
                 wa3_regularizer=None, Wa3_regularizer=None, Ua3_regularizer=None, ba3_regularizer=None,
                 ca3_regularizer=None,
                 dropout_S=0., dropout_T=0., dropout_W=0., dropout_U=0., dropout_V=0.,
                 dropout_wa=0., dropout_Wa=0., dropout_Ua=0.,
                 dropout_wa2=0., dropout_Wa2=0., dropout_Ua2=0.,
                 dropout_wa3=0., dropout_Wa3=0., dropout_Ua3=0.,
                 **kwargs):
        self.output_dim = output_dim
        self.att_units1 = output_dim if att_units1 == 0 else att_units1
        self.att_units2 = output_dim if att_units2 == 0 else att_units2
        self.att_units3 = output_dim if att_units3 == 0 else att_units3

        self.return_extra_variables = return_extra_variables
        self.return_states = return_states
        self.init = initializations.get(init)
        self.inner_init = initializations.get(inner_init)
        self.init_att = initializations.get(init_att)
        self.forget_bias_init = initializations.get(forget_bias_init)
        self.activation = activations.get(activation)
        self.inner_activation = activations.get(inner_activation)
        self.consume_less = consume_less
        self.mask_value = mask_value
        self.attend_on_both = attend_on_both
        # Dropouts
        self.dropout_S, self.dropout_T, self.dropout_W, self.dropout_U, self.dropout_V = \
            dropout_S, dropout_T, dropout_W, dropout_U, dropout_V
        self.dropout_wa, self.dropout_Wa, self.dropout_Ua = dropout_wa, dropout_Wa, dropout_Ua
        if self.attend_on_both:
            self.dropout_wa2, self.dropout_Wa2, self.dropout_Ua2 = dropout_wa2, dropout_Wa2, dropout_Ua2
            self.dropout_wa3, self.dropout_Wa3, self.dropout_Ua3 = dropout_wa3, dropout_Wa3, dropout_Ua3

        if self.dropout_T or self.dropout_W or self.dropout_U or self.dropout_V or self.dropout_wa or \
                self.dropout_Wa or self.dropout_Ua:
            self.uses_learning_phase = True
        if self.attend_on_both and \
                (self.dropout_wa2 or self.dropout_Wa2 or self.dropout_Ua2 or self.dropout_wa3 or self.dropout_Wa3 or self.dropout_Ua3):
            self.uses_learning_phase = True

        # Regularizers
        self.S_regularizer = regularizers.get(S_regularizer)
        self.T_regularizer = regularizers.get(T_regularizer)
        self.W_regularizer = regularizers.get(W_regularizer)
        self.V_regularizer = regularizers.get(V_regularizer)
        self.U_regularizer = regularizers.get(U_regularizer)
        self.b_regularizer = regularizers.get(b_regularizer)
        # attention model learnable params
        self.wa_regularizer = regularizers.get(wa_regularizer)
        self.Wa_regularizer = regularizers.get(Wa_regularizer)
        self.Ua_regularizer = regularizers.get(Ua_regularizer)
        self.ba_regularizer = regularizers.get(ba_regularizer)
        self.ca_regularizer = regularizers.get(ca_regularizer)
        if self.attend_on_both:
            # attention model learnable params
            self.wa2_regularizer = regularizers.get(wa2_regularizer)
            self.Wa2_regularizer = regularizers.get(Wa2_regularizer)
            self.Ua2_regularizer = regularizers.get(Ua2_regularizer)
            self.ba2_regularizer = regularizers.get(ba2_regularizer)
            self.ca2_regularizer = regularizers.get(ca2_regularizer)

            self.wa3_regularizer = regularizers.get(wa3_regularizer)
            self.Wa3_regularizer = regularizers.get(Wa3_regularizer)
            self.Ua3_regularizer = regularizers.get(Ua3_regularizer)
            self.ba3_regularizer = regularizers.get(ba3_regularizer)
            self.ca3_regularizer = regularizers.get(ca3_regularizer)
        super(AttLSTMCond3Inputs, self).__init__(**kwargs)

    def build(self, input_shape):
        assert len(input_shape) >= 4 or 'You should pass three inputs to AttLSTMCond2Inputs ' \
                                        '(previous_embedded_words, context1, context2, context3) and ' \
                                        'two optional inputs (init_state and init_memory)'

        if len(input_shape) == 4:
            self.input_spec = [InputSpec(shape=input_shape[0]),
                               InputSpec(shape=input_shape[1]),
                               InputSpec(shape=input_shape[2]),
                               InputSpec(shape=input_shape[3])]
            self.num_inputs = 4
        elif len(input_shape) == 6:
            self.input_spec = [InputSpec(shape=input_shape[0]),
                               InputSpec(shape=input_shape[1]),
                               InputSpec(shape=input_shape[2]),
                               InputSpec(shape=input_shape[3]),
                               InputSpec(shape=input_shape[4]),
                               InputSpec(shape=input_shape[5])]
            self.num_inputs = 6
        self.input_dim = input_shape[0][2]

        if self.attend_on_both:
            assert K.ndim(self.input_spec[1]) == 3 and K.ndim(self.input_spec[2]) == 3 and K.ndim(self.input_spec[3]) == 3,\
                'When using two attention models, you should pass two 3D tensors to AttLSTMCond3Inputs'
        else:
            assert K.ndim(self.input_spec[1]) == 3, 'When using an attention model, you should pass one 3D tensors' \
                                                    'to AttLSTMCond3Inputs'

        if K.ndim(self.input_spec[1]) == 3:
            self.context1_steps = input_shape[1][1]
            self.context1_dim = input_shape[1][2]

        if K.ndim(self.input_spec[2]) == 3:
            self.context2_steps = input_shape[2][1]
            self.context2_dim = input_shape[2][2]

        else:
            self.context2_dim = input_shape[2][1]

        if K.ndim(self.input_spec[3]) == 3:
            self.context3_steps = input_shape[3][1]
            self.context3_dim = input_shape[3][2]
        else:
            self.context3_dim = input_shape[3][1]

        if self.stateful:
            self.reset_states()
        else:
            # initial states: 2 all-zero tensors of shape (units)
            self.states = [None, None, None, None, None]

        # Initialize Att model params (following the same format for any option of self.consume_less)
        self.wa = self.add_weight((self.att_units1,),
                                  initializer=self.init_att,
                                  name='{}_wa'.format(self.name),
                                  regularizer=self.wa_regularizer)

        self.Wa = self.add_weight((self.output_dim, self.att_units1),
                                  initializer=self.init_att,
                                  name='{}_Wa'.format(self.name),
                                  regularizer=self.Wa_regularizer)
        self.Ua = self.add_weight((self.context1_dim, self.att_units1),
                                  initializer=self.inner_init,
                                  name='{}_Ua'.format(self.name),
                                  regularizer=self.Ua_regularizer)

        self.ba = self.add_weight(self.att_units1,
                                  initializer='zero',
                                  name='{}_ba'.format(self.name),
                                  regularizer=self.ba_regularizer)

        self.ca = self.add_weight(self.context1_steps,
                                  initializer='zero',
                                  name='{}_ca'.format(self.name),
                                  regularizer=self.ca_regularizer)

        if self.attend_on_both:
            # Initialize Att model params (following the same format for any option of self.consume_less)
            self.wa2 = self.add_weight((self.att_units2,),
                                       initializer=self.init,
                                       name='{}_wa2'.format(self.name),
                                       regularizer=self.wa2_regularizer)

            self.Wa2 = self.add_weight((self.output_dim, self.att_units2),
                                       initializer=self.init,
                                       name='{}_Wa2'.format(self.name),
                                       regularizer=self.Wa2_regularizer)
            self.Ua2 = self.add_weight((self.context2_dim, self.att_units2),
                                       initializer=self.inner_init,
                                       name='{}_Ua2'.format(self.name),
                                       regularizer=self.Ua2_regularizer)

            self.ba2 = self.add_weight(self.att_units2,
                                       initializer='zero',
                                       regularizer=self.ba2_regularizer)

            self.ca2 = self.add_weight(self.context2_steps,
                                       initializer='zero',
                                       regularizer=self.ca2_regularizer)

            self.wa3 = self.add_weight((self.att_units3,),
                                       initializer=self.init,
                                       name='{}_wa3'.format(self.name),
                                       regularizer=self.wa3_regularizer)

            self.Wa3 = self.add_weight((self.output_dim, self.att_units3),
                                       initializer=self.init,
                                       name='{}_Wa3'.format(self.name),
                                       regularizer=self.Wa3_regularizer)
            self.Ua3 = self.add_weight((self.context3_dim, self.att_units3),
                                       initializer=self.inner_init,
                                       name='{}_Ua3'.format(self.name),
                                       regularizer=self.Ua3_regularizer)

            self.ba3 = self.add_weight(self.att_units3,
                                       initializer='zero',
                                       regularizer=self.ba3_regularizer)

            self.ca3 = self.add_weight(self.context3_steps,
                                       initializer='zero',
                                       regularizer=self.ca3_regularizer)

        if self.consume_less == 'gpu':

            self.T = self.add_weight((self.context1_dim, 4 * self.output_dim),
                                     initializer=self.init,
                                     name='{}_T'.format(self.name),
                                     regularizer=self.W_regularizer)
            self.W = self.add_weight((self.context2_dim, 4 * self.output_dim),
                                     initializer=self.init,
                                     name='{}_W'.format(self.name),
                                     regularizer=self.W_regularizer)
            self.S = self.add_weight((self.context3_dim, 4 * self.output_dim),
                                     initializer=self.init,
                                     name='{}_S'.format(self.name),
                                     regularizer=self.S_regularizer)

            self.U = self.add_weight((self.output_dim, 4 * self.output_dim),
                                     initializer=self.inner_init,
                                     name='{}_U'.format(self.name),
                                     regularizer=self.U_regularizer)
            self.V = self.add_weight((self.input_dim, 4 * self.output_dim),
                                     initializer=self.init,
                                     name='{}_V'.format(self.name),
                                     regularizer=self.V_regularizer)

            def b_reg(shape, name=None):
                return K.variable(np.hstack((np.zeros(self.output_dim),
                                             K.get_value(self.forget_bias_init((self.output_dim,))),
                                             np.zeros(self.output_dim),
                                             np.zeros(self.output_dim))),
                                  name='{}_b'.format(self.name))

            self.b = self.add_weight((self.output_dim * 4,),
                                     initializer=b_reg,
                                     name='{}_b'.format(self.name),
                                     regularizer=self.b_regularizer)
            self.trainable_weights = [self.wa, self.Wa, self.Ua, self.ba, self.ca,  # AttModel parameters
                                      self.S,
                                      self.T,
                                      self.W,
                                      self.U,
                                      self.V,
                                      self.b]
            if self.attend_on_both:
                self.trainable_weights += [self.wa2, self.Wa2, self.Ua2, self.ba2, self.ca2,  # AttModel2 parameters)
                                           self.wa3, self.Wa3, self.Ua3, self.ba3, self.ca3  # AttModel3 parameters)
                                           ]

        else:
            raise NotImplementedError

        if self.initial_weights is not None:
            self.set_weights(self.initial_weights)
            del self.initial_weights
        self.built = True

    def reset_states(self):
        assert self.stateful, 'Layer must be stateful.'
        input_shape = self.input_spec[0][0].shape
        if not input_shape[0]:
            raise Exception('If a RNN is stateful, a complete ' +
                            'input_shape must be provided (including batch size).')
        if hasattr(self, 'states'):
            K.set_value(self.states[0],
                        np.zeros((input_shape[0], self.output_dim)))
            K.set_value(self.states[1],
                        np.zeros((input_shape[0], self.output_dim)))
            K.set_value(self.states[2],
                        np.zeros((input_shape[0], input_shape[3])))
        else:
            self.states = [K.zeros((input_shape[0], self.output_dim)),
                           K.zeros((input_shape[0], self.output_dim)),
                           K.zeros((input_shape[0], input_shape[3]))]

    def preprocess_input(self, x, B_V):
        return K.dot(x * B_V[0], self.V)

    def get_output_shape_for(self, input_shape):
        if self.return_sequences:
            main_out = (input_shape[0][0], input_shape[0][1], self.output_dim)
        else:
            main_out = (input_shape[0][0], self.output_dim)

        if self.return_extra_variables:
            dim_x_att = (input_shape[0][0], input_shape[0][1], self.context1_dim)
            dim_alpha_att = (input_shape[0][0], input_shape[0][1], input_shape[1][1])
            dim_x_att2 = (input_shape[0][0], input_shape[0][1], self.context2_dim)
            dim_alpha_att2 = (input_shape[0][0], input_shape[0][1], input_shape[2][1])
            dim_x_att3 = (input_shape[0][0], input_shape[0][1], self.context3_dim)
            dim_alpha_att3 = (input_shape[0][0], input_shape[0][1], input_shape[3][1])

            main_out = [main_out, dim_x_att, dim_alpha_att, dim_x_att2, dim_alpha_att2, dim_x_att3, dim_alpha_att3]

        if self.return_states:
            if not isinstance(main_out, list):
                main_out = [main_out]
            states_dim = (input_shape[0][0], input_shape[0][1], self.output_dim)
            main_out += [states_dim, states_dim]

        return main_out

    def call(self, inputs, mask=None):
        # input shape: (nb_samples, time (padded with zeros), input_dim)
        # note that the .build() method of subclasses MUST define
        # self.input_spec with a complete input shape.

        input_shape = K.int_shape(inputs[0])
        state_below = inputs[0]
        self.context1 = inputs[1]
        self.context2 = inputs[2]
        self.context3 = inputs[3]

        if self.num_inputs == 4:  # input: [state_below, context, context3]
            self.init_state = None
            self.init_memory = None
        elif self.num_inputs == 5:  # input: [state_below, context, context2, init_generic]
            self.init_state = inputs[4]
            self.init_memory = inputs[4]
        elif self.num_inputs == 6:  # input: [state_below, context, context2,  init_state, init_memory]
            self.init_state = inputs[4]
            self.init_memory = inputs[5]

        if self.stateful:
            initial_states = self.states
        else:
            initial_states = self.get_initial_states(state_below)
        constants, B_V = self.get_constants(state_below, mask[1], mask[2], mask[3])

        preprocessed_input = self.preprocess_input(state_below, B_V)

        last_output, outputs, states = K.rnn(self.step,
                                             preprocessed_input,
                                             initial_states,
                                             go_backwards=self.go_backwards,
                                             mask=mask[0],
                                             constants=constants,
                                             unroll=self.unroll,
                                             input_length=state_below.shape[1],
                                             pos_extra_outputs_states=[2, 3, 4, 5, 6, 7])
        if self.stateful:
            self.updates = []
            for i in range(len(states)):
                self.updates.append((self.states[i], states[i]))
        if self.return_sequences:
            ret = outputs
        else:
            ret = last_output
        if self.return_extra_variables:
            ret = [ret, states[2], states[3], states[4], states[5], states[6], states[7]]
        # intermediate states as additional outputs
        if self.return_states:
            if not isinstance(ret, list):
                ret = [ret]
            ret += [states[0], states[1]]

        return ret

    def compute_mask(self, input, mask):

        if self.return_extra_variables:
            ret = [mask[0], mask[0], mask[0], mask[0], mask[0], mask[0], mask[0]]
        else:
            ret = mask[0]

        if self.return_states:
            if not isinstance(ret, list):
                ret = [ret]
            ret += [mask[0], mask[0]]
        return ret

    def step(self, x, states):
        h_tm1 = states[0]  # State
        c_tm1 = states[1]  # Memory
        pos_states = 14

        non_used_x_att = states[2]  # Placeholder for returning extra variables
        non_used_alphas_att = states[3]  # Placeholder for returning extra variables

        non_used_x_att2 = states[4]  # Placeholder for returning extra variables
        non_used_alphas_att2 = states[5]  # Placeholder for returning extra variables

        non_used_x_att3 = states[6]  # Placeholder for returning extra variables
        non_used_alphas_att3 = states[7]  # Placeholder for returning extra variables

        B_U = states[8]  # Dropout U
        B_T = states[9]  # Dropout T
        B_W = states[10]  # Dropout W
        B_S = states[11]  # Dropout T

        # Att model dropouts
        B_wa = states[12]  # Dropout wa
        B_Wa = states[13]  # Dropout Wa
        # Att model 2 dropouts
        if self.attend_on_both:
            B_wa2 = states[pos_states]  # Dropout wa
            B_Wa2 = states[pos_states + 1]  # Dropout Wa
            B_wa3 = states[pos_states + 2]  # Dropout wa3
            B_Wa3 = states[pos_states + 3]  # Dropout Wa3

            context1 = states[pos_states + 4]  # Context
            mask_context1 = states[pos_states + 5]  # Context mask
            pctx_1 = states[pos_states + 6]  # Projected context (i.e. context * Ua + ba)

            context2 = states[pos_states + 7]  # Context 2
            mask_context2 = states[pos_states + 8]  # Context 2 mask
            pctx_2 = states[pos_states + 9]  # Projected context 2 (i.e. context * Ua2 + ba2)

            context3 = states[pos_states + 10]  # Context 3
            mask_context3 = states[pos_states + 11]  # Context 3 mask
            pctx_3 = states[pos_states + 12]  # Projected context 3 (i.e. context * Ua3 + ba3)

        else:
            context1 = states[pos_states]  # Context
            mask_context1 = states[pos_states + 1]  # Context mask
            pctx_1 = states[pos_states + 2]  # Projected context (i.e. context * Ua + ba)

            context2 = states[pos_states + 3]  # Context 2
            mask_context2 = states[pos_states + 4]  # Context 2 mask

            context3 = states[pos_states + 5]  # Context 2
            mask_context3 = states[pos_states + 6]  # Context 2 mask

        if K.ndim(mask_context1) > 1:  # Mask the context (only if necessary)
            pctx_1 = mask_context1[:, :, None] * pctx_1
            context1 = mask_context1[:, :, None] * context1

        # Attention model 1 (see Formulation in class header)
        p_state_1 = K.dot(h_tm1 * B_Wa[0], self.Wa)
        pctx_1 = K.tanh(pctx_1 + p_state_1[:, None, :])
        e1 = K.dot(pctx_1 * B_wa[0], self.wa) + self.ca
        if K.ndim(mask_context1) > 1:  # Mask the context (only if necessary)
            e1 = mask_context1 * e1
        alphas1 = K.softmax(e1.reshape([K.shape(e1)[0], K.shape(e1)[1]]))
        # sum over the in_timesteps dimension resulting in [batch_size, input_dim]
        ctx_1 = K.sum(context1 * alphas1[:, :, None], axis=1)

        if self.attend_on_both:
            if K.ndim(mask_context2) > 1:  # Mask the context2 (only if necessary)
                pctx_2 = mask_context2[:, :, None] * pctx_2
                context2 = mask_context2[:, :, None] * context2
            if K.ndim(mask_context3) > 1:  # Mask the context2 (only if necessary)
                pctx_3 = mask_context3[:, :, None] * pctx_3
                context3 = mask_context3[:, :, None] * context3

        if self.attend_on_both:
            # Attention model 2 (see Formulation in class header)
            p_state_2 = K.dot(h_tm1 * B_Wa2[0], self.Wa2)
            pctx_2 = K.tanh(pctx_2 + p_state_2[:, None, :])
            e2 = K.dot(pctx_2 * B_wa2[0], self.wa2) + self.ca2
            if K.ndim(mask_context2) > 1:  # Mask the context (only if necessary)
                e2 = mask_context2 * e2
            alphas2 = K.softmax(e2.reshape([K.shape(e2)[0], K.shape(e2)[1]]))
            # sum over the in_timesteps dimension resulting in [batch_size, input_dim]
            ctx_2 = K.sum(context2 * alphas2[:, :, None], axis=1)

            # Attention model 3 (see Formulation in class header)
            p_state_3 = K.dot(h_tm1 * B_Wa3[0], self.Wa3)
            pctx_3 = K.tanh(pctx_3 + p_state_3[:, None, :])
            e3 = K.dot(pctx_3 * B_wa3[0], self.wa3) + self.ca3
            if K.ndim(mask_context3) > 1:  # Mask the context (only if necessary)
                e3 = mask_context3 * e3
            alphas3 = K.softmax(e3.reshape([K.shape(e3)[0], K.shape(e3)[1]]))
            # sum over the in_timesteps dimension resulting in [batch_size, input_dim]
            ctx_3 = K.sum(context3 * alphas3[:, :, None], axis=1)

        else:
            ctx_2 = context2
            alphas2 = mask_context2
            ctx_3 = context3
            alphas3 = mask_context3

        z = x + \
            K.dot(h_tm1 * B_U[0], self.U) + \
            K.dot(ctx_1 * B_T[0], self.T) + \
            K.dot(ctx_2 * B_W[0], self.W) + \
            K.dot(ctx_3 * B_S[0], self.S) + \
            self.b
        z0 = z[:, :self.output_dim]
        z1 = z[:, self.output_dim: 2 * self.output_dim]
        z2 = z[:, 2 * self.output_dim: 3 * self.output_dim]
        z3 = z[:, 3 * self.output_dim:]

        i = self.inner_activation(z0)
        f = self.inner_activation(z1)
        c = f * c_tm1 + i * self.activation(z2)
        o = self.inner_activation(z3)
        h = o * self.activation(c)

        return h, [h, c, ctx_1, alphas1, ctx_2, alphas2, ctx_3, alphas3]

    def get_constants(self, x, mask_context1, mask_context2, mask_context3):
        constants = []
        # States[8]
        if 0 < self.dropout_U < 1:
            ones = K.ones_like(K.reshape(x[:, 0, 0], (-1, 1)))
            ones = K.concatenate([ones] * self.output_dim, 1)
            B_U = [K.in_train_phase(K.dropout(ones, self.dropout_U), ones) for _ in range(4)]
            constants.append(B_U)
        else:
            constants.append([K.cast_to_floatx(1.) for _ in range(4)])

        # States[9]
        if 0 < self.dropout_T < 1:
            input_shape = self.input_spec[1][0].shape
            input_dim = input_shape[-1]
            ones = K.ones_like(K.reshape(x[:, 0, 0], (-1, 1)))
            ones = K.concatenate([ones] * input_dim, 1)
            B_T = [K.in_train_phase(K.dropout(ones, self.dropout_T), ones) for _ in range(4)]
            constants.append(B_T)
        else:
            B_T = [K.cast_to_floatx(1.) for _ in range(4)]
        constants.append(B_T)

        # States[10]
        if 0 < self.dropout_W < 1:
            input_shape = self.input_spec[2][0].shape
            input_dim = input_shape[-1]
            ones = K.ones_like(K.reshape(x[:, 0, 0], (-1, 1)))
            ones = K.concatenate([ones] * input_dim, 1)
            B_W = [K.in_train_phase(K.dropout(ones, self.dropout_W), ones) for _ in range(4)]
            constants.append(B_W)
        else:
            B_W = [K.cast_to_floatx(1.) for _ in range(4)]
        constants.append(B_W)

        # States[11]
        if 0 < self.dropout_S < 1:
            input_shape = self.input_spec[3][0].shape
            input_dim = input_shape[-1]
            ones = K.ones_like(K.reshape(x[:, 0, 0], (-1, 1)))
            ones = K.concatenate([ones] * input_dim, 1)
            B_S = [K.in_train_phase(K.dropout(ones, self.dropout_S), ones) for _ in range(4)]
            constants.append(B_S)
        else:
            B_S = [K.cast_to_floatx(1.) for _ in range(4)]
        constants.append(B_S)

        # AttModel
        # States[12]
        if 0 < self.dropout_wa < 1:
            ones = K.ones_like(K.reshape(self.context1[:, :, 0], (-1, self.context1.shape[1], 1)))
            # ones = K.concatenate([ones], 1)
            B_wa = [K.in_train_phase(K.dropout(ones, self.dropout_wa), ones)]
            constants.append(B_wa)
        else:
            constants.append([K.cast_to_floatx(1.)])

        # States[13]
        if 0 < self.dropout_Wa < 1:
            input_dim = self.output_dim
            ones = K.ones_like(K.reshape(x[:, 0, 0], (-1, 1)))
            ones = K.concatenate([ones] * input_dim, 1)
            B_Wa = [K.in_train_phase(K.dropout(ones, self.dropout_Wa), ones)]
            constants.append(B_Wa)
        else:
            constants.append([K.cast_to_floatx(1.)])

        if self.attend_on_both:
            # AttModel2
            # States[14]
            if 0 < self.dropout_wa2 < 1:
                ones = K.ones_like(K.reshape(self.context2[:, :, 0], (-1, self.context2.shape[1], 1)))
                # ones = K.concatenate([ones], 1)
                B_wa2 = [K.in_train_phase(K.dropout(ones, self.dropout_wa2), ones)]
                constants.append(B_wa2)
            else:
                constants.append([K.cast_to_floatx(1.)])

            # States[15]
            if 0 < self.dropout_Wa2 < 1:
                input_dim = self.output_dim
                ones = K.ones_like(K.reshape(x[:, 0, 0], (-1, 1)))
                ones = K.concatenate([ones] * input_dim, 1)
                B_Wa2 = [K.in_train_phase(K.dropout(ones, self.dropout_Wa2), ones)]
                constants.append(B_Wa2)
            else:
                constants.append([K.cast_to_floatx(1.)])

            # States[16]
            if 0 < self.dropout_wa3 < 1:
                ones = K.ones_like(K.reshape(self.context2[:, :, 0], (-1, self.context3.shape[1], 1)))
                B_wa3 = [K.in_train_phase(K.dropout(ones, self.dropout_wa3), ones)]
                constants.append(B_wa3)
            else:
                constants.append([K.cast_to_floatx(1.)])

            # States[17]
            if 0 < self.dropout_Wa3 < 1:
                input_dim = self.output_dim
                ones = K.ones_like(K.reshape(x[:, 0, 0], (-1, 1)))
                ones = K.concatenate([ones] * input_dim, 1)
                B_Wa3 = [K.in_train_phase(K.dropout(ones, self.dropout_Wa3), ones)]
                constants.append(B_Wa3)
            else:
                constants.append([K.cast_to_floatx(1.)])

        # States[18] - [14]
        constants.append(self.context1)
        # States [19] - [15]
        if mask_context1 is None:
            mask_context1 = K.not_equal(K.sum(self.context1, axis=2), self.mask_value)
        constants.append(mask_context1)

        # States [20] - [15]
        if 0 < self.dropout_Ua < 1:
            input_dim = self.context1_dim
            ones = K.ones_like(K.reshape(self.context1[:, :, 0], (-1, self.context1.shape[1], 1)))
            ones = K.concatenate([ones] * input_dim, axis=2)
            B_Ua = [K.in_train_phase(K.dropout(ones, self.dropout_Ua), ones)]
            pctx1 = K.dot(self.context1 * B_Ua[0], self.Ua) + self.ba
        else:
            pctx1 = K.dot(self.context1, self.Ua) + self.ba
        constants.append(pctx1)

        # States[21] - [16]
        constants.append(self.context2)
        # States [22] - [17]
        if self.attend_on_both:
            if mask_context2 is None:
                mask_context2 = K.not_equal(K.sum(self.context2, axis=2), self.mask_value)
        else:
            mask_context2 = K.ones_like(self.context2[:, 0])
        constants.append(mask_context2)

        # States [23] - [18]
        if self.attend_on_both:
            if 0 < self.dropout_Ua2 < 1:
                input_dim = self.context2_dim
                ones = K.ones_like(K.reshape(self.context2[:, :, 0], (-1, self.context2.shape[1], 1)))
                ones = K.concatenate([ones] * input_dim, axis=2)
                B_Ua2 = [K.in_train_phase(K.dropout(ones, self.dropout_Ua2), ones)]
                pctx2 = K.dot(self.context2 * B_Ua2[0], self.Ua2) + self.ba2
            else:
                pctx2 = K.dot(self.context2, self.Ua2) + self.ba2
            constants.append(pctx2)

        # States[24] - [19]
        constants.append(self.context3)
        # States [25] - [20]
        if self.attend_on_both:
            if mask_context3 is None:
                mask_context3 = K.not_equal(K.sum(self.context3, axis=2), self.mask_value)
        else:
            mask_context3 = K.ones_like(self.context3[:, 0])
        constants.append(mask_context3)

        # States [26] - [21]
        if self.attend_on_both:
            if 0 < self.dropout_Ua3 < 1:
                input_dim = self.context3_dim
                ones = K.ones_like(K.reshape(self.context3[:, :, 0], (-1, self.context3.shape[1], 1)))
                ones = K.concatenate([ones] * input_dim, axis=2)
                B_Ua3 = [K.in_train_phase(K.dropout(ones, self.dropout_Ua3), ones)]
                pctx3 = K.dot(self.context3 * B_Ua3[0], self.Ua3) + self.ba3
            else:
                pctx3 = K.dot(self.context3, self.Ua3) + self.ba3
            constants.append(pctx3)

        if 0 < self.dropout_V < 1:
            input_dim = self.input_dim
            ones = K.ones_like(K.reshape(x[:, :, 0], (-1, x.shape[1], 1)))
            ones = K.concatenate([ones] * input_dim, axis=2)
            B_V = [K.in_train_phase(K.dropout(ones, self.dropout_V), ones) for _ in range(4)]
        else:
            B_V = [K.cast_to_floatx(1.) for _ in range(4)]
        return constants, B_V

    def get_initial_states(self, x):
        # build an all-zero tensor of shape (samples, units)
        if self.init_state is None:
            # build an all-zero tensor of shape (samples, units)
            initial_state = K.zeros_like(x)  # (samples, timesteps, input_dim)
            initial_state = K.sum(initial_state, axis=(1, 2))  # (samples,)
            initial_state = K.expand_dims(initial_state)  # (samples, 1)
            initial_state = K.tile(initial_state, [1, self.output_dim])  # (samples, units)
            if self.init_memory is None:
                initial_states = [initial_state for _ in range(2)]
            else:
                initial_memory = self.init_memory
                initial_states = [initial_state, initial_memory]
        else:
            initial_state = self.init_state
            if self.init_memory is not None:  # We have state and memory
                initial_memory = self.init_memory
                initial_states = [initial_state, initial_memory]
            else:
                initial_states = [initial_state for _ in range(2)]

        # extra states for context1 and context2 and context3
        initial_state1 = K.zeros_like(self.context1)  # (samples, input_timesteps, ctx1_dim)
        initial_state_alphas1 = K.sum(initial_state1, axis=2)  # (samples, input_timesteps)
        initial_state1 = K.sum(initial_state1, axis=1)  # (samples, ctx1_dim)
        extra_states = [initial_state1, initial_state_alphas1]
        initial_state2 = K.zeros_like(self.context2)  # (samples, input_timesteps, ctx2_dim)
        initial_state3 = K.zeros_like(self.context3)  # (samples, input_timesteps, ctx2_dim)

        if self.attend_on_both:  # Reduce on temporal dimension
            initial_state_alphas2 = K.sum(initial_state2, axis=2)  # (samples, input_timesteps)
            initial_state2 = K.sum(initial_state2, axis=1)  # (samples, ctx2_dim)
            initial_state_alphas3 = K.sum(initial_state3, axis=2)  # (samples, input_timesteps)
            initial_state3 = K.sum(initial_state3, axis=1)  # (samples, ctx3_dim)
        else:  # Already reduced
            initial_state_alphas2 = initial_state2  # (samples, ctx2_dim)
            initial_state_alphas3 = initial_state3  # (samples, ctx2_dim)

        extra_states.append(initial_state2)
        extra_states.append(initial_state_alphas2)

        extra_states.append(initial_state3)
        extra_states.append(initial_state_alphas3)
        return initial_states + extra_states

    def get_config(self):
        config = {"units": self.output_dim,
                  "att_units1": self.att_units1,
                  "att_units2": self.att_units2,
                  "att_units3": self.att_units3,
                  "return_extra_variables": self.return_extra_variables,
                  "return_states": self.return_states,
                  "mask_value": self.mask_value,
                  "attend_on_both": self.attend_on_both,
                  "kernel_initializer": self.init.__name__,
                  "recurrent_initializer": self.inner_init.__name__,
                  "forget_bias_initializer": self.forget_bias_init.__name__,
                  "activation": self.activation.__name__,
                  "recurrent_activation": self.inner_activation.__name__,
                  "S_regularizer": self.S_regularizer.get_config() if self.S_regularizer else None,
                  "T_regularizer": self.T_regularizer.get_config() if self.T_regularizer else None,
                  "W_regularizer": self.W_regularizer.get_config() if self.W_regularizer else None,
                  "V_regularizer": self.V_regularizer.get_config() if self.V_regularizer else None,
                  "U_regularizer": self.U_regularizer.get_config() if self.U_regularizer else None,
                  "b_regularizer": self.b_regularizer.get_config() if self.b_regularizer else None,
                  'wa_regularizer': self.wa_regularizer.get_config() if self.wa_regularizer else None,
                  'Wa_regularizer': self.Wa_regularizer.get_config() if self.Wa_regularizer else None,
                  'Ua_regularizer': self.Ua_regularizer.get_config() if self.Ua_regularizer else None,
                  'ba_regularizer': self.ba_regularizer.get_config() if self.ba_regularizer else None,
                  'ca_regularizer': self.ca_regularizer.get_config() if self.ca_regularizer else None,
                  'wa2_regularizer': self.wa2_regularizer.get_config() if self.attend_on_both and self.wa2_regularizer else None,
                  'Wa2_regularizer': self.Wa2_regularizer.get_config() if self.attend_on_both and self.Wa2_regularizer else None,
                  'Ua2_regularizer': self.Ua2_regularizer.get_config() if self.attend_on_both and self.Ua2_regularizer else None,
                  'ba2_regularizer': self.ba2_regularizer.get_config() if self.attend_on_both and self.ba2_regularizer else None,
                  'ca2_regularizer': self.ca2_regularizer.get_config() if self.attend_on_both and self.ca2_regularizer else None,
                  'wa3_regularizer': self.wa3_regularizer.get_config() if self.attend_on_both and self.wa3_regularizer else None,
                  'Wa3_regularizer': self.Wa3_regularizer.get_config() if self.attend_on_both and self.Wa3_regularizer else None,
                  'Ua3_regularizer': self.Ua3_regularizer.get_config() if self.attend_on_both and self.Ua3_regularizer else None,
                  'ba3_regularizer': self.ba3_regularizer.get_config() if self.attend_on_both and self.ba3_regularizer else None,
                  'ca3_regularizer': self.ca3_regularizer.get_config() if self.attend_on_both and self.ca3_regularizer else None,
                  "dropout_S": self.dropout_S,
                  "dropout_T": self.dropout_T,
                  "dropout_W": self.dropout_W,
                  "dropout_U": self.dropout_U,
                  "dropout_V": self.dropout_V,
                  'dropout_wa': self.dropout_wa,
                  'dropout_Wa': self.dropout_Wa,
                  'dropout_Ua': self.dropout_Ua,
                  'dropout_wa2': self.dropout_wa2 if self.attend_on_both else None,
                  'dropout_Wa2': self.dropout_Wa2 if self.attend_on_both else None,
                  'dropout_Ua2': self.dropout_Ua2 if self.attend_on_both else None,
                  'dropout_wa3': self.dropout_wa3 if self.attend_on_both else None,
                  'dropout_Wa3': self.dropout_Wa3 if self.attend_on_both else None,
                  'dropout_Ua3': self.dropout_Ua3 if self.attend_on_both else None
                  }
        base_config = super(AttLSTMCond3Inputs, self).get_config()
        return dict(list(base_config.items()) + list(config.items()))<|MERGE_RESOLUTION|>--- conflicted
+++ resolved
@@ -1309,7 +1309,6 @@
 
         self.built = True
 
-<<<<<<< HEAD
     def _generate_dropout_mask(self, inputs, training=None):
         if 0 < self.dropout < 1:
             ones = K.ones_like(K.squeeze(inputs[:, 0:1, :], axis=1))
@@ -1349,8 +1348,7 @@
         x_normed = eval('self.gamma_' + slc) * x_normed + eval('self.beta_' + slc)
         return x_normed
 
-=======
->>>>>>> 27ad348e
+
     def call(self, inputs, states, training=None):
         h_tm1 = states[0]  # previous memory
 
@@ -2916,7 +2914,6 @@
         self.bias_ca_constraint = constraints.get(bias_ca_constraint)
 
         # Dropouts
-<<<<<<< HEAD
         self.dropout = min(1., max(0., dropout))
         self.recurrent_dropout = min(1., max(0., recurrent_dropout))
         self.conditional_dropout = min(1., max(0., conditional_dropout))
@@ -2928,12 +2925,6 @@
         self.beta_init = initializers.get('zeros')
         self.epsilon_layer_normalization = epsilon_layer_normalization
 
-=======
-        self.dropout = min(1., max(0., dropout)) if dropout is not None else 0.
-        self.recurrent_dropout = min(1., max(0., recurrent_dropout)) if recurrent_dropout is not None else 0.
-        self.conditional_dropout = min(1., max(0., conditional_dropout)) if conditional_dropout is not None else 0.
-        self.attention_dropout = min(1., max(0., attention_dropout)) if attention_dropout is not None else 0.
->>>>>>> 27ad348e
         self.num_inputs = num_inputs
         self.input_spec = [InputSpec(ndim=3), InputSpec(ndim=3)]
         for _ in range(len(self.input_spec), self.num_inputs):
@@ -3097,7 +3088,6 @@
 
         return main_out
 
-<<<<<<< HEAD
     def _ln(self, x, slc):
         # sample-wise normalization
         m = K.mean(x, axis=-1, keepdims=True)
@@ -3107,9 +3097,6 @@
         return x_normed
 
     def call(self, x, mask=None, training=None, initial_state=None):
-=======
-    def call(self, inputs, mask=None, training=None, initial_state=None):
->>>>>>> 27ad348e
         # input shape: (nb_samples, time (padded with zeros), input_dim)
         # note that the .build() method of subclasses MUST define
         # self.input_spec with a complete input shape.
@@ -3200,12 +3187,8 @@
             e = mask_context * e
         alphas = K.softmax(K.reshape(e, [K.shape(e)[0], K.shape(e)[1]]))
         # sum over the in_timesteps dimension resulting in [batch_size, input_dim]
-<<<<<<< HEAD
         ctx_ = (context * alphas[:, :, None]).sum(axis=1)
-=======
-        ctx_ = K.sum(context * alphas[:, :, None], axis=1)
-
->>>>>>> 27ad348e
+
         matrix_x = x + K.dot(ctx_ * dp_mask[0], self.kernel)
 
         if self.use_bias:
@@ -3227,7 +3210,6 @@
 
         z = self.recurrent_activation(x_z + recurrent_z)
         r = self.recurrent_activation(x_r + recurrent_r)
-<<<<<<< HEAD
         if self.layer_normalization:
             x_h = xx_
             recurrent_h = self._ln(K.dot(r * h_tm1 * rec_dp_mask[0], self.recurrent_kernel[:, 2 * self.units:]), 'preact1')
@@ -3235,11 +3217,7 @@
             x_h = matrix_x[:, 2 * self.units:]
             recurrent_h = K.dot(r * h_tm1 * rec_dp_mask[0],
                                 self.recurrent_kernel[:, 2 * self.units:])
-=======
-
-        x_h = matrix_x[:, 2 * self.units:]
-        recurrent_h = K.dot(r * h_tm1 * rec_dp_mask[0], self.recurrent_kernel[:, 2 * self.units:])
->>>>>>> 27ad348e
+
         hh = self.activation(x_h + recurrent_h)
         h = z * h_tm1 + (1 - z) * hh
         if 0 < self.dropout + self.recurrent_dropout:
@@ -3606,7 +3584,6 @@
         self.bias_ca_constraint = constraints.get(bias_ca_constraint)
 
         # Dropouts
-<<<<<<< HEAD
         self.dropout = min(1., max(0., dropout))
         self.recurrent_dropout = min(1., max(0., recurrent_dropout))
         self.conditional_dropout = min(1., max(0., conditional_dropout))
@@ -3618,12 +3595,6 @@
         self.beta_init = initializers.get('zeros')
         self.epsilon_layer_normalization = epsilon_layer_normalization
 
-=======
-        self.dropout = min(1., max(0., dropout)) if dropout is not None else 0.
-        self.recurrent_dropout = min(1., max(0., recurrent_dropout)) if recurrent_dropout is not None else 0.
-        self.conditional_dropout = min(1., max(0., conditional_dropout)) if conditional_dropout is not None else 0.
-        self.attention_dropout = min(1., max(0., attention_dropout)) if attention_dropout is not None else 0.
->>>>>>> 27ad348e
         self.num_inputs = num_inputs
         self.input_spec = [InputSpec(ndim=3), InputSpec(ndim=3)]
         for _ in range(len(self.input_spec), self.num_inputs):
@@ -3830,7 +3801,6 @@
 
         return main_out
 
-<<<<<<< HEAD
     def _ln(self, x, slc):
         # sample-wise normalization
         m = K.mean(x, axis=-1, keepdims=True)
@@ -3840,9 +3810,6 @@
         return x_normed
 
     def call(self, x, mask=None, training=None, initial_state=None):
-=======
-    def call(self, inputs, mask=None, training=None, initial_state=None):
->>>>>>> 27ad348e
         # input shape: (nb_samples, time (padded with zeros), input_dim)
         # note that the .build() method of subclasses MUST define
         # self.input_spec with a complete input shape.
@@ -4353,7 +4320,6 @@
                                                      initializer=self.beta_init)
         self.built = True
 
-<<<<<<< HEAD
     def _generate_dropout_mask(self, inputs, training=None):
         if 0 < self.dropout < 1:
             ones = K.ones_like(K.squeeze(inputs[:, 0:1, :], axis=1))
@@ -4393,8 +4359,7 @@
         x_normed = eval('self.gamma_' + slc) * x_normed + eval('self.beta_' + slc)
         return x_normed
 
-=======
->>>>>>> 27ad348e
+
     def call(self, inputs, states, training=None):
         if 0 < self.dropout < 1 and self._dropout_mask is None:
             self._dropout_mask = _generate_dropout_mask(
@@ -6043,7 +6008,6 @@
         self.bias_ca_constraint = constraints.get(bias_ca_constraint)
 
         # Dropouts
-<<<<<<< HEAD
         self.dropout = min(1., max(0., dropout))
         self.recurrent_dropout = min(1., max(0., recurrent_dropout))
         self.conditional_dropout = min(1., max(0., conditional_dropout))
@@ -6055,12 +6019,7 @@
         self.beta_init = initializers.get('zeros')
         self.epsilon_layer_normalization = epsilon_layer_normalization
 
-=======
-        self.dropout = min(1., max(0., dropout)) if dropout is not None else 0.
-        self.recurrent_dropout = min(1., max(0., recurrent_dropout)) if recurrent_dropout is not None else 0.
-        self.conditional_dropout = min(1., max(0., conditional_dropout)) if conditional_dropout is not None else 0.
-        self.attention_dropout = min(1., max(0., attention_dropout)) if attention_dropout is not None else 0.
->>>>>>> 27ad348e
+
         self.num_inputs = num_inputs
         self.input_spec = [InputSpec(ndim=3), InputSpec(ndim=3)]
         for _ in range(len(self.input_spec), self.num_inputs):
@@ -6291,7 +6250,6 @@
 
         return main_out
 
-<<<<<<< HEAD
     def _ln(self, x, slc):
         # sample-wise normalization
         m = K.mean(x, axis=-1, keepdims=True)
@@ -6301,9 +6259,6 @@
         return x_normed
 
     def call(self, x, mask=None, training=None, initial_state=None):
-=======
-    def call(self, inputs, mask=None, training=None, initial_state=None):
->>>>>>> 27ad348e
         # input shape: (nb_samples, time (padded with zeros), input_dim)
         # note that the .build() method of subclasses MUST define
         # self.input_spec with a complete input shape.
@@ -6583,81 +6538,11 @@
                   'recurrent_dropout': self.recurrent_dropout,
                   'conditional_dropout': self.conditional_dropout,
                   'attention_dropout': self.attention_dropout,
-<<<<<<< HEAD
                   'layer_normalization': self.layer_normalization,
                   'num_inputs': self.num_inputs,
                   }
         base_config = super(AttLSTMCond, self).get_config()
         return dict(list(base_config.items()) + list(config.items()))
-
-
-class AttConditionalLSTMCond(Recurrent):
-    '''Conditional Long-Short Term Memory unit with Attention + the previously generated word fed to the current timestep.
-    You should give two inputs to this layer:
-        1. The shifted sequence of words (shape: (mini_batch_size, output_timesteps, embedding_size))
-        2. The complete input sequence (shape: (mini_batch_size, input_timesteps, input_dim))
-    # Arguments
-        units: dimension of the internal projections and the final output.
-        embedding_size: dimension of the word embedding module used for the enconding of the generated words.
-        return_extra_variables: indicates if we only need the LSTM hidden state (False) or we want
-            additional internal variables as outputs (True). The additional variables provided are:
-            - x_att (None, out_timesteps, dim_encoder): feature vector computed after the Att.Model at each timestep
-            - alphas (None, out_timesteps, in_timesteps): weights computed by the Att.Model at each timestep
-        return_states: boolean indicating if we want the intermediate states (hidden_state and memory) as additional outputs
-        output_timesteps: number of output timesteps (# of output vectors generated)
-        kernel_initializer: weight initialization function.
-            Can be the name of an existing function (str),
-            or a Theano function (see: [initializations](../initializations.md)).
-        recurrent_initializer: initialization function of the inner cells.
-        forget_bias_initializer: initialization function for the bias of the forget gate.
-            [Jozefowicz et al.](http://www.jmlr.org/proceedings/papers/v37/jozefowicz15.pdf)
-            recommend initializing with ones.
-        activation: activation function.
-            Can be the name of an existing function (str),
-            or a Theano function (see: [activations](../activations.md)).
-        recurrent_activation: activation function for the inner cells.
-        W_regularizer: instance of [WeightRegularizer](../regularizers.md)
-            (eg. L1 or L2 regularization), applied to the input weights matrices.
-        U_regularizer: instance of [WeightRegularizer](../regularizers.md)
-            (eg. L1 or L2 regularization), applied to the recurrent weights matrices.
-        b_regularizer: instance of [WeightRegularizer](../regularizers.md),
-            applied to the bias.
-        dropout_W: float between 0 and 1. Fraction of the input units to drop for input gates.
-        dropout_U: float between 0 and 1. Fraction of the input units to drop for recurrent connections.
-        w_a_regularizer: instance of [WeightRegularizer](../regularizers.md)
-            (eg. L1 or L2 regularization), applied to the input weights matrices.
-        W_a_regularizer: instance of [WeightRegularizer](../regularizers.md)
-            (eg. L1 or L2 regularization), applied to the input weights matrices.
-        U_a_regularizer: instance of [WeightRegularizer](../regularizers.md)
-            (eg. L1 or L2 regularization), applied to the recurrent weights matrices.
-        b_a_regularizer: instance of [WeightRegularizer](../regularizers.md),
-            applied to the bias.
-        dropout_w_a: float between 0 and 1.
-        dropout_W_a: float between 0 and 1.
-        dropout_U_a: float between 0 and 1.
-
-    # Formulation
-
-        The resulting attention vector 'phi' at time 't' is formed by applying a weighted sum over
-        the set of inputs 'x_i' contained in 'X':
-
-            phi(X, t) = ∑_i alpha_i(t) * x_i,
-
-        where each 'alpha_i' at time 't' is a weighting vector over all the input dimension that
-        accomplishes the following condition:
-
-            ∑_i alpha_i = 1
-
-        and is dynamically adapted at each timestep w.r.t. the following formula:
-
-            alpha_i(t) = exp{e_i(t)} /  ∑_j exp{e_j(t)}
-=======
-                  'num_inputs': self.num_inputs,
-                  # 'input_spec': self.input_spec
-                  }
-        base_config = super(AttLSTMCond, self).get_config()
-        return dict(list(base_config.items()) + list(config.items()))
->>>>>>> 27ad348e
 
 
 class AttConditionalLSTMCond(Recurrent):
@@ -6785,6 +6670,22 @@
         - [Empirical Evaluation of Gated Recurrent Neural Networks on Sequence Modeling](http://arxiv.org/abs/1412.3555v1)
         - [A Theoretically Grounded Application of Dropout in Recurrent Neural Networks](http://arxiv.org/abs/1512.05287)
         - [Nematus: a Toolkit for Neural Machine Translation](http://arxiv.org/abs/1703.04357)
+
+    # Formulation
+
+        The resulting attention vector 'phi' at time 't' is formed by applying a weighted sum over
+        the set of inputs 'x_i' contained in 'X':
+
+            phi(X, t) = ∑_i alpha_i(t) * x_i,
+
+        where each 'alpha_i' at time 't' is a weighting vector over all the input dimension that
+        accomplishes the following condition:
+
+            ∑_i alpha_i = 1
+
+        and is dynamically adapted at each timestep w.r.t. the following formula:
+
+            alpha_i(t) = exp{e_i(t)} /  ∑_j exp{e_j(t)}
     """
 
     @interfaces.legacy_recurrent_support
@@ -7184,7 +7085,6 @@
 
         return main_out
 
-<<<<<<< HEAD
     def _ln(self, x, slc):
         # sample-wise normalization
         m = K.mean(x, axis=-1, keepdims=True)
@@ -7194,9 +7094,6 @@
         return x_normed
 
     def call(self, x, mask=None, training=None, initial_state=None):
-=======
-    def call(self, inputs, mask=None, training=None, initial_state=None):
->>>>>>> 27ad348e
         # input shape: (nb_samples, time (padded with zeros), input_dim)
         # note that the .build() method of subclasses MUST define
         # self.input_spec with a complete input shape.
