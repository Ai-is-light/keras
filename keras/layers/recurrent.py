# -*- coding: utf-8 -*-
"""Recurrent layers and their base classes.
"""
from __future__ import absolute_import
from __future__ import division
from __future__ import print_function

import numpy as np
import warnings

from .. import backend as K
from .. import activations
from .. import initializers
from .. import regularizers
from .. import constraints
from ..engine import Layer
from ..engine import InputSpec
from ..utils.generic_utils import has_arg

# Legacy support.
from ..legacy.layers import Recurrent
from ..legacy import interfaces


def compute_attention(h_tm1, pctx_, context, att_dp_mask, attention_recurrent_kernel,
                      attention_context_wa, bias_ca, mask_context, attention_mode='add'):
    """Computes an attended vector over an input sequence of vectors (context).

    The resulting attention vector 'phi' at time 't' is formed by applying a weighted sum over the sequence of inputs 'x_1^I':
            phi(x_1^I, t) = ∑_i alpha_i(t) * x_i,
        where each 'alpha_i' at time 't' is a weighting vector over all the input dimension that accomplishes the following condition:
            ∑_i alpha_i = 1
        and is dynamically adapted at each timestep w.r.t. the following formula:
            alpha_i(t) = exp{e_i(t)} /  ∑_j exp{e_j(t)}
        where each 'e_i' at time 't' is calculated as:
            e_i(t) = score(h_tm1, x_i)

        score is a function that assigns a weight depending on how well h_tm1 and x_i match.
        The following scoring functions are implemented:
            - 'add'/'bahdanau':
               e_i(t) = wa' * tanh( Wa * x_i  +  Ua * h_tm1 +  ba ),
            - 'dot'/'luong':
               e_i(t) = h_tm1' · Ua * x_i

    # Arguments
        h_tm1: Last decoder state.
        pctx_: Projected context (i.e. context * Ua + ba).
        context: Original context.
        att_dp_mask: Dropout for the attention MLP.
        attention_recurrent_kernel:  attention MLP weights.
        attention_context_wa:  attention MLP weights.
        bias_ca:  attention MLP bias.
        mask_context: mask of the context.
        attention_mode: 'add', 'dot' or function that accepts as arguments: `h_tm1, pctx_, context, att_dp_mask, attention_recurrent_kernel, attention_context_wa, bias_ca, mask_context`
        and should return the scores `e` for the input annotations.

    # Returns
        ctx_: attended representation of the input.
        alphas: weights computed by the attention mechanism.

    # Raises
        NotImplementedError: If the attention_mode specified is not implemented.

    # References
        - [Neural Machine Translation by Jointly Learning to Align and Translate](https://arxiv.org/abs/1409.0473)
        - [Effective Approaches to Attention-based Neural Machine Translation](http://www.aclweb.org/anthology/D15-1166)
    """
    p_state_ = K.dot_product(h_tm1 * att_dp_mask[0], attention_recurrent_kernel)

    if attention_mode == 'add' or attention_mode == 'bahdanau':
        pctx_ = K.tanh(pctx_ + p_state_[:, None, :])
        e = K.dot_product(pctx_, attention_context_wa) + bias_ca

    elif attention_mode == 'dot' or attention_mode == 'luong':
        pctx_ = K.batch_dot(p_state_[:, :, None], pctx_, axes=[1, 2])
        e = K.squeeze(pctx_, 1)
    elif hasattr(attention_mode, '__call__'):
        e = attention_mode(h_tm1, pctx_, context, att_dp_mask, attention_recurrent_kernel,
                           attention_context_wa, bias_ca, mask_context)
    else:
        raise NotImplementedError('The attention mode ' + attention_mode + ' is not implemented.')

    if K.ndim(mask_context) > 1:  # Mask the context (only if necessary)
        e = K.cast(mask_context, K.dtype(e)) * e
    alphas = K.softmax(K.reshape(e, [K.shape(e)[0], K.shape(e)[1]]))

    # sum over the in_timesteps dimension resulting in [batch_size, input_dim]
    ctx_ = K.sum(context * alphas[:, :, None], axis=1)

    return ctx_, alphas


class StackedRNNCells(Layer):
    """Wrapper allowing a stack of RNN cells to behave as a single cell.

    Used to implement efficient stacked RNNs.

    # Arguments
        cells: List of RNN cell instances.

    # Examples

    ```python
        cells = [
            keras.layers.LSTMCell(output_dim),
            keras.layers.LSTMCell(output_dim),
            keras.layers.LSTMCell(output_dim),
        ]

        inputs = keras.Input((timesteps, input_dim))
        x = keras.layers.RNN(cells)(inputs)
    ```
    """

    def __init__(self, cells, **kwargs):
        for cell in cells:
            if not hasattr(cell, 'call'):
                raise ValueError('All cells must have a `call` method. '
                                 'received cells:', cells)
            if not hasattr(cell, 'state_size'):
                raise ValueError('All cells must have a '
                                 '`state_size` attribute. '
                                 'received cells:', cells)
        self.cells = cells
        super(StackedRNNCells, self).__init__(**kwargs)

    @property
    def state_size(self):
        # States are a flat list
        # in reverse order of the cell stack.
        # This allows to preserve the requirement
        # `stack.state_size[0] == output_dim`.
        # e.g. states of a 2-layer LSTM would be
        # `[h2, c2, h1, c1]`
        # (assuming one LSTM has states [h, c])
        state_size = []
        for cell in self.cells[::-1]:
            if hasattr(cell.state_size, '__len__'):
                state_size += list(cell.state_size)
            else:
                state_size.append(cell.state_size)
        return tuple(state_size)

    def call(self, inputs, states, constants=None, **kwargs):
        # Recover per-cell states.
        nested_states = []
        for cell in self.cells[::-1]:
            if hasattr(cell.state_size, '__len__'):
                nested_states.append(states[:len(cell.state_size)])
                states = states[len(cell.state_size):]
            else:
                nested_states.append([states[0]])
                states = states[1:]
        nested_states = nested_states[::-1]

        # Call the cells in order and store the returned states.
        new_nested_states = []
        for cell, states in zip(self.cells, nested_states):
            if has_arg(cell.call, 'constants'):
                inputs, states = cell.call(inputs, states,
                                           constants=constants,
                                           **kwargs)
            else:
                inputs, states = cell.call(inputs, states, **kwargs)
            new_nested_states.append(states)

        # Format the new states as a flat list
        # in reverse cell order.
        states = []
        for cell_states in new_nested_states[::-1]:
            states += cell_states
        return inputs, states

    def build(self, input_shape):
        if isinstance(input_shape, list):
            constants_shape = input_shape[1:]
            input_shape = input_shape[0]
        for cell in self.cells:
            if isinstance(cell, Layer):
                if has_arg(cell.call, 'constants'):
                    cell.build([input_shape] + constants_shape)
                else:
                    cell.build(input_shape)
            if hasattr(cell.state_size, '__len__'):
                output_dim = cell.state_size[0]
            else:
                output_dim = cell.state_size
            input_shape = (input_shape[0], output_dim)
        self.built = True

    def get_config(self):
        cells = []
        for cell in self.cells:
            cells.append({'class_name': cell.__class__.__name__,
                          'config': cell.get_config()})
        config = {'cells': cells}
        base_config = super(StackedRNNCells, self).get_config()
        return dict(list(base_config.items()) + list(config.items()))

    @classmethod
    def from_config(cls, config, custom_objects=None):
        from . import deserialize as deserialize_layer
        cells = []
        for cell_config in config.pop('cells'):
            cells.append(deserialize_layer(cell_config,
                                           custom_objects=custom_objects))
        return cls(cells, **config)

    @property
    def trainable_weights(self):
        if not self.trainable:
            return []
        weights = []
        for cell in self.cells:
            if isinstance(cell, Layer):
                weights += cell.trainable_weights
        return weights

    @property
    def non_trainable_weights(self):
        weights = []
        for cell in self.cells:
            if isinstance(cell, Layer):
                weights += cell.non_trainable_weights
        if not self.trainable:
            trainable_weights = []
            for cell in self.cells:
                if isinstance(cell, Layer):
                    trainable_weights += cell.trainable_weights
            return trainable_weights + weights
        return weights

    def get_weights(self):
        """Retrieves the weights of the model.

        # Returns
            A flat list of Numpy arrays.
        """
        weights = []
        for cell in self.cells:
            if isinstance(cell, Layer):
                weights += cell.weights
        return K.batch_get_value(weights)

    def set_weights(self, weights):
        """Sets the weights of the model.

        # Arguments
            weights: A list of Numpy arrays with shapes and types matching
                the output of `model.get_weights()`.
        """
        tuples = []
        for cell in self.cells:
            if isinstance(cell, Layer):
                num_param = len(cell.weights)
                weights = weights[:num_param]
                for sw, w in zip(cell.weights, weights):
                    tuples.append((sw, w))
                weights = weights[num_param:]
        K.batch_set_value(tuples)

    @property
    def losses(self):
        losses = []
        for cell in self.cells:
            if isinstance(cell, Layer):
                cell_losses = cell.losses
                losses += cell_losses
        return losses

    def get_losses_for(self, inputs=None):
        losses = []
        for cell in self.cells:
            if isinstance(cell, Layer):
                cell_losses = cell.get_losses_for(inputs)
                losses += cell_losses
        return losses


class RNN(Layer):
    """Base class for recurrent layers.

    # Arguments
        cell: A RNN cell instance. A RNN cell is a class that has:
            - a `call(input_at_t, states_at_t)` method, returning
                `(output_at_t, states_at_t_plus_1)`. The call method of the
                cell can also take the optional argument `constants`, see
                section "Note on passing external constants" below.
            - a `state_size` attribute. This can be a single integer
                (single state) in which case it is
                the size of the recurrent state
                (which should be the same as the size of the cell output).
                This can also be a list/tuple of integers
                (one size per state). In this case, the first entry
                (`state_size[0]`) should be the same as
                the size of the cell output.
            It is also possible for `cell` to be a list of RNN cell instances,
            in which cases the cells get stacked on after the other in the RNN,
            implementing an efficient stacked RNN.
        return_sequences: Boolean. Whether to return the last output
            in the output sequence, or the full sequence.
        return_state: Boolean. Whether to return the last state
            in addition to the output.
        go_backwards: Boolean (default False).
            If True, process the input sequence backwards and return the
            reversed sequence.
        stateful: Boolean (default False). If True, the last state
            for each sample at index i in a batch will be used as initial
            state for the sample of index i in the following batch.
        unroll: Boolean (default False).
            If True, the network will be unrolled,
            else a symbolic loop will be used.
            Unrolling can speed-up a RNN,
            although it tends to be more memory-intensive.
            Unrolling is only suitable for short sequences.
        input_dim: dimensionality of the input (integer).
            This argument (or alternatively,
            the keyword argument `input_shape`)
            is required when using this layer as the first layer in a model.
        input_length: Length of input sequences, to be specified
            when it is constant.
            This argument is required if you are going to connect
            `Flatten` then `Dense` layers upstream
            (without it, the shape of the dense outputs cannot be computed).
            Note that if the recurrent layer is not the first layer
            in your model, you would need to specify the input length
            at the level of the first layer
            (e.g. via the `input_shape` argument)

    # Input shape
        3D tensor with shape `(batch_size, timesteps, input_dim)`.

    # Output shape
        - if `return_state`: a list of tensors. The first tensor is
            the output. The remaining tensors are the last states,
            each with shape `(batch_size, units)`.
        - if `return_sequences`: 3D tensor with shape
            `(batch_size, timesteps, units)`.
        - else, 2D tensor with shape `(batch_size, units)`.

    # Masking
        This layer supports masking for input data with a variable number
        of timesteps. To introduce masks to your data,
        use an [Embedding](embeddings.md) layer with the `mask_zero` parameter
        set to `True`.

    # Note on using statefulness in RNNs
        You can set RNN layers to be 'stateful', which means that the states
        computed for the samples in one batch will be reused as initial states
        for the samples in the next batch. This assumes a one-to-one mapping
        between samples in different successive batches.

        To enable statefulness:
            - specify `stateful=True` in the layer constructor.
            - specify a fixed batch size for your model, by passing
                if sequential model:
                  `batch_input_shape=(...)` to the first layer in your model.
                else for functional model with 1 or more Input layers:
                  `batch_shape=(...)` to all the first layers in your model.
                This is the expected shape of your inputs
                *including the batch size*.
                It should be a tuple of integers, e.g. `(32, 10, 100)`.
            - specify `shuffle=False` when calling fit().

        To reset the states of your model, call `.reset_states()` on either
        a specific layer, or on your entire model.

    # Note on specifying the initial state of RNNs
        You can specify the initial state of RNN layers symbolically by
        calling them with the keyword argument `initial_state`. The value of
        `initial_state` should be a tensor or list of tensors representing
        the initial state of the RNN layer.

        You can specify the initial state of RNN layers numerically by
        calling `reset_states` with the keyword argument `states`. The value of
        `states` should be a numpy array or list of numpy arrays representing
        the initial state of the RNN layer.

    # Note on passing external constants to RNNs
        You can pass "external" constants to the cell using the `constants`
        keyword argument of `RNN.__call__` (as well as `RNN.call`) method. This
        requires that the `cell.call` method accepts the same keyword argument
        `constants`. Such constants can be used to condition the cell
        transformation on additional static inputs (not changing over time),
        a.k.a. an attention mechanism.

    # Examples

    ```python
        # First, let's define a RNN Cell, as a layer subclass.

        class MinimalRNNCell(keras.layers.Layer):

            def __init__(self, units, **kwargs):
                self.units = units
                self.state_size = units
                super(MinimalRNNCell, self).__init__(**kwargs)

            def build(self, input_shape):
                self.kernel = self.add_weight(shape=(input_shape[-1], self.units),
                                              initializer='uniform',
                                              name='kernel')
                self.recurrent_kernel = self.add_weight(
                    shape=(self.units, self.units),
                    initializer='uniform',
                    name='recurrent_kernel')
                self.built = True

            def call(self, inputs, states):
                prev_output = states[0]
                h = K.dot(inputs, self.kernel)
                output = h + K.dot(prev_output, self.recurrent_kernel)
                return output, [output]

        # Let's use this cell in a RNN layer:

        cell = MinimalRNNCell(32)
        x = keras.Input((None, 5))
        layer = RNN(cell)
        y = layer(x)

        # Here's how to use the cell to build a stacked RNN:

        cells = [MinimalRNNCell(32), MinimalRNNCell(64)]
        x = keras.Input((None, 5))
        layer = RNN(cells)
        y = layer(x)
    ```
    """

    def __init__(self, cell,
                 return_sequences=False,
                 return_state=False,
                 go_backwards=False,
                 stateful=False,
                 unroll=False,
                 **kwargs):
        if isinstance(cell, (list, tuple)):
            cell = StackedRNNCells(cell)
        if not hasattr(cell, 'call'):
            raise ValueError('`cell` should have a `call` method. '
                             'The RNN was passed:', cell)
        if not hasattr(cell, 'state_size'):
            raise ValueError('The RNN cell should have '
                             'an attribute `state_size` '
                             '(tuple of integers, '
                             'one integer per RNN state).')
        super(RNN, self).__init__(**kwargs)
        self.cell = cell
        self.return_sequences = return_sequences
        self.return_state = return_state
        self.go_backwards = go_backwards
        self.stateful = stateful
        self.unroll = unroll

        self.supports_masking = True
        self.input_spec = [InputSpec(ndim=3)]
        self.state_spec = None
        self._states = None
        self.constants_spec = None
        self._num_constants = None

    @property
    def states(self):
        if self._states is None:
            if isinstance(self.cell.state_size, int):
                num_states = 1
            else:
                num_states = len(self.cell.state_size)
            return [None for _ in range(num_states)]
        return self._states

    @states.setter
    def states(self, states):
        self._states = states

    def compute_output_shape(self, input_shape):
        if isinstance(input_shape, list):
            input_shape = input_shape[0]

        if hasattr(self.cell.state_size, '__len__'):
            state_size = self.cell.state_size
        else:
            state_size = [self.cell.state_size]
        output_dim = state_size[0]

        if self.return_sequences:
            output_shape = (input_shape[0], input_shape[1], output_dim)
        else:
            output_shape = (input_shape[0], output_dim)

        if self.return_state:
            state_shape = [(input_shape[0], dim) for dim in state_size]
            return [output_shape] + state_shape
        else:
            return output_shape

    def compute_mask(self, inputs, mask):
        if isinstance(mask, list):
            mask = mask[0]
        output_mask = mask if self.return_sequences else None
        if self.return_state:
            state_mask = [None for _ in self.states]
            return [output_mask] + state_mask
        else:
            return output_mask

    def build(self, input_shape):
        # Note input_shape will be list of shapes of initial states and
        # constants if these are passed in __call__.
        if self._num_constants is not None:
            constants_shape = input_shape[-self._num_constants:]
        else:
            constants_shape = None

        if isinstance(input_shape, list):
            input_shape = input_shape[0]

        batch_size = input_shape[0] if self.stateful else None
        input_dim = input_shape[-1]
        self.input_spec[0] = InputSpec(shape=(batch_size, None, input_dim))

        # allow cell (if layer) to build before we set or validate state_spec
        if isinstance(self.cell, Layer):
            step_input_shape = (input_shape[0],) + input_shape[2:]
            if constants_shape is not None:
                self.cell.build([step_input_shape] + constants_shape)
            else:
                self.cell.build(step_input_shape)

        # set or validate state_spec
        if hasattr(self.cell.state_size, '__len__'):
            state_size = list(self.cell.state_size)
        else:
            state_size = [self.cell.state_size]

        if self.state_spec is not None:
            # initial_state was passed in call, check compatibility
            if [spec.shape[-1] for spec in self.state_spec] != state_size:
                raise ValueError(
                    'An `initial_state` was passed that is not compatible with '
                    '`cell.state_size`. Received `state_spec`={}; '
                    'however `cell.state_size` is '
                    '{}'.format(self.state_spec, self.cell.state_size))
        else:
            self.state_spec = [InputSpec(shape=(None, dim))
                               for dim in state_size]
        if self.stateful:
            self.reset_states()
        self.built = True

    def get_initial_state(self, inputs):
        # build an all-zero tensor of shape (samples, output_dim)
        initial_state = K.zeros_like(inputs)  # (samples, timesteps, input_dim)
        initial_state = K.sum(initial_state, axis=(1, 2))  # (samples,)
        initial_state = K.expand_dims(initial_state)  # (samples, 1)
        if hasattr(self.cell.state_size, '__len__'):
            return [K.tile(initial_state, [1, dim])
                    for dim in self.cell.state_size]
        else:
            return [K.tile(initial_state, [1, self.cell.state_size])]

    def __call__(self, inputs, initial_state=None, constants=None, **kwargs):
        inputs, initial_state, constants = _standardize_args(
            inputs, initial_state, constants, self._num_constants)

        if initial_state is None and constants is None:
            return super(RNN, self).__call__(inputs, **kwargs)

        # If any of `initial_state` or `constants` are specified and are Keras
        # tensors, then add them to the inputs and temporarily modify the
        # input_spec to include them.

        additional_inputs = []
        additional_specs = []
        if initial_state is not None:
            kwargs['initial_state'] = initial_state
            additional_inputs += initial_state
            self.state_spec = [InputSpec(shape=K.int_shape(state))
                               for state in initial_state]
            additional_specs += self.state_spec
        if constants is not None:
            kwargs['constants'] = constants
            additional_inputs += constants
            self.constants_spec = [InputSpec(shape=K.int_shape(constant))
                                   for constant in constants]
            self._num_constants = len(constants)
            additional_specs += self.constants_spec
        # at this point additional_inputs cannot be empty
        is_keras_tensor = K.is_keras_tensor(additional_inputs[0])
        for tensor in additional_inputs:
            if K.is_keras_tensor(tensor) != is_keras_tensor:
                raise ValueError('The initial state or constants of an RNN'
                                 ' layer cannot be specified with a mix of'
                                 ' Keras tensors and non-Keras tensors'
                                 ' (a "Keras tensor" is a tensor that was'
                                 ' returned by a Keras layer, or by `Input`)')

        if is_keras_tensor:
            # Compute the full input spec, including state and constants
            full_input = [inputs] + additional_inputs
            full_input_spec = self.input_spec + additional_specs
            # Perform the call with temporarily replaced input_spec
            original_input_spec = self.input_spec
            self.input_spec = full_input_spec
            output = super(RNN, self).__call__(full_input, **kwargs)
            self.input_spec = original_input_spec
            return output
        else:
            return super(RNN, self).__call__(inputs, **kwargs)

    def call(self,
             inputs,
             mask=None,
             training=None,
             initial_state=None,
             constants=None):
        # input shape: `(samples, time (padded with zeros), input_dim)`
        # note that the .build() method of subclasses MUST define
        # self.input_spec and self.state_spec with complete input shapes.
        if isinstance(inputs, list):
            inputs = inputs[0]
        if initial_state is not None:
            pass
        elif self.stateful:
            initial_state = self.states
        else:
            initial_state = self.get_initial_state(inputs)

        if isinstance(mask, list):
            mask = mask[0]

        if len(initial_state) != len(self.states):
            raise ValueError('Layer has ' + str(len(self.states)) +
                             ' states but was passed ' +
                             str(len(initial_state)) +
                             ' initial states.')
        input_shape = K.int_shape(inputs)
        timesteps = input_shape[1]
        if self.unroll and timesteps in [None, 1]:
            raise ValueError('Cannot unroll a RNN if the '
                             'time dimension is undefined or equal to 1. \n'
                             '- If using a Sequential model, '
                             'specify the time dimension by passing '
                             'an `input_shape` or `batch_input_shape` '
                             'argument to your first layer. If your '
                             'first layer is an Embedding, you can '
                             'also use the `input_length` argument.\n'
                             '- If using the functional API, specify '
                             'the time dimension by passing a `shape` '
                             'or `batch_shape` argument to your Input layer.')

        kwargs = {}
        if has_arg(self.cell.call, 'training'):
            kwargs['training'] = training

        if constants:
            if not has_arg(self.cell.call, 'constants'):
                raise ValueError('RNN cell does not support constants')

            def step(inputs, states):
                constants = states[-self._num_constants:]
                states = states[:-self._num_constants]
                return self.cell.call(inputs, states, constants=constants,
                                      **kwargs)
        else:
            def step(inputs, states):
                return self.cell.call(inputs, states, **kwargs)

        last_output, outputs, states = K.rnn(step,
                                             inputs,
                                             initial_state,
                                             constants=constants,
                                             go_backwards=self.go_backwards,
                                             mask=mask,
                                             unroll=self.unroll,
                                             input_length=timesteps)
        if self.stateful:
            updates = []
            for i in range(len(states)):
                updates.append((self.states[i], states[i]))
            self.add_update(updates, inputs)

        if self.return_sequences:
            output = outputs
        else:
            output = last_output

        # Properly set learning phase
        if getattr(last_output, '_uses_learning_phase', False):
            output._uses_learning_phase = True
            for state in states:
                state._uses_learning_phase = True

        if self.return_state:
            if not isinstance(states, (list, tuple)):
                states = [states]
            else:
                states = list(states)
            return [output] + states
        else:
            return output

    def reset_states(self, states=None):
        if not self.stateful:
            raise AttributeError('Layer must be stateful.')
        batch_size = self.input_spec[0].shape[0]
        if not batch_size:
            raise ValueError('If a RNN is stateful, it needs to know '
                             'its batch size. Specify the batch size '
                             'of your input tensors: \n'
                             '- If using a Sequential model, '
                             'specify the batch size by passing '
                             'a `batch_input_shape` '
                             'argument to your first layer.\n'
                             '- If using the functional API, specify '
                             'the batch size by passing a '
                             '`batch_shape` argument to your Input layer.')
        # initialize state if None
        if self.states[0] is None:
            if hasattr(self.cell.state_size, '__len__'):
                self.states = [K.zeros((batch_size, dim))
                               for dim in self.cell.state_size]
            else:
                self.states = [K.zeros((batch_size, self.cell.state_size))]
        elif states is None:
            if hasattr(self.cell.state_size, '__len__'):
                for state, dim in zip(self.states, self.cell.state_size):
                    K.set_value(state, np.zeros((batch_size, dim)))
            else:
                K.set_value(self.states[0],
                            np.zeros((batch_size, self.cell.state_size)))
        else:
            if not isinstance(states, (list, tuple)):
                states = [states]
            if len(states) != len(self.states):
                raise ValueError('Layer ' + self.name + ' expects ' +
                                 str(len(self.states)) + ' states, '
                                                         'but it received ' + str(len(states)) +
                                 ' state values. Input received: ' +
                                 str(states))
            for index, (value, state) in enumerate(zip(states, self.states)):
                if hasattr(self.cell.state_size, '__len__'):
                    dim = self.cell.state_size[index]
                else:
                    dim = self.cell.state_size
                if value.shape != (batch_size, dim):
                    raise ValueError('State ' + str(index) +
                                     ' is incompatible with layer ' +
                                     self.name + ': expected shape=' +
                                     str((batch_size, dim)) +
                                     ', found shape=' + str(value.shape))
                # TODO: consider batch calls to `set_value`.
                K.set_value(state, value)

    def get_config(self):
        config = {'return_sequences': self.return_sequences,
                  'return_state': self.return_state,
                  'go_backwards': self.go_backwards,
                  'stateful': self.stateful,
                  'unroll': self.unroll}
        if self._num_constants is not None:
            config['num_constants'] = self._num_constants

        cell_config = self.cell.get_config()
        config['cell'] = {'class_name': self.cell.__class__.__name__,
                          'config': cell_config}
        base_config = super(RNN, self).get_config()
        return dict(list(base_config.items()) + list(config.items()))

    @classmethod
    def from_config(cls, config, custom_objects=None):
        from . import deserialize as deserialize_layer
        cell = deserialize_layer(config.pop('cell'),
                                 custom_objects=custom_objects)
        num_constants = config.pop('num_constants', None)
        layer = cls(cell, **config)
        layer._num_constants = num_constants
        return layer

    @property
    def trainable_weights(self):
        if not self.trainable:
            return []
        if isinstance(self.cell, Layer):
            return self.cell.trainable_weights
        return []

    @property
    def non_trainable_weights(self):
        if isinstance(self.cell, Layer):
            if not self.trainable:
                return self.cell.weights
            return self.cell.non_trainable_weights
        return []

    @property
    def losses(self):
        layer_losses = super(RNN, self).losses
        if isinstance(self.cell, Layer):
            return self.cell.losses + layer_losses
        return layer_losses

    def get_losses_for(self, inputs=None):
        if isinstance(self.cell, Layer):
            cell_losses = self.cell.get_losses_for(inputs)
            return cell_losses + super(RNN, self).get_losses_for(inputs)
        return super(RNN, self).get_losses_for(inputs)


class SimpleRNNCell(Layer):
    """Cell class for SimpleRNN.

    # Arguments
        units: Positive integer, dimensionality of the output space.
        activation: Activation function to use
            (see [activations](../activations.md)).
            Default: hyperbolic tangent (`tanh`).
            If you pass `None`, no activation is applied
            (ie. "linear" activation: `a(x) = x`).
        use_bias: Boolean, whether the layer uses a bias vector.
        kernel_initializer: Initializer for the `kernel` weights matrix,
            used for the linear transformation of the inputs
            (see [initializers](../initializers.md)).
        recurrent_initializer: Initializer for the `recurrent_kernel`
            weights matrix,
            used for the linear transformation of the recurrent state
            (see [initializers](../initializers.md)).
        bias_initializer: Initializer for the bias vector
            (see [initializers](../initializers.md)).
        kernel_regularizer: Regularizer function applied to
            the `kernel` weights matrix
            (see [regularizer](../regularizers.md)).
        recurrent_regularizer: Regularizer function applied to
            the `recurrent_kernel` weights matrix
            (see [regularizer](../regularizers.md)).
        bias_regularizer: Regularizer function applied to the bias vector
            (see [regularizer](../regularizers.md)).
        kernel_constraint: Constraint function applied to
            the `kernel` weights matrix
            (see [constraints](../constraints.md)).
        recurrent_constraint: Constraint function applied to
            the `recurrent_kernel` weights matrix
            (see [constraints](../constraints.md)).
        bias_constraint: Constraint function applied to the bias vector
            (see [constraints](../constraints.md)).
        dropout: Float between 0 and 1.
            Fraction of the units to drop for
            the linear transformation of the inputs.
        recurrent_dropout: Float between 0 and 1.
            Fraction of the units to drop for
            the linear transformation of the recurrent state.
    """

    def __init__(self, units,
                 activation='tanh',
                 use_bias=True,
                 kernel_initializer='glorot_uniform',
                 recurrent_initializer='orthogonal',
                 bias_initializer='zeros',
                 kernel_regularizer=None,
                 recurrent_regularizer=None,
                 bias_regularizer=None,
                 kernel_constraint=None,
                 recurrent_constraint=None,
                 bias_constraint=None,
                 dropout=0.,
                 recurrent_dropout=0.,
                 **kwargs):
        super(SimpleRNNCell, self).__init__(**kwargs)
        self.units = units
        self.activation = activations.get(activation)
        self.use_bias = use_bias

        self.kernel_initializer = initializers.get(kernel_initializer)
        self.recurrent_initializer = initializers.get(recurrent_initializer)
        self.bias_initializer = initializers.get(bias_initializer)

        self.kernel_regularizer = regularizers.get(kernel_regularizer)
        self.recurrent_regularizer = regularizers.get(recurrent_regularizer)
        self.bias_regularizer = regularizers.get(bias_regularizer)

        self.kernel_constraint = constraints.get(kernel_constraint)
        self.recurrent_constraint = constraints.get(recurrent_constraint)
        self.bias_constraint = constraints.get(bias_constraint)

        self.dropout = min(1., max(0., dropout)) if dropout is not None else 0.
        self.recurrent_dropout = min(1., max(0., recurrent_dropout)) if recurrent_dropout is not None else 0.
        self.state_size = self.units
        self._dropout_mask = None
        self._recurrent_dropout_mask = None

    def build(self, input_shape):
        self.kernel = self.add_weight(shape=(input_shape[-1], self.units),
                                      name='kernel',
                                      initializer=self.kernel_initializer,
                                      regularizer=self.kernel_regularizer,
                                      constraint=self.kernel_constraint)
        self.recurrent_kernel = self.add_weight(
            shape=(self.units, self.units),
            name='recurrent_kernel',
            initializer=self.recurrent_initializer,
            regularizer=self.recurrent_regularizer,
            constraint=self.recurrent_constraint)
        if self.use_bias:
            self.bias = self.add_weight(shape=(self.units,),
                                        name='bias',
                                        initializer=self.bias_initializer,
                                        regularizer=self.bias_regularizer,
                                        constraint=self.bias_constraint)
        else:
            self.bias = None
        self.built = True

    def call(self, inputs, states, training=None):
        prev_output = states[0]
        if 0 < self.dropout < 1 and self._dropout_mask is None:
            self._dropout_mask = _generate_dropout_mask(
                K.ones_like(inputs),
                self.dropout,
                training=training)
        if (0 < self.recurrent_dropout < 1 and self._recurrent_dropout_mask is None):
            self._recurrent_dropout_mask = _generate_dropout_mask(
                K.ones_like(prev_output),
                self.recurrent_dropout,
                training=training)

        dp_mask = self._dropout_mask
        rec_dp_mask = self._recurrent_dropout_mask

        if dp_mask is not None:
            h = K.dot(inputs * dp_mask, self.kernel)
        else:
            h = K.dot(inputs, self.kernel)
        if self.bias is not None:
            h = K.bias_add(h, self.bias)

        if rec_dp_mask is not None:
            prev_output *= rec_dp_mask
        output = h + K.dot(prev_output, self.recurrent_kernel)
        if self.activation is not None:
            output = self.activation(output)

        # Properly set learning phase on output tensor.
        if 0 < self.dropout + self.recurrent_dropout:
            if training is None:
                output._uses_learning_phase = True
        return output, [output]

    def get_config(self):
        config = {'units': self.units,
                  'activation': activations.serialize(self.activation),
                  'use_bias': self.use_bias,
                  'kernel_initializer': initializers.serialize(self.kernel_initializer),
                  'recurrent_initializer': initializers.serialize(self.recurrent_initializer),
                  'bias_initializer': initializers.serialize(self.bias_initializer),
                  'kernel_regularizer': regularizers.serialize(self.kernel_regularizer),
                  'recurrent_regularizer': regularizers.serialize(self.recurrent_regularizer),
                  'bias_regularizer': regularizers.serialize(self.bias_regularizer),
                  'kernel_constraint': constraints.serialize(self.kernel_constraint),
                  'recurrent_constraint': constraints.serialize(self.recurrent_constraint),
                  'bias_constraint': constraints.serialize(self.bias_constraint),
                  'dropout': self.dropout,
                  'recurrent_dropout': self.recurrent_dropout}
        base_config = super(SimpleRNNCell, self).get_config()
        return dict(list(base_config.items()) + list(config.items()))


class SimpleRNN(RNN):
    """Fully-connected RNN where the output is to be fed back to input.

    # Arguments
        units: Positive integer, dimensionality of the output space.
        activation: Activation function to use
            (see [activations](../activations.md)).
            Default: hyperbolic tangent (`tanh`).
            If you pass `None`, no activation is applied
            (ie. "linear" activation: `a(x) = x`).
        use_bias: Boolean, whether the layer uses a bias vector.
        kernel_initializer: Initializer for the `kernel` weights matrix,
            used for the linear transformation of the inputs
            (see [initializers](../initializers.md)).
        recurrent_initializer: Initializer for the `recurrent_kernel`
            weights matrix,
            used for the linear transformation of the recurrent state
            (see [initializers](../initializers.md)).
        bias_initializer: Initializer for the bias vector
            (see [initializers](../initializers.md)).
        kernel_regularizer: Regularizer function applied to
            the `kernel` weights matrix
            (see [regularizer](../regularizers.md)).
        recurrent_regularizer: Regularizer function applied to
            the `recurrent_kernel` weights matrix
            (see [regularizer](../regularizers.md)).
        bias_regularizer: Regularizer function applied to the bias vector
            (see [regularizer](../regularizers.md)).
        activity_regularizer: Regularizer function applied to
            the output of the layer (its "activation").
            (see [regularizer](../regularizers.md)).
        kernel_constraint: Constraint function applied to
            the `kernel` weights matrix
            (see [constraints](../constraints.md)).
        recurrent_constraint: Constraint function applied to
            the `recurrent_kernel` weights matrix
            (see [constraints](../constraints.md)).
        bias_constraint: Constraint function applied to the bias vector
            (see [constraints](../constraints.md)).
        dropout: Float between 0 and 1.
            Fraction of the units to drop for
            the linear transformation of the inputs.
        recurrent_dropout: Float between 0 and 1.
            Fraction of the units to drop for
            the linear transformation of the recurrent state.
        return_sequences: Boolean. Whether to return the last output
            in the output sequence, or the full sequence.
        return_state: Boolean. Whether to return the last state
            in addition to the output.
        go_backwards: Boolean (default False).
            If True, process the input sequence backwards and return the
            reversed sequence.
        stateful: Boolean (default False). If True, the last state
            for each sample at index i in a batch will be used as initial
            state for the sample of index i in the following batch.
        unroll: Boolean (default False).
            If True, the network will be unrolled,
            else a symbolic loop will be used.
            Unrolling can speed-up a RNN,
            although it tends to be more memory-intensive.
            Unrolling is only suitable for short sequences.
    """

    @interfaces.legacy_recurrent_support
    def __init__(self, units,
                 activation='tanh',
                 use_bias=True,
                 kernel_initializer='glorot_uniform',
                 recurrent_initializer='orthogonal',
                 bias_initializer='zeros',
                 kernel_regularizer=None,
                 recurrent_regularizer=None,
                 bias_regularizer=None,
                 activity_regularizer=None,
                 kernel_constraint=None,
                 recurrent_constraint=None,
                 bias_constraint=None,
                 dropout=0.,
                 recurrent_dropout=0.,
                 return_sequences=False,
                 return_state=False,
                 go_backwards=False,
                 stateful=False,
                 unroll=False,
                 **kwargs):
        if 'implementation' in kwargs:
            kwargs.pop('implementation')
            warnings.warn('The `implementation` argument '
                          'in `SimpleRNN` has been deprecated. '
                          'Please remove it from your layer call.')
        dropout = 0. if dropout is None else dropout
        recurrent_dropout = 0. if recurrent_dropout is None else recurrent_dropout
        if K.backend() == 'theano' and (dropout or recurrent_dropout):
            warnings.warn(
                'RNN dropout is no longer supported with the Theano backend '
                'due to technical limitations. '
                'You can either set `dropout` and `recurrent_dropout` to 0, '
                'or use the TensorFlow backend.')
            dropout = 0.
            recurrent_dropout = 0.

        cell = SimpleRNNCell(units,
                             activation=activation,
                             use_bias=use_bias,
                             kernel_initializer=kernel_initializer,
                             recurrent_initializer=recurrent_initializer,
                             bias_initializer=bias_initializer,
                             kernel_regularizer=kernel_regularizer,
                             recurrent_regularizer=recurrent_regularizer,
                             bias_regularizer=bias_regularizer,
                             kernel_constraint=kernel_constraint,
                             recurrent_constraint=recurrent_constraint,
                             bias_constraint=bias_constraint,
                             dropout=dropout,
                             recurrent_dropout=recurrent_dropout)
        super(SimpleRNN, self).__init__(cell,
                                        return_sequences=return_sequences,
                                        return_state=return_state,
                                        go_backwards=go_backwards,
                                        stateful=stateful,
                                        unroll=unroll,
                                        **kwargs)
        self.activity_regularizer = regularizers.get(activity_regularizer)

    def call(self, inputs, mask=None, training=None, initial_state=None):
        self.cell._dropout_mask = None
        self.cell._recurrent_dropout_mask = None
        return super(SimpleRNN, self).call(inputs,
                                           mask=mask,
                                           training=training,
                                           initial_state=initial_state)

    @property
    def units(self):
        return self.cell.units

    @property
    def activation(self):
        return self.cell.activation

    @property
    def use_bias(self):
        return self.cell.use_bias

    @property
    def kernel_initializer(self):
        return self.cell.kernel_initializer

    @property
    def recurrent_initializer(self):
        return self.cell.recurrent_initializer

    @property
    def bias_initializer(self):
        return self.cell.bias_initializer

    @property
    def kernel_regularizer(self):
        return self.cell.kernel_regularizer

    @property
    def recurrent_regularizer(self):
        return self.cell.recurrent_regularizer

    @property
    def bias_regularizer(self):
        return self.cell.bias_regularizer

    @property
    def kernel_constraint(self):
        return self.cell.kernel_constraint

    @property
    def recurrent_constraint(self):
        return self.cell.recurrent_constraint

    @property
    def bias_constraint(self):
        return self.cell.bias_constraint

    @property
    def dropout(self):
        return self.cell.dropout

    @property
    def recurrent_dropout(self):
        return self.cell.recurrent_dropout

    def get_config(self):
        config = {'units': self.units,
                  'activation': activations.serialize(self.activation),
                  'use_bias': self.use_bias,
                  'kernel_initializer': initializers.serialize(self.kernel_initializer),
                  'recurrent_initializer': initializers.serialize(self.recurrent_initializer),
                  'bias_initializer': initializers.serialize(self.bias_initializer),
                  'kernel_regularizer': regularizers.serialize(self.kernel_regularizer),
                  'recurrent_regularizer': regularizers.serialize(self.recurrent_regularizer),
                  'bias_regularizer': regularizers.serialize(self.bias_regularizer),
                  'activity_regularizer': regularizers.serialize(self.activity_regularizer),
                  'kernel_constraint': constraints.serialize(self.kernel_constraint),
                  'recurrent_constraint': constraints.serialize(self.recurrent_constraint),
                  'bias_constraint': constraints.serialize(self.bias_constraint),
                  'dropout': self.dropout,
                  'recurrent_dropout': self.recurrent_dropout}
        base_config = super(SimpleRNN, self).get_config()
        del base_config['cell']
        return dict(list(base_config.items()) + list(config.items()))

    @classmethod
    def from_config(cls, config):
        if 'implementation' in config:
            config.pop('implementation')
        return cls(**config)


class GRUCell(Layer):
    """Cell class for the GRU layer.

    # Arguments
        units: Positive integer, dimensionality of the output space.
        activation: Activation function to use
            (see [activations](../activations.md)).
            Default: hyperbolic tangent (`tanh`).
            If you pass `None`, no activation is applied
            (ie. "linear" activation: `a(x) = x`).
        recurrent_activation: Activation function to use
            for the recurrent step
            (see [activations](../activations.md)).
            Default: hard sigmoid (`hard_sigmoid`).
            If you pass `None`, no activation is applied
            (ie. "linear" activation: `a(x) = x`).
        use_bias: Boolean, whether the layer uses a bias vector.
        kernel_initializer: Initializer for the `kernel` weights matrix,
            used for the linear transformation of the inputs
            (see [initializers](../initializers.md)).
        recurrent_initializer: Initializer for the `recurrent_kernel`
            weights matrix,
            used for the linear transformation of the recurrent state
            (see [initializers](../initializers.md)).
        bias_initializer: Initializer for the bias vector
            (see [initializers](../initializers.md)).
        kernel_regularizer: Regularizer function applied to
            the `kernel` weights matrix
            (see [regularizer](../regularizers.md)).
        recurrent_regularizer: Regularizer function applied to
            the `recurrent_kernel` weights matrix
            (see [regularizer](../regularizers.md)).
        bias_regularizer: Regularizer function applied to the bias vector
            (see [regularizer](../regularizers.md)).
        kernel_constraint: Constraint function applied to
            the `kernel` weights matrix
            (see [constraints](../constraints.md)).
        recurrent_constraint: Constraint function applied to
            the `recurrent_kernel` weights matrix
            (see [constraints](../constraints.md)).
        bias_constraint: Constraint function applied to the bias vector
            (see [constraints](../constraints.md)).
        dropout: Float between 0 and 1.
            Fraction of the units to drop for
            the linear transformation of the inputs.
        recurrent_dropout: Float between 0 and 1.
            Fraction of the units to drop for
            the linear transformation of the recurrent state.
        implementation: Implementation mode, either 1 or 2.
            Mode 1 will structure its operations as a larger number of
            smaller dot products and additions, whereas mode 2 will
            batch them into fewer, larger operations. These modes will
            have different performance profiles on different hardware and
            for different applications.
        reset_after: GRU convention (whether to apply reset gate after or
            before matrix multiplication). False = "before" (default),
            True = "after" (CuDNN compatible).
    """

    def __init__(self, units,
                 activation='tanh',
                 recurrent_activation='hard_sigmoid',
                 use_bias=True,
                 kernel_initializer='glorot_uniform',
                 recurrent_initializer='orthogonal',
                 bias_initializer='zeros',
                 kernel_regularizer=None,
                 recurrent_regularizer=None,
                 bias_regularizer=None,
                 kernel_constraint=None,
                 recurrent_constraint=None,
                 bias_constraint=None,
                 dropout=0.,
                 recurrent_dropout=0.,
                 implementation=2,
                 reset_after=False,
                 **kwargs):
        super(GRUCell, self).__init__(**kwargs)
        self.units = units
        self.activation = activations.get(activation)
        self.recurrent_activation = activations.get(recurrent_activation)
        self.use_bias = use_bias

        self.kernel_initializer = initializers.get(kernel_initializer)
        self.recurrent_initializer = initializers.get(recurrent_initializer)
        self.bias_initializer = initializers.get(bias_initializer)

        self.kernel_regularizer = regularizers.get(kernel_regularizer)
        self.recurrent_regularizer = regularizers.get(recurrent_regularizer)
        self.bias_regularizer = regularizers.get(bias_regularizer)

        self.kernel_constraint = constraints.get(kernel_constraint)
        self.recurrent_constraint = constraints.get(recurrent_constraint)
        self.bias_constraint = constraints.get(bias_constraint)

        self.dropout = min(1., max(0., dropout)) if dropout is not None else 0.
        self.recurrent_dropout = min(1., max(0., recurrent_dropout)) if recurrent_dropout is not None else 0.
        self.implementation = implementation
        self.reset_after = reset_after
        self.state_size = self.units
        self._dropout_mask = None
        self._recurrent_dropout_mask = None

    def build(self, input_shape):
        input_dim = input_shape[-1]
        self.kernel = self.add_weight(shape=(input_dim, self.units * 3),
                                      name='kernel',
                                      initializer=self.kernel_initializer,
                                      regularizer=self.kernel_regularizer,
                                      constraint=self.kernel_constraint)
        self.recurrent_kernel = self.add_weight(
            shape=(self.units, self.units * 3),
            name='recurrent_kernel',
            initializer=self.recurrent_initializer,
            regularizer=self.recurrent_regularizer,
            constraint=self.recurrent_constraint)

        if self.use_bias:
            if not self.reset_after:
                bias_shape = (3 * self.units,)
            else:
                # separate biases for input and recurrent kernels
                # Note: the shape is intentionally different from CuDNNGRU biases
                # `(2 * 3 * self.units,)`, so that we can distinguish the classes
                # when loading and converting saved weights.
                bias_shape = (2, 3 * self.units)
            self.bias = self.add_weight(shape=bias_shape,
                                        name='bias',
                                        initializer=self.bias_initializer,
                                        regularizer=self.bias_regularizer,
                                        constraint=self.bias_constraint)
            if not self.reset_after:
                self.input_bias, self.recurrent_bias = self.bias, None
            else:
                # NOTE: need to flatten, since slicing in CNTK gives 2D array
                self.input_bias = K.flatten(self.bias[0])
                self.recurrent_bias = K.flatten(self.bias[1])
        else:
            self.bias = None

        # update gate
        self.kernel_z = self.kernel[:, :self.units]
        self.recurrent_kernel_z = self.recurrent_kernel[:, :self.units]
        # reset gate
        self.kernel_r = self.kernel[:, self.units: self.units * 2]
        self.recurrent_kernel_r = self.recurrent_kernel[:, self.units: self.units * 2]
        # new gate
        self.kernel_h = self.kernel[:, self.units * 2:]
        self.recurrent_kernel_h = self.recurrent_kernel[:, self.units * 2:]

        if self.use_bias:
            # bias for inputs
            self.input_bias_z = self.input_bias[:self.units]
            self.input_bias_r = self.input_bias[self.units: self.units * 2]
            self.input_bias_h = self.input_bias[self.units * 2:]
            # bias for hidden state - just for compatibility with CuDNN
            if self.reset_after:
                self.recurrent_bias_z = self.recurrent_bias[:self.units]
                self.recurrent_bias_r = self.recurrent_bias[self.units: self.units * 2]
                self.recurrent_bias_h = self.recurrent_bias[self.units * 2:]
        else:
            self.input_bias_z = None
            self.input_bias_r = None
            self.input_bias_h = None
            if self.reset_after:
                self.recurrent_bias_z = None
                self.recurrent_bias_r = None
                self.recurrent_bias_h = None
        self.built = True

    def call(self, inputs, states, training=None):
        h_tm1 = states[0]  # previous memory

        if 0 < self.dropout < 1 and self._dropout_mask is None:
            self._dropout_mask = _generate_dropout_mask(
                K.ones_like(inputs),
                self.dropout,
                training=training,
                count=3)
<<<<<<< HEAD
        if (0 < self.recurrent_dropout < 1 and self._recurrent_dropout_mask is None):
            self._recurrent_dropout_mask = _generate_dropout_mask(_generate_dropout_ones(inputs, self.units),
                                                                  self.recurrent_dropout, training=training,
                                                                  count=3)
=======
        if (0 < self.recurrent_dropout < 1 and
                self._recurrent_dropout_mask is None):
            self._recurrent_dropout_mask = _generate_dropout_mask(
                K.ones_like(h_tm1),
                self.recurrent_dropout,
                training=training,
                count=3)
>>>>>>> 3578599b

        # dropout matrices for input units
        dp_mask = self._dropout_mask
        # dropout matrices for recurrent units
        rec_dp_mask = self._recurrent_dropout_mask

        if self.implementation == 1:
            if 0. < self.dropout < 1.:
                inputs_z = inputs * dp_mask[0]
                inputs_r = inputs * dp_mask[1]
                inputs_h = inputs * dp_mask[2]
            else:
                inputs_z = inputs
                inputs_r = inputs
                inputs_h = inputs

            x_z = K.dot(inputs_z, self.kernel_z)
            x_r = K.dot(inputs_r, self.kernel_r)
            x_h = K.dot(inputs_h, self.kernel_h)
            if self.use_bias:
                x_z = K.bias_add(x_z, self.input_bias_z)
                x_r = K.bias_add(x_r, self.input_bias_r)
                x_h = K.bias_add(x_h, self.input_bias_h)

            if 0. < self.recurrent_dropout < 1.:
                h_tm1_z = h_tm1 * rec_dp_mask[0]
                h_tm1_r = h_tm1 * rec_dp_mask[1]
                h_tm1_h = h_tm1 * rec_dp_mask[2]
            else:
                h_tm1_z = h_tm1
                h_tm1_r = h_tm1
                h_tm1_h = h_tm1

            recurrent_z = K.dot(h_tm1_z, self.recurrent_kernel_z)
            recurrent_r = K.dot(h_tm1_r, self.recurrent_kernel_r)
            if self.reset_after and self.use_bias:
                recurrent_z = K.bias_add(recurrent_z, self.recurrent_bias_z)
                recurrent_r = K.bias_add(recurrent_r, self.recurrent_bias_r)

            z = self.recurrent_activation(x_z + recurrent_z)
            r = self.recurrent_activation(x_r + recurrent_r)

            # reset gate applied after/before matrix multiplication
            if self.reset_after:
                recurrent_h = K.dot(h_tm1_h, self.recurrent_kernel_h)
                if self.use_bias:
                    recurrent_h = K.bias_add(recurrent_h, self.recurrent_bias_h)
                recurrent_h = r * recurrent_h
            else:
                recurrent_h = K.dot(r * h_tm1_h, self.recurrent_kernel_h)

            hh = self.activation(x_h + recurrent_h)
        else:
            if 0. < self.dropout < 1.:
                inputs *= dp_mask[0]

            # inputs projected by all gate matrices at once
            matrix_x = K.dot(inputs, self.kernel)
            if self.use_bias:
                # biases: bias_z_i, bias_r_i, bias_h_i
                matrix_x = K.bias_add(matrix_x, self.input_bias)
            x_z = matrix_x[:, :self.units]
            x_r = matrix_x[:, self.units: 2 * self.units]
            x_h = matrix_x[:, 2 * self.units:]

            if 0. < self.recurrent_dropout < 1.:
                h_tm1 *= rec_dp_mask[0]

            if self.reset_after:
                # hidden state projected by all gate matrices at once
                matrix_inner = K.dot(h_tm1, self.recurrent_kernel)
                if self.use_bias:
                    matrix_inner = K.bias_add(matrix_inner, self.recurrent_bias)
            else:
                # hidden state projected separately for update/reset and new
                matrix_inner = K.dot(h_tm1,
                                     self.recurrent_kernel[:, :2 * self.units])

            recurrent_z = matrix_inner[:, :self.units]
            recurrent_r = matrix_inner[:, self.units: 2 * self.units]

            z = self.recurrent_activation(x_z + recurrent_z)
            r = self.recurrent_activation(x_r + recurrent_r)

            if self.reset_after:
                recurrent_h = r * matrix_inner[:, 2 * self.units:]
            else:
                recurrent_h = K.dot(r * h_tm1,
                                    self.recurrent_kernel[:, 2 * self.units:])

            hh = self.activation(x_h + recurrent_h)

        # previous and candidate state mixed by update gate
        h = z * h_tm1 + (1 - z) * hh

        if 0 < self.dropout + self.recurrent_dropout:
            if training is None:
                h._uses_learning_phase = True

        return h, [h]

    def get_config(self):
        config = {'units': self.units,
                  'activation': activations.serialize(self.activation),
                  'recurrent_activation': activations.serialize(self.recurrent_activation),
                  'use_bias': self.use_bias,
                  'kernel_initializer': initializers.serialize(self.kernel_initializer),
                  'recurrent_initializer': initializers.serialize(self.recurrent_initializer),
                  'bias_initializer': initializers.serialize(self.bias_initializer),
                  'kernel_regularizer': regularizers.serialize(self.kernel_regularizer),
                  'recurrent_regularizer': regularizers.serialize(self.recurrent_regularizer),
                  'bias_regularizer': regularizers.serialize(self.bias_regularizer),
                  'kernel_constraint': constraints.serialize(self.kernel_constraint),
                  'recurrent_constraint': constraints.serialize(self.recurrent_constraint),
                  'bias_constraint': constraints.serialize(self.bias_constraint),
                  'dropout': self.dropout,
                  'recurrent_dropout': self.recurrent_dropout,
                  'implementation': self.implementation,
                  'reset_after': self.reset_after}
        base_config = super(GRUCell, self).get_config()
        return dict(list(base_config.items()) + list(config.items()))


class GRU(RNN):
    """Gated Recurrent Unit - Cho et al. 2014.

    There are two variants. The default one is based on 1406.1078v3 and
    has reset gate applied to hidden state before matrix multiplication. The
    other one is based on original 1406.1078v1 and has the order reversed.

    The second variant is compatible with CuDNNGRU (GPU-only) and allows
    inference on CPU. Thus it has separate biases for `kernel` and
    `recurrent_kernel`. Use `'reset_after'=True` and
    `recurrent_activation='sigmoid'`.

    # Arguments
        units: Positive integer, dimensionality of the output space.
        activation: Activation function to use
            (see [activations](../activations.md)).
            Default: hyperbolic tangent (`tanh`).
            If you pass `None`, no activation is applied
            (ie. "linear" activation: `a(x) = x`).
        recurrent_activation: Activation function to use
            for the recurrent step
            (see [activations](../activations.md)).
            Default: hard sigmoid (`hard_sigmoid`).
            If you pass `None`, no activation is applied
            (ie. "linear" activation: `a(x) = x`).
        use_bias: Boolean, whether the layer uses a bias vector.
        kernel_initializer: Initializer for the `kernel` weights matrix,
            used for the linear transformation of the inputs
            (see [initializers](../initializers.md)).
        recurrent_initializer: Initializer for the `recurrent_kernel`
            weights matrix,
            used for the linear transformation of the recurrent state
            (see [initializers](../initializers.md)).
        bias_initializer: Initializer for the bias vector
            (see [initializers](../initializers.md)).
        kernel_regularizer: Regularizer function applied to
            the `kernel` weights matrix
            (see [regularizer](../regularizers.md)).
        recurrent_regularizer: Regularizer function applied to
            the `recurrent_kernel` weights matrix
            (see [regularizer](../regularizers.md)).
        bias_regularizer: Regularizer function applied to the bias vector
            (see [regularizer](../regularizers.md)).
        activity_regularizer: Regularizer function applied to
            the output of the layer (its "activation").
            (see [regularizer](../regularizers.md)).
        kernel_constraint: Constraint function applied to
            the `kernel` weights matrix
            (see [constraints](../constraints.md)).
        recurrent_constraint: Constraint function applied to
            the `recurrent_kernel` weights matrix
            (see [constraints](../constraints.md)).
        bias_constraint: Constraint function applied to the bias vector
            (see [constraints](../constraints.md)).
        dropout: Float between 0 and 1.
            Fraction of the units to drop for
            the linear transformation of the inputs.
        recurrent_dropout: Float between 0 and 1.
            Fraction of the units to drop for
            the linear transformation of the recurrent state.
        implementation: Implementation mode, either 1 or 2.
            Mode 1 will structure its operations as a larger number of
            smaller dot products and additions, whereas mode 2 will
            batch them into fewer, larger operations. These modes will
            have different performance profiles on different hardware and
            for different applications.
        return_sequences: Boolean. Whether to return the last output
            in the output sequence, or the full sequence.
        return_state: Boolean. Whether to return the last state
            in addition to the output.
        go_backwards: Boolean (default False).
            If True, process the input sequence backwards and return the
            reversed sequence.
        stateful: Boolean (default False). If True, the last state
            for each sample at index i in a batch will be used as initial
            state for the sample of index i in the following batch.
        unroll: Boolean (default False).
            If True, the network will be unrolled,
            else a symbolic loop will be used.
            Unrolling can speed-up a RNN,
            although it tends to be more memory-intensive.
            Unrolling is only suitable for short sequences.
        reset_after: GRU convention (whether to apply reset gate after or
            before matrix multiplication). False = "before" (default),
            True = "after" (CuDNN compatible).

    # References
        - [Learning Phrase Representations using RNN Encoder-Decoder for Statistical Machine Translation](https://arxiv.org/abs/1406.1078)
        - [On the Properties of Neural Machine Translation: Encoder-Decoder Approaches](https://arxiv.org/abs/1409.1259)
        - [Empirical Evaluation of Gated Recurrent Neural Networks on Sequence Modeling](http://arxiv.org/abs/1412.3555v1)
        - [A Theoretically Grounded Application of Dropout in Recurrent Neural Networks](http://arxiv.org/abs/1512.05287)
    """

    @interfaces.legacy_recurrent_support
    def __init__(self, units,
                 activation='tanh',
                 recurrent_activation='hard_sigmoid',
                 use_bias=True,
                 kernel_initializer='glorot_uniform',
                 recurrent_initializer='orthogonal',
                 bias_initializer='zeros',
                 kernel_regularizer=None,
                 recurrent_regularizer=None,
                 bias_regularizer=None,
                 activity_regularizer=None,
                 kernel_constraint=None,
                 recurrent_constraint=None,
                 bias_constraint=None,
                 dropout=0.,
                 recurrent_dropout=0.,
                 implementation=2,
                 return_sequences=False,
                 return_state=False,
                 go_backwards=False,
                 stateful=False,
                 unroll=False,
                 reset_after=False,
                 **kwargs):
        if implementation == 0:
            warnings.warn('`implementation=0` has been deprecated, '
                          'and now defaults to `implementation=2`.'
                          'Please update your layer call.')
        dropout = 0. if dropout is None else dropout
        recurrent_dropout = 0. if recurrent_dropout is None else recurrent_dropout
        if K.backend() == 'theano' and (dropout or recurrent_dropout):
            warnings.warn(
                'RNN dropout is no longer supported with the Theano backend '
                'due to technical limitations. '
                'You can either set `dropout` and `recurrent_dropout` to 0, '
                'or use the TensorFlow backend.')
            dropout = 0.
            recurrent_dropout = 0.

        cell = GRUCell(units,
                       activation=activation,
                       recurrent_activation=recurrent_activation,
                       use_bias=use_bias,
                       kernel_initializer=kernel_initializer,
                       recurrent_initializer=recurrent_initializer,
                       bias_initializer=bias_initializer,
                       kernel_regularizer=kernel_regularizer,
                       recurrent_regularizer=recurrent_regularizer,
                       bias_regularizer=bias_regularizer,
                       kernel_constraint=kernel_constraint,
                       recurrent_constraint=recurrent_constraint,
                       bias_constraint=bias_constraint,
                       dropout=dropout,
                       recurrent_dropout=recurrent_dropout,
                       implementation=implementation,
                       reset_after=reset_after)
        super(GRU, self).__init__(cell,
                                  return_sequences=return_sequences,
                                  return_state=return_state,
                                  go_backwards=go_backwards,
                                  stateful=stateful,
                                  unroll=unroll,
                                  **kwargs)
        self.activity_regularizer = regularizers.get(activity_regularizer)

    def call(self, inputs, mask=None, training=None, initial_state=None):
        self.cell._dropout_mask = None
        self.cell._recurrent_dropout_mask = None
        return super(GRU, self).call(inputs,
                                     mask=mask,
                                     training=training,
                                     initial_state=initial_state)

    @property
    def units(self):
        return self.cell.units

    @property
    def activation(self):
        return self.cell.activation

    @property
    def recurrent_activation(self):
        return self.cell.recurrent_activation

    @property
    def use_bias(self):
        return self.cell.use_bias

    @property
    def kernel_initializer(self):
        return self.cell.kernel_initializer

    @property
    def recurrent_initializer(self):
        return self.cell.recurrent_initializer

    @property
    def bias_initializer(self):
        return self.cell.bias_initializer

    @property
    def kernel_regularizer(self):
        return self.cell.kernel_regularizer

    @property
    def recurrent_regularizer(self):
        return self.cell.recurrent_regularizer

    @property
    def bias_regularizer(self):
        return self.cell.bias_regularizer

    @property
    def kernel_constraint(self):
        return self.cell.kernel_constraint

    @property
    def recurrent_constraint(self):
        return self.cell.recurrent_constraint

    @property
    def bias_constraint(self):
        return self.cell.bias_constraint

    @property
    def dropout(self):
        return self.cell.dropout

    @property
    def recurrent_dropout(self):
        return self.cell.recurrent_dropout

    @property
    def implementation(self):
        return self.cell.implementation

    @property
    def reset_after(self):
        return self.cell.reset_after

    def get_config(self):
        config = {'units': self.units,
                  'activation': activations.serialize(self.activation),
                  'recurrent_activation': activations.serialize(self.recurrent_activation),
                  'use_bias': self.use_bias,
                  'kernel_initializer': initializers.serialize(self.kernel_initializer),
                  'recurrent_initializer': initializers.serialize(self.recurrent_initializer),
                  'bias_initializer': initializers.serialize(self.bias_initializer),
                  'kernel_regularizer': regularizers.serialize(self.kernel_regularizer),
                  'recurrent_regularizer': regularizers.serialize(self.recurrent_regularizer),
                  'bias_regularizer': regularizers.serialize(self.bias_regularizer),
                  'activity_regularizer': regularizers.serialize(self.activity_regularizer),
                  'kernel_constraint': constraints.serialize(self.kernel_constraint),
                  'recurrent_constraint': constraints.serialize(self.recurrent_constraint),
                  'bias_constraint': constraints.serialize(self.bias_constraint),
                  'dropout': self.dropout,
                  'recurrent_dropout': self.recurrent_dropout,
                  'implementation': self.implementation,
                  'reset_after': self.reset_after}
        base_config = super(GRU, self).get_config()
        del base_config['cell']
        return dict(list(base_config.items()) + list(config.items()))

    @classmethod
    def from_config(cls, config):
        if 'implementation' in config and config['implementation'] == 0:
            config['implementation'] = 1
        return cls(**config)


class GRUCond(Recurrent):
    """Gated Recurrent Unit - Cho et al. 2014. with the previously generated word fed to the current timestep.
    You should give two inputs to this layer:
        1. The shifted sequence of words (shape: (batch_size, output_timesteps, embedding_size))
        2. The input context  (shape: (batch_size, context_size))

    # Arguments
        units: Positive integer, dimensionality of the output space.
        return_states: Whether it should return the internal RNN states.
        activation: Activation function to use
            (see [activations](../activations.md)).
            If you pass None, no activation is applied
            (ie. "linear" activation: `a(x) = x`).
        recurrent_activation: Activation function to use
            for the recurrent step
            (see [activations](../activations.md)).
        use_bias: Boolean, whether the layer uses a bias vector.
        kernel_initializer: Initializer for the `kernel` weights matrix,
            used for the linear transformation of the inputs
            (see [initializers](../initializers.md)).
        recurrent_initializer: Initializer for the `recurrent_kernel`
            weights matrix,
            used for the linear transformation of the recurrent state
            (see [initializers](../initializers.md)).
        bias_initializer: Initializer for the bias vector
            (see [initializers](../initializers.md)).
        kernel_regularizer: Regularizer function applied to
            the `kernel` weights matrix
            (see [regularizer](../regularizers.md)).
        recurrent_regularizer: Regularizer function applied to
            the `recurrent_kernel` weights matrix
            (see [regularizer](../regularizers.md)).
        bias_regularizer: Regularizer function applied to the bias vector
            (see [regularizer](../regularizers.md)).
        kernel_constraint: Constraint function applied to
            the `kernel` weights matrix
            (see [constraints](../constraints.md)).
        recurrent_constraint: Constraint function applied to
            the `recurrent_kernel` weights matrix
            (see [constraints](../constraints.md)).
        bias_constraint: Constraint function applied to the bias vector
            (see [constraints](../constraints.md)).
        dropout: Float between 0 and 1.
            Fraction of the units to drop for
            the linear transformation of the context.
        recurrent_dropout: Float between 0 and 1.
            Fraction of the units to drop for
            the linear transformation of the recurrent state.
        conditional_dropout: Float between 0 and 1.
            Fraction of the units to drop for
            the linear transformation of the input.
        implementation: Implementation mode, either 1 or 2.
            Mode 1 will structure its operations as a larger number of
            smaller dot products and additions, whereas mode 2 will
            batch them into fewer, larger operations. These modes will
            have different performance profiles on different hardware and
            for different applications.
        num_inputs: Number of inputs of the layer.
        static_ctx: If static_ctx, it should have 2 dimensions and it will
                    be fed to each timestep of the RNN. Otherwise, it should
                    have 3 dimensions and should have the same number of
                    timesteps than the input.
    # References
        - [On the Properties of Neural Machine Translation: Encoder-Decoder Approaches](https://arxiv.org/abs/1409.1259)
        - [Empirical Evaluation of Gated Recurrent Neural Networks on Sequence Modeling](http://arxiv.org/abs/1412.3555v1)
        - [A Theoretically Grounded Application of Dropout in Recurrent Neural Networks](http://arxiv.org/abs/1512.05287)
    """

    @interfaces.legacy_recurrent_support
    def __init__(self, units,
                 return_states=False,
                 activation='tanh',
                 recurrent_activation='sigmoid',
                 use_bias=True,
                 kernel_initializer='glorot_uniform',
                 conditional_initializer='glorot_uniform',
                 recurrent_initializer='orthogonal',
                 bias_initializer='zeros',
                 mask_value=0.,
                 kernel_regularizer=None,
                 recurrent_regularizer=None,
                 conditional_regularizer=None,
                 bias_regularizer=None,
                 activity_regularizer=None,
                 kernel_constraint=None,
                 recurrent_constraint=None,
                 conditional_constraint=None,
                 bias_constraint=None,
                 dropout=0.,
                 recurrent_dropout=0.,
                 conditional_dropout=0.,
                 num_inputs=3,
                 static_ctx=False,
                 **kwargs):

        super(GRUCond, self).__init__(**kwargs)

        self.return_states = return_states

        # Main parameters
        self.units = units
        self.activation = activations.get(activation)
        self.recurrent_activation = activations.get(recurrent_activation)
        self.use_bias = use_bias
        self.mask_value = mask_value

        # Initializers
        self.kernel_initializer = initializers.get(kernel_initializer)
        self.recurrent_initializer = initializers.get(recurrent_initializer)
        self.conditional_initializer = initializers.get(conditional_initializer)
        self.bias_initializer = initializers.get(bias_initializer)

        # Regularizers
        self.kernel_regularizer = regularizers.get(kernel_regularizer)
        self.recurrent_regularizer = regularizers.get(recurrent_regularizer)
        self.conditional_regularizer = regularizers.get(conditional_regularizer)
        self.bias_regularizer = regularizers.get(bias_regularizer)
        self.activity_regularizer = regularizers.get(activity_regularizer)

        # Constraints
        self.kernel_constraint = constraints.get(kernel_constraint)
        self.recurrent_constraint = constraints.get(recurrent_constraint)
        self.conditional_constraint = constraints.get(conditional_constraint)
        self.bias_constraint = constraints.get(bias_constraint)

        # Dropouts
        self.dropout = min(1., max(0., dropout)) if dropout is not None else 0.
        self.recurrent_dropout = min(1., max(0., recurrent_dropout)) if recurrent_dropout is not None else 0.
        self.conditional_dropout = min(1., max(0., conditional_dropout)) if conditional_dropout is not None else 0.
        self.num_inputs = num_inputs
        self.input_spec = [InputSpec(ndim=3), InputSpec(ndim=3)]
        if static_ctx:
            self.input_spec = [InputSpec(ndim=3), InputSpec(ndim=2)]
        else:
            self.input_spec = [InputSpec(ndim=3), InputSpec(ndim=3)]
        for _ in range(len(self.input_spec), self.num_inputs):
            self.input_spec.append(InputSpec(ndim=2))

    def build(self, input_shape):

        assert len(input_shape) == 2 or len(input_shape) == 3, 'You should pass two inputs to GRUCond ' \
                                                               '(context and previous_embedded_words) and ' \
                                                               'one optional inputs (init_state). ' \
                                                               'It currently has %d inputs' % len(input_shape)

        self.input_dim = input_shape[0][2]
        if self.input_spec[1].ndim == 3:
            self.context_dim = input_shape[1][2]
            self.static_ctx = False
            assert input_shape[1][1] == input_shape[0][1], 'When using a 3D ctx in GRUCond, it has to have the same ' \
                                                           'number of timesteps (dimension 1) as the input. Currently,' \
                                                           'the number of input timesteps is: ' \
                                                           + str(input_shape[0][1]) + \
                                                           ', while the number of ctx timesteps is ' \
                                                           + str(input_shape[1][1]) + ' (complete shapes: ' \
                                                           + str(input_shape[0]) + ', ' + str(input_shape[1]) + ')'
        else:
            self.context_dim = input_shape[1][1]
            self.static_ctx = True

        if self.stateful:
            self.reset_states()
        else:
            # initial states: all-zero tensors of shape (units)
            self.states = [None, None]  # [h, c]

        self.kernel = self.add_weight(shape=(self.context_dim, self.units * 3),
                                      name='kernel',
                                      initializer=self.kernel_initializer,
                                      regularizer=self.kernel_regularizer,
                                      constraint=self.kernel_constraint)

        self.recurrent_kernel = self.add_weight(
            shape=(self.units, self.units * 3),
            name='recurrent_kernel',
            initializer=self.recurrent_initializer,
            regularizer=self.recurrent_regularizer,
            constraint=self.recurrent_constraint)

        self.conditional_kernel = self.add_weight(shape=(self.input_dim, self.units * 3),
                                                  name='conditional_kernel',
                                                  initializer=self.conditional_initializer,
                                                  regularizer=self.conditional_regularizer,
                                                  constraint=self.conditional_constraint)

        if self.use_bias:
            self.bias = self.add_weight(shape=(self.units * 3,),
                                        name='bias',
                                        initializer=self.bias_initializer,
                                        regularizer=self.bias_regularizer,
                                        constraint=self.bias_constraint)
        else:
            self.bias = None

        self.built = True

    def reset_states(self, states=None):
        assert self.stateful, 'Layer must be stateful.'
        input_shape = self.input_shape
        if not input_shape[0]:
            raise Exception('If a RNN is stateful, a complete ' +
                            'input_shape must be provided (including batch size).')
        if hasattr(self, 'states'):
            K.set_value(self.states[0],
                        np.zeros((input_shape[0], self.units)))
            K.set_value(self.states[1],
                        np.zeros((input_shape[0], self.units)))
            K.set_value(self.states[2],
                        np.zeros((input_shape[0], input_shape[3])))
        else:
            self.states = [K.zeros((input_shape[0], self.units))]

    def preprocess_input(self, inputs, training=None):

        if 0 < self.conditional_dropout < 1:
            ones = K.ones_like(K.squeeze(inputs[:, 0:1, :], axis=1))

            def dropped_inputs():
                return K.dropout(ones, self.conditional_dropout)

            cond_dp_mask = [K.in_train_phase(dropped_inputs,
                                             ones,
                                             training=training) for _ in range(3)]
            preprocessed_input = K.dot(inputs * cond_dp_mask[0][:, None, :], self.conditional_kernel)
        else:
            preprocessed_input = K.dot(inputs, self.conditional_kernel)

<<<<<<< HEAD
        if self.static_ctx:
            return preprocessed_input
=======
    def call(self, inputs, states, training=None):
        if 0 < self.dropout < 1 and self._dropout_mask is None:
            self._dropout_mask = _generate_dropout_mask(
                K.ones_like(inputs),
                self.dropout,
                training=training,
                count=4)
        if (0 < self.recurrent_dropout < 1 and
                self._recurrent_dropout_mask is None):
            self._recurrent_dropout_mask = _generate_dropout_mask(
                K.ones_like(states[0]),
                self.recurrent_dropout,
                training=training,
                count=4)
>>>>>>> 3578599b

        # Not Static ctx
        if 0 < self.dropout < 1:
            ones = K.ones_like(K.squeeze(self.context[:, 0:1, :], axis=1))

            def dropped_inputs():
                return K.dropout(ones, self.dropout)

            dp_mask = [K.in_train_phase(dropped_inputs, ones,
                                        training=training) for _ in range(3)]
            preprocessed_context = K.dot(self.context * dp_mask[0][:, None, :], self.kernel)
        else:
            preprocessed_context = K.dot(self.context, self.kernel)
        return preprocessed_input + preprocessed_context

    def compute_output_shape(self, input_shape):
        if self.return_sequences:
            main_out = (input_shape[0][0], input_shape[0][1], self.units)
        else:
            main_out = (input_shape[0][0], self.units)

        if self.return_states:
            states_dim = (input_shape[0][0], input_shape[0][1], self.units)
            main_out = [main_out, states_dim]
        return main_out

    def call(self, inputs, mask=None, training=None, initial_state=None):
        # input shape: (nb_samples, time (padded with zeros), input_dim)
        # note that the .build() method of subclasses MUST define
        # self.input_spec with a complete input shape.
        input_shape = K.int_shape(inputs[0])
        state_below = inputs[0]
        self.context = inputs[1]
        if self.num_inputs == 2:  # input: [state_below, context]
            self.init_state = None
        elif self.num_inputs == 3:  # input: [state_below, context, init_generic]
            self.init_state = inputs[2]
        elif self.num_inputs == 4:  # input: [state_below, context, init_state, init_memory]
            self.init_state = inputs[2]
        if self.stateful:
            initial_states = self.states
        else:
            initial_states = self.get_initial_states(state_below)
        constants = self.get_constants(state_below, mask[1], training=training)
        preprocessed_input = self.preprocess_input(state_below, training=training)
        last_output, outputs, states = K.rnn(self.step,
                                             preprocessed_input,
                                             initial_states,
                                             go_backwards=self.go_backwards,
                                             mask=mask[0],
                                             constants=constants,
                                             unroll=self.unroll,
                                             input_length=K.shape(state_below)[1])
        if self.stateful:
            self.updates = []
            for i in range(len(states)):
                self.updates.append((self.states[i], states[i]))

        # Properly set learning phase
        if 0 < self.dropout + self.recurrent_dropout:
            last_output._uses_learning_phase = True
            outputs._uses_learning_phase = True

        if self.return_sequences:
            ret = outputs
        else:
            ret = last_output

        # intermediate states as additional outputs
        if self.return_states:
            if not isinstance(ret, list):
                ret = [ret]
            ret += [states[0]]

        return ret

    def compute_mask(self, input, mask):
        if self.return_sequences:
            ret = K.cast(mask[0], K.floatx())
        else:
            ret = None
        if self.return_states:
            ret = [ret, None]
        return ret

    def step(self, x, states):
        h_tm1 = states[0]  # State
        rec_dp_mask = states[1]  # Dropout U (recurrent)
        matrix_x = x
        if self.use_bias:
            matrix_x = K.bias_add(matrix_x, self.bias)

        if self.static_ctx:
            dp_mask = states[3]  # Dropout W
            context = states[4]
            mask_context = states[5]  # Context mask
            if K.ndim(mask_context) > 1:  # Mask the context (only if necessary)
                context = K.cast(mask_context[:, :, None], K.dtype(context)) * context
            matrix_x += K.dot(context * dp_mask[0], self.kernel)

        matrix_inner = K.dot(h_tm1 * rec_dp_mask[0], self.recurrent_kernel[:, :2 * self.units])
        x_z = matrix_x[:, :self.units]
        x_r = matrix_x[:, self.units: 2 * self.units]
        inner_z = matrix_inner[:, :self.units]
        inner_r = matrix_inner[:, self.units: 2 * self.units]

        z = self.recurrent_activation(x_z + inner_z)
        r = self.recurrent_activation(x_r + inner_r)

        x_h = matrix_x[:, 2 * self.units:]
        inner_h = K.dot(r * h_tm1 * rec_dp_mask[0], self.recurrent_kernel[:, 2 * self.units:])
        hh = self.activation(x_h + inner_h)
        h = z * h_tm1 + (1 - z) * hh

        return h, [h]

    def get_constants(self, inputs, mask_context, training=None):
        constants = []
        # States[2] - Dropout_U
        if 0 < self.recurrent_dropout < 1:
            ones = K.ones_like(K.reshape(inputs[:, 0, 0], (-1, 1)))
            ones = K.tile(ones, (1, self.units))

            def dropped_inputs():
                return K.dropout(ones, self.recurrent_dropout)

            rec_dp_mask = [K.in_train_phase(dropped_inputs,
                                            ones,
                                            training=training) for _ in range(3)]
            constants.append(rec_dp_mask)
        else:
            constants.append([K.cast_to_floatx(1.) for _ in range(3)])

        # States[3] - Dropout_W
        if 0 < self.dropout < 1:
            ones = K.ones_like(K.squeeze(self.context[:, 0:1, :], axis=1))

            def dropped_inputs():
                return K.dropout(ones, self.dropout)

            dp_mask = [K.in_train_phase(dropped_inputs,
                                        ones,
                                        training=training) for _ in range(3)]
        else:
            dp_mask = [K.cast_to_floatx(1.) for _ in range(3)]

        if self.static_ctx:
            constants.append(dp_mask)

        # States[4] - context
        constants.append(self.context)

        # States[5] - mask_context
        if mask_context is None:
            mask_context = K.not_equal(K.sum(self.context, axis=2), self.mask_value)
            mask_context = K.cast(mask_context, K.floatx())
        constants.append(mask_context)

        return constants

    def get_initial_states(self, inputs):
        # build an all-zero tensor of shape (samples, units)
        if self.init_state is None:
            initial_state = K.zeros_like(inputs)  # (samples, timesteps, input_dim)
            initial_state = K.sum(initial_state, axis=(1, 2))  # (samples,)
            initial_state = K.expand_dims(initial_state)  # (samples, 1)
            initial_state = K.tile(initial_state, [1, self.units])  # (samples, units)
        else:
            initial_state = self.init_state
        initial_states = [initial_state]

        return initial_states

    def get_config(self):
        config = {'units': self.units,
                  'activation': activations.serialize(self.activation),
                  'recurrent_activation': activations.serialize(self.recurrent_activation),
                  'return_states': self.return_states,
                  'kernel_initializer': initializers.serialize(self.kernel_initializer),
                  'recurrent_initializer': initializers.serialize(self.recurrent_initializer),
                  'conditional_initializer': initializers.serialize(self.conditional_initializer),
                  'bias_initializer': initializers.serialize(self.bias_initializer),
                  'kernel_regularizer': regularizers.serialize(self.kernel_regularizer),
                  'recurrent_regularizer': regularizers.serialize(self.recurrent_regularizer),
                  'conditional_regularizer': regularizers.serialize(self.conditional_regularizer),
                  'bias_regularizer': regularizers.serialize(self.bias_regularizer),
                  'activity_regularizer': regularizers.serialize(self.activity_regularizer),
                  'kernel_constraint': constraints.serialize(self.kernel_constraint),
                  'recurrent_constraint': constraints.serialize(self.recurrent_constraint),
                  'conditional_constraint': constraints.serialize(self.conditional_constraint),
                  'bias_constraint': constraints.serialize(self.bias_constraint),
                  'dropout': self.dropout,
                  'recurrent_dropout': self.recurrent_dropout,
                  'conditional_dropout': self.conditional_dropout,
                  'mask_value': self.mask_value,
                  'static_ctx': self.static_ctx,
                  'num_inputs': self.num_inputs
                  }
        base_config = super(GRUCond, self).get_config()
        return dict(list(base_config.items()) + list(config.items()))


class AttGRU(Recurrent):
    """Gated Recurrent Unit with Attention
    You should give two inputs to this layer:
        1. The shifted sequence of words (shape: (batch_size, output_timesteps, embedding_size))
        2. The complete input sequence (shape: (batch_size, input_timesteps, input_dim))
    # Arguments
        units: Positive integer, dimensionality of the output space.
        return_states: Whether it should return the internal RNN states.
        activation: Activation function to use
            (see [activations](../activations.md)).
            If you pass None, no activation is applied
            (ie. "linear" activation: `a(x) = x`).
        recurrent_activation: Activation function to use
            for the recurrent step
            (see [activations](../activations.md)).
        use_bias: Boolean, whether the layer uses a bias vector.
        kernel_initializer: Initializer for the `kernel` weights matrix,
            used for the linear transformation of the inputs
            (see [initializers](../initializers.md)).
        recurrent_initializer: Initializer for the `recurrent_kernel`
            weights matrix,
            used for the linear transformation of the recurrent state
            (see [initializers](../initializers.md)).
        bias_initializer: Initializer for the bias vector
            (see [initializers](../initializers.md)).
        kernel_regularizer: Regularizer function applied to
            the `kernel` weights matrix
            (see [regularizer](../regularizers.md)).
        recurrent_regularizer: Regularizer function applied to
            the `recurrent_kernel` weights matrix
            (see [regularizer](../regularizers.md)).
        bias_regularizer: Regularizer function applied to the bias vector
            (see [regularizer](../regularizers.md)).
        kernel_constraint: Constraint function applied to
            the `kernel` weights matrix
            (see [constraints](../constraints.md)).
        recurrent_constraint: Constraint function applied to
            the `recurrent_kernel` weights matrix
            (see [constraints](../constraints.md)).
        bias_constraint: Constraint function applied to the bias vector
            (see [constraints](../constraints.md)).
        dropout: Float between 0 and 1.
            Fraction of the units to drop for
            the linear transformation of the context.
        recurrent_dropout: Float between 0 and 1.
            Fraction of the units to drop for
            the linear transformation of the recurrent state.
        conditional_dropout: Float between 0 and 1.
            Fraction of the units to drop for
            the linear transformation of the input.
        dropout_w_a: Float between 0 and 1.
            Fraction of the units to drop for
            the linear transformation in the attended context.
        dropout_W_a: Float between 0 and 1.
            Fraction of the units to drop for
            the linear transformation of the recurrent state in the attention mechanism.
        dropout_U_a: Float between 0 and 1.
            Fraction of the units to drop for
            the linear transformation of the input in the attention mechanism.
        implementation: Implementation mode, either 1 or 2.
            Mode 1 will structure its operations as a larger number of
            smaller dot products and additions, whereas mode 2 will
            batch them into fewer, larger operations. These modes will
            have different performance profiles on different hardware and
            for different applications.
        num_inputs: Number of inputs of the layer.


    # Formulation

        The resulting attention vector 'phi' at time 't' is formed by applying a weighted sum over
        the set of inputs 'x_i' contained in 'X':

            phi(X, t) = ∑_i alpha_i(t) * x_i,

        where each 'alpha_i' at time 't' is a weighting vector over all the input dimension that
        accomplishes the following condition:

            ∑_i alpha_i = 1

        and is dynamically adapted at each timestep w.r.t. the following formula:

            alpha_i(t) = exp{e_i(t)} /  ∑_j exp{e_j(t)}

        where each 'e_i' at time 't' is calculated as:

            e_i(t) = wa' * tanh( Wa * x_i  +  Ua * h(t-1)  +  ba ),

        where the following are learnable with the respectively named sizes:
                wa                Wa                     Ua                 ba
            [input_dim] [input_dim, input_dim] [units, input_dim] [input_dim]

        The names of 'Ua' and 'Wa' are exchanged w.r.t. the provided reference as well as 'v' being renamed
        to 'x' for matching Keras LSTM's nomenclature.

    # References
        -   Yao L, Torabi A, Cho K, Ballas N, Pal C, Larochelle H, Courville A.
            Describing videos by exploiting temporal structure.
            InProceedings of the IEEE International Conference on Computer Vision 2015 (pp. 4507-4515).
    """

    @interfaces.legacy_recurrent_support
    def __init__(self, units,
                 att_units=0,
                 return_extra_variables=False,
                 return_states=False,
                 attention_mode='add',
                 activation='tanh',
                 recurrent_activation='sigmoid',
                 use_bias=True,
                 kernel_initializer='glorot_uniform',
                 attention_recurrent_initializer='glorot_uniform',
                 attention_context_initializer='glorot_uniform',
                 attention_context_wa_initializer='glorot_uniform',
                 recurrent_initializer='orthogonal',
                 bias_initializer='zeros',
                 bias_ba_initializer='zeros',
                 bias_ca_initializer='zero',
                 mask_value=0.,
                 kernel_regularizer=None,
                 recurrent_regularizer=None,
                 attention_recurrent_regularizer=None,
                 attention_context_regularizer=None,
                 attention_context_wa_regularizer=None,
                 bias_regularizer=None,
                 bias_ba_regularizer=None,
                 bias_ca_regularizer=None,
                 activity_regularizer=None,
                 kernel_constraint=None,
                 recurrent_constraint=None,
                 attention_recurrent_constraint=None,
                 attention_context_constraint=None,
                 attention_context_wa_constraint=None,
                 bias_constraint=None,
                 bias_ba_constraint=None,
                 bias_ca_constraint=None,
                 dropout=0.,
                 recurrent_dropout=0.,
                 attention_dropout=0.,
                 num_inputs=3,
                 **kwargs):
        super(AttGRU, self).__init__(**kwargs)
        self.return_extra_variables = return_extra_variables
        self.return_states = return_states

        # Main parameters
        self.units = units
        self.att_units = units if att_units == 0 else att_units
        self.activation = activations.get(activation)
        self.recurrent_activation = activations.get(recurrent_activation)
        self.use_bias = use_bias
        self.mask_value = mask_value
        self.attention_mode = attention_mode.lower()

        # Initializers
        self.kernel_initializer = initializers.get(kernel_initializer)
        self.recurrent_initializer = initializers.get(recurrent_initializer)
        self.attention_recurrent_initializer = initializers.get(attention_recurrent_initializer)
        self.attention_context_initializer = initializers.get(attention_context_initializer)
        self.attention_context_wa_initializer = initializers.get(attention_context_wa_initializer)
        self.bias_initializer = initializers.get(bias_initializer)
        self.bias_ba_initializer = initializers.get(bias_ba_initializer)
        self.bias_ca_initializer = initializers.get(bias_ca_initializer)

        # Regularizers
        self.kernel_regularizer = regularizers.get(kernel_regularizer)
        self.recurrent_regularizer = regularizers.get(recurrent_regularizer)
        self.attention_recurrent_regularizer = regularizers.get(attention_recurrent_regularizer)
        self.attention_context_regularizer = regularizers.get(attention_context_regularizer)
        self.attention_context_wa_regularizer = regularizers.get(attention_context_wa_regularizer)
        self.bias_regularizer = regularizers.get(bias_regularizer)
        self.bias_ba_regularizer = regularizers.get(bias_ba_regularizer)
        self.bias_ca_regularizer = regularizers.get(bias_ca_regularizer)
        self.activity_regularizer = regularizers.get(activity_regularizer)

        # Constraints
        self.kernel_constraint = constraints.get(kernel_constraint)
        self.recurrent_constraint = constraints.get(recurrent_constraint)
        self.attention_recurrent_constraint = constraints.get(attention_recurrent_constraint)
        self.attention_context_constraint = constraints.get(attention_context_constraint)
        self.attention_context_wa_constraint = constraints.get(attention_context_wa_constraint)
        self.bias_constraint = constraints.get(bias_constraint)
        self.bias_ba_constraint = constraints.get(bias_ba_constraint)
        self.bias_ca_constraint = constraints.get(bias_ca_constraint)

        # Dropouts
        self.dropout = min(1., max(0., dropout)) if dropout is not None else 0.
        self.recurrent_dropout = min(1., max(0., recurrent_dropout)) if recurrent_dropout is not None else 0.
        self.attention_dropout = min(1., max(0., attention_dropout)) if attention_dropout is not None else 0.
        self.num_inputs = num_inputs
        self.input_spec = [InputSpec(ndim=3)]
        for _ in range(len(self.input_spec), self.num_inputs):
            self.input_spec.append(InputSpec(ndim=2))

    def build(self, input_shape):

        assert len(input_shape) >= 2, 'You should pass two inputs to AttLSTMCond ' \
                                      '(previous_embedded_words and context) ' \
                                      'and two optional inputs (init_state and init_memory)'
        self.input_dim = input_shape[0][2]
        self.context_steps = input_shape[0][1]
        if self.stateful:
            self.reset_states()
        else:
            # initial states: all-zero tensors of shape (units)
            self.states = [None, None, None]  # [h, c, x_att]

        self.kernel = self.add_weight(shape=(self.input_dim, self.units * 3),
                                      name='kernel',
                                      initializer=self.kernel_initializer,
                                      regularizer=self.kernel_regularizer,
                                      constraint=self.kernel_constraint)
        self.recurrent_kernel = self.add_weight(
            shape=(self.units, self.units * 3),
            name='recurrent_kernel',
            initializer=self.recurrent_initializer,
            regularizer=self.recurrent_regularizer,
            constraint=self.recurrent_constraint)

        self.attention_recurrent_kernel = self.add_weight(
            shape=(self.units, self.att_units),
            name='attention_recurrent_kernel',
            initializer=self.attention_recurrent_initializer,
            regularizer=self.attention_recurrent_regularizer,
            constraint=self.attention_recurrent_constraint)

        self.attention_context_kernel = self.add_weight(
            shape=(self.input_dim, self.att_units),
            name='attention_context_kernel',
            initializer=self.attention_context_initializer,
            regularizer=self.attention_context_regularizer,
            constraint=self.attention_context_constraint)

        self.attention_context_wa = self.add_weight(
            shape=(self.att_units,),
            name='attention_context_wa',
            initializer=self.attention_context_wa_initializer,
            regularizer=self.attention_context_wa_regularizer,
            constraint=self.attention_context_wa_constraint)

        if self.use_bias:
            self.bias = self.add_weight(shape=(self.units * 3,),
                                        name='bias',
                                        initializer=self.bias_initializer,
                                        regularizer=self.bias_regularizer,
                                        constraint=self.bias_constraint)
        else:
            self.bias = None

        self.bias_ba = self.add_weight(shape=(self.att_units,),
                                       name='bias_ba',
                                       initializer=self.bias_ba_initializer,
                                       regularizer=self.bias_ba_regularizer,
                                       constraint=self.bias_ba_constraint)
        bias_ca_shape = self.context_steps if self.context_steps is None else (self.context_steps,)
        self.bias_ca = self.add_weight(shape=bias_ca_shape,
                                       name='bias_ca',
                                       initializer=self.bias_ca_initializer,
                                       regularizer=self.bias_ca_regularizer,
                                       constraint=self.bias_ca_constraint)

        self.built = True

    def reset_states(self, states=None):
        assert self.stateful, 'Layer must be stateful.'
        input_shape = self.input_shape
        if not input_shape[0]:
            raise Exception('If a RNN is stateful, a complete ' +
                            'input_shape must be provided (including batch size).')
        if hasattr(self, 'states'):
            K.set_value(self.states[0],
                        np.zeros((input_shape[0], self.units)))
            K.set_value(self.states[1],
                        np.zeros((input_shape[0], input_shape[3])))
        else:
            self.states = [K.zeros((input_shape[0], self.units)),
                           K.zeros((input_shape[0], input_shape[3]))]

    def preprocess_input(self, inputs, training=None):
        return inputs

    def compute_output_shape(self, input_shape):
        if self.return_sequences:
            main_out = (input_shape[0][0], input_shape[0][1], self.units)
        else:
            main_out = (input_shape[0][0], self.units)

        if self.return_extra_variables:
            dim_x_att = (input_shape[0][0], input_shape[0][1], self.context_dim)
            dim_alpha_att = (input_shape[0][0], input_shape[0][1], input_shape[1][1])
            main_out = [main_out, dim_x_att, dim_alpha_att]

        if self.return_states:
            if not isinstance(main_out, list):
                main_out = [main_out]
            states_dim = (input_shape[0][0], input_shape[0][1], self.units)
            main_out += [states_dim]

        return main_out

    def call(self, inputs, mask=None, training=None, initial_state=None):
        # input shape: (nb_samples, time (padded with zeros), input_dim)
        # note that the .build() method of subclasses MUST define
        # self.input_spec with a complete input shape.
        input_shape = K.int_shape(inputs[0])
        state_below = inputs[0]
        if self.num_inputs == 1:  # input: [context]
            self.init_state = None
        elif self.num_inputs == 2:  # input: [context, init_generic]
            self.init_state = inputs[1]

        if self.stateful:
            initial_states = self.states
        else:
            initial_states = self.get_initial_states(state_below)
        constants = self.get_constants(state_below, training=training)
        preprocessed_input = self.preprocess_input(state_below, training=training)
        last_output, outputs, states = K.rnn(self.step,
                                             preprocessed_input,
                                             initial_states,
                                             go_backwards=self.go_backwards,
                                             mask=mask[0],
                                             constants=constants,
                                             unroll=self.unroll,
                                             input_length=K.shape(state_below)[1],
                                             pos_extra_outputs_states=[1, 2])
        if self.stateful:
            self.updates = []
            for i in range(len(states)):
                self.updates.append((self.states[i], states[i]))

        # Properly set learning phase
        if 0 < self.dropout + self.recurrent_dropout:
            last_output._uses_learning_phase = True
            outputs._uses_learning_phase = True

        if self.return_sequences:
            ret = outputs
        else:
            ret = last_output

        if self.return_extra_variables:
            ret = [ret, states[1], states[2]]

        # intermediate states as additional outputs
        if self.return_states:
            if not isinstance(ret, list):
                ret = [ret]
            ret += [states[0]]

        return ret

    def compute_mask(self, input, mask):
        if self.return_extra_variables:
            ret = [mask[0], mask[0], mask[0]]
        else:
            ret = mask[0]

        if self.return_states:
            if not isinstance(ret, list):
                ret = [ret]
            ret += [mask[0], mask[0]]

        return ret

    def step(self, x, states):
        h_tm1 = states[0]  # State
        non_used_x_att = states[1]  # Placeholder for returning extra variables
        non_used_alphas_att = states[2]  # Placeholder for returning extra variables
        dp_mask = states[3]  # Dropout W (input)
        rec_dp_mask = states[4]  # Dropout U (recurrent)
        # Att model dropouts
        att_dp_mask = states[5]  # Dropout Wa
        pctx_ = states[6]  # Projected context (i.e. context * Ua + ba)
        context = states[7]  # Original context

        ctx_, alphas = compute_attention(h_tm1, pctx_, context, att_dp_mask, self.attention_recurrent_kernel,
                                         self.attention_context_wa, self.bias_ca, mask_context,
                                         attention_mode=self.attention_mode)

        matrix_x = x + K.dot(ctx_ * dp_mask[0], self.kernel)
        if self.use_bias:
            matrix_x = K.bias_add(matrix_x, self.bias)
        matrix_inner = K.dot(h_tm1 * rec_dp_mask[0], self.recurrent_kernel[:, :2 * self.units])

        x_z = matrix_x[:, :self.units]
        x_r = matrix_x[:, self.units: 2 * self.units]
        recurrent_z = matrix_inner[:, :self.units]
        recurrent_r = matrix_inner[:, self.units: 2 * self.units]

        z = self.recurrent_activation(x_z + recurrent_z)
        r = self.recurrent_activation(x_r + recurrent_r)

        x_h = matrix_x[:, 2 * self.units:]
        recurrent_h = K.dot(r * h_tm1 * rec_dp_mask[0],
                            self.recurrent_kernel[:, 2 * self.units:])
        hh = self.activation(x_h + recurrent_h)
        h = z * h_tm1 + (1 - z) * hh
        if 0 < self.dropout + self.recurrent_dropout:
            h._uses_learning_phase = True

        return h, [h, ctx_, alphas]

    def get_constants(self, inputs, training=None):
        constants = []
        # States[4] - Dropout_W
        if 0 < self.dropout < 1:
            # TODO: Fails?
            input_shape = K.int_shape(inputs)
            input_dim = input_shape[-1]
            ones = K.ones_like(K.reshape(inputs[:, 0, 0], (-1, 1)))
            ones = K.tile(ones, (1, int(input_dim)))

            def dropped_inputs():
                return K.dropout(ones, self.dropout)

            dp_mask = [K.in_train_phase(dropped_inputs,
                                        ones,
                                        training=training) for _ in range(3)]
            constants.append(dp_mask)
        else:
            constants.append([K.cast_to_floatx(1.) for _ in range(4)])

        # States[5] - Dropout_U
        if 0 < self.recurrent_dropout < 1:
            ones = K.ones_like(K.reshape(inputs[:, 0, 0], (-1, 1)))
            ones = K.tile(ones, (1, self.units))

            def dropped_inputs():
                return K.dropout(ones, self.recurrent_dropout)

            rec_dp_mask = [K.in_train_phase(dropped_inputs,
                                            ones,
                                            training=training) for _ in range(3)]
            constants.append(rec_dp_mask)
        else:
            constants.append([K.cast_to_floatx(1.) for _ in range(4)])

        # States[6]  - Dropout_Wa
        if 0 < self.attention_dropout < 1:
            input_dim = self.units
            ones = K.ones_like(K.reshape(inputs[:, 0, 0], (-1, 1)))
            ones = K.concatenate([ones] * input_dim, 1)

            def dropped_inputs():
                return K.dropout(ones, self.recurrent_dropout)

            att_dp_mask = [K.in_train_phase(dropped_inputs,
                                            ones,
                                            training=training)]
            constants.append(att_dp_mask)
        else:
            constants.append([K.cast_to_floatx(1.)])

        if 0 < self.attention_dropout < 1:
            input_dim = K.shape(inputs)[2]
            ones = K.ones_like(K.reshape(inputs[:, :, 0], (-1, K.shape(inputs)[1], 1)))
            ones = K.concatenate([ones] * input_dim, axis=2)
            B_Ua = [K.in_train_phase(K.dropout(ones, self.attention_dropout), ones)]
            pctx = K.dot(inputs * B_Ua[0], self.attention_context_kernel)
        else:
            pctx = K.dot(inputs, self.attention_context_kernel)
        if self.use_bias:
            pctx = K.bias_add(pctx, self.bias_ba)
        # States[7] - pctx_
        constants.append(pctx)

        return constants

    def get_initial_states(self, inputs):
        # build an all-zero tensor of shape (samples, units)
        if self.init_state is None:
            initial_state = K.zeros_like(inputs)  # (samples, timesteps, input_dim)
            initial_state = K.sum(initial_state, axis=(1, 2))  # (samples,)
            initial_state = K.expand_dims(initial_state)  # (samples, 1)
            initial_state = K.tile(initial_state, [1, self.units])  # (samples, units)
        else:
            initial_state = self.init_state
        initial_states = [initial_state]

        initial_state = K.zeros_like(self.context)  # (samples, input_timesteps, ctx_dim)
        initial_state_alphas = K.sum(initial_state, axis=2)  # (samples, input_timesteps)
        initial_state = K.sum(initial_state, axis=1)  # (samples, ctx_dim)
        extra_states = [initial_state, initial_state_alphas]  # (samples, ctx_dim)

        return initial_states + extra_states

    def get_config(self):
        config = {'units': self.units,
                  "att_units": self.att_units,
                  'activation': activations.serialize(self.activation),
                  'recurrent_activation': activations.serialize(self.recurrent_activation),
                  'return_extra_variables': self.return_extra_variables,
                  'return_states': self.return_states,
                  'kernel_initializer': initializers.serialize(self.kernel_initializer),
                  'recurrent_initializer': initializers.serialize(self.recurrent_initializer),
                  'attention_recurrent_initializer': initializers.serialize(self.attention_recurrent_initializer),
                  'bias_initializer': initializers.serialize(self.bias_initializer),
                  'bias_ba_initializer': initializers.serialize(self.bias_ba_initializer),
                  'bias_ca_initializer': initializers.serialize(self.bias_ca_initializer),
                  'kernel_regularizer': regularizers.serialize(self.kernel_regularizer),
                  'recurrent_regularizer': regularizers.serialize(self.recurrent_regularizer),
                  'attention_recurrent_regularizer': regularizers.serialize(self.attention_recurrent_regularizer),
                  'bias_regularizer': regularizers.serialize(self.bias_regularizer),
                  'bias_ba_regularizer': regularizers.serialize(self.bias_ba_regularizer),
                  'bias_ca_regularizer': regularizers.serialize(self.bias_ca_regularizer),
                  'activity_regularizer': regularizers.serialize(self.activity_regularizer),
                  'kernel_constraint': constraints.serialize(self.kernel_constraint),
                  'recurrent_constraint': constraints.serialize(self.recurrent_constraint),
                  'attention_recurrent_constraint': constraints.serialize(self.attention_recurrent_constraint),
                  'bias_constraint': constraints.serialize(self.bias_constraint),
                  'bias_ba_constraint': constraints.serialize(self.bias_ba_constraint),
                  'bias_ca_constraint': constraints.serialize(self.bias_ca_constraint),
                  'dropout': self.dropout,
                  'recurrent_dropout': self.recurrent_dropout,
                  'attention_dropout': self.attention_dropout,
                  'mask_value': self.mask_value,
                  'attention_mode': self.attention_mode
                  }
        base_config = super(AttGRU, self).get_config()
        return dict(list(base_config.items()) + list(config.items()))


<<<<<<< HEAD
class AttGRUCond(Recurrent):
    """Gated Recurrent Unit with Attention
    You should give two inputs to this layer:
        1. The shifted sequence of words (shape: (batch_size, output_timesteps, embedding_size))
        2. The complete input sequence (shape: (batch_size, input_timesteps, input_dim))
    Optionally, you can set the initial hidden state, with a tensor of shape: (batch_size, units)

    # Arguments
        units: Positive integer, dimensionality of the output space.
        att_units:  Positive integer, dimensionality of the attention space.
        return_extra_variables: Return the attended context vectors and the attention weights (alphas)
        return_states: Whether it should return the internal RNN states.
        activation: Activation function to use
            (see [activations](../activations.md)).
            If you pass None, no activation is applied
            (ie. "linear" activation: `a(x) = x`).
        recurrent_activation: Activation function to use
            for the recurrent step
            (see [activations](../activations.md)).
        use_bias: Boolean, whether the layer uses a bias vector.
        kernel_initializer: Initializer for the `kernel` weights matrix,
            used for the linear transformation of the inputs
            (see [initializers](../initializers.md)).
        conditional_initializer: Initializer for the `conditional_kernel`
            weights matrix,
            used for the linear transformation of the conditional inputs
            (see [initializers](../initializers.md)).
        recurrent_initializer: Initializer for the `recurrent_kernel`
            weights matrix,
            used for the linear transformation of the recurrent state
            (see [initializers](../initializers.md)).
        attention_recurrent_initializer:  Initializer for the `attention_recurrent_kernel`
            weights matrix, used for the linear transformation of the conditional inputs
            (see [initializers](../initializers.md)).
        attention_context_initializer:  Initializer for the `attention_context_kernel`
            weights matrix,
            used for the linear transformation of the attention context inputs
            (see [initializers](../initializers.md)).
        attention_context_wa_initializer:  Initializer for the `attention_wa_kernel`
            weights matrix,
            used for the linear transformation of the attention context
            (see [initializers](../initializers.md)).
        bias_initializer: Initializer for the bias vector
            (see [initializers](../initializers.md)).
        bias_ba_initializer: Initializer for the bias_ba vector from the attention mechanism
            (see [initializers](../initializers.md)).
        bias_ca_initializer: Initializer for the bias_ca vector from the attention mechanism
            (see [initializers](../initializers.md)).
        mask_value: Value of the mask of the context (0. by default)
        kernel_regularizer: Regularizer function applied to
            the `kernel` weights matrix
            (see [regularizer](../regularizers.md)).
        recurrent_regularizer: Regularizer function applied to
            the `recurrent_kernel` weights matrix
            (see [regularizer](../regularizers.md)).
        conditional_regularizer: Regularizer function applied to
            the `conditional_kernel` weights matrix
            (see [regularizer](../regularizers.md)).
        attention_recurrent_regularizer:  Regularizer function applied to
            the `attention_recurrent__kernel` weights matrix
            (see [regularizer](../regularizers.md)).
        attention_context_regularizer:  Regularizer function applied to
            the `attention_context_kernel` weights matrix
            (see [regularizer](../regularizers.md)).
        attention_context_wa_regularizer:  Regularizer function applied to
            the `attention_context_wa_kernel` weights matrix
            (see [regularizer](../regularizers.md)).
        bias_regularizer: Regularizer function applied to the bias vector
            (see [regularizer](../regularizers.md)).
        bias_ba_regularizer:  Regularizer function applied to the bias_ba vector
            (see [regularizer](../regularizers.md)).
        bias_ca_regularizer:  Regularizer function applied to the bias_ca vector
            (see [regularizer](../regularizers.md)).
        activity_regularizer: Regularizer function applied to
            the output of the layer (its "activation").
            (see [regularizer](../regularizers.md)).
        kernel_constraint: Constraint function applied to
            the `kernel` weights matrix
            (see [constraints](../constraints.md)).
        recurrent_constraint: Constraint function applied to
            the `recurrent_kernel` weights matrix
            (see [constraints](../constraints.md)).
        conditional_constraint: Constraint function applied to
            the `conditional_kernel` weights matrix
            (see [constraints](../constraints.md)).
        attention_recurrent_constraint: Constraint function applied to
            the `attention_recurrent_kernel` weights matrix
            (see [constraints](../constraints.md)).
        attention_context_constraint: Constraint function applied to
            the `attention_context_kernel` weights matrix
            (see [constraints](../constraints.md)).
        attention_context_wa_constraint: Constraint function applied to
            the `attention_context_wa_kernel` weights matrix
            (see [constraints](../constraints.md)).
        bias_constraint: Constraint function applied to the bias vector
            (see [constraints](../constraints.md)).
        bias_ba_constraint: Constraint function applied to
            the `bias_ba` weights matrix
            (see [constraints](../constraints.md)).
        bias_ca_constraint: Constraint function applied to
            the `bias_ca` weights matrix
            (see [constraints](../constraints.md)).
        dropout: Float between 0 and 1.
            Fraction of the units to drop for
            the linear transformation of the context.
        recurrent_dropout: Float between 0 and 1.
            Fraction of the units to drop for
            the linear transformation of the recurrent state.
        conditional_dropout: Float between 0 and 1.
            Fraction of the units to drop for
            the linear transformation of the input.
        conditional_dropout: Float between 0 and 1.
            Fraction of the units to drop for
            the linear transformation of the input.
        attention_dropout: Float between 0 and 1.
            Fraction of the units to drop for
            the linear transformation of the attention mechanism.
        num_inputs: Number of inputs of the layer.


    # Formulation

        The resulting attention vector 'phi' at time 't' is formed by applying a weighted sum over
        the set of inputs 'x_i' contained in 'X':

            phi(X, t) = ∑_i alpha_i(t) * x_i,

        where each 'alpha_i' at time 't' is a weighting vector over all the input dimension that
        accomplishes the following condition:

            ∑_i alpha_i = 1

        and is dynamically adapted at each timestep w.r.t. the following formula:

            alpha_i(t) = exp{e_i(t)} /  ∑_j exp{e_j(t)}

        where each 'e_i' at time 't' is calculated as:

            e_i(t) = wa' * tanh( Wa * x_i  +  Ua * h(t-1)  +  ba ),

        where the following are learnable with the respectively named sizes:
                wa                Wa                     Ua                 ba
            [input_dim] [input_dim, input_dim] [units, input_dim] [input_dim]

        The names of 'Ua' and 'Wa' are exchanged w.r.t. the provided reference as well as 'v' being renamed
        to 'x' for matching Keras LSTM's nomenclature.

    # References
        -   Yao L, Torabi A, Cho K, Ballas N, Pal C, Larochelle H, Courville A.
            Describing videos by exploiting temporal structure.
            InProceedings of the IEEE International Conference on Computer Vision 2015 (pp. 4507-4515).
    """

    @interfaces.legacy_recurrent_support
    def __init__(self, units,
                 att_units=0,
                 return_extra_variables=False,
                 return_states=False,
                 attention_mode='add',
                 activation='tanh',
                 recurrent_activation='sigmoid',
                 use_bias=True,
                 kernel_initializer='glorot_uniform',
                 conditional_initializer='glorot_uniform',
                 attention_recurrent_initializer='glorot_uniform',
                 attention_context_initializer='glorot_uniform',
                 attention_context_wa_initializer='glorot_uniform',
                 recurrent_initializer='orthogonal',
                 bias_initializer='zeros',
                 bias_ba_initializer='zeros',
                 bias_ca_initializer='zero',
                 mask_value=0.,
                 kernel_regularizer=None,
                 recurrent_regularizer=None,
                 conditional_regularizer=None,
                 attention_recurrent_regularizer=None,
                 attention_context_regularizer=None,
                 attention_context_wa_regularizer=None,
                 bias_regularizer=None,
                 bias_ba_regularizer=None,
                 bias_ca_regularizer=None,
                 activity_regularizer=None,
                 kernel_constraint=None,
                 recurrent_constraint=None,
                 conditional_constraint=None,
                 attention_recurrent_constraint=None,
                 attention_context_constraint=None,
                 attention_context_wa_constraint=None,
                 bias_constraint=None,
                 bias_ba_constraint=None,
                 bias_ca_constraint=None,
                 dropout=0.,
                 recurrent_dropout=0.,
                 conditional_dropout=0.,
                 attention_dropout=0.,
                 num_inputs=3,
                 **kwargs):
        super(AttGRUCond, self).__init__(**kwargs)
        self.return_extra_variables = return_extra_variables
        self.return_states = return_states

        # Main parameters
        self.units = units
        self.att_units = units if att_units == 0 else att_units
        self.activation = activations.get(activation)
        self.recurrent_activation = activations.get(recurrent_activation)
        self.use_bias = use_bias
        self.mask_value = mask_value
        self.attention_mode = attention_mode.lower()

        # Initializers
        self.kernel_initializer = initializers.get(kernel_initializer)
        self.recurrent_initializer = initializers.get(recurrent_initializer)
        self.conditional_initializer = initializers.get(conditional_initializer)
        self.attention_recurrent_initializer = initializers.get(attention_recurrent_initializer)
        self.attention_context_initializer = initializers.get(attention_context_initializer)
        self.attention_context_wa_initializer = initializers.get(attention_context_wa_initializer)
        self.bias_initializer = initializers.get(bias_initializer)
        self.bias_ba_initializer = initializers.get(bias_ba_initializer)
        self.bias_ca_initializer = initializers.get(bias_ca_initializer)

        # Regularizers
        self.kernel_regularizer = regularizers.get(kernel_regularizer)
        self.recurrent_regularizer = regularizers.get(recurrent_regularizer)
        self.conditional_regularizer = regularizers.get(conditional_regularizer)
        self.attention_recurrent_regularizer = regularizers.get(attention_recurrent_regularizer)
        self.attention_context_regularizer = regularizers.get(attention_context_regularizer)
        self.attention_context_wa_regularizer = regularizers.get(attention_context_wa_regularizer)
        self.bias_regularizer = regularizers.get(bias_regularizer)
        self.bias_ba_regularizer = regularizers.get(bias_ba_regularizer)
        self.bias_ca_regularizer = regularizers.get(bias_ca_regularizer)
        self.activity_regularizer = regularizers.get(activity_regularizer)

        # Constraints
        self.kernel_constraint = constraints.get(kernel_constraint)
        self.recurrent_constraint = constraints.get(recurrent_constraint)
        self.conditional_constraint = constraints.get(conditional_constraint)
        self.attention_recurrent_constraint = constraints.get(attention_recurrent_constraint)
        self.attention_context_constraint = constraints.get(attention_context_constraint)
        self.attention_context_wa_constraint = constraints.get(attention_context_wa_constraint)
        self.bias_constraint = constraints.get(bias_constraint)
        self.bias_ba_constraint = constraints.get(bias_ba_constraint)
        self.bias_ca_constraint = constraints.get(bias_ca_constraint)

        # Dropouts
        self.dropout = min(1., max(0., dropout)) if dropout is not None else 0.
        self.recurrent_dropout = min(1., max(0., recurrent_dropout)) if recurrent_dropout is not None else 0.
        self.conditional_dropout = min(1., max(0., conditional_dropout)) if conditional_dropout is not None else 0.
        self.attention_dropout = min(1., max(0., attention_dropout)) if attention_dropout is not None else 0.
        self.num_inputs = num_inputs
        self.input_spec = [InputSpec(ndim=3), InputSpec(ndim=3)]
        for _ in range(len(self.input_spec), self.num_inputs):
            self.input_spec.append(InputSpec(ndim=2))

    def build(self, input_shape):

        assert len(input_shape) >= 2, 'You should pass two inputs to AttGRUCond ' \
                                      '(previous_embedded_words and context) ' \
                                      'and two optional inputs (init_state and init_memory)'
        self.input_dim = input_shape[0][2]
        self.context_steps = input_shape[1][1]
        self.context_dim = input_shape[1][2]
        if self.stateful:
            self.reset_states()
        else:
            # initial states: all-zero tensors of shape (units)
            self.states = [None, None]  # [h, x_att]

        self.kernel = self.add_weight(shape=(self.context_dim, self.units * 3),
                                      name='kernel',
                                      initializer=self.kernel_initializer,
                                      regularizer=self.kernel_regularizer,
                                      constraint=self.kernel_constraint)

        self.recurrent_kernel = self.add_weight(
            shape=(self.units, self.units * 3),
            name='recurrent_kernel',
            initializer=self.recurrent_initializer,
            regularizer=self.recurrent_regularizer,
            constraint=self.recurrent_constraint)

        self.conditional_kernel = self.add_weight(shape=(self.input_dim, self.units * 3),
                                                  name='conditional_kernel',
                                                  initializer=self.conditional_initializer,
                                                  regularizer=self.conditional_regularizer,
                                                  constraint=self.conditional_constraint)

        self.attention_recurrent_kernel = self.add_weight(
            shape=(self.units, self.att_units),
            name='attention_recurrent_kernel',
            initializer=self.attention_recurrent_initializer,
            regularizer=self.attention_recurrent_regularizer,
            constraint=self.attention_recurrent_constraint)

        self.attention_context_kernel = self.add_weight(
            shape=(self.context_dim, self.att_units),
            name='attention_context_kernel',
            initializer=self.attention_context_initializer,
            regularizer=self.attention_context_regularizer,
            constraint=self.attention_context_constraint)

        self.attention_context_wa = self.add_weight(
            shape=(self.att_units,),
            name='attention_context_wa',
            initializer=self.attention_context_wa_initializer,
            regularizer=self.attention_context_wa_regularizer,
            constraint=self.attention_context_wa_constraint)

        if self.use_bias:
            self.bias = self.add_weight(shape=(self.units * 3,),
                                        name='bias',
                                        initializer=self.bias_initializer,
                                        regularizer=self.bias_regularizer,
                                        constraint=self.bias_constraint)
        else:
            self.bias = None

        self.bias_ba = self.add_weight(shape=(self.att_units,),
                                       name='bias_ba',
                                       initializer=self.bias_ba_initializer,
                                       regularizer=self.bias_ba_regularizer,
                                       constraint=self.bias_ba_constraint)
        bias_ca_shape = self.context_steps if self.context_steps is None else (self.context_steps,)
        self.bias_ca = self.add_weight(shape=bias_ca_shape,
                                       name='bias_ca',
                                       initializer=self.bias_ca_initializer,
                                       regularizer=self.bias_ca_regularizer,
                                       constraint=self.bias_ca_constraint)
        self.built = True

    def reset_states(self, states=None):
        assert self.stateful, 'Layer must be stateful.'
        input_shape = self.input_shape
        if not input_shape[0]:
            raise Exception('If a RNN is stateful, a complete ' +
                            'input_shape must be provided (including batch size).')
        if hasattr(self, 'states'):
            K.set_value(self.states[0],
                        np.zeros((input_shape[0], self.units)))
            K.set_value(self.states[1],
                        np.zeros((input_shape[0], self.units)))
            K.set_value(self.states[2],
                        np.zeros((input_shape[0], input_shape[3])))
        else:
            self.states = [K.zeros((input_shape[0], self.units)),
                           K.zeros((input_shape[0], input_shape[3]))]

    def preprocess_input(self, inputs, training=None):

        if 0 < self.conditional_dropout < 1:
            ones = K.ones_like(K.squeeze(inputs[:, 0:1, :], axis=1))

            def dropped_inputs():
                return K.dropout(ones, self.conditional_dropout)

            cond_dp_mask = [K.in_train_phase(dropped_inputs,
                                             ones,
                                             training=training) for _ in range(3)]
            return K.dot(inputs * cond_dp_mask[0][:, None, :], self.conditional_kernel)
        else:
            return K.dot(inputs, self.conditional_kernel)

    def compute_output_shape(self, input_shape):
        if self.return_sequences:
            main_out = (input_shape[0][0], input_shape[0][1], self.units)
        else:
            main_out = (input_shape[0][0], self.units)

        if self.return_extra_variables:
            dim_x_att = (input_shape[0][0], input_shape[0][1], self.context_dim)
            dim_alpha_att = (input_shape[0][0], input_shape[0][1], input_shape[1][1])
            main_out = [main_out, dim_x_att, dim_alpha_att]

        if self.return_states:
            if not isinstance(main_out, list):
                main_out = [main_out]
            states_dim = (input_shape[0][0], input_shape[0][1], self.units)
            main_out += [states_dim]

        return main_out

    def call(self, inputs, mask=None, training=None, initial_state=None):
        # input shape: (nb_samples, time (padded with zeros), input_dim)
        # note that the .build() method of subclasses MUST define
        # self.input_spec with a complete input shape.
        input_shape = K.int_shape(inputs[0])
        state_below = inputs[0]
        self.context = inputs[1]
        if self.num_inputs == 2:  # input: [state_below, context]
            self.init_state = None
        elif self.num_inputs == 3:  # input: [state_below, context, init_generic]
            self.init_state = inputs[2]
        elif self.num_inputs == 4:  # input: [state_below, context, init_state, init_memory]
            self.init_state = inputs[2]

        if self.stateful:
            initial_states = self.states
        else:
            initial_states = self.get_initial_states(state_below)
        constants = self.get_constants(state_below, mask[1], training=training)
        preprocessed_input = self.preprocess_input(state_below, training=training)
        last_output, outputs, states = K.rnn(self.step,
                                             preprocessed_input,
                                             initial_states,
                                             go_backwards=self.go_backwards,
                                             mask=mask[0],
                                             constants=constants,
                                             unroll=self.unroll,
                                             input_length=K.shape(state_below)[1],
                                             pos_extra_outputs_states=[1, 2])
        if self.stateful:
            self.updates = []
            for i in range(len(states)):
                self.updates.append((self.states[i], states[i]))

        # Properly set learning phase
        if 0 < self.dropout + self.recurrent_dropout:
            last_output._uses_learning_phase = True
            outputs._uses_learning_phase = True

        if self.return_sequences:
            ret = outputs
        else:
            ret = last_output

        if self.return_extra_variables:
            ret = [ret, states[1], states[2]]

        # intermediate states as additional outputs
        if self.return_states:
            if not isinstance(ret, list):
                ret = [ret]
            ret += [states[0]]

        return ret

    def compute_mask(self, input, mask):
        if self.return_extra_variables:
            ret = [mask[0], mask[0], mask[0]]
        else:
            ret = mask[0]

        if self.return_states:
            if not isinstance(ret, list):
                ret = [ret]
            ret += [mask[0]]

        return ret

    def step(self, x, states):
        h_tm1 = states[0]  # State
        non_used_x_att = states[1]  # Placeholder for returning extra variables
        non_used_alphas_att = states[2]  # Placeholder for returning extra variables
        dp_mask = states[3]  # Dropout W (input)
        rec_dp_mask = states[4]  # Dropout U (recurrent)
        # Att model dropouts
        att_dp_mask = states[5]  # Dropout Wa
        pctx_ = states[6]  # Projected context (i.e. context * Ua + ba)
        context = states[7]  # Original context
        mask_context = states[8]  # Context mask
        if K.ndim(mask_context) > 1:  # Mask the context (only if necessary)
            pctx_ = K.cast(mask_context[:, :, None], K.dtype(pctx_)) * pctx_
            context = K.cast(mask_context[:, :, None], K.dtype(context)) * context

        ctx_, alphas = compute_attention(h_tm1, pctx_, context, att_dp_mask, self.attention_recurrent_kernel,
                                         self.attention_context_wa, self.bias_ca, mask_context,
                                         attention_mode=self.attention_mode)

        matrix_x = x + K.dot(ctx_ * dp_mask[0], self.kernel)
        if self.use_bias:
            matrix_x = K.bias_add(matrix_x, self.bias)
        matrix_inner = K.dot(h_tm1 * rec_dp_mask[0], self.recurrent_kernel[:, :2 * self.units])

        x_z = matrix_x[:, :self.units]
        x_r = matrix_x[:, self.units: 2 * self.units]
        recurrent_z = matrix_inner[:, :self.units]
        recurrent_r = matrix_inner[:, self.units: 2 * self.units]

        z = self.recurrent_activation(x_z + recurrent_z)
        r = self.recurrent_activation(x_r + recurrent_r)

        x_h = matrix_x[:, 2 * self.units:]
        recurrent_h = K.dot(r * h_tm1 * rec_dp_mask[0], self.recurrent_kernel[:, 2 * self.units:])
        hh = self.activation(x_h + recurrent_h)
        h = z * h_tm1 + (1 - z) * hh
        if 0 < self.dropout + self.recurrent_dropout:
            h._uses_learning_phase = True
        return h, [h, ctx_, alphas]

    def get_constants(self, inputs, mask_context, training=None):
        constants = []
        # States[4] - Dropout_W
        if 0 < self.dropout < 1:
            ones = K.ones_like(K.squeeze(self.context[:, 0:1, :], axis=1))

            def dropped_inputs():
                return K.dropout(ones, self.dropout)

            dp_mask = [K.in_train_phase(dropped_inputs,
                                        ones,
                                        training=training) for _ in range(3)]
            constants.append(dp_mask)
        else:
            constants.append([K.cast_to_floatx(1.) for _ in range(3)])

        # States[5] - Dropout_U
        if 0 < self.recurrent_dropout < 1:
            ones = K.ones_like(K.reshape(inputs[:, 0, 0], (-1, 1)))
            ones = K.tile(ones, (1, self.units))

            def dropped_inputs():
                return K.dropout(ones, self.recurrent_dropout)

            rec_dp_mask = [K.in_train_phase(dropped_inputs,
                                            ones,
                                            training=training) for _ in range(3)]
            constants.append(rec_dp_mask)
        else:
            constants.append([K.cast_to_floatx(1.) for _ in range(3)])

        # States[6]  - Dropout_Wa
        if 0 < self.attention_dropout < 1:
            input_dim = self.units
            ones = K.ones_like(K.reshape(inputs[:, 0, 0], (-1, 1)))
            ones = K.concatenate([ones] * input_dim, 1)

            def dropped_inputs():
                return K.dropout(ones, self.recurrent_dropout)

            att_dp_mask = [K.in_train_phase(dropped_inputs,
                                            ones,
                                            training=training)]
            constants.append(att_dp_mask)
        else:
            constants.append([K.cast_to_floatx(1.)])

        if 0 < self.attention_dropout < 1:
            input_dim = self.context_dim
            ones = K.ones_like(K.reshape(self.context[:, :, 0], (-1, K.shape(self.context)[1], 1)))
            ones = K.concatenate([ones] * input_dim, axis=2)
            B_Ua = [K.in_train_phase(K.dropout(ones, self.attention_dropout), ones)]
            pctx = K.dot(self.context * B_Ua[0], self.attention_context_kernel)
        else:
            pctx = K.dot(self.context, self.attention_context_kernel)
        if self.use_bias:
            pctx = K.bias_add(pctx, self.bias_ba)
        # States[7] - pctx_
        constants.append(pctx)

        # States[8] - context
        constants.append(self.context)

        # States[9] - mask_context
        if mask_context is None:
            mask_context = K.not_equal(K.sum(self.context, axis=2), self.mask_value)
            mask_context = K.cast(mask_context, K.floatx())
        constants.append(mask_context)

        return constants

    def get_initial_states(self, inputs):
        # build an all-zero tensor of shape (samples, units)
        if self.init_state is None:
            initial_state = K.zeros_like(inputs)  # (samples, timesteps, input_dim)
            initial_state = K.sum(initial_state, axis=(1, 2))  # (samples,)
            initial_state = K.expand_dims(initial_state)  # (samples, 1)
            initial_state = K.tile(initial_state, [1, self.units])  # (samples, units)
        else:
            initial_state = self.init_state
        initial_states = [initial_state]

        initial_state = K.zeros_like(self.context)  # (samples, input_timesteps, ctx_dim)
        initial_state_alphas = K.sum(initial_state, axis=2)  # (samples, input_timesteps)
        initial_state = K.sum(initial_state, axis=1)  # (samples, ctx_dim)
        extra_states = [initial_state, initial_state_alphas]  # (samples, ctx_dim)

        return initial_states + extra_states

    def get_config(self):
        config = {'units': self.units,
                  "att_units": self.att_units,
                  'activation': activations.serialize(self.activation),
                  'recurrent_activation': activations.serialize(self.recurrent_activation),
                  'return_extra_variables': self.return_extra_variables,
                  'return_states': self.return_states,
                  'kernel_initializer': initializers.serialize(self.kernel_initializer),
                  'recurrent_initializer': initializers.serialize(self.recurrent_initializer),
                  'conditional_initializer': initializers.serialize(self.conditional_initializer),
                  'attention_recurrent_initializer': initializers.serialize(self.attention_recurrent_initializer),
                  'attention_context_initializer': initializers.serialize(self.attention_context_initializer),
                  'attention_context_wa_initializer': initializers.serialize(self.attention_context_wa_initializer),
                  'bias_initializer': initializers.serialize(self.bias_initializer),
                  'bias_ba_initializer': initializers.serialize(self.bias_ba_initializer),
                  'bias_ca_initializer': initializers.serialize(self.bias_ca_initializer),
                  'kernel_regularizer': regularizers.serialize(self.kernel_regularizer),
                  'recurrent_regularizer': regularizers.serialize(self.recurrent_regularizer),
                  'conditional_regularizer': regularizers.serialize(self.conditional_regularizer),
                  'attention_recurrent_regularizer': regularizers.serialize(self.attention_recurrent_regularizer),
                  'attention_context_regularizer': regularizers.serialize(self.attention_context_regularizer),
                  'attention_context_wa_regularizer': regularizers.serialize(self.attention_context_wa_regularizer),
                  'bias_regularizer': regularizers.serialize(self.bias_regularizer),
                  'bias_ba_regularizer': regularizers.serialize(self.bias_ba_regularizer),
                  'bias_ca_regularizer': regularizers.serialize(self.bias_ca_regularizer),
                  'activity_regularizer': regularizers.serialize(self.activity_regularizer),
                  'kernel_constraint': constraints.serialize(self.kernel_constraint),
                  'recurrent_constraint': constraints.serialize(self.recurrent_constraint),
                  'conditional_constraint': constraints.serialize(self.conditional_constraint),
                  'attention_recurrent_constraint': constraints.serialize(self.attention_recurrent_constraint),
                  'attention_context_constraint': constraints.serialize(self.attention_context_constraint),
                  'attention_context_wa_constraint': constraints.serialize(self.attention_context_wa_constraint),
                  'bias_constraint': constraints.serialize(self.bias_constraint),
                  'bias_ba_constraint': constraints.serialize(self.bias_ba_constraint),
                  'bias_ca_constraint': constraints.serialize(self.bias_ca_constraint),
                  'dropout': self.dropout,
                  'recurrent_dropout': self.recurrent_dropout,
                  'conditional_dropout': self.conditional_dropout,
                  'attention_dropout': self.attention_dropout,
                  'mask_value': self.mask_value,
                  'attention_mode': self.attention_mode
                  }
        base_config = super(AttGRUCond, self).get_config()
        return dict(list(base_config.items()) + list(config.items()))


class AttConditionalGRUCond(Recurrent):
    """Conditional Gated Recurrent Unit - Cho et al. 2014. with Attention + the previously generated word fed to the current timestep.

    You should give two inputs to this layer:
        1. The shifted sequence of words (shape: (batch_size, output_timesteps, embedding_size))
        2. The complete input sequence (shape: (batch_size, input_timesteps, input_dim))
    Optionally, you can set the initial hidden state, with a tensor of shape: (batch_size, units)

    # Arguments
        units: Positive integer, dimensionality of the output space.
        att_units:  Positive integer, dimensionality of the attention space.
        return_extra_variables: Return the attended context vectors and the attention weights (alphas)
        return_states: Whether it should return the internal RNN states.
        activation: Activation function to use
            (see [activations](../activations.md)).
            If you pass None, no activation is applied
            (ie. "linear" activation: `a(x) = x`).
        recurrent_activation: Activation function to use
            for the recurrent step
            (see [activations](../activations.md)).
        use_bias: Boolean, whether the layer uses a bias vector.
        kernel_initializer: Initializer for the `kernel` weights matrix,
            used for the linear transformation of the inputs
            (see [initializers](../initializers.md)).
        conditional_initializer: Initializer for the `conditional_kernel`
            weights matrix,
            used for the linear transformation of the conditional inputs
            (see [initializers](../initializers.md)).
        recurrent_initializer: Initializer for the `recurrent_kernel`
            weights matrix,
            used for the linear transformation of the recurrent state
            (see [initializers](../initializers.md)).
        attention_recurrent_initializer:  Initializer for the `attention_recurrent_kernel`
            weights matrix, used for the linear transformation of the conditional inputs
            (see [initializers](../initializers.md)).
        attention_context_initializer:  Initializer for the `attention_context_kernel`
            weights matrix,
            used for the linear transformation of the attention context inputs
            (see [initializers](../initializers.md)).
        attention_context_wa_initializer:  Initializer for the `attention_wa_kernel`
            weights matrix,
            used for the linear transformation of the attention context
            (see [initializers](../initializers.md)).
        bias_initializer: Initializer for the bias vector
            (see [initializers](../initializers.md)).
        bias_ba_initializer: Initializer for the bias_ba vector from the attention mechanism
            (see [initializers](../initializers.md)).
        bias_ca_initializer: Initializer for the bias_ca vector from the attention mechanism
            (see [initializers](../initializers.md)).
        mask_value: Value of the mask of the context (0. by default)
        kernel_regularizer: Regularizer function applied to
            the `kernel` weights matrix
            (see [regularizer](../regularizers.md)).
        recurrent_regularizer: Regularizer function applied to
            the `recurrent_kernel` weights matrix
            (see [regularizer](../regularizers.md)).
        conditional_regularizer: Regularizer function applied to
            the `conditional_kernel` weights matrix
            (see [regularizer](../regularizers.md)).
        attention_recurrent_regularizer:  Regularizer function applied to
            the `attention_recurrent__kernel` weights matrix
            (see [regularizer](../regularizers.md)).
        attention_context_regularizer:  Regularizer function applied to
            the `attention_context_kernel` weights matrix
            (see [regularizer](../regularizers.md)).
        attention_context_wa_regularizer:  Regularizer function applied to
            the `attention_context_wa_kernel` weights matrix
            (see [regularizer](../regularizers.md)).
        bias_regularizer: Regularizer function applied to the bias vector
            (see [regularizer](../regularizers.md)).
        bias_ba_regularizer:  Regularizer function applied to the bias_ba vector
            (see [regularizer](../regularizers.md)).
        bias_ca_regularizer:  Regularizer function applied to the bias_ca vector
            (see [regularizer](../regularizers.md)).
        activity_regularizer: Regularizer function applied to
            the output of the layer (its "activation").
            (see [regularizer](../regularizers.md)).
        kernel_constraint: Constraint function applied to
            the `kernel` weights matrix
            (see [constraints](../constraints.md)).
        recurrent_constraint: Constraint function applied to
            the `recurrent_kernel` weights matrix
            (see [constraints](../constraints.md)).
        conditional_constraint: Constraint function applied to
            the `conditional_kernel` weights matrix
            (see [constraints](../constraints.md)).
        attention_recurrent_constraint: Constraint function applied to
            the `attention_recurrent_kernel` weights matrix
            (see [constraints](../constraints.md)).
        attention_context_constraint: Constraint function applied to
            the `attention_context_kernel` weights matrix
            (see [constraints](../constraints.md)).
        attention_context_wa_constraint: Constraint function applied to
            the `attention_context_wa_kernel` weights matrix
            (see [constraints](../constraints.md)).
        bias_constraint: Constraint function applied to the bias vector
            (see [constraints](../constraints.md)).
        bias_ba_constraint: Constraint function applied to
            the `bias_ba` weights matrix
            (see [constraints](../constraints.md)).
        bias_ca_constraint: Constraint function applied to
            the `bias_ca` weights matrix
            (see [constraints](../constraints.md)).
        dropout: Float between 0 and 1.
            Fraction of the units to drop for
            the linear transformation of the context.
        recurrent_dropout: Float between 0 and 1.
            Fraction of the units to drop for
            the linear transformation of the recurrent state.
        conditional_dropout: Float between 0 and 1.
            Fraction of the units to drop for
            the linear transformation of the input.
        conditional_dropout: Float between 0 and 1.
            Fraction of the units to drop for
            the linear transformation of the input.
        attention_dropout: Float between 0 and 1.
            Fraction of the units to drop for
            the linear transformation of the attention mechanism.
        num_inputs: Number of inputs of the layer.

    # References
        - [On the Properties of Neural Machine Translation: Encoder-Decoder Approaches](https://arxiv.org/abs/1409.1259)
        - [Empirical Evaluation of Gated Recurrent Neural Networks on Sequence Modeling](http://arxiv.org/abs/1412.3555v1)
        - [A Theoretically Grounded Application of Dropout in Recurrent Neural Networks](http://arxiv.org/abs/1512.05287)
        - [Nematus: a Toolkit for Neural Machine Translation](http://arxiv.org/abs/1703.04357)
    """

    @interfaces.legacy_recurrent_support
    def __init__(self, units,
                 att_units=0,
                 return_extra_variables=False,
                 return_states=False,
                 activation='tanh',
                 attention_mode='add',
                 recurrent_activation='sigmoid',
                 use_bias=True,
                 kernel_initializer='glorot_uniform',
                 conditional_initializer='glorot_uniform',
                 attention_recurrent_initializer='glorot_uniform',
                 attention_context_initializer='glorot_uniform',
                 attention_context_wa_initializer='glorot_uniform',
                 recurrent_initializer='orthogonal',
                 bias_initializer='zeros',
                 bias_ba_initializer='zeros',
                 bias_ca_initializer='zero',
                 mask_value=0.,
                 kernel_regularizer=None,
                 recurrent_regularizer=None,
                 conditional_regularizer=None,
                 attention_recurrent_regularizer=None,
                 attention_context_regularizer=None,
                 attention_context_wa_regularizer=None,
                 bias_regularizer=None,
                 bias_ba_regularizer=None,
                 bias_ca_regularizer=None,
                 activity_regularizer=None,
                 kernel_constraint=None,
                 recurrent_constraint=None,
                 conditional_constraint=None,
                 attention_recurrent_constraint=None,
                 attention_context_constraint=None,
                 attention_context_wa_constraint=None,
                 bias_constraint=None,
                 bias_ba_constraint=None,
                 bias_ca_constraint=None,
                 dropout=0.,
                 recurrent_dropout=0.,
                 conditional_dropout=0.,
                 attention_dropout=0.,
                 num_inputs=3,
                 **kwargs):
        super(AttConditionalGRUCond, self).__init__(**kwargs)
        self.return_extra_variables = return_extra_variables
        self.return_states = return_states

        # Main parameters
        self.units = units
        self.att_units = units if att_units == 0 else att_units
        self.activation = activations.get(activation)
        self.recurrent_activation = activations.get(recurrent_activation)
        self.use_bias = use_bias
        self.mask_value = mask_value
        self.attention_mode = attention_mode.lower()

        # Initializers
        self.kernel_initializer = initializers.get(kernel_initializer)
        self.recurrent_initializer = initializers.get(recurrent_initializer)
        self.recurrent1_initializer = initializers.get(recurrent_initializer)
        self.conditional_initializer = initializers.get(conditional_initializer)
        self.attention_recurrent_initializer = initializers.get(attention_recurrent_initializer)
        self.attention_context_initializer = initializers.get(attention_context_initializer)
        self.attention_context_wa_initializer = initializers.get(attention_context_wa_initializer)
        self.bias_initializer = initializers.get(bias_initializer)
        self.bias1_initializer = initializers.get(bias_initializer)
        self.bias_ba_initializer = initializers.get(bias_ba_initializer)
        self.bias_ca_initializer = initializers.get(bias_ca_initializer)

        # Regularizers
        self.kernel_regularizer = regularizers.get(kernel_regularizer)
        self.recurrent_regularizer = regularizers.get(recurrent_regularizer)
        self.recurrent1_regularizer = regularizers.get(recurrent_regularizer)
        self.conditional_regularizer = regularizers.get(conditional_regularizer)
        self.attention_recurrent_regularizer = regularizers.get(attention_recurrent_regularizer)
        self.attention_context_regularizer = regularizers.get(attention_context_regularizer)
        self.attention_context_wa_regularizer = regularizers.get(attention_context_wa_regularizer)
        self.bias_regularizer = regularizers.get(bias_regularizer)
        self.bias1_regularizer = regularizers.get(bias_regularizer)
        self.bias_ba_regularizer = regularizers.get(bias_ba_regularizer)
        self.bias_ca_regularizer = regularizers.get(bias_ca_regularizer)
        self.activity_regularizer = regularizers.get(activity_regularizer)

        # Constraints
        self.kernel_constraint = constraints.get(kernel_constraint)
        self.recurrent_constraint = constraints.get(recurrent_constraint)
        self.recurrent1_constraint = constraints.get(recurrent_constraint)
        self.conditional_constraint = constraints.get(conditional_constraint)
        self.attention_recurrent_constraint = constraints.get(attention_recurrent_constraint)
        self.attention_context_constraint = constraints.get(attention_context_constraint)
        self.attention_context_wa_constraint = constraints.get(attention_context_wa_constraint)
        self.bias_constraint = constraints.get(bias_constraint)
        self.bias1_constraint = constraints.get(bias_constraint)
        self.bias_ba_constraint = constraints.get(bias_ba_constraint)
        self.bias_ca_constraint = constraints.get(bias_ca_constraint)

        # Dropouts
        self.dropout = min(1., max(0., dropout)) if dropout is not None else 0.
        self.recurrent_dropout = min(1., max(0., recurrent_dropout)) if recurrent_dropout is not None else 0.
        self.conditional_dropout = min(1., max(0., conditional_dropout)) if conditional_dropout is not None else 0.
        self.attention_dropout = min(1., max(0., attention_dropout)) if attention_dropout is not None else 0.
        self.num_inputs = num_inputs
        self.input_spec = [InputSpec(ndim=3), InputSpec(ndim=3)]
        for _ in range(len(self.input_spec), self.num_inputs):
            self.input_spec.append(InputSpec(ndim=2))

    def build(self, input_shape):

        assert len(input_shape) >= 2, 'You should pass two inputs to AttLSTMCond ' \
                                      '(previous_embedded_words and context) ' \
                                      'and two optional inputs (init_state and init_memory)'
        self.input_dim = input_shape[0][2]
        self.context_steps = input_shape[1][1]
        self.context_dim = input_shape[1][2]
        if self.stateful:
            self.reset_states()
        else:
            # initial states: all-zero tensors of shape (units)
            self.states = [None, None]  # [h, x_att]

        self.kernel = self.add_weight(shape=(self.context_dim, self.units * 3),
                                      name='kernel',
                                      initializer=self.kernel_initializer,
                                      regularizer=self.kernel_regularizer,
                                      constraint=self.kernel_constraint)
        self.recurrent_kernel = self.add_weight(
            shape=(self.units, self.units * 3),
            name='recurrent_kernel',
            initializer=self.recurrent_initializer,
            regularizer=self.recurrent_regularizer,
            constraint=self.recurrent_constraint)

        self.recurrent1_kernel = self.add_weight(
            shape=(self.units, self.units * 3),
            name='recurrent1_kernel',
            initializer=self.recurrent1_initializer,
            regularizer=self.recurrent1_regularizer,
            constraint=self.recurrent1_constraint)

        self.conditional_kernel = self.add_weight(shape=(self.input_dim, self.units * 3),
                                                  name='conditional_kernel',
                                                  initializer=self.conditional_initializer,
                                                  regularizer=self.conditional_regularizer,
                                                  constraint=self.conditional_constraint)

        self.attention_recurrent_kernel = self.add_weight(
            shape=(self.units, self.att_units),
            name='attention_recurrent_kernel',
            initializer=self.attention_recurrent_initializer,
            regularizer=self.attention_recurrent_regularizer,
            constraint=self.attention_recurrent_constraint)

        self.attention_context_kernel = self.add_weight(
            shape=(self.context_dim, self.att_units),
            name='attention_context_kernel',
            initializer=self.attention_context_initializer,
            regularizer=self.attention_context_regularizer,
            constraint=self.attention_context_constraint)

        self.attention_context_wa = self.add_weight(
            shape=(self.att_units,),
            name='attention_context_wa',
            initializer=self.attention_context_wa_initializer,
            regularizer=self.attention_context_wa_regularizer,
            constraint=self.attention_context_wa_constraint)

        if self.use_bias:
            self.bias = self.add_weight(shape=(self.units * 3,),
                                        name='bias',
                                        initializer=self.bias_initializer,
                                        regularizer=self.bias_regularizer,
                                        constraint=self.bias_constraint)

            self.bias1 = self.add_weight(shape=(self.units * 3,),
                                         name='bias1',
                                         initializer=self.bias1_initializer,
                                         regularizer=self.bias1_regularizer,
                                         constraint=self.bias1_constraint)
        else:
            self.bias = None
            self.bias1 = None

        self.bias_ba = self.add_weight(shape=(self.att_units,),
                                       name='bias_ba',
                                       initializer=self.bias_ba_initializer,
                                       regularizer=self.bias_ba_regularizer,
                                       constraint=self.bias_ba_constraint)
        bias_ca_shape = self.context_steps if self.context_steps is None else (self.context_steps,)
        self.bias_ca = self.add_weight(shape=bias_ca_shape,
                                       name='bias_ca',
                                       initializer=self.bias_ca_initializer,
                                       regularizer=self.bias_ca_regularizer,
                                       constraint=self.bias_ca_constraint)
        self.built = True

    def reset_states(self, states=None):
        assert self.stateful, 'Layer must be stateful.'
        input_shape = self.input_shape
        if not input_shape[0]:
            raise Exception('If a RNN is stateful, a complete ' +
                            'input_shape must be provided (including batch size).')
        if hasattr(self, 'states'):
            K.set_value(self.states[0],
                        np.zeros((input_shape[0], self.units)))
            K.set_value(self.states[1],
                        np.zeros((input_shape[0], self.units)))
            K.set_value(self.states[2],
                        np.zeros((input_shape[0], input_shape[3])))
        else:
            self.states = [K.zeros((input_shape[0], self.units)),
                           K.zeros((input_shape[0], input_shape[3]))]

    def preprocess_input(self, inputs, training=None):

        if 0 < self.conditional_dropout < 1:
            ones = K.ones_like(K.squeeze(inputs[:, 0:1, :], axis=1))

            def dropped_inputs():
                return K.dropout(ones, self.conditional_dropout)

            cond_dp_mask = [K.in_train_phase(dropped_inputs,
                                             ones,
                                             training=training) for _ in range(3)]
            return K.dot(inputs * cond_dp_mask[0][:, None, :], self.conditional_kernel)

        else:
            return K.dot(inputs, self.conditional_kernel)

    def compute_output_shape(self, input_shape):
        if self.return_sequences:
            main_out = (input_shape[0][0], input_shape[0][1], self.units)
        else:
            main_out = (input_shape[0][0], self.units)

        if self.return_extra_variables:
            dim_x_att = (input_shape[0][0], input_shape[0][1], self.context_dim)
            dim_alpha_att = (input_shape[0][0], input_shape[0][1], input_shape[1][1])
            main_out = [main_out, dim_x_att, dim_alpha_att]

        if self.return_states:
            if not isinstance(main_out, list):
                main_out = [main_out]
            states_dim = (input_shape[0][0], input_shape[0][1], self.units)
            main_out += [states_dim]

        return main_out

    def call(self, inputs, mask=None, training=None, initial_state=None):
        # input shape: (nb_samples, time (padded with zeros), input_dim)
        # note that the .build() method of subclasses MUST define
        # self.input_spec with a complete input shape.
        input_shape = K.int_shape(inputs[0])
        state_below = inputs[0]
        self.context = inputs[1]
        if self.num_inputs == 2:  # input: [state_below, context]
            self.init_state = None
        elif self.num_inputs == 3:  # input: [state_below, context, init_generic]
            self.init_state = inputs[2]
        elif self.num_inputs == 4:  # input: [state_below, context, init_state, init_memory]
            self.init_state = inputs[2]

        if self.stateful:
            initial_states = self.states
        else:
            initial_states = self.get_initial_states(state_below)
        constants = self.get_constants(state_below, mask[1], training=training)
        preprocessed_input = self.preprocess_input(state_below, training=training)
        last_output, outputs, states = K.rnn(self.step,
                                             preprocessed_input,
                                             initial_states,
                                             go_backwards=self.go_backwards,
                                             mask=mask[0],
                                             constants=constants,
                                             unroll=self.unroll,
                                             input_length=K.shape(state_below)[1],
                                             pos_extra_outputs_states=[1, 2])
        if self.stateful:
            self.updates = []
            for i in range(len(states)):
                self.updates.append((self.states[i], states[i]))

        # Properly set learning phase
        if 0 < self.dropout + self.recurrent_dropout:
            last_output._uses_learning_phase = True
            outputs._uses_learning_phase = True

        if self.return_sequences:
            ret = outputs
        else:
            ret = last_output

        if self.return_extra_variables:
            ret = [ret, states[1], states[2]]

        # intermediate states as additional outputs
        if self.return_states:
            if not isinstance(ret, list):
                ret = [ret]
            ret += [states[0]]

        return ret

    def compute_mask(self, input, mask):
        if self.return_extra_variables:
            ret = [mask[0], mask[0], mask[0]]
        else:
            ret = mask[0]

        if self.return_states:
            if not isinstance(ret, list):
                ret = [ret]
            ret += [mask[0]]

        return ret

    def step(self, x, states):
        h_tm1 = states[0]  # State
        non_used_x_att = states[1]  # Placeholder for returning extra variables
        non_used_alphas_att = states[2]  # Placeholder for returning extra variables
        dp_mask = states[3]  # Dropout W (input)
        rec_dp_mask = states[4]  # Dropout U (recurrent)
        # Att model dropouts
        att_dp_mask = states[5]  # Dropout Wa
        pctx_ = states[6]  # Projected context (i.e. context * Ua + ba)
        context = states[7]  # Original context
        mask_context = states[8]  # Context mask
        if K.ndim(mask_context) > 1:  # Mask the context (only if necessary)
            pctx_ = K.cast(mask_context[:, :, None], K.dtype(pctx_)) * pctx_
            context = K.cast(mask_context[:, :, None], K.dtype(context)) * context

        # GRU_1
        matrix_x_ = x
        if self.use_bias:
            matrix_x_ = K.bias_add(matrix_x_, self.bias1)
        matrix_inner_ = K.dot(h_tm1 * rec_dp_mask[0], self.recurrent1_kernel[:, :2 * self.units])
        x_z_ = matrix_x_[:, :self.units]
        x_r_ = matrix_x_[:, self.units: 2 * self.units]
        inner_z_ = matrix_inner_[:, :self.units]
        inner_r_ = matrix_inner_[:, self.units: 2 * self.units]
        z_ = self.recurrent_activation(x_z_ + inner_z_)
        r_ = self.recurrent_activation(x_r_ + inner_r_)
        x_h_ = matrix_x_[:, 2 * self.units:]
        inner_h_ = K.dot(r_ * h_tm1 * rec_dp_mask[0], self.recurrent1_kernel[:, 2 * self.units:])
        hh_ = self.activation(x_h_ + inner_h_)
        h_ = z_ * h_tm1 + (1 - z_) * hh_

        ctx_, alphas = compute_attention(h_, pctx_, context, att_dp_mask, self.attention_recurrent_kernel,
                                         self.attention_context_wa, self.bias_ca, mask_context,
                                         attention_mode=self.attention_mode)

        matrix_x = K.dot(ctx_ * dp_mask[0], self.kernel)
        if self.use_bias:
            matrix_x = K.bias_add(matrix_x, self.bias)
        matrix_inner = K.dot(h_ * rec_dp_mask[0], self.recurrent_kernel[:, :2 * self.units])

        x_z = matrix_x[:, :self.units]
        x_r = matrix_x[:, self.units: 2 * self.units]
        recurrent_z = matrix_inner[:, :self.units]
        recurrent_r = matrix_inner[:, self.units: 2 * self.units]

        z = self.recurrent_activation(x_z + recurrent_z)
        r = self.recurrent_activation(x_r + recurrent_r)

        x_h = matrix_x[:, 2 * self.units:]
        recurrent_h = K.dot(r * h_tm1 * rec_dp_mask[0],
                            self.recurrent_kernel[:, 2 * self.units:])
        hh = self.activation(x_h + recurrent_h)
        h = z * h_tm1 + (1 - z) * hh
        if 0 < self.dropout + self.recurrent_dropout:
            h._uses_learning_phase = True

        return h, [h, ctx_, alphas]

    def get_constants(self, inputs, mask_context, training=None):
        constants = []
        # States[4] - Dropout_W
        if 0 < self.dropout < 1:
            ones = K.ones_like(K.squeeze(self.context[:, 0:1, :], axis=1))

            def dropped_inputs():
                return K.dropout(ones, self.dropout)

            dp_mask = [K.in_train_phase(dropped_inputs,
                                        ones,
                                        training=training)
                       for _ in range(3)]
            constants.append(dp_mask)
        else:
            constants.append([K.cast_to_floatx(1.) for _ in range(3)])

        # States[5] - Dropout_U
        if 0 < self.recurrent_dropout < 1:
            ones = K.ones_like(K.reshape(inputs[:, 0, 0], (-1, 1)))
            ones = K.tile(ones, (1, self.units))

            def dropped_inputs():
                return K.dropout(ones, self.recurrent_dropout)

            rec_dp_mask = [K.in_train_phase(dropped_inputs,
                                            ones,
                                            training=training) for _ in range(3)]
            constants.append(rec_dp_mask)
        else:
            constants.append([K.cast_to_floatx(1.) for _ in range(3)])

        # States[6]  - Dropout_Wa
        if 0 < self.attention_dropout < 1:
            input_dim = self.units
            ones = K.ones_like(K.reshape(inputs[:, 0, 0], (-1, 1)))
            ones = K.concatenate([ones] * input_dim, 1)

            def dropped_inputs():
                return K.dropout(ones, self.recurrent_dropout)

            att_dp_mask = [K.in_train_phase(dropped_inputs,
                                            ones,
                                            training=training)]
            constants.append(att_dp_mask)
        else:
            constants.append([K.cast_to_floatx(1.)])

        if 0 < self.attention_dropout < 1:
            input_dim = self.context_dim
            ones = K.ones_like(K.reshape(self.context[:, :, 0], (-1, K.shape(self.context)[1], 1)))
            ones = K.concatenate([ones] * input_dim, axis=2)
            B_Ua = [K.in_train_phase(K.dropout(ones, self.attention_dropout), ones)]
            pctx = K.dot(self.context * B_Ua[0], self.attention_context_kernel)
        else:
            pctx = K.dot(self.context, self.attention_context_kernel)
        if self.use_bias:
            pctx = K.bias_add(pctx, self.bias_ba)
        # States[7] - pctx_
        constants.append(pctx)

        # States[8] - context
        constants.append(self.context)

        # States[9] - mask_context
        if mask_context is None:
            mask_context = K.not_equal(K.sum(self.context, axis=2), self.mask_value)
            mask_context = K.cast(mask_context, K.floatx())
        constants.append(mask_context)

        return constants

    def get_initial_states(self, inputs):
        # build an all-zero tensor of shape (samples, units)
        if self.init_state is None:
            initial_state = K.zeros_like(inputs)  # (samples, timesteps, input_dim)
            initial_state = K.sum(initial_state, axis=(1, 2))  # (samples,)
            initial_state = K.expand_dims(initial_state)  # (samples, 1)
            initial_state = K.tile(initial_state, [1, self.units])  # (samples, units)
        else:
            initial_state = self.init_state
        initial_states = [initial_state]

        initial_state = K.zeros_like(self.context)  # (samples, input_timesteps, ctx_dim)
        initial_state_alphas = K.sum(initial_state, axis=2)  # (samples, input_timesteps)
        initial_state = K.sum(initial_state, axis=1)  # (samples, ctx_dim)
        extra_states = [initial_state, initial_state_alphas]  # (samples, ctx_dim)

        return initial_states + extra_states

    def get_config(self):
        config = {'return_extra_variables': self.return_extra_variables,
                  'return_states': self.return_states,
                  'units': self.units,
                  'att_units': self.att_units,
                  'mask_value': self.mask_value,
                  'use_bias': self.use_bias,
                  'activation': activations.serialize(self.activation),
                  'recurrent_activation': activations.serialize(self.recurrent_activation),
                  'kernel_initializer': initializers.serialize(self.kernel_initializer),
                  'recurrent_initializer': initializers.serialize(self.recurrent_initializer),
                  'conditional_initializer': initializers.serialize(self.conditional_initializer),
                  'attention_recurrent_initializer': initializers.serialize(self.attention_recurrent_initializer),
                  'attention_context_initializer': initializers.serialize(self.attention_context_initializer),
                  'attention_context_wa_initializer': initializers.serialize(self.attention_context_wa_initializer),
                  'bias_initializer': initializers.serialize(self.bias_initializer),
                  'bias_ba_initializer': initializers.serialize(self.bias_ba_initializer),
                  'bias_ca_initializer': initializers.serialize(self.bias_ca_initializer),
                  'kernel_regularizer': regularizers.serialize(self.kernel_regularizer),
                  'recurrent_regularizer': regularizers.serialize(self.recurrent_regularizer),
                  'conditional_regularizer': regularizers.serialize(self.conditional_regularizer),
                  'attention_recurrent_regularizer': regularizers.serialize(self.attention_recurrent_regularizer),
                  'attention_context_regularizer': regularizers.serialize(self.attention_context_regularizer),
                  'attention_context_wa_regularizer': regularizers.serialize(self.attention_context_wa_regularizer),
                  'bias_regularizer': regularizers.serialize(self.bias_regularizer),
                  'bias_ba_regularizer': regularizers.serialize(self.bias_ba_regularizer),
                  'bias_ca_regularizer': regularizers.serialize(self.bias_ca_regularizer),
                  'activity_regularizer': regularizers.serialize(self.activity_regularizer),
                  'kernel_constraint': constraints.serialize(self.kernel_constraint),
                  'recurrent_constraint': constraints.serialize(self.recurrent_constraint),
                  'conditional_constraint': constraints.serialize(self.conditional_constraint),
                  'attention_recurrent_constraint': constraints.serialize(self.attention_recurrent_constraint),
                  'attention_context_constraint': constraints.serialize(self.attention_context_constraint),
                  'attention_context_wa_constraint': constraints.serialize(self.attention_context_wa_constraint),
                  'bias_constraint': constraints.serialize(self.bias_constraint),
                  'bias_ba_constraint': constraints.serialize(self.bias_ba_constraint),
                  'bias_ca_constraint': constraints.serialize(self.bias_ca_constraint),
                  'dropout': self.dropout,
                  'recurrent_dropout': self.recurrent_dropout,
                  'conditional_dropout': self.conditional_dropout,
                  'attention_dropout': self.attention_dropout,
                  'num_inputs': self.num_inputs,
                  'attention_mode': self.attention_mode
                  }
        base_config = super(AttConditionalGRUCond, self).get_config()
        return dict(list(base_config.items()) + list(config.items()))


class LSTMCell(Layer):
    """Cell class for the LSTM layer.

    # Arguments
        units: Positive integer, dimensionality of the output space.
        activation: Activation function to use
            (see [activations](../activations.md)).
            Default: hyperbolic tangent (`tanh`).
            If you pass `None`, no activation is applied
            (ie. "linear" activation: `a(x) = x`).
        recurrent_activation: Activation function to use
            for the recurrent step
            (see [activations](../activations.md)).
            Default: hard sigmoid (`hard_sigmoid`).
            If you pass `None`, no activation is applied
            (ie. "linear" activation: `a(x) = x`).x
        use_bias: Boolean, whether the layer uses a bias vector.
        kernel_initializer: Initializer for the `kernel` weights matrix,
            used for the linear transformation of the inputs
            (see [initializers](../initializers.md)).
        recurrent_initializer: Initializer for the `recurrent_kernel`
            weights matrix,
            used for the linear transformation of the recurrent state
            (see [initializers](../initializers.md)).
        bias_initializer: Initializer for the bias vector
            (see [initializers](../initializers.md)).
        unit_forget_bias: Boolean.
            If True, add 1 to the bias of the forget gate at initialization.
            Setting it to true will also force `bias_initializer="zeros"`.
            This is recommended in [Jozefowicz et al.](http://www.jmlr.org/proceedings/papers/v37/jozefowicz15.pdf)
        kernel_regularizer: Regularizer function applied to
            the `kernel` weights matrix
            (see [regularizer](../regularizers.md)).
        recurrent_regularizer: Regularizer function applied to
            the `recurrent_kernel` weights matrix
            (see [regularizer](../regularizers.md)).
        bias_regularizer: Regularizer function applied to the bias vector
            (see [regularizer](../regularizers.md)).
        kernel_constraint: Constraint function applied to
            the `kernel` weights matrix
            (see [constraints](../constraints.md)).
        recurrent_constraint: Constraint function applied to
            the `recurrent_kernel` weights matrix
            (see [constraints](../constraints.md)).
        bias_constraint: Constraint function applied to the bias vector
            (see [constraints](../constraints.md)).
        dropout: Float between 0 and 1.
            Fraction of the units to drop for
            the linear transformation of the inputs.
        recurrent_dropout: Float between 0 and 1.
            Fraction of the units to drop for
            the linear transformation of the recurrent state.
        implementation: Implementation mode, either 1 or 2.
            Mode 1 will structure its operations as a larger number of
            smaller dot products and additions, whereas mode 2 will
            batch them into fewer, larger operations. These modes will
            have different performance profiles on different hardware and
            for different applications.
    """

    def __init__(self, units,
                 activation='tanh',
                 recurrent_activation='hard_sigmoid',
                 use_bias=True,
                 kernel_initializer='glorot_uniform',
                 recurrent_initializer='orthogonal',
                 bias_initializer='zeros',
                 unit_forget_bias=True,
                 kernel_regularizer=None,
                 recurrent_regularizer=None,
                 bias_regularizer=None,
                 kernel_constraint=None,
                 recurrent_constraint=None,
                 bias_constraint=None,
                 dropout=0.,
                 recurrent_dropout=0.,
                 implementation=2,
                 **kwargs):
        super(LSTMCell, self).__init__(**kwargs)
        self.units = units
        self.activation = activations.get(activation)
        self.recurrent_activation = activations.get(recurrent_activation)
        self.use_bias = use_bias

        self.kernel_initializer = initializers.get(kernel_initializer)
        self.recurrent_initializer = initializers.get(recurrent_initializer)
        self.bias_initializer = initializers.get(bias_initializer)
        self.unit_forget_bias = unit_forget_bias

        self.kernel_regularizer = regularizers.get(kernel_regularizer)
        self.recurrent_regularizer = regularizers.get(recurrent_regularizer)
        self.bias_regularizer = regularizers.get(bias_regularizer)

        self.kernel_constraint = constraints.get(kernel_constraint)
        self.recurrent_constraint = constraints.get(recurrent_constraint)
        self.bias_constraint = constraints.get(bias_constraint)

        self.dropout = min(1., max(0., dropout)) if dropout is not None else 0.
        self.recurrent_dropout = min(1., max(0., recurrent_dropout)) if recurrent_dropout is not None else 0.
        self.implementation = implementation
        self.state_size = (self.units, self.units)
        self._dropout_mask = None
        self._recurrent_dropout_mask = None

    def build(self, input_shape):
        input_dim = input_shape[-1]
        self.kernel = self.add_weight(shape=(input_dim, self.units * 4),
                                      name='kernel',
                                      initializer=self.kernel_initializer,
                                      regularizer=self.kernel_regularizer,
                                      constraint=self.kernel_constraint)
        self.recurrent_kernel = self.add_weight(
            shape=(self.units, self.units * 4),
            name='recurrent_kernel',
            initializer=self.recurrent_initializer,
            regularizer=self.recurrent_regularizer,
            constraint=self.recurrent_constraint)

        if self.use_bias:
            if self.unit_forget_bias:
                def bias_initializer(_, *args, **kwargs):
                    return K.concatenate([
                        self.bias_initializer((self.units,), *args, **kwargs),
                        initializers.Ones()((self.units,), *args, **kwargs),
                        self.bias_initializer((self.units * 2,), *args, **kwargs),
                    ])
            else:
                bias_initializer = self.bias_initializer
            self.bias = self.add_weight(shape=(self.units * 4,),
                                        name='bias',
                                        initializer=bias_initializer,
                                        regularizer=self.bias_regularizer,
                                        constraint=self.bias_constraint)
        else:
            self.bias = None

        self.kernel_i = self.kernel[:, :self.units]
        self.kernel_f = self.kernel[:, self.units: self.units * 2]
        self.kernel_c = self.kernel[:, self.units * 2: self.units * 3]
        self.kernel_o = self.kernel[:, self.units * 3:]

        self.recurrent_kernel_i = self.recurrent_kernel[:, :self.units]
        self.recurrent_kernel_f = self.recurrent_kernel[:, self.units: self.units * 2]
        self.recurrent_kernel_c = self.recurrent_kernel[:, self.units * 2: self.units * 3]
        self.recurrent_kernel_o = self.recurrent_kernel[:, self.units * 3:]

        if self.use_bias:
            self.bias_i = self.bias[:self.units]
            self.bias_f = self.bias[self.units: self.units * 2]
            self.bias_c = self.bias[self.units * 2: self.units * 3]
            self.bias_o = self.bias[self.units * 3:]
        else:
            self.bias_i = None
            self.bias_f = None
            self.bias_c = None
            self.bias_o = None
        self.built = True

    def call(self, inputs, states, training=None):
        if 0 < self.dropout < 1 and self._dropout_mask is None:
            self._dropout_mask = _generate_dropout_mask(
                _generate_dropout_ones(inputs, K.shape(inputs)[-1]),
                self.dropout,
                training=training,
                count=4)
        if (0 < self.recurrent_dropout < 1 and self._recurrent_dropout_mask is None):
            self._recurrent_dropout_mask = _generate_dropout_mask(_generate_dropout_ones(inputs, self.units),
                                                                  self.recurrent_dropout,
                                                                  training=training,
                                                                  count=4)

        # dropout matrices for input units
        dp_mask = self._dropout_mask
        # dropout matrices for recurrent units
        rec_dp_mask = self._recurrent_dropout_mask

        h_tm1 = states[0]  # previous memory state
        c_tm1 = states[1]  # previous carry state

        if self.implementation == 1:
            if 0 < self.dropout < 1.:
                inputs_i = inputs * dp_mask[0]
                inputs_f = inputs * dp_mask[1]
                inputs_c = inputs * dp_mask[2]
                inputs_o = inputs * dp_mask[3]
            else:
                inputs_i = inputs
                inputs_f = inputs
                inputs_c = inputs
                inputs_o = inputs
            x_i = K.dot(inputs_i, self.kernel_i)
            x_f = K.dot(inputs_f, self.kernel_f)
            x_c = K.dot(inputs_c, self.kernel_c)
            x_o = K.dot(inputs_o, self.kernel_o)
            if self.use_bias:
                x_i = K.bias_add(x_i, self.bias_i)
                x_f = K.bias_add(x_f, self.bias_f)
                x_c = K.bias_add(x_c, self.bias_c)
                x_o = K.bias_add(x_o, self.bias_o)

            if 0 < self.recurrent_dropout < 1.:
                h_tm1_i = h_tm1 * rec_dp_mask[0]
                h_tm1_f = h_tm1 * rec_dp_mask[1]
                h_tm1_c = h_tm1 * rec_dp_mask[2]
                h_tm1_o = h_tm1 * rec_dp_mask[3]
            else:
                h_tm1_i = h_tm1
                h_tm1_f = h_tm1
                h_tm1_c = h_tm1
                h_tm1_o = h_tm1
            i = self.recurrent_activation(x_i + K.dot(h_tm1_i,
                                                      self.recurrent_kernel_i))
            f = self.recurrent_activation(x_f + K.dot(h_tm1_f,
                                                      self.recurrent_kernel_f))
            c = f * c_tm1 + i * self.activation(x_c + K.dot(h_tm1_c,
                                                            self.recurrent_kernel_c))
            o = self.recurrent_activation(x_o + K.dot(h_tm1_o,
                                                      self.recurrent_kernel_o))
        else:
            if 0. < self.dropout < 1.:
                inputs *= dp_mask[0]
            z = K.dot(inputs, self.kernel)
            if 0. < self.recurrent_dropout < 1.:
                h_tm1 *= rec_dp_mask[0]
            z += K.dot(h_tm1, self.recurrent_kernel)
            if self.use_bias:
                z = K.bias_add(z, self.bias)

            z0 = z[:, :self.units]
            z1 = z[:, self.units: 2 * self.units]
            z2 = z[:, 2 * self.units: 3 * self.units]
            z3 = z[:, 3 * self.units:]

            i = self.recurrent_activation(z0)
            f = self.recurrent_activation(z1)
            c = f * c_tm1 + i * self.activation(z2)
            o = self.recurrent_activation(z3)

        h = o * self.activation(c)
        if 0 < self.dropout + self.recurrent_dropout:
            if training is None:
                h._uses_learning_phase = True
        return h, [h, c]

    def get_config(self):
        config = {'units': self.units,
                  'activation': activations.serialize(self.activation),
                  'recurrent_activation': activations.serialize(self.recurrent_activation),
                  'use_bias': self.use_bias,
                  'kernel_initializer': initializers.serialize(self.kernel_initializer),
                  'recurrent_initializer': initializers.serialize(self.recurrent_initializer),
                  'bias_initializer': initializers.serialize(self.bias_initializer),
                  'unit_forget_bias': self.unit_forget_bias,
                  'kernel_regularizer': regularizers.serialize(self.kernel_regularizer),
                  'recurrent_regularizer': regularizers.serialize(self.recurrent_regularizer),
                  'bias_regularizer': regularizers.serialize(self.bias_regularizer),
                  'kernel_constraint': constraints.serialize(self.kernel_constraint),
                  'recurrent_constraint': constraints.serialize(self.recurrent_constraint),
                  'bias_constraint': constraints.serialize(self.bias_constraint),
                  'dropout': self.dropout,
                  'recurrent_dropout': self.recurrent_dropout,
                  'implementation': self.implementation}
        base_config = super(LSTMCell, self).get_config()
        return dict(list(base_config.items()) + list(config.items()))


class LSTM(RNN):
    """Long Short-Term Memory layer - Hochreiter 1997.

    # Arguments
        units: Positive integer, dimensionality of the output space.
        activation: Activation function to use
            (see [activations](../activations.md)).
            Default: hyperbolic tangent (`tanh`).
            If you pass `None`, no activation is applied
            (ie. "linear" activation: `a(x) = x`).
        recurrent_activation: Activation function to use
            for the recurrent step
            (see [activations](../activations.md)).
            Default: hard sigmoid (`hard_sigmoid`).
            If you pass `None`, no activation is applied
            (ie. "linear" activation: `a(x) = x`).
        use_bias: Boolean, whether the layer uses a bias vector.
        kernel_initializer: Initializer for the `kernel` weights matrix,
            used for the linear transformation of the inputs.
            (see [initializers](../initializers.md)).
        recurrent_initializer: Initializer for the `recurrent_kernel`
            weights matrix,
            used for the linear transformation of the recurrent state.
            (see [initializers](../initializers.md)).
        bias_initializer: Initializer for the bias vector
            (see [initializers](../initializers.md)).
        unit_forget_bias: Boolean.
            If True, add 1 to the bias of the forget gate at initialization.
            Setting it to true will also force `bias_initializer="zeros"`.
            This is recommended in [Jozefowicz et al.](http://www.jmlr.org/proceedings/papers/v37/jozefowicz15.pdf)
        kernel_regularizer: Regularizer function applied to
            the `kernel` weights matrix
            (see [regularizer](../regularizers.md)).
        recurrent_regularizer: Regularizer function applied to
            the `recurrent_kernel` weights matrix
            (see [regularizer](../regularizers.md)).
        bias_regularizer: Regularizer function applied to the bias vector
            (see [regularizer](../regularizers.md)).
        activity_regularizer: Regularizer function applied to
            the output of the layer (its "activation").
            (see [regularizer](../regularizers.md)).
        kernel_constraint: Constraint function applied to
            the `kernel` weights matrix
            (see [constraints](../constraints.md)).
        recurrent_constraint: Constraint function applied to
            the `recurrent_kernel` weights matrix
            (see [constraints](../constraints.md)).
        bias_constraint: Constraint function applied to the bias vector
            (see [constraints](../constraints.md)).
        dropout: Float between 0 and 1.
            Fraction of the units to drop for
            the linear transformation of the inputs.
        recurrent_dropout: Float between 0 and 1.
            Fraction of the units to drop for
            the linear transformation of the recurrent state.
        implementation: Implementation mode, either 1 or 2.
            Mode 1 will structure its operations as a larger number of
            smaller dot products and additions, whereas mode 2 will
            batch them into fewer, larger operations. These modes will
            have different performance profiles on different hardware and
            for different applications.
        return_sequences: Boolean. Whether to return the last output
            in the output sequence, or the full sequence.
        return_state: Boolean. Whether to return the last state
            in addition to the output.
        go_backwards: Boolean (default False).
            If True, process the input sequence backwards and return the
            reversed sequence.
        stateful: Boolean (default False). If True, the last state
            for each sample at index i in a batch will be used as initial
            state for the sample of index i in the following batch.
        unroll: Boolean (default False).
            If True, the network will be unrolled,
            else a symbolic loop will be used.
            Unrolling can speed-up a RNN,
            although it tends to be more memory-intensive.
            Unrolling is only suitable for short sequences.

    # References
        - [Long short-term memory](http://www.bioinf.jku.at/publications/older/2604.pdf) (original 1997 paper)
        - [Learning to forget: Continual prediction with LSTM](http://www.mitpressjournals.org/doi/pdf/10.1162/089976600300015015)
        - [Supervised sequence labeling with recurrent neural networks](http://www.cs.toronto.edu/~graves/preprint.pdf)
        - [A Theoretically Grounded Application of Dropout in Recurrent Neural Networks](http://arxiv.org/abs/1512.05287)
    """

    @interfaces.legacy_recurrent_support
    def __init__(self, units,
                 activation='tanh',
                 recurrent_activation='hard_sigmoid',
                 use_bias=True,
                 kernel_initializer='glorot_uniform',
                 recurrent_initializer='orthogonal',
                 bias_initializer='zeros',
                 unit_forget_bias=True,
                 kernel_regularizer=None,
                 recurrent_regularizer=None,
                 bias_regularizer=None,
                 activity_regularizer=None,
                 kernel_constraint=None,
                 recurrent_constraint=None,
                 bias_constraint=None,
                 dropout=0.,
                 recurrent_dropout=0.,
                 implementation=2,
                 return_sequences=False,
                 return_state=False,
                 go_backwards=False,
                 stateful=False,
                 unroll=False,
                 **kwargs):
        if implementation == 0:
            warnings.warn('`implementation=0` has been deprecated, '
                          'and now defaults to `implementation=2`.'
                          'Please update your layer call.')
        dropout = 0. if dropout is None else dropout
        recurrent_dropout = 0. if recurrent_dropout is None else recurrent_dropout
        if K.backend() == 'theano' and (dropout or recurrent_dropout):
            warnings.warn(
                'RNN dropout is no longer supported with the Theano backend '
                'due to technical limitations. '
                'You can either set `dropout` and `recurrent_dropout` to 0, '
                'or use the TensorFlow backend.')
            dropout = 0.
            recurrent_dropout = 0.

        cell = LSTMCell(units,
                        activation=activation,
                        recurrent_activation=recurrent_activation,
                        use_bias=use_bias,
                        kernel_initializer=kernel_initializer,
                        recurrent_initializer=recurrent_initializer,
                        unit_forget_bias=unit_forget_bias,
                        bias_initializer=bias_initializer,
                        kernel_regularizer=kernel_regularizer,
                        recurrent_regularizer=recurrent_regularizer,
                        bias_regularizer=bias_regularizer,
                        kernel_constraint=kernel_constraint,
                        recurrent_constraint=recurrent_constraint,
                        bias_constraint=bias_constraint,
                        dropout=dropout,
                        recurrent_dropout=recurrent_dropout,
                        implementation=implementation)
        super(LSTM, self).__init__(cell,
                                   return_sequences=return_sequences,
                                   return_state=return_state,
                                   go_backwards=go_backwards,
                                   stateful=stateful,
                                   unroll=unroll,
                                   **kwargs)
        self.activity_regularizer = regularizers.get(activity_regularizer)

    def call(self, inputs, mask=None, training=None, initial_state=None):
        self.cell._dropout_mask = None
        self.cell._recurrent_dropout_mask = None
        return super(LSTM, self).call(inputs,
                                      mask=mask,
                                      training=training,
                                      initial_state=initial_state)

    @property
    def units(self):
        return self.cell.units

    @property
    def activation(self):
        return self.cell.activation

    @property
    def recurrent_activation(self):
        return self.cell.recurrent_activation

    @property
    def use_bias(self):
        return self.cell.use_bias

    @property
    def kernel_initializer(self):
        return self.cell.kernel_initializer

    @property
    def recurrent_initializer(self):
        return self.cell.recurrent_initializer

    @property
    def bias_initializer(self):
        return self.cell.bias_initializer

    @property
    def unit_forget_bias(self):
        return self.cell.unit_forget_bias

    @property
    def kernel_regularizer(self):
        return self.cell.kernel_regularizer

    @property
    def recurrent_regularizer(self):
        return self.cell.recurrent_regularizer

    @property
    def bias_regularizer(self):
        return self.cell.bias_regularizer

    @property
    def kernel_constraint(self):
        return self.cell.kernel_constraint

    @property
    def recurrent_constraint(self):
        return self.cell.recurrent_constraint

    @property
    def bias_constraint(self):
        return self.cell.bias_constraint

    @property
    def dropout(self):
        return self.cell.dropout

    @property
    def recurrent_dropout(self):
        return self.cell.recurrent_dropout

    @property
    def implementation(self):
        return self.cell.implementation

    def get_config(self):
        config = {'units': self.units,
                  'activation': activations.serialize(self.activation),
                  'recurrent_activation': activations.serialize(self.recurrent_activation),
                  'use_bias': self.use_bias,
                  'kernel_initializer': initializers.serialize(self.kernel_initializer),
                  'recurrent_initializer': initializers.serialize(self.recurrent_initializer),
                  'bias_initializer': initializers.serialize(self.bias_initializer),
                  'unit_forget_bias': self.unit_forget_bias,
                  'kernel_regularizer': regularizers.serialize(self.kernel_regularizer),
                  'recurrent_regularizer': regularizers.serialize(self.recurrent_regularizer),
                  'bias_regularizer': regularizers.serialize(self.bias_regularizer),
                  'activity_regularizer': regularizers.serialize(self.activity_regularizer),
                  'kernel_constraint': constraints.serialize(self.kernel_constraint),
                  'recurrent_constraint': constraints.serialize(self.recurrent_constraint),
                  'bias_constraint': constraints.serialize(self.bias_constraint),
                  'dropout': self.dropout,
                  'recurrent_dropout': self.recurrent_dropout,
                  'implementation': self.implementation}
        base_config = super(LSTM, self).get_config()
        del base_config['cell']
        return dict(list(base_config.items()) + list(config.items()))

    @classmethod
    def from_config(cls, config):
        if 'implementation' in config and config['implementation'] == 0:
            config['implementation'] = 1
        return cls(**config)


def _generate_dropout_ones(inputs, dims):
    # Currently, CNTK can't instantiate `ones` with symbolic shapes.
    # Will update workaround once CNTK supports it.
    if K.backend() == 'cntk':
        ones = K.ones_like(K.reshape(inputs[:, 0], (-1, 1)))
        return K.tile(ones, (1, dims))
    else:
        return K.ones((K.shape(inputs)[0], dims))


=======
>>>>>>> 3578599b
def _generate_dropout_mask(ones, rate, training=None, count=1):
    def dropped_inputs():
        return K.dropout(ones, rate)

    if count > 1:
        return [K.in_train_phase(
            dropped_inputs,
            ones,
            training=training) for _ in range(count)]
    return K.in_train_phase(
        dropped_inputs,
        ones,
        training=training)


<<<<<<< HEAD
class LSTMCond(Recurrent):
    """Conditional LSTM: The previously generated word is fed to the current timestep
    You should give two inputs to this layer:
        1. The shifted sequence of words (shape: (batch_size, output_timesteps, embedding_size))
        2. The input context  (shape: (batch_size, context_size))

    # Arguments
        units: Positive integer, dimensionality of the output space.
        return_states: Whether it should return the internal RNN states.
        activation: Activation function to use
            (see [activations](../activations.md)).
            If you pass None, no activation is applied
            (ie. "linear" activation: `a(x) = x`).
        recurrent_activation: Activation function to use
            for the recurrent step
            (see [activations](../activations.md)).
        use_bias: Boolean, whether the layer uses a bias vector.
        kernel_initializer: Initializer for the `kernel` weights matrix,
            used for the linear transformation of the inputs
            (see [initializers](../initializers.md)).
        recurrent_initializer: Initializer for the `recurrent_kernel`
            weights matrix,
            used for the linear transformation of the recurrent state
            (see [initializers](../initializers.md)).
        bias_initializer: Initializer for the bias vector
            (see [initializers](../initializers.md)).
        kernel_regularizer: Regularizer function applied to
            the `kernel` weights matrix
            (see [regularizer](../regularizers.md)).
        recurrent_regularizer: Regularizer function applied to
            the `recurrent_kernel` weights matrix
            (see [regularizer](../regularizers.md)).
        bias_regularizer: Regularizer function applied to the bias vector
            (see [regularizer](../regularizers.md)).
        kernel_constraint: Constraint function applied to
            the `kernel` weights matrix
            (see [constraints](../constraints.md)).
        recurrent_constraint: Constraint function applied to
            the `recurrent_kernel` weights matrix
            (see [constraints](../constraints.md)).
        bias_constraint: Constraint function applied to the bias vector
            (see [constraints](../constraints.md)).
        dropout: Float between 0 and 1.
            Fraction of the units to drop for
            the linear transformation of the context.
        recurrent_dropout: Float between 0 and 1.
            Fraction of the units to drop for
            the linear transformation of the recurrent state.
        conditional_dropout: Float between 0 and 1.
            Fraction of the units to drop for
            the linear transformation of the input.
        implementation: Implementation mode, either 1 or 2.
            Mode 1 will structure its operations as a larger number of
            smaller dot products and additions, whereas mode 2 will
            batch them into fewer, larger operations. These modes will
            have different performance profiles on different hardware and
            for different applications.
        num_inputs: Number of inputs of the layer.
        static_ctx: If static_ctx, it should have 2 dimensions and it will
                    be fed to each timestep of the RNN. Otherwise, it should
                    have 3 dimensions and should have the same number of
                    timesteps than the input.
    # References
        - [On the Properties of Neural Machine Translation: Encoder-Decoder Approaches](https://arxiv.org/abs/1409.1259)
        - [Empirical Evaluation of Gated Recurrent Neural Networks on Sequence Modeling](http://arxiv.org/abs/1412.3555v1)
        - [A Theoretically Grounded Application of Dropout in Recurrent Neural Networks](http://arxiv.org/abs/1512.05287)

    """

    @interfaces.legacy_recurrent_support
    def __init__(self, units,
                 return_states=False,
                 activation='tanh',
                 recurrent_activation='sigmoid',
                 use_bias=True,
                 kernel_initializer='glorot_uniform',
                 conditional_initializer='glorot_uniform',
                 recurrent_initializer='orthogonal',
                 bias_initializer='zeros',
                 bias_ba_initializer='zeros',
                 bias_ca_initializer='zero',
                 forget_bias_init='one',
                 unit_forget_bias=True,
                 mask_value=0.,
                 kernel_regularizer=None,
                 recurrent_regularizer=None,
                 conditional_regularizer=None,
                 bias_regularizer=None,
                 bias_ba_regularizer=None,
                 bias_ca_regularizer=None,
                 activity_regularizer=None,
                 kernel_constraint=None,
                 recurrent_constraint=None,
                 conditional_constraint=None,
                 bias_constraint=None,
                 bias_ba_constraint=None,
                 bias_ca_constraint=None,
                 dropout=0.,
                 recurrent_dropout=0.,
                 conditional_dropout=0.,
                 num_inputs=4,
                 static_ctx=False,
                 **kwargs):

        super(LSTMCond, self).__init__(**kwargs)

        self.return_states = return_states

        # Main parameters
        self.units = units
        self.activation = activations.get(activation)
        self.recurrent_activation = activations.get(recurrent_activation)
        self.use_bias = use_bias
        self.mask_value = mask_value

        # Initializers
        self.kernel_initializer = initializers.get(kernel_initializer)
        self.recurrent_initializer = initializers.get(recurrent_initializer)
        self.conditional_initializer = initializers.get(conditional_initializer)
        self.bias_initializer = initializers.get(bias_initializer)
        self.bias_ba_initializer = initializers.get(bias_ba_initializer)
        self.bias_ca_initializer = initializers.get(bias_ca_initializer)
        self.unit_forget_bias = unit_forget_bias
        self.forget_bias_initializer = initializers.get(forget_bias_init)

        # Regularizers
        self.kernel_regularizer = regularizers.get(kernel_regularizer)
        self.recurrent_regularizer = regularizers.get(recurrent_regularizer)
        self.conditional_regularizer = regularizers.get(conditional_regularizer)
        self.bias_regularizer = regularizers.get(bias_regularizer)
        self.bias_ba_regularizer = regularizers.get(bias_ba_regularizer)
        self.bias_ca_regularizer = regularizers.get(bias_ca_regularizer)
        self.activity_regularizer = regularizers.get(activity_regularizer)

        # Constraints
        self.kernel_constraint = constraints.get(kernel_constraint)
        self.recurrent_constraint = constraints.get(recurrent_constraint)
        self.conditional_constraint = constraints.get(conditional_constraint)
        self.bias_constraint = constraints.get(bias_constraint)
        self.bias_ba_constraint = constraints.get(bias_ba_constraint)
        self.bias_ca_constraint = constraints.get(bias_ca_constraint)

        # Dropouts
        self.dropout = min(1., max(0., dropout)) if dropout is not None else 0.
        self.recurrent_dropout = min(1., max(0., recurrent_dropout)) if recurrent_dropout is not None else 0.
        self.conditional_dropout = min(1., max(0., conditional_dropout)) if conditional_dropout is not None else 0.
        self.num_inputs = num_inputs
        if static_ctx:
            self.input_spec = [InputSpec(ndim=3), InputSpec(ndim=2)]
        else:
            self.input_spec = [InputSpec(ndim=3), InputSpec(ndim=3)]

        for _ in range(len(self.input_spec), self.num_inputs):
            self.input_spec.append(InputSpec(ndim=2))

    def build(self, input_shape):

        assert len(input_shape) == 2 or len(input_shape) == 4, 'You should pass two inputs to LSTMCond ' \
                                                               '(context and previous_embedded_words) and ' \
                                                               'two optional inputs (init_state and init_memory). ' \
                                                               'It currently has %d inputs' % len(input_shape)

        self.input_dim = input_shape[0][2]
        if self.input_spec[1].ndim == 3:
            self.context_dim = input_shape[1][2]
            self.static_ctx = False
            assert input_shape[1][1] == input_shape[0][1], 'When using a 3D ctx in LSTMCond, it has to have the same ' \
                                                           'number of timesteps (dimension 1) as the input. Currently,' \
                                                           'the number of input timesteps is: ' \
                                                           + str(input_shape[0][1]) + \
                                                           ', while the number of ctx timesteps is ' \
                                                           + str(input_shape[1][1]) + ' (complete shapes: ' \
                                                           + str(input_shape[0]) + ', ' + str(input_shape[1]) + ')'
        else:
            self.context_dim = input_shape[1][1]
            self.static_ctx = True

        if self.stateful:
            self.reset_states()
        else:
            # initial states: all-zero tensors of shape (units)
            self.states = [None, None]  # [h, c]

        self.kernel = self.add_weight(shape=(self.context_dim, self.units * 4),
                                      name='kernel',
                                      initializer=self.kernel_initializer,
                                      regularizer=self.kernel_regularizer,
                                      constraint=self.kernel_constraint)

        self.recurrent_kernel = self.add_weight(
            shape=(self.units, self.units * 4),
            name='recurrent_kernel',
            initializer=self.recurrent_initializer,
            regularizer=self.recurrent_regularizer,
            constraint=self.recurrent_constraint)

        self.conditional_kernel = self.add_weight(shape=(self.input_dim, self.units * 4),
                                                  name='conditional_kernel',
                                                  initializer=self.conditional_initializer,
                                                  regularizer=self.conditional_regularizer,
                                                  constraint=self.conditional_constraint)

        if self.use_bias:
            if self.unit_forget_bias:
                def bias_initializer(shape, *args, **kwargs):
                    return K.concatenate([
                        self.bias_initializer((self.units,), *args, **kwargs),
                        initializers.Ones()((self.units,), *args, **kwargs),
                        self.bias_initializer((self.units * 2,), *args, **kwargs),
                    ])
            else:
                bias_initializer = self.bias_initializer

            self.bias = self.add_weight(shape=(self.units * 4,),
                                        name='bias',
                                        initializer=bias_initializer,
                                        regularizer=self.bias_regularizer,
                                        constraint=self.bias_constraint)

        else:
            self.bias = None

        self.built = True

    def reset_states(self, states=None):
        assert self.stateful, 'Layer must be stateful.'
        input_shape = self.input_shape
        if not input_shape[0]:
            raise Exception('If a RNN is stateful, a complete ' +
                            'input_shape must be provided (including batch size).')
        if hasattr(self, 'states'):
            K.set_value(self.states[0],
                        np.zeros((input_shape[0], self.units)))
            K.set_value(self.states[1],
                        np.zeros((input_shape[0], self.units)))
            K.set_value(self.states[2],
                        np.zeros((input_shape[0], input_shape[3])))
        else:
            self.states = [K.zeros((input_shape[0], self.units)),
                           K.zeros((input_shape[0], self.units))]

    def preprocess_input(self, inputs, training=None):
        if 0 < self.conditional_dropout < 1:
            ones = K.ones_like(K.squeeze(inputs[:, 0:1, :], axis=1))

            def dropped_inputs():
                return K.dropout(ones, self.conditional_dropout)

            cond_dp_mask = [K.in_train_phase(dropped_inputs,
                                             ones,
                                             training=training) for _ in range(4)]
            preprocessed_input = K.dot(inputs * cond_dp_mask[0][:, None, :], self.conditional_kernel)
        else:
            preprocessed_input = K.dot(inputs, self.conditional_kernel)

        if self.static_ctx:
            return preprocessed_input

        # Not Static ctx
        if 0 < self.dropout < 1:
            ones = K.ones_like(K.squeeze(self.context[:, 0:1, :], axis=1))

            def dropped_inputs():
                return K.dropout(ones, self.dropout)

            dp_mask = [K.in_train_phase(dropped_inputs, ones,
                                        training=training) for _ in range(4)]
            preprocessed_context = K.dot(self.context * dp_mask[0][:, None, :], self.kernel)
        else:
            preprocessed_context = K.dot(self.context, self.kernel)
        return preprocessed_input + preprocessed_context

    def compute_output_shape(self, input_shape):
        if self.return_sequences:
            main_out = (input_shape[0][0], input_shape[0][1], self.units)
        else:
            main_out = (input_shape[0][0], self.units)

        if self.return_states:
            states_dim = (input_shape[0][0], input_shape[0][1], self.units)
            main_out = [main_out, states_dim, states_dim]
        return main_out

    def call(self, inputs, mask=None, training=None, initial_state=None):
        # input shape: (nb_samples, time (padded with zeros), input_dim)
        # note that the .build() method of subclasses MUST define
        # self.input_spec with a complete input shape.
        input_shape = K.int_shape(inputs[0])
        state_below = inputs[0]
        self.context = inputs[1]
        if self.num_inputs == 2:  # input: [state_below, context]
            self.init_state = None
            self.init_memory = None
        elif self.num_inputs == 3:  # input: [state_below, context, init_generic]
            self.init_state = inputs[2]
            self.init_memory = inputs[2]
        elif self.num_inputs == 4:  # input: [state_below, context, init_state, init_memory]
            self.init_state = inputs[2]
            self.init_memory = inputs[3]

        if self.stateful:
            initial_states = self.states
        else:
            initial_states = self.get_initial_states(state_below)
        constants = self.get_constants(state_below, mask[1], training=training)
        preprocessed_input = self.preprocess_input(state_below, training=training)
        last_output, outputs, states = K.rnn(self.step,
                                             preprocessed_input,
                                             initial_states,
                                             go_backwards=self.go_backwards,
                                             mask=mask[0],
                                             constants=constants,
                                             unroll=self.unroll,
                                             input_length=K.shape(state_below)[1])
        if self.stateful:
            self.updates = []
            for i in range(len(states)):
                self.updates.append((self.states[i], states[i]))

        # Properly set learning phase
        if 0 < self.dropout + self.recurrent_dropout:
            last_output._uses_learning_phase = True
            outputs._uses_learning_phase = True

        if self.return_sequences:
            ret = outputs
        else:
            ret = last_output

        # intermediate states as additional outputs
        if self.return_states:
            if not isinstance(ret, list):
                ret = [ret]
            ret += [states[0], states[1]]

        return ret

    def compute_mask(self, input, mask):
        if self.return_sequences:
            ret = mask[0]
        else:
            ret = None
        if self.return_states:
            ret = [ret, None, None]
        return ret

    def step(self, x, states):
        h_tm1 = states[0]  # State
        c_tm1 = states[1]  # Memory
        dp_mask = states[2]  # Dropout W (input)
        rec_dp_mask = states[3]  # Dropout U (recurrent)
        z = x + K.dot(h_tm1 * rec_dp_mask[0], self.recurrent_kernel)
        if self.static_ctx:
            context = states[4]
            # mask_context = states[5]  # Context mask
            # if mask_context.ndim > 1:  # Mask the context (only if necessary)
            #    context = mask_context[:, :, None] * context
            z += K.dot(context * dp_mask[0], self.kernel)
        if self.use_bias:
            z = K.bias_add(z, self.bias)
        z0 = z[:, :self.units]
        z1 = z[:, self.units: 2 * self.units]
        z2 = z[:, 2 * self.units: 3 * self.units]
        z3 = z[:, 3 * self.units:]
        i = self.recurrent_activation(z0)
        f = self.recurrent_activation(z1)
        o = self.recurrent_activation(z3)
        c = f * c_tm1 + i * self.activation(z2)
        h = o * self.activation(c)
        if 0 < self.dropout + self.recurrent_dropout:
            h._uses_learning_phase = True
        return h, [h, c]

    def get_constants(self, inputs, mask_context, training=None):
        constants = []

        # States[3] - Dropout_W
        if 0 < self.dropout < 1:
            ones = K.ones_like(K.squeeze(self.context[:, 0:1, :], axis=1))

            def dropped_inputs():
                return K.dropout(ones, self.dropout)

            dp_mask = [K.in_train_phase(dropped_inputs,
                                        ones,
                                        training=training) for _ in range(4)]
            constants.append(dp_mask)
        else:
            constants.append([K.cast_to_floatx(1.) for _ in range(4)])

        # States[4] - Dropout_U
        if 0 < self.recurrent_dropout < 1:
            ones = K.ones_like(K.reshape(inputs[:, 0, 0], (-1, 1)))
            ones = K.tile(ones, (1, self.units))

            def dropped_inputs():
                return K.dropout(ones, self.recurrent_dropout)

            rec_dp_mask = [K.in_train_phase(dropped_inputs,
                                            ones,
                                            training=training) for _ in range(4)]
            constants.append(rec_dp_mask)
        else:
            constants.append([K.cast_to_floatx(1.) for _ in range(4)])

        # States[4] - context
        if self.static_ctx:
            constants.append(self.context)

        return constants

    def get_initial_states(self, inputs):
        # build an all-zero tensor of shape (samples, units)
        if self.init_state is None:
            initial_state = K.zeros_like(inputs)  # (samples, timesteps, input_dim)
            initial_state = K.sum(initial_state, axis=(1, 2))  # (samples,)
            initial_state = K.expand_dims(initial_state)  # (samples, 1)
            initial_state = K.tile(initial_state, [1, self.units])  # (samples, units)
            if self.init_memory is None:
                initial_states = [initial_state for _ in range(2)]
            else:
                initial_memory = self.init_memory
                initial_states = [initial_state, initial_memory]
        else:
            initial_state = self.init_state
            if self.init_memory is not None:  # We have state and memory
                initial_memory = self.init_memory
                initial_states = [initial_state, initial_memory]
            else:
                initial_states = [initial_state for _ in range(2)]

        return initial_states

    def get_config(self):
        config = {'units': self.units,
                  'activation': activations.serialize(self.activation),
                  'recurrent_activation': activations.serialize(self.recurrent_activation),
                  'return_states': self.return_states,
                  'kernel_initializer': initializers.serialize(self.kernel_initializer),
                  'recurrent_initializer': initializers.serialize(self.recurrent_initializer),
                  'conditional_initializer': initializers.serialize(self.conditional_initializer),
                  'bias_initializer': initializers.serialize(self.bias_initializer),
                  'bias_ba_initializer': initializers.serialize(self.bias_ba_initializer),
                  'bias_ca_initializer': initializers.serialize(self.bias_ca_initializer),
                  'unit_forget_bias': self.unit_forget_bias,
                  'kernel_regularizer': regularizers.serialize(self.kernel_regularizer),
                  'recurrent_regularizer': regularizers.serialize(self.recurrent_regularizer),
                  'conditional_regularizer': regularizers.serialize(self.conditional_regularizer),
                  'bias_regularizer': regularizers.serialize(self.bias_regularizer),
                  'bias_ba_regularizer': regularizers.serialize(self.bias_ba_regularizer),
                  'bias_ca_regularizer': regularizers.serialize(self.bias_ca_regularizer),
                  'activity_regularizer': regularizers.serialize(self.activity_regularizer),
                  'kernel_constraint': constraints.serialize(self.kernel_constraint),
                  'recurrent_constraint': constraints.serialize(self.recurrent_constraint),
                  'conditional_constraint': constraints.serialize(self.conditional_constraint),
                  'bias_constraint': constraints.serialize(self.bias_constraint),
                  'bias_ba_constraint': constraints.serialize(self.bias_ba_constraint),
                  'bias_ca_constraint': constraints.serialize(self.bias_ca_constraint),
                  'dropout': self.dropout,
                  'recurrent_dropout': self.recurrent_dropout,
                  'conditional_dropout': self.conditional_dropout,
                  'mask_value': self.mask_value,
                  'static_ctx': self.static_ctx,
                  'num_inputs': self.num_inputs
                  }
        base_config = super(LSTMCond, self).get_config()
        return dict(list(base_config.items()) + list(config.items()))


class AttLSTM(Recurrent):
    """Long-Short Term Memory unit with Attention
    You should give two inputs to this layer:
        1. The shifted sequence of words (shape: (batch_size, output_timesteps, embedding_size))
        2. The complete input sequence (shape: (batch_size, input_timesteps, input_dim))
    # Arguments
        units: Positive integer, dimensionality of the output space.
        return_states: Whether it should return the internal RNN states.
        activation: Activation function to use
            (see [activations](../activations.md)).
            If you pass None, no activation is applied
            (ie. "linear" activation: `a(x) = x`).
        recurrent_activation: Activation function to use
            for the recurrent step
            (see [activations](../activations.md)).
        use_bias: Boolean, whether the layer uses a bias vector.
        kernel_initializer: Initializer for the `kernel` weights matrix,
            used for the linear transformation of the inputs
            (see [initializers](../initializers.md)).
        recurrent_initializer: Initializer for the `recurrent_kernel`
            weights matrix,
            used for the linear transformation of the recurrent state
            (see [initializers](../initializers.md)).
        bias_initializer: Initializer for the bias vector
            (see [initializers](../initializers.md)).
        kernel_regularizer: Regularizer function applied to
            the `kernel` weights matrix
            (see [regularizer](../regularizers.md)).
        recurrent_regularizer: Regularizer function applied to
            the `recurrent_kernel` weights matrix
            (see [regularizer](../regularizers.md)).
        bias_regularizer: Regularizer function applied to the bias vector
            (see [regularizer](../regularizers.md)).
        kernel_constraint: Constraint function applied to
            the `kernel` weights matrix
            (see [constraints](../constraints.md)).
        recurrent_constraint: Constraint function applied to
            the `recurrent_kernel` weights matrix
            (see [constraints](../constraints.md)).
        bias_constraint: Constraint function applied to the bias vector
            (see [constraints](../constraints.md)).
        dropout: Float between 0 and 1.
            Fraction of the units to drop for
            the linear transformation of the context.
        recurrent_dropout: Float between 0 and 1.
            Fraction of the units to drop for
            the linear transformation of the recurrent state.
        conditional_dropout: Float between 0 and 1.
            Fraction of the units to drop for
            the linear transformation of the input.
        dropout_w_a: Float between 0 and 1.
            Fraction of the units to drop for
            the linear transformation in the attended context.
        dropout_W_a: Float between 0 and 1.
            Fraction of the units to drop for
            the linear transformation of the recurrent state in the attention mechanism.
        dropout_U_a: Float between 0 and 1.
            Fraction of the units to drop for
            the linear transformation of the input in the attention mechanism.
        implementation: Implementation mode, either 1 or 2.
            Mode 1 will structure its operations as a larger number of
            smaller dot products and additions, whereas mode 2 will
            batch them into fewer, larger operations. These modes will
            have different performance profiles on different hardware and
            for different applications.
        num_inputs: Number of inputs of the layer.


    # Formulation

        The resulting attention vector 'phi' at time 't' is formed by applying a weighted sum over
        the set of inputs 'x_i' contained in 'X':

            phi(X, t) = ∑_i alpha_i(t) * x_i,

        where each 'alpha_i' at time 't' is a weighting vector over all the input dimension that
        accomplishes the following condition:

            ∑_i alpha_i = 1

        and is dynamically adapted at each timestep w.r.t. the following formula:

            alpha_i(t) = exp{e_i(t)} /  ∑_j exp{e_j(t)}

        where each 'e_i' at time 't' is calculated as:

            e_i(t) = wa' * tanh( Wa * x_i  +  Ua * h(t-1)  +  ba ),

        where the following are learnable with the respectively named sizes:
                wa                Wa                     Ua                 ba
            [input_dim] [input_dim, input_dim] [units, input_dim] [input_dim]

        The names of 'Ua' and 'Wa' are exchanged w.r.t. the provided reference as well as 'v' being renamed
        to 'x' for matching Keras LSTM's nomenclature.

    # References
        -   Yao L, Torabi A, Cho K, Ballas N, Pal C, Larochelle H, Courville A.
            Describing videos by exploiting temporal structure.
            InProceedings of the IEEE International Conference on Computer Vision 2015 (pp. 4507-4515).
    """

    @interfaces.legacy_recurrent_support
    def __init__(self, units,
                 att_units=0,
                 return_extra_variables=False,
                 return_states=False,
                 activation='tanh',
                 attention_mode='add',
                 recurrent_activation='sigmoid',
                 use_bias=True,
                 kernel_initializer='glorot_uniform',
                 attention_recurrent_initializer='glorot_uniform',
                 attention_context_initializer='glorot_uniform',
                 attention_context_wa_initializer='glorot_uniform',
                 recurrent_initializer='orthogonal',
                 bias_initializer='zeros',
                 bias_ba_initializer='zeros',
                 bias_ca_initializer='zero',
                 forget_bias_init='one',
                 unit_forget_bias=True,
                 mask_value=0.,
                 kernel_regularizer=None,
                 recurrent_regularizer=None,
                 attention_recurrent_regularizer=None,
                 attention_context_regularizer=None,
                 attention_context_wa_regularizer=None,
                 bias_regularizer=None,
                 bias_ba_regularizer=None,
                 bias_ca_regularizer=None,
                 activity_regularizer=None,
                 kernel_constraint=None,
                 recurrent_constraint=None,
                 attention_recurrent_constraint=None,
                 attention_context_constraint=None,
                 attention_context_wa_constraint=None,
                 bias_constraint=None,
                 bias_ba_constraint=None,
                 bias_ca_constraint=None,
                 dropout=0.,
                 recurrent_dropout=0.,
                 attention_dropout=0.,
                 num_inputs=3,
                 **kwargs):
        super(AttLSTM, self).__init__(**kwargs)
        self.return_extra_variables = return_extra_variables
        self.return_states = return_states

        # Main parameters
        self.units = units
        self.att_units = units if att_units == 0 else att_units
        self.activation = activations.get(activation)
        self.recurrent_activation = activations.get(recurrent_activation)
        self.use_bias = use_bias
        self.mask_value = mask_value
        self.attention_mode = attention_mode.lower()

        # Initializers
        self.kernel_initializer = initializers.get(kernel_initializer)
        self.recurrent_initializer = initializers.get(recurrent_initializer)
        self.attention_recurrent_initializer = initializers.get(attention_recurrent_initializer)
        self.attention_context_initializer = initializers.get(attention_context_initializer)
        self.attention_context_wa_initializer = initializers.get(attention_context_wa_initializer)
        self.bias_initializer = initializers.get(bias_initializer)
        self.bias_ba_initializer = initializers.get(bias_ba_initializer)
        self.bias_ca_initializer = initializers.get(bias_ca_initializer)
        self.unit_forget_bias = unit_forget_bias
        self.forget_bias_initializer = initializers.get(forget_bias_init)

        # Regularizers
        self.kernel_regularizer = regularizers.get(kernel_regularizer)
        self.recurrent_regularizer = regularizers.get(recurrent_regularizer)
        self.attention_recurrent_regularizer = regularizers.get(attention_recurrent_regularizer)
        self.attention_context_regularizer = regularizers.get(attention_context_regularizer)
        self.attention_context_wa_regularizer = regularizers.get(attention_context_wa_regularizer)
        self.bias_regularizer = regularizers.get(bias_regularizer)
        self.bias_ba_regularizer = regularizers.get(bias_ba_regularizer)
        self.bias_ca_regularizer = regularizers.get(bias_ca_regularizer)
        self.activity_regularizer = regularizers.get(activity_regularizer)

        # Constraints
        self.kernel_constraint = constraints.get(kernel_constraint)
        self.recurrent_constraint = constraints.get(recurrent_constraint)
        self.attention_recurrent_constraint = constraints.get(attention_recurrent_constraint)
        self.attention_context_constraint = constraints.get(attention_context_constraint)
        self.attention_context_wa_constraint = constraints.get(attention_context_wa_constraint)
        self.bias_constraint = constraints.get(bias_constraint)
        self.bias_ba_constraint = constraints.get(bias_ba_constraint)
        self.bias_ca_constraint = constraints.get(bias_ca_constraint)

        # Dropouts
        self.dropout = min(1., max(0., dropout)) if dropout is not None else 0.
        self.recurrent_dropout = min(1., max(0., recurrent_dropout)) if recurrent_dropout is not None else 0.
        self.attention_dropout = min(1., max(0., attention_dropout)) if attention_dropout is not None else 0.
        self.num_inputs = num_inputs
        self.input_spec = [InputSpec(ndim=3)]
        for _ in range(len(self.input_spec), self.num_inputs):
            self.input_spec.append(InputSpec(ndim=2))

    def build(self, input_shape):

        assert len(input_shape) >= 2, 'You should pass two inputs to AttLSTM ' \
                                      '(previous_embedded_words and context) ' \
                                      'and two optional inputs (init_state and init_memory)'
        self.input_dim = input_shape[0][2]
        self.context_steps = input_shape[0][1]
        if self.stateful:
            self.reset_states()
        else:
            # initial states: all-zero tensors of shape (units)
            self.states = [None, None, None]  # [h, c, x_att]

        self.kernel = self.add_weight(shape=(self.input_dim, self.units * 4),
                                      name='kernel',
                                      initializer=self.kernel_initializer,
                                      regularizer=self.kernel_regularizer,
                                      constraint=self.kernel_constraint)
        self.recurrent_kernel = self.add_weight(
            shape=(self.units, self.units * 4),
            name='recurrent_kernel',
            initializer=self.recurrent_initializer,
            regularizer=self.recurrent_regularizer,
            constraint=self.recurrent_constraint)

        self.attention_recurrent_kernel = self.add_weight(
            shape=(self.units, self.att_units),
            name='attention_recurrent_kernel',
            initializer=self.attention_recurrent_initializer,
            regularizer=self.attention_recurrent_regularizer,
            constraint=self.attention_recurrent_constraint)

        self.attention_context_kernel = self.add_weight(
            shape=(self.input_dim, self.att_units),
            name='attention_context_kernel',
            initializer=self.attention_context_initializer,
            regularizer=self.attention_context_regularizer,
            constraint=self.attention_context_constraint)

        self.attention_context_wa = self.add_weight(
            shape=(self.att_units,),
            name='attention_context_wa',
            initializer=self.attention_context_wa_initializer,
            regularizer=self.attention_context_wa_regularizer,
            constraint=self.attention_context_wa_constraint)

        if self.use_bias:
            if self.unit_forget_bias:
                def bias_initializer(shape, *args, **kwargs):
                    return K.concatenate([
                        self.bias_initializer((self.units,), *args, **kwargs),
                        initializers.Ones()((self.units,), *args, **kwargs),
                        self.bias_initializer((self.units * 2,), *args, **kwargs),
                    ])
            else:
                bias_initializer = self.bias_initializer
            self.bias = self.add_weight(shape=(self.units * 4,),
                                        name='bias',
                                        initializer=bias_initializer,
                                        regularizer=self.bias_regularizer,
                                        constraint=self.bias_constraint)
        else:
            self.bias = None

        self.bias_ba = self.add_weight(shape=(self.att_units,),
                                       name='bias_ba',
                                       initializer=self.bias_ba_initializer,
                                       regularizer=self.bias_ba_regularizer,
                                       constraint=self.bias_ba_constraint)
        bias_ca_shape = self.context_steps if self.context_steps is None else (self.context_steps,)
        self.bias_ca = self.add_weight(shape=bias_ca_shape,
                                       name='bias_ca',
                                       initializer=self.bias_ca_initializer,
                                       regularizer=self.bias_ca_regularizer,
                                       constraint=self.bias_ca_constraint)

        self.built = True

    def reset_states(self, states=None):
        assert self.stateful, 'Layer must be stateful.'
        input_shape = self.input_shape
        if not input_shape[0]:
            raise Exception('If a RNN is stateful, a complete ' +
                            'input_shape must be provided (including batch size).')
        if hasattr(self, 'states'):
            K.set_value(self.states[0],
                        np.zeros((input_shape[0], self.units)))
            K.set_value(self.states[1],
                        np.zeros((input_shape[0], self.units)))
            K.set_value(self.states[2],
                        np.zeros((input_shape[0], input_shape[3])))
        else:
            self.states = [K.zeros((input_shape[0], self.units)),
                           K.zeros((input_shape[0], self.units)),
                           K.zeros((input_shape[0], input_shape[3]))]

    def preprocess_input(self, inputs, training=None):
        return inputs

    def compute_output_shape(self, input_shape):
        if self.return_sequences:
            main_out = (input_shape[0][0], input_shape[0][1], self.units)
        else:
            main_out = (input_shape[0][0], self.units)

        if self.return_extra_variables:
            dim_x_att = (input_shape[0][0], input_shape[0][1], self.context_dim)
            dim_alpha_att = (input_shape[0][0], input_shape[0][1], input_shape[1][1])
            main_out = [main_out, dim_x_att, dim_alpha_att]

        if self.return_states:
            if not isinstance(main_out, list):
                main_out = [main_out]
            states_dim = (input_shape[0][0], input_shape[0][1], self.units)
            main_out += [states_dim, states_dim]

        return main_out

    def call(self, inputs, mask=None, training=None, initial_state=None):
        # input shape: (nb_samples, time (padded with zeros), input_dim)
        # note that the .build() method of subclasses MUST define
        # self.input_spec with a complete input shape.
        input_shape = K.int_shape(inputs[0])
        state_below = inputs[0]
        if self.num_inputs == 1:  # input: [context]
            self.init_state = None
            self.init_memory = None
        elif self.num_inputs == 2:  # input: [context, init_generic]
            self.init_state = inputs[1]
            self.init_memory = inputs[1]
        elif self.num_inputs == 3:  # input: [context, init_state, init_memory]
            self.init_state = inputs[1]
            self.init_memory = inputs[2]

        if self.stateful:
            initial_states = self.states
        else:
            initial_states = self.get_initial_states(state_below)
        constants = self.get_constants(state_below, training=training)
        preprocessed_input = self.preprocess_input(state_below, training=training)
        last_output, outputs, states = K.rnn(self.step,
                                             preprocessed_input,
                                             initial_states,
                                             go_backwards=self.go_backwards,
                                             mask=mask[0],
                                             constants=constants,
                                             unroll=self.unroll,
                                             input_length=K.shape(state_below)[1],
                                             pos_extra_outputs_states=[2, 3])
        if self.stateful:
            self.updates = []
            for i in range(len(states)):
                self.updates.append((self.states[i], states[i]))

        # Properly set learning phase
        if 0 < self.dropout + self.recurrent_dropout:
            last_output._uses_learning_phase = True
            outputs._uses_learning_phase = True

        if self.return_sequences:
            ret = outputs
        else:
            ret = last_output

        if self.return_extra_variables:
            ret = [ret, states[2], states[3]]

        # intermediate states as additional outputs
        if self.return_states:
            if not isinstance(ret, list):
                ret = [ret]
            ret += [states[0], states[1]]

        return ret

    def compute_mask(self, input, mask):
        if self.return_extra_variables:
            ret = [mask[0], mask[0], mask[0]]
        else:
            ret = mask[0]

        if self.return_states:
            if not isinstance(ret, list):
                ret = [ret]
            ret += [mask[0], mask[0]]

        return ret

    def step(self, x, states):
        h_tm1 = states[0]  # State
        c_tm1 = states[1]  # Memory
        non_used_x_att = states[2]  # Placeholder for returning extra variables
        non_used_alphas_att = states[3]  # Placeholder for returning extra variables
        dp_mask = states[4]  # Dropout W (input)
        rec_dp_mask = states[5]  # Dropout U (recurrent)
        # Att model dropouts
        att_dp_mask = states[6]  # Dropout Wa
        pctx_ = states[7]  # Projected context (i.e. context * Ua + ba)

        # Attention model (see Formulation in class header)
        ctx_, alphas = compute_attention(h_tm1, pctx_, context, att_dp_mask, self.attention_recurrent_kernel,
                                         self.attention_context_wa, self.bias_ca, mask_context,
                                         attention_mode=self.attention_mode)
        # LSTM
        z = x + \
            K.dot(h_tm1 * rec_dp_mask[0], self.recurrent_kernel) + \
            K.dot(ctx_ * dp_mask[0], self.kernel)
        if self.use_bias:
            z = K.bias_add(z, self.bias)
        z0 = z[:, :self.units]
        z1 = z[:, self.units: 2 * self.units]
        z2 = z[:, 2 * self.units: 3 * self.units]
        z3 = z[:, 3 * self.units:]
        i = self.recurrent_activation(z0)
        f = self.recurrent_activation(z1)
        o = self.recurrent_activation(z3)
        c = f * c_tm1 + i * self.activation(z2)
        h = o * self.activation(c)
        if 0 < self.dropout + self.recurrent_dropout:
            h._uses_learning_phase = True
        return h, [h, c, ctx_, alphas]

    def get_constants(self, inputs, training=None):
        constants = []
        # States[4] - Dropout W (input dropout)
        if 0 < self.dropout < 1:
            ones = K.ones_like(K.squeeze(self.context[:, 0:1, :], axis=1))

            def dropped_inputs():
                return K.dropout(ones, self.dropout)

            dp_mask = [K.in_train_phase(dropped_inputs,
                                        ones,
                                        training=training) for _ in range(4)]
            constants.append(dp_mask)
        else:
            constants.append([K.cast_to_floatx(1.) for _ in range(4)])

        # States[5] - Dropout_U
        if 0 < self.recurrent_dropout < 1:
            ones = K.ones_like(K.reshape(inputs[:, 0, 0], (-1, 1)))
            ones = K.tile(ones, (1, self.units))

            def dropped_inputs():
                return K.dropout(ones, self.recurrent_dropout)

            rec_dp_mask = [K.in_train_phase(dropped_inputs,
                                            ones,
                                            training=training) for _ in range(4)]
            constants.append(rec_dp_mask)
        else:
            constants.append([K.cast_to_floatx(1.) for _ in range(4)])

        # States[6]  - Dropout_Wa
        if 0 < self.attention_dropout < 1:
            input_dim = self.units
            ones = K.ones_like(K.reshape(inputs[:, 0, 0], (-1, 1)))
            ones = K.concatenate([ones] * input_dim, 1)

            def dropped_inputs():
                return K.dropout(ones, self.recurrent_dropout)

            att_dp_mask = [K.in_train_phase(dropped_inputs,
                                            ones,
                                            training=training)]
            constants.append(att_dp_mask)
        else:
            constants.append([K.cast_to_floatx(1.)])

        if 0 < self.attention_dropout < 1:
            input_dim = K.shape(inputs)[2]
            ones = K.ones_like(K.reshape(inputs[:, :, 0], (-1, K.shape(inputs)[1], 1)))
            ones = K.concatenate([ones] * input_dim, axis=2)
            B_Ua = [K.in_train_phase(K.dropout(ones, self.attention_dropout), ones)]
            pctx = K.dot(inputs * B_Ua[0], self.attention_context_kernel)
        else:
            pctx = K.dot(inputs, self.attention_context_kernel)
        if self.use_bias:
            pctx = K.bias_add(pctx, self.bias_ba)
        # States[7] - pctx_
        constants.append(pctx)

        return constants

    def get_initial_states(self, inputs):
        # build an all-zero tensor of shape (samples, units)
        if self.init_state is None:
            initial_state = K.zeros_like(inputs)  # (samples, timesteps, input_dim)
            initial_state = K.sum(initial_state, axis=(1, 2))  # (samples,)
            initial_state = K.expand_dims(initial_state)  # (samples, 1)
            initial_state = K.tile(initial_state, [1, self.units])  # (samples, units)
            if self.init_memory is None:
                initial_states = [initial_state for _ in range(2)]
            else:
                initial_memory = self.init_memory
                initial_states = [initial_state, initial_memory]
        else:
            initial_state = self.init_state
            if self.init_memory is not None:  # We have state and memory
                initial_memory = self.init_memory
                initial_states = [initial_state, initial_memory]
            else:
                initial_states = [initial_state for _ in range(2)]

        initial_state = K.zeros_like(inputs)  # (samples, input_timesteps, ctx_dim)
        initial_state_alphas = K.sum(initial_state, axis=2)  # (samples, input_timesteps)
        initial_state = K.sum(initial_state, axis=1)  # (samples, ctx_dim)
        extra_states = [initial_state, initial_state_alphas]  # (samples, ctx_dim)

        return initial_states + extra_states

    def get_config(self):
        config = {'units': self.units,
                  "att_units": self.att_units,
                  'activation': activations.serialize(self.activation),
                  'recurrent_activation': activations.serialize(self.recurrent_activation),
                  'return_extra_variables': self.return_extra_variables,
                  'return_states': self.return_states,
                  'kernel_initializer': initializers.serialize(self.kernel_initializer),
                  'recurrent_initializer': initializers.serialize(self.recurrent_initializer),
                  'attention_recurrent_initializer': initializers.serialize(self.attention_recurrent_initializer),
                  'bias_initializer': initializers.serialize(self.bias_initializer),
                  'bias_ba_initializer': initializers.serialize(self.bias_ba_initializer),
                  'bias_ca_initializer': initializers.serialize(self.bias_ca_initializer),
                  'unit_forget_bias': self.unit_forget_bias,
                  'kernel_regularizer': regularizers.serialize(self.kernel_regularizer),
                  'recurrent_regularizer': regularizers.serialize(self.recurrent_regularizer),
                  'attention_recurrent_regularizer': regularizers.serialize(self.attention_recurrent_regularizer),
                  'bias_regularizer': regularizers.serialize(self.bias_regularizer),
                  'bias_ba_regularizer': regularizers.serialize(self.bias_ba_regularizer),
                  'bias_ca_regularizer': regularizers.serialize(self.bias_ca_regularizer),
                  'activity_regularizer': regularizers.serialize(self.activity_regularizer),
                  'kernel_constraint': constraints.serialize(self.kernel_constraint),
                  'recurrent_constraint': constraints.serialize(self.recurrent_constraint),
                  'attention_recurrent_constraint': constraints.serialize(self.attention_recurrent_constraint),
                  'bias_constraint': constraints.serialize(self.bias_constraint),
                  'bias_ba_constraint': constraints.serialize(self.bias_ba_constraint),
                  'bias_ca_constraint': constraints.serialize(self.bias_ca_constraint),
                  'dropout': self.dropout,
                  'recurrent_dropout': self.recurrent_dropout,
                  'attention_dropout': self.attention_dropout,
                  'mask_value': self.mask_value,
                  'attention_mode': self.attention_mode
                  }
        base_config = super(AttLSTM, self).get_config()
        return dict(list(base_config.items()) + list(config.items()))


class AttLSTMCond(Recurrent):
    """Long-Short Term Memory unit with Attention + the previously generated word fed to the current timestep.

    You should give two inputs to this layer:
        1. The shifted sequence of words (shape: (batch_size, output_timesteps, embedding_size))
        2. The complete input sequence (shape: (batch_size, input_timesteps, input_dim))
    Optionally, you can set the initial hidden state, with a tensor of shape: (batch_size, units)

    # Arguments
        units: Positive integer, dimensionality of the output space.
        att_units:  Positive integer, dimensionality of the attention space.
        return_extra_variables: Return the attended context vectors and the attention weights (alphas)
        return_states: Whether it should return the internal RNN states.
        activation: Activation function to use
            (see [activations](../activations.md)).
            If you pass None, no activation is applied
            (ie. "linear" activation: `a(x) = x`).
        recurrent_activation: Activation function to use
            for the recurrent step
            (see [activations](../activations.md)).
        use_bias: Boolean, whether the layer uses a bias vector.
        kernel_initializer: Initializer for the `kernel` weights matrix,
            used for the linear transformation of the inputs
            (see [initializers](../initializers.md)).
        conditional_initializer: Initializer for the `conditional_kernel`
            weights matrix,
            used for the linear transformation of the conditional inputs
            (see [initializers](../initializers.md)).
        recurrent_initializer: Initializer for the `recurrent_kernel`
            weights matrix,
            used for the linear transformation of the recurrent state
            (see [initializers](../initializers.md)).
        attention_recurrent_initializer:  Initializer for the `attention_recurrent_kernel`
            weights matrix, used for the linear transformation of the conditional inputs
            (see [initializers](../initializers.md)).
        attention_context_initializer:  Initializer for the `attention_context_kernel`
            weights matrix,
            used for the linear transformation of the attention context inputs
            (see [initializers](../initializers.md)).
        attention_context_wa_initializer:  Initializer for the `attention_wa_kernel`
            weights matrix,
            used for the linear transformation of the attention context
            (see [initializers](../initializers.md)).
        bias_initializer: Initializer for the bias vector
            (see [initializers](../initializers.md)).
        bias_ba_initializer: Initializer for the bias_ba vector from the attention mechanism
            (see [initializers](../initializers.md)).
        bias_ca_initializer: Initializer for the bias_ca vector from the attention mechanism
            (see [initializers](../initializers.md)).
        mask_value: Value of the mask of the context (0. by default)
        kernel_regularizer: Regularizer function applied to
            the `kernel` weights matrix
            (see [regularizer](../regularizers.md)).
        recurrent_regularizer: Regularizer function applied to
            the `recurrent_kernel` weights matrix
            (see [regularizer](../regularizers.md)).
        conditional_regularizer: Regularizer function applied to
            the `conditional_kernel` weights matrix
            (see [regularizer](../regularizers.md)).
        attention_recurrent_regularizer:  Regularizer function applied to
            the `attention_recurrent__kernel` weights matrix
            (see [regularizer](../regularizers.md)).
        attention_context_regularizer:  Regularizer function applied to
            the `attention_context_kernel` weights matrix
            (see [regularizer](../regularizers.md)).
        attention_context_wa_regularizer:  Regularizer function applied to
            the `attention_context_wa_kernel` weights matrix
            (see [regularizer](../regularizers.md)).
        bias_regularizer: Regularizer function applied to the bias vector
            (see [regularizer](../regularizers.md)).
        bias_ba_regularizer:  Regularizer function applied to the bias_ba vector
            (see [regularizer](../regularizers.md)).
        bias_ca_regularizer:  Regularizer function applied to the bias_ca vector
            (see [regularizer](../regularizers.md)).
        activity_regularizer: Regularizer function applied to
            the output of the layer (its "activation").
            (see [regularizer](../regularizers.md)).
        kernel_constraint: Constraint function applied to
            the `kernel` weights matrix
            (see [constraints](../constraints.md)).
        recurrent_constraint: Constraint function applied to
            the `recurrent_kernel` weights matrix
            (see [constraints](../constraints.md)).
        conditional_constraint: Constraint function applied to
            the `conditional_kernel` weights matrix
            (see [constraints](../constraints.md)).
        attention_recurrent_constraint: Constraint function applied to
            the `attention_recurrent_kernel` weights matrix
            (see [constraints](../constraints.md)).
        attention_context_constraint: Constraint function applied to
            the `attention_context_kernel` weights matrix
            (see [constraints](../constraints.md)).
        attention_context_wa_constraint: Constraint function applied to
            the `attention_context_wa_kernel` weights matrix
            (see [constraints](../constraints.md)).
        bias_constraint: Constraint function applied to the bias vector
            (see [constraints](../constraints.md)).
        bias_ba_constraint: Constraint function applied to
            the `bias_ba` weights matrix
            (see [constraints](../constraints.md)).
        bias_ca_constraint: Constraint function applied to
            the `bias_ca` weights matrix
            (see [constraints](../constraints.md)).
        dropout: Float between 0 and 1.
            Fraction of the units to drop for
            the linear transformation of the context.
        recurrent_dropout: Float between 0 and 1.
            Fraction of the units to drop for
            the linear transformation of the recurrent state.
        conditional_dropout: Float between 0 and 1.
            Fraction of the units to drop for
            the linear transformation of the input.
        conditional_dropout: Float between 0 and 1.
            Fraction of the units to drop for
            the linear transformation of the input.
        attention_dropout: Float between 0 and 1.
            Fraction of the units to drop for
            the linear transformation of the attention mechanism.
        num_inputs: Number of inputs of the layer.

    # References
        - [On the Properties of Neural Machine Translation: Encoder-Decoder Approaches](https://arxiv.org/abs/1409.1259)
        - [Empirical Evaluation of Gated Recurrent Neural Networks on Sequence Modeling](http://arxiv.org/abs/1412.3555v1)
        - [A Theoretically Grounded Application of Dropout in Recurrent Neural Networks](http://arxiv.org/abs/1512.05287)
    """

    @interfaces.legacy_recurrent_support
    def __init__(self, units,
                 att_units=0,
                 return_extra_variables=False,
                 return_states=False,
                 attention_mode='add',
                 activation='tanh',
                 recurrent_activation='sigmoid',
                 use_bias=True,
                 kernel_initializer='glorot_uniform',
                 conditional_initializer='glorot_uniform',
                 attention_recurrent_initializer='glorot_uniform',
                 attention_context_initializer='glorot_uniform',
                 attention_context_wa_initializer='glorot_uniform',
                 recurrent_initializer='orthogonal',
                 bias_initializer='zeros',
                 bias_ba_initializer='zeros',
                 bias_ca_initializer='zero',
                 unit_forget_bias=True,
                 mask_value=0.,
                 kernel_regularizer=None,
                 recurrent_regularizer=None,
                 conditional_regularizer=None,
                 attention_recurrent_regularizer=None,
                 attention_context_regularizer=None,
                 attention_context_wa_regularizer=None,
                 bias_regularizer=None,
                 bias_ba_regularizer=None,
                 bias_ca_regularizer=None,
                 activity_regularizer=None,
                 kernel_constraint=None,
                 recurrent_constraint=None,
                 conditional_constraint=None,
                 attention_recurrent_constraint=None,
                 attention_context_constraint=None,
                 attention_context_wa_constraint=None,
                 bias_constraint=None,
                 bias_ba_constraint=None,
                 bias_ca_constraint=None,
                 dropout=0.,
                 recurrent_dropout=0.,
                 conditional_dropout=0.,
                 attention_dropout=0.,
                 num_inputs=4,
                 **kwargs):
        super(AttLSTMCond, self).__init__(**kwargs)
        self.return_extra_variables = return_extra_variables
        self.return_states = return_states

        # Main parameters
        self.units = units
        self.att_units = units if att_units == 0 else att_units
        self.activation = activations.get(activation)
        self.recurrent_activation = activations.get(recurrent_activation)
        self.use_bias = use_bias
        self.mask_value = mask_value
        self.attention_mode = attention_mode.lower()
        # Initializers
        self.kernel_initializer = initializers.get(kernel_initializer)
        self.recurrent_initializer = initializers.get(recurrent_initializer)
        self.conditional_initializer = initializers.get(conditional_initializer)
        self.attention_recurrent_initializer = initializers.get(attention_recurrent_initializer)
        self.attention_context_initializer = initializers.get(attention_context_initializer)
        self.attention_context_wa_initializer = initializers.get(attention_context_wa_initializer)
        self.bias_initializer = initializers.get(bias_initializer)
        self.bias_ba_initializer = initializers.get(bias_ba_initializer)
        self.bias_ca_initializer = initializers.get(bias_ca_initializer)
        self.unit_forget_bias = unit_forget_bias

        # Regularizers
        self.kernel_regularizer = regularizers.get(kernel_regularizer)
        self.recurrent_regularizer = regularizers.get(recurrent_regularizer)
        self.conditional_regularizer = regularizers.get(conditional_regularizer)
        self.attention_recurrent_regularizer = regularizers.get(attention_recurrent_regularizer)
        self.attention_context_regularizer = regularizers.get(attention_context_regularizer)
        self.attention_context_wa_regularizer = regularizers.get(attention_context_wa_regularizer)
        self.bias_regularizer = regularizers.get(bias_regularizer)
        self.bias_ba_regularizer = regularizers.get(bias_ba_regularizer)
        self.bias_ca_regularizer = regularizers.get(bias_ca_regularizer)
        self.activity_regularizer = regularizers.get(activity_regularizer)

        # Constraints
        self.kernel_constraint = constraints.get(kernel_constraint)
        self.recurrent_constraint = constraints.get(recurrent_constraint)
        self.conditional_constraint = constraints.get(conditional_constraint)
        self.attention_recurrent_constraint = constraints.get(attention_recurrent_constraint)
        self.attention_context_constraint = constraints.get(attention_context_constraint)
        self.attention_context_wa_constraint = constraints.get(attention_context_wa_constraint)
        self.bias_constraint = constraints.get(bias_constraint)
        self.bias_ba_constraint = constraints.get(bias_ba_constraint)
        self.bias_ca_constraint = constraints.get(bias_ca_constraint)

        # Dropouts
        self.dropout = min(1., max(0., dropout)) if dropout is not None else 0.
        self.recurrent_dropout = min(1., max(0., recurrent_dropout)) if recurrent_dropout is not None else 0.
        self.conditional_dropout = min(1., max(0., conditional_dropout)) if conditional_dropout is not None else 0.
        self.attention_dropout = min(1., max(0., attention_dropout)) if attention_dropout is not None else 0.
        self.num_inputs = num_inputs
        self.input_spec = [InputSpec(ndim=3), InputSpec(ndim=3)]
        for _ in range(len(self.input_spec), self.num_inputs):
            self.input_spec.append(InputSpec(ndim=2))

    def build(self, input_shape):

        assert len(input_shape) >= 2, 'You should pass two inputs to AttLSTMCond ' \
                                      '(previous_embedded_words and context) ' \
                                      'and two optional inputs (init_state and init_memory)'
        self.input_dim = input_shape[0][2]
        self.context_steps = input_shape[1][1]
        self.context_dim = input_shape[1][2]
        if self.stateful:
            self.reset_states()
        else:
            # initial states: all-zero tensors of shape (units)
            self.states = [None, None, None]  # [h, c, x_att]

        self.kernel = self.add_weight(shape=(self.context_dim, self.units * 4),
                                      name='kernel',
                                      initializer=self.kernel_initializer,
                                      regularizer=self.kernel_regularizer,
                                      constraint=self.kernel_constraint)
        self.recurrent_kernel = self.add_weight(
            shape=(self.units, self.units * 4),
            name='recurrent_kernel',
            initializer=self.recurrent_initializer,
            regularizer=self.recurrent_regularizer,
            constraint=self.recurrent_constraint)

        self.conditional_kernel = self.add_weight(shape=(self.input_dim, self.units * 4),
                                                  name='conditional_kernel',
                                                  initializer=self.conditional_initializer,
                                                  regularizer=self.conditional_regularizer,
                                                  constraint=self.conditional_constraint)

        self.attention_recurrent_kernel = self.add_weight(
            shape=(self.units, self.att_units),
            name='attention_recurrent_kernel',
            initializer=self.attention_recurrent_initializer,
            regularizer=self.attention_recurrent_regularizer,
            constraint=self.attention_recurrent_constraint)

        self.attention_context_kernel = self.add_weight(
            shape=(self.context_dim, self.att_units),
            name='attention_context_kernel',
            initializer=self.attention_context_initializer,
            regularizer=self.attention_context_regularizer,
            constraint=self.attention_context_constraint)

        if self.attention_mode != 'dot':
            self.attention_context_wa = self.add_weight(
                shape=(self.att_units,),
                name='attention_context_wa',
                initializer=self.attention_context_wa_initializer,
                regularizer=self.attention_context_wa_regularizer,
                constraint=self.attention_context_wa_constraint)

        else:
            self.attention_context_wa = None

        if self.use_bias:
            if self.unit_forget_bias:
                def bias_initializer(shape, *args, **kwargs):
                    return K.concatenate([
                        self.bias_initializer((self.units,), *args, **kwargs),
                        initializers.Ones()((self.units,), *args, **kwargs),
                        self.bias_initializer((self.units * 2,), *args, **kwargs),
                    ])
            else:
                bias_initializer = self.bias_initializer
            self.bias = self.add_weight(shape=(self.units * 4,),
                                        name='bias',
                                        initializer=bias_initializer,
                                        regularizer=self.bias_regularizer,
                                        constraint=self.bias_constraint)
        else:
            self.bias = None

        self.bias_ba = self.add_weight(shape=(self.att_units,),
                                       name='bias_ba',
                                       initializer=self.bias_ba_initializer,
                                       regularizer=self.bias_ba_regularizer,
                                       constraint=self.bias_ba_constraint)
        if self.attention_mode != 'dot':
            bias_ca_shape = self.context_steps if self.context_steps is None else (self.context_steps,)
            self.bias_ca = self.add_weight(shape=bias_ca_shape,
                                           name='bias_ca',
                                           initializer=self.bias_ca_initializer,
                                           regularizer=self.bias_ca_regularizer,
                                           constraint=self.bias_ca_constraint)
        else:
            self.bias_ca = None
        self.built = True

    def reset_states(self, states=None):
        assert self.stateful, 'Layer must be stateful.'
        input_shape = self.input_shape
        if not input_shape[0]:
            raise Exception('If a RNN is stateful, a complete ' +
                            'input_shape must be provided (including batch size).')
        if hasattr(self, 'states'):
            K.set_value(self.states[0],
                        np.zeros((input_shape[0], self.units)))
            K.set_value(self.states[1],
                        np.zeros((input_shape[0], self.units)))
            K.set_value(self.states[2],
                        np.zeros((input_shape[0], input_shape[3])))
        else:
            self.states = [K.zeros((input_shape[0], self.units)),
                           K.zeros((input_shape[0], self.units)),
                           K.zeros((input_shape[0], input_shape[3]))]

    def preprocess_input(self, inputs, training=None):

        if 0 < self.conditional_dropout < 1:
            ones = K.ones_like(K.squeeze(inputs[:, 0:1, :], axis=1))

            def dropped_inputs():
                return K.dropout(ones, self.conditional_dropout)

            cond_dp_mask = [K.in_train_phase(dropped_inputs,
                                             ones,
                                             training=training) for _ in range(4)]
            return K.dot(inputs * cond_dp_mask[0][:, None, :], self.conditional_kernel)
        else:
            return K.dot(inputs, self.conditional_kernel)

    def compute_output_shape(self, input_shape):
        if self.return_sequences:
            main_out = (input_shape[0][0], input_shape[0][1], self.units)
        else:
            main_out = (input_shape[0][0], self.units)

        if self.return_extra_variables:
            dim_x_att = (input_shape[0][0], input_shape[0][1], self.context_dim)
            dim_alpha_att = (input_shape[0][0], input_shape[0][1], input_shape[1][1])
            main_out = [main_out, dim_x_att, dim_alpha_att]

        if self.return_states:
            if not isinstance(main_out, list):
                main_out = [main_out]
            states_dim = (input_shape[0][0], input_shape[0][1], self.units)
            main_out += [states_dim, states_dim]

        return main_out

    def _ln(self, x, slc):
        # sample-wise normalization
        m = K.mean(x, axis=-1, keepdims=True)
        std = K.sqrt(K.var(x, axis=-1, keepdims=True) + self.epsilon_layer_normalization)
        x_normed = (x - m) / (std + self.epsilon_layer_normalization)
        x_normed = eval('self.gamma_' + slc) * x_normed + eval('self.beta_' + slc)
        return x_normed

    def call(self, inputs, mask=None, training=None, initial_state=None):
        # input shape: (nb_samples, time (padded with zeros), input_dim)
        # note that the .build() method of subclasses MUST define
        # self.input_spec with a complete input shape.
        input_shape = K.int_shape(inputs[0])
        state_below = inputs[0]
        self.context = inputs[1]
        if self.num_inputs == 2:  # input: [state_below, context]
            self.init_state = None
            self.init_memory = None
        elif self.num_inputs == 3:  # input: [state_below, context, init_generic]
            self.init_state = inputs[2]
            self.init_memory = inputs[2]
        elif self.num_inputs == 4:  # input: [state_below, context, init_state, init_memory]
            self.init_state = inputs[2]
            self.init_memory = inputs[3]

        if self.stateful:
            initial_states = self.states
        else:
            initial_states = self.get_initial_states(state_below)
        constants = self.get_constants(state_below, mask[1], training=training)
        preprocessed_input = self.preprocess_input(state_below, training=training)
        last_output, outputs, states = K.rnn(self.step,
                                             preprocessed_input,
                                             initial_states,
                                             go_backwards=self.go_backwards,
                                             mask=mask[0],
                                             constants=constants,
                                             unroll=self.unroll,
                                             input_length=K.shape(state_below)[1],
                                             pos_extra_outputs_states=[2, 3])
        if self.stateful:
            self.updates = []
            for i in range(len(states)):
                self.updates.append((self.states[i], states[i]))

        # Properly set learning phase
        if 0 < self.dropout + self.recurrent_dropout:
            last_output._uses_learning_phase = True
            outputs._uses_learning_phase = True

        if self.return_sequences:
            ret = outputs
        else:
            ret = last_output

        if self.return_extra_variables:
            ret = [ret, states[2], states[3]]

        # intermediate states as additional outputs
        if self.return_states:
            if not isinstance(ret, list):
                ret = [ret]
            ret += [states[0], states[1]]
        return ret

    def compute_mask(self, input, mask):
        if self.return_extra_variables:
            ret = [mask[0], mask[0], mask[0]]
        else:
            ret = mask[0]

        if self.return_states:
            if not isinstance(ret, list):
                ret = [ret]
            ret += [mask[0], mask[0]]

        return ret

    def step(self, x, states):
        h_tm1 = states[0]  # State
        c_tm1 = states[1]  # Memory
        non_used_x_att = states[2]  # Placeholder for returning extra variables
        non_used_alphas_att = states[3]  # Placeholder for returning extra variables
        dp_mask = states[4]  # Dropout W (input)
        rec_dp_mask = states[5]  # Dropout U (recurrent)
        # Att model dropouts
        att_dp_mask = states[6]  # Dropout Wa
        pctx_ = states[7]  # Projected context (i.e. context * Ua + ba)
        context = states[8]  # Original context
        mask_context = states[9]  # Context mask
        if K.ndim(mask_context) > 1:  # Mask the context (only if necessary)
            pctx_ = K.cast(mask_context[:, :, None], K.dtype(pctx_)) * pctx_
            context = K.cast(mask_context[:, :, None], K.dtype(context)) * context

        ctx_, alphas = compute_attention(h_tm1, pctx_, context, att_dp_mask, self.attention_recurrent_kernel,
                                         self.attention_context_wa, self.bias_ca, mask_context,
                                         attention_mode=self.attention_mode)
        # LSTM
        z = x + \
            K.dot(h_tm1 * rec_dp_mask[0], self.recurrent_kernel) + \
            K.dot(ctx_ * dp_mask[0], self.kernel)
        if self.use_bias:
            z = K.bias_add(z, self.bias)
        z0 = z[:, :self.units]
        z1 = z[:, self.units: 2 * self.units]
        z2 = z[:, 2 * self.units: 3 * self.units]
        z3 = z[:, 3 * self.units:]
        i = self.recurrent_activation(z0)
        f = self.recurrent_activation(z1)
        o = self.recurrent_activation(z3)
        c = f * c_tm1 + i * self.activation(z2)
        h = o * self.activation(c)
        if 0 < self.dropout + self.recurrent_dropout:
            h._uses_learning_phase = True
        return h, [h, c, ctx_, alphas]

    def get_constants(self, inputs, mask_context, training=None):
        constants = []
        # States[4] - Dropout_W
        if 0 < self.dropout < 1:
            ones = K.ones_like(K.squeeze(self.context[:, 0:1, :], axis=1))

            def dropped_inputs():
                return K.dropout(ones, self.dropout)

            dp_mask = [K.in_train_phase(dropped_inputs,
                                        ones,
                                        training=training) for _ in range(4)]
            constants.append(dp_mask)
        else:
            constants.append([K.cast_to_floatx(1.) for _ in range(4)])

        # States[5] - Dropout_U
        if 0 < self.recurrent_dropout < 1:
            ones = K.ones_like(K.reshape(inputs[:, 0, 0], (-1, 1)))
            ones = K.tile(ones, (1, self.units))

            def dropped_inputs():
                return K.dropout(ones, self.recurrent_dropout)

            rec_dp_mask = [K.in_train_phase(dropped_inputs,
                                            ones,
                                            training=training) for _ in range(4)]
            constants.append(rec_dp_mask)
        else:
            constants.append([K.cast_to_floatx(1.) for _ in range(4)])

        # States[6]  - Dropout_Wa
        if 0 < self.attention_dropout < 1:
            input_dim = self.units
            ones = K.ones_like(K.reshape(inputs[:, 0, 0], (-1, 1)))
            ones = K.concatenate([ones] * input_dim, 1)

            def dropped_inputs():
                return K.dropout(ones, self.recurrent_dropout)

            att_dp_mask = [K.in_train_phase(dropped_inputs,
                                            ones,
                                            training=training)]
            constants.append(att_dp_mask)
        else:
            constants.append([K.cast_to_floatx(1.)])

        if 0 < self.attention_dropout < 1:
            input_dim = self.context_dim
            ones = K.ones_like(K.reshape(self.context[:, :, 0], (-1, K.shape(self.context)[1], 1)))
            ones = K.concatenate([ones] * input_dim, axis=2)
            B_Ua = [K.in_train_phase(K.dropout(ones, self.attention_dropout), ones)]
            pctx = K.dot(self.context * B_Ua[0], self.attention_context_kernel)
        else:
            pctx = K.dot(self.context, self.attention_context_kernel)
        if self.use_bias:
            pctx = K.bias_add(pctx, self.bias_ba)
        # States[7] - pctx_
        constants.append(pctx)

        # States[8] - context
        constants.append(self.context)

        # States[9] - mask_context
        if mask_context is None:
            mask_context = K.not_equal(K.sum(self.context, axis=2), self.mask_value)
            mask_context = K.cast(mask_context, K.floatx())
        constants.append(mask_context)

        return constants

    def get_initial_states(self, inputs):
        # build an all-zero tensor of shape (samples, units)
        if self.init_state is None:
            initial_state = K.zeros_like(inputs)  # (samples, timesteps, input_dim)
            initial_state = K.sum(initial_state, axis=(1, 2))  # (samples,)
            initial_state = K.expand_dims(initial_state)  # (samples, 1)
            initial_state = K.tile(initial_state, [1, self.units])  # (samples, units)
            if self.init_memory is None:
                initial_states = [initial_state for _ in range(2)]
            else:
                initial_memory = self.init_memory
                initial_states = [initial_state, initial_memory]
        else:
            initial_state = self.init_state
            if self.init_memory is not None:  # We have state and memory
                initial_memory = self.init_memory
                initial_states = [initial_state, initial_memory]
            else:
                initial_states = [initial_state for _ in range(2)]

        initial_state = K.zeros_like(self.context)  # (samples, input_timesteps, ctx_dim)
        initial_state_alphas = K.sum(initial_state, axis=2)  # (samples, input_timesteps)
        initial_state = K.sum(initial_state, axis=1)  # (samples, ctx_dim)
        extra_states = [initial_state, initial_state_alphas]  # (samples, ctx_dim)

        return initial_states + extra_states

    def get_config(self):
        config = {'return_extra_variables': self.return_extra_variables,
                  'return_states': self.return_states,
                  'units': self.units,
                  "att_units": self.att_units,
                  'activation': activations.serialize(self.activation),
                  'recurrent_activation': activations.serialize(self.recurrent_activation),
                  'use_bias': self.use_bias,
                  'mask_value': self.mask_value,
                  'kernel_initializer': initializers.serialize(self.kernel_initializer),
                  'recurrent_initializer': initializers.serialize(self.recurrent_initializer),
                  'conditional_initializer': initializers.serialize(self.conditional_initializer),
                  'attention_recurrent_initializer': initializers.serialize(self.attention_recurrent_initializer),
                  'attention_context_initializer': initializers.serialize(self.attention_context_initializer),
                  'attention_context_wa_initializer': initializers.serialize(self.attention_context_wa_initializer),
                  'bias_initializer': initializers.serialize(self.bias_initializer),
                  'bias_ba_initializer': initializers.serialize(self.bias_ba_initializer),
                  'bias_ca_initializer': initializers.serialize(self.bias_ca_initializer),
                  'unit_forget_bias': self.unit_forget_bias,
                  'kernel_regularizer': regularizers.serialize(self.kernel_regularizer),
                  'recurrent_regularizer': regularizers.serialize(self.recurrent_regularizer),
                  'conditional_regularizer': regularizers.serialize(self.conditional_regularizer),
                  'attention_recurrent_regularizer': regularizers.serialize(self.attention_recurrent_regularizer),
                  'attention_context_regularizer': regularizers.serialize(self.attention_context_regularizer),
                  'attention_context_wa_regularizer': regularizers.serialize(self.attention_context_wa_regularizer),
                  'bias_regularizer': regularizers.serialize(self.bias_regularizer),
                  'bias_ba_regularizer': regularizers.serialize(self.bias_ba_regularizer),
                  'bias_ca_regularizer': regularizers.serialize(self.bias_ca_regularizer),
                  'activity_regularizer': regularizers.serialize(self.activity_regularizer),
                  'kernel_constraint': constraints.serialize(self.kernel_constraint),
                  'recurrent_constraint': constraints.serialize(self.recurrent_constraint),
                  'conditional_constraint': constraints.serialize(self.conditional_constraint),
                  'attention_recurrent_constraint': constraints.serialize(self.attention_recurrent_constraint),
                  'attention_context_constraint': constraints.serialize(self.attention_context_constraint),
                  'attention_context_wa_constraint': constraints.serialize(self.attention_context_wa_constraint),
                  'bias_constraint': constraints.serialize(self.bias_constraint),
                  'bias_ba_constraint': constraints.serialize(self.bias_ba_constraint),
                  'bias_ca_constraint': constraints.serialize(self.bias_ca_constraint),
                  'dropout': self.dropout,
                  'recurrent_dropout': self.recurrent_dropout,
                  'conditional_dropout': self.conditional_dropout,
                  'attention_dropout': self.attention_dropout,
                  'num_inputs': self.num_inputs,
                  'attention_mode': self.attention_mode
                  }
        base_config = super(AttLSTMCond, self).get_config()
        return dict(list(base_config.items()) + list(config.items()))


class AttConditionalLSTMCond(Recurrent):
    """Conditional Long-Short Term Memory unit with Attention + the previously generated word fed to the current timestep.

    You should give two inputs to this layer:
        1. The shifted sequence of words (shape: (batch_size, output_timesteps, embedding_size))
        2. The complete input sequence (shape: (batch_size, input_timesteps, input_dim))
    Optionally, you can set the initial hidden state, with a tensor of shape: (batch_size, units)

    # Arguments
        units: Positive integer, dimensionality of the output space.
        att_units:  Positive integer, dimensionality of the attention space.
        return_extra_variables: Return the attended context vectors and the attention weights (alphas)
        att_mode: Attention mode. 'add' or 'dot' implemented.
        return_states: Whether it should return the internal RNN states.
        activation: Activation function to use
            (see [activations](../activations.md)).
            If you pass None, no activation is applied
            (ie. "linear" activation: `a(x) = x`).
        recurrent_activation: Activation function to use
            for the recurrent step
            (see [activations](../activations.md)).
        use_bias: Boolean, whether the layer uses a bias vector.
        kernel_initializer: Initializer for the `kernel` weights matrix,
            used for the linear transformation of the inputs
            (see [initializers](../initializers.md)).
        conditional_initializer: Initializer for the `conditional_kernel`
            weights matrix,
            used for the linear transformation of the conditional inputs
            (see [initializers](../initializers.md)).
        recurrent_initializer: Initializer for the `recurrent_kernel`
            weights matrix,
            used for the linear transformation of the recurrent state
            (see [initializers](../initializers.md)).
        attention_recurrent_initializer:  Initializer for the `attention_recurrent_kernel`
            weights matrix, used for the linear transformation of the conditional inputs
            (see [initializers](../initializers.md)).
        attention_context_initializer:  Initializer for the `attention_context_kernel`
            weights matrix,
            used for the linear transformation of the attention context inputs
            (see [initializers](../initializers.md)).
        attention_context_wa_initializer:  Initializer for the `attention_wa_kernel`
            weights matrix,
            used for the linear transformation of the attention context
            (see [initializers](../initializers.md)).
        bias_initializer: Initializer for the bias vector
            (see [initializers](../initializers.md)).
        bias_ba_initializer: Initializer for the bias_ba vector from the attention mechanism
            (see [initializers](../initializers.md)).
        bias_ca_initializer: Initializer for the bias_ca vector from the attention mechanism
            (see [initializers](../initializers.md)).
        mask_value: Value of the mask of the context (0. by default)
        kernel_regularizer: Regularizer function applied to
            the `kernel` weights matrix
            (see [regularizer](../regularizers.md)).
        recurrent_regularizer: Regularizer function applied to
            the `recurrent_kernel` weights matrix
            (see [regularizer](../regularizers.md)).
        conditional_regularizer: Regularizer function applied to
            the `conditional_kernel` weights matrix
            (see [regularizer](../regularizers.md)).
        attention_recurrent_regularizer:  Regularizer function applied to
            the `attention_recurrent__kernel` weights matrix
            (see [regularizer](../regularizers.md)).
        attention_context_regularizer:  Regularizer function applied to
            the `attention_context_kernel` weights matrix
            (see [regularizer](../regularizers.md)).
        attention_context_wa_regularizer:  Regularizer function applied to
            the `attention_context_wa_kernel` weights matrix
            (see [regularizer](../regularizers.md)).
        bias_regularizer: Regularizer function applied to the bias vector
            (see [regularizer](../regularizers.md)).
        bias_ba_regularizer:  Regularizer function applied to the bias_ba vector
            (see [regularizer](../regularizers.md)).
        bias_ca_regularizer:  Regularizer function applied to the bias_ca vector
            (see [regularizer](../regularizers.md)).
        activity_regularizer: Regularizer function applied to
            the output of the layer (its "activation").
            (see [regularizer](../regularizers.md)).
        kernel_constraint: Constraint function applied to
            the `kernel` weights matrix
            (see [constraints](../constraints.md)).
        recurrent_constraint: Constraint function applied to
            the `recurrent_kernel` weights matrix
            (see [constraints](../constraints.md)).
        conditional_constraint: Constraint function applied to
            the `conditional_kernel` weights matrix
            (see [constraints](../constraints.md)).
        attention_recurrent_constraint: Constraint function applied to
            the `attention_recurrent_kernel` weights matrix
            (see [constraints](../constraints.md)).
        attention_context_constraint: Constraint function applied to
            the `attention_context_kernel` weights matrix
            (see [constraints](../constraints.md)).
        attention_context_wa_constraint: Constraint function applied to
            the `attention_context_wa_kernel` weights matrix
            (see [constraints](../constraints.md)).
        bias_constraint: Constraint function applied to the bias vector
            (see [constraints](../constraints.md)).
        bias_ba_constraint: Constraint function applied to
            the `bias_ba` weights matrix
            (see [constraints](../constraints.md)).
        bias_ca_constraint: Constraint function applied to
            the `bias_ca` weights matrix
            (see [constraints](../constraints.md)).
        dropout: Float between 0 and 1.
            Fraction of the units to drop for
            the linear transformation of the context.
        recurrent_dropout: Float between 0 and 1.
            Fraction of the units to drop for
            the linear transformation of the recurrent state.
        conditional_dropout: Float between 0 and 1.
            Fraction of the units to drop for
            the linear transformation of the input.
        conditional_dropout: Float between 0 and 1.
            Fraction of the units to drop for
            the linear transformation of the input.
        attention_dropout: Float between 0 and 1.
            Fraction of the units to drop for
            the linear transformation of the attention mechanism.
        num_inputs: Number of inputs of the layer.

    # References
        - [On the Properties of Neural Machine Translation: Encoder-Decoder Approaches](https://arxiv.org/abs/1409.1259)
        - [Empirical Evaluation of Gated Recurrent Neural Networks on Sequence Modeling](http://arxiv.org/abs/1412.3555v1)
        - [A Theoretically Grounded Application of Dropout in Recurrent Neural Networks](http://arxiv.org/abs/1512.05287)
        - [Nematus: a Toolkit for Neural Machine Translation](http://arxiv.org/abs/1703.04357)
    """

    @interfaces.legacy_recurrent_support
    def __init__(self, units,
                 att_units=0,
                 return_extra_variables=False,
                 return_states=False,
                 activation='tanh',
                 attention_mode='add',
                 recurrent_activation='sigmoid',
                 use_bias=True,
                 kernel_initializer='glorot_uniform',
                 conditional_initializer='glorot_uniform',
                 attention_recurrent_initializer='glorot_uniform',
                 attention_context_initializer='glorot_uniform',
                 attention_context_wa_initializer='glorot_uniform',
                 recurrent_initializer='orthogonal',
                 bias_initializer='zeros',
                 bias_ba_initializer='zeros',
                 bias_ca_initializer='zero',
                 unit_forget_bias=True,
                 mask_value=0.,
                 kernel_regularizer=None,
                 recurrent_regularizer=None,
                 conditional_regularizer=None,
                 attention_recurrent_regularizer=None,
                 attention_context_regularizer=None,
                 attention_context_wa_regularizer=None,
                 bias_regularizer=None,
                 bias_ba_regularizer=None,
                 bias_ca_regularizer=None,
                 activity_regularizer=None,
                 kernel_constraint=None,
                 recurrent_constraint=None,
                 conditional_constraint=None,
                 attention_recurrent_constraint=None,
                 attention_context_constraint=None,
                 attention_context_wa_constraint=None,
                 bias_constraint=None,
                 bias_ba_constraint=None,
                 bias_ca_constraint=None,
                 dropout=0.,
                 recurrent_dropout=0.,
                 conditional_dropout=0.,
                 attention_dropout=0.,
                 num_inputs=4,
                 **kwargs):
        super(AttConditionalLSTMCond, self).__init__(**kwargs)

        self.return_extra_variables = return_extra_variables
        self.return_states = return_states

        # Main parameters
        self.units = units
        self.att_units = units if att_units == 0 else att_units
        self.activation = activations.get(activation)
        self.recurrent_activation = activations.get(recurrent_activation)
        self.use_bias = use_bias
        self.mask_value = mask_value
        self.attention_mode = attention_mode.lower()

        # Initializers
        self.kernel_initializer = initializers.get(kernel_initializer)
        self.recurrent_initializer = initializers.get(recurrent_initializer)
        self.recurrent1_initializer = initializers.get(recurrent_initializer)
        self.conditional_initializer = initializers.get(conditional_initializer)
        self.attention_recurrent_initializer = initializers.get(attention_recurrent_initializer)
        self.attention_context_initializer = initializers.get(attention_context_initializer)
        self.attention_context_wa_initializer = initializers.get(attention_context_wa_initializer)
        self.bias_initializer = initializers.get(bias_initializer)
        self.bias1_initializer = initializers.get(bias_initializer)
        self.bias_ba_initializer = initializers.get(bias_ba_initializer)
        self.bias_ca_initializer = initializers.get(bias_ca_initializer)
        self.unit_forget_bias = unit_forget_bias

        # Regularizers
        self.kernel_regularizer = regularizers.get(kernel_regularizer)
        self.recurrent_regularizer = regularizers.get(recurrent_regularizer)
        self.recurrent1_regularizer = regularizers.get(recurrent_regularizer)
        self.conditional_regularizer = regularizers.get(conditional_regularizer)
        self.attention_recurrent_regularizer = regularizers.get(attention_recurrent_regularizer)
        self.attention_context_regularizer = regularizers.get(attention_context_regularizer)
        self.attention_context_wa_regularizer = regularizers.get(attention_context_wa_regularizer)
        self.bias_regularizer = regularizers.get(bias_regularizer)
        self.bias1_regularizer = regularizers.get(bias_regularizer)
        self.bias_ba_regularizer = regularizers.get(bias_ba_regularizer)
        self.bias_ca_regularizer = regularizers.get(bias_ca_regularizer)
        self.activity_regularizer = regularizers.get(activity_regularizer)

        # Constraints
        self.kernel_constraint = constraints.get(kernel_constraint)
        self.recurrent_constraint = constraints.get(recurrent_constraint)
        self.recurrent1_constraint = constraints.get(recurrent_constraint)
        self.conditional_constraint = constraints.get(conditional_constraint)
        self.attention_recurrent_constraint = constraints.get(attention_recurrent_constraint)
        self.attention_context_constraint = constraints.get(attention_context_constraint)
        self.attention_context_wa_constraint = constraints.get(attention_context_wa_constraint)
        self.bias_constraint = constraints.get(bias_constraint)
        self.bias1_constraint = constraints.get(bias_constraint)
        self.bias_ba_constraint = constraints.get(bias_ba_constraint)
        self.bias_ca_constraint = constraints.get(bias_ca_constraint)

        # Dropouts
        self.dropout = min(1., max(0., dropout)) if dropout is not None else 0.
        self.recurrent_dropout = min(1., max(0., recurrent_dropout)) if recurrent_dropout is not None else 0.
        self.conditional_dropout = min(1., max(0., conditional_dropout)) if conditional_dropout is not None else 0.
        self.attention_dropout = min(1., max(0., attention_dropout)) if attention_dropout is not None else 0.

        # Inputs
        self.num_inputs = num_inputs
        self.input_spec = [InputSpec(ndim=3), InputSpec(ndim=3)]
        for _ in range(len(self.input_spec), self.num_inputs):
            self.input_spec.append(InputSpec(ndim=2))

    def build(self, input_shape):
        assert len(input_shape) >= 2, 'You should pass two inputs to AttConditionalLSTMCond ' \
                                      '(previous_embedded_words and context) ' \
                                      'and two optional inputs (init_state and init_memory)'
        self.input_dim = input_shape[0][2]
        self.context_steps = input_shape[1][1]
        self.context_dim = input_shape[1][2]
        if self.stateful:
            self.reset_states()
        else:
            # initial states: all-zero tensors of shape (units)
            self.states = [None, None, None]  # [h, c, x_att]

        self.kernel = self.add_weight(shape=(self.context_dim, self.units * 4),
                                      name='kernel',
                                      initializer=self.kernel_initializer,
                                      regularizer=self.kernel_regularizer,
                                      constraint=self.kernel_constraint)
        self.recurrent_kernel = self.add_weight(
            shape=(self.units, self.units * 4),
            name='recurrent_kernel',
            initializer=self.recurrent_initializer,
            regularizer=self.recurrent_regularizer,
            constraint=self.recurrent_constraint)

        self.recurrent1_kernel = self.add_weight(
            shape=(self.units, self.units * 4),
            name='recurrent1_kernel',
            initializer=self.recurrent1_initializer,
            regularizer=self.recurrent1_regularizer,
            constraint=self.recurrent1_constraint)

        self.conditional_kernel = self.add_weight(shape=(self.input_dim, self.units * 4),
                                                  name='conditional_kernel',
                                                  initializer=self.conditional_initializer,
                                                  regularizer=self.conditional_regularizer,
                                                  constraint=self.conditional_constraint)

        self.attention_recurrent_kernel = self.add_weight(
            shape=(self.units, self.att_units),
            name='attention_recurrent_kernel',
            initializer=self.attention_recurrent_initializer,
            regularizer=self.attention_recurrent_regularizer,
            constraint=self.attention_recurrent_constraint)

        self.attention_context_kernel = self.add_weight(
            shape=(self.context_dim, self.att_units),
            name='attention_context_kernel',
            initializer=self.attention_context_initializer,
            regularizer=self.attention_context_regularizer,
            constraint=self.attention_context_constraint)

        self.attention_context_wa = self.add_weight(
            shape=(self.att_units,),
            name='attention_context_wa',
            initializer=self.attention_context_wa_initializer,
            regularizer=self.attention_context_wa_regularizer,
            constraint=self.attention_context_wa_constraint)

        if self.use_bias:
            if self.unit_forget_bias:
                def bias_initializer(shape, *args, **kwargs):
                    return K.concatenate([
                        self.bias_initializer((self.units,), *args, **kwargs),
                        initializers.Ones()((self.units,), *args, **kwargs),
                        self.bias_initializer((self.units * 2,), *args, **kwargs),
                    ])
            else:
                bias_initializer = self.bias_initializer
            self.bias = self.add_weight(shape=(self.units * 4,),
                                        name='bias',
                                        initializer=bias_initializer,
                                        regularizer=self.bias_regularizer,
                                        constraint=self.bias_constraint)
            if self.unit_forget_bias:
                def bias_initializer1(shape, *args, **kwargs):
                    return K.concatenate([
                        self.bias1_initializer((self.units,), *args, **kwargs),
                        initializers.Ones()((self.units,), *args, **kwargs),
                        self.bias1_initializer((self.units * 2,), *args, **kwargs),
                    ])
            else:
                bias_initializer1 = self.bias1_initializer
            self.bias1 = self.add_weight(shape=(self.units * 4,),
                                         name='bias1',
                                         initializer=bias_initializer1,
                                         regularizer=self.bias1_regularizer,
                                         constraint=self.bias1_constraint)

            self.bias_ba = self.add_weight(shape=(self.att_units,),
                                           name='bias_ba',
                                           initializer=self.bias_ba_initializer,
                                           regularizer=self.bias_ba_regularizer,
                                           constraint=self.bias_ba_constraint)
            bias_ca_shape = self.context_steps if self.context_steps is None else (self.context_steps,)
            self.bias_ca = self.add_weight(shape=bias_ca_shape,
                                           name='bias_ca',
                                           initializer=self.bias_ca_initializer,
                                           regularizer=self.bias_ca_regularizer,
                                           constraint=self.bias_ca_constraint)

        else:
            self.bias = None
            self.bias1 = None
            self.bias_ba = None
            self.bias_ca = None

        self.built = True

    def reset_states(self, states=None):
        assert self.stateful, 'Layer must be stateful.'
        input_shape = self.input_shape
        if not input_shape[0]:
            raise Exception('If a RNN is stateful, a complete ' +
                            'input_shape must be provided (including batch size).')
        if hasattr(self, 'states'):
            K.set_value(self.states[0],
                        np.zeros((input_shape[0], self.units)))
            K.set_value(self.states[1],
                        np.zeros((input_shape[0], self.units)))
            K.set_value(self.states[2],
                        np.zeros((input_shape[0], input_shape[3])))
        else:
            self.states = [K.zeros((input_shape[0], self.units)),
                           K.zeros((input_shape[0], self.units)),
                           K.zeros((input_shape[0], input_shape[3]))]

    def preprocess_input(self, inputs, training=None):

        if 0 < self.conditional_dropout < 1:
            ones = K.ones_like(K.squeeze(inputs[:, 0:1, :], axis=1))

            def dropped_inputs():
                return K.dropout(ones, self.conditional_dropout)

            cond_dp_mask = [K.in_train_phase(dropped_inputs,
                                             ones,
                                             training=training) for _ in range(4)]
            return K.dot(inputs * cond_dp_mask[0][:, None, :], self.conditional_kernel)
        else:
            return K.dot(inputs, self.conditional_kernel)

    def compute_output_shape(self, input_shape):
        if self.return_sequences:
            main_out = (input_shape[0][0], input_shape[0][1], self.units)
        else:
            main_out = (input_shape[0][0], self.units)

        if self.return_extra_variables:
            dim_x_att = (input_shape[0][0], input_shape[0][1], self.context_dim)
            dim_alpha_att = (input_shape[0][0], input_shape[0][1], input_shape[1][1])
            main_out = [main_out, dim_x_att, dim_alpha_att]

        if self.return_states:
            if not isinstance(main_out, list):
                main_out = [main_out]
            states_dim = (input_shape[0][0], input_shape[0][1], self.units)
            main_out += [states_dim, states_dim]

        return main_out

    def _ln(self, x, slc):
        # sample-wise normalization
        m = K.mean(x, axis=-1, keepdims=True)
        std = K.sqrt(K.var(x, axis=-1, keepdims=True) + self.epsilon_layer_normalization)
        x_normed = (x - m) / (std + self.epsilon_layer_normalization)
        x_normed = eval('self.gamma_' + slc) * x_normed + eval('self.beta_' + slc)
        return x_normed

    def call(self, inputs, mask=None, training=None, initial_state=None):
        # input shape: (nb_samples, time (padded with zeros), input_dim)
        # note that the .build() method of subclasses MUST define
        # self.input_spec with a complete input shape.
        input_shape = K.int_shape(inputs[0])
        state_below = inputs[0]
        self.context = inputs[1]
        if self.num_inputs == 2:  # input: [state_below, context]
            self.init_state = None
            self.init_memory = None
        elif self.num_inputs == 3:  # input: [state_below, context, init_generic]
            self.init_state = inputs[2]
            self.init_memory = inputs[2]
        elif self.num_inputs == 4:  # input: [state_below, context, init_state, init_memory]
            self.init_state = inputs[2]
            self.init_memory = inputs[3]

        if self.stateful:
            initial_states = self.states
        else:
            initial_states = self.get_initial_states(state_below)
        constants = self.get_constants(state_below, mask[1], training=training)
        preprocessed_input = self.preprocess_input(state_below, training=training)
        last_output, outputs, states = K.rnn(self.step,
                                             preprocessed_input,
                                             initial_states,
                                             go_backwards=self.go_backwards,
                                             mask=mask[0],
                                             constants=constants,
                                             unroll=self.unroll,
                                             input_length=K.shape(state_below)[1],
                                             pos_extra_outputs_states=[2, 3])
        if self.stateful:
            updates = []
            for i in range(len(states)):
                updates.append((self.states[i], states[i]))
            self.add_update(updates, inputs)
        if self.return_sequences:
            ret = outputs
        else:
            ret = last_output

        # Properly set learning phase
        if getattr(last_output, '_uses_learning_phase', False):
            ret._uses_learning_phase = True

        if self.return_extra_variables:
            ret = [ret, states[2], states[3]]

        # intermediate states as additional outputs
        if self.return_states:
            if not isinstance(ret, (list, tuple)):
                ret = [ret]
            else:
                states = list(states)
            ret += [states[0], states[1]]

        return ret

    def compute_mask(self, input, mask):
        if self.return_extra_variables:
            ret = [mask[0], mask[0], mask[0]]
        else:
            ret = mask[0]

        if self.return_states:
            if not isinstance(ret, list):
                ret = [ret]
            ret += [mask[0], mask[0]]

        return ret

    def step(self, x, states):
        h_tm1 = states[0]  # State
        c_tm1 = states[1]  # Memory
        non_used_x_att = states[2]  # Placeholder for returning extra variables
        non_used_alphas_att = states[3]  # Placeholder for returning extra variables
        ctx_dp_mask = states[4]  # Dropout W
        rec_dp_mask = states[5]  # Dropout U
        # Att model dropouts
        att_dp_mask = states[6]  # Dropout Wa
        pctx_ = states[7]  # Projected context (i.e. context * Ua + ba)
        context = states[8]  # Original context
        mask_context = states[9]  # Context mask
        if K.ndim(mask_context) > 1:  # Mask the context (only if necessary)
            pctx_ = K.cast(mask_context[:, :, None], K.dtype(pctx_)) * pctx_
            context = K.cast(mask_context[:, :, None], K.dtype(context)) * context

        # LSTM_1
        z_ = x + K.dot(h_tm1 * rec_dp_mask[0], self.recurrent1_kernel)
        if self.use_bias:
            z_ = K.bias_add(z_, self.bias1)
        z_0 = z_[:, :self.units]
        z_1 = z_[:, self.units: 2 * self.units]
        z_2 = z_[:, 2 * self.units: 3 * self.units]
        z_3 = z_[:, 3 * self.units:]
        i_ = self.recurrent_activation(z_0)
        f_ = self.recurrent_activation(z_1)
        o_ = self.recurrent_activation(z_3)
        c_ = f_ * c_tm1 + i_ * self.activation(z_2)
        h_ = o_ * self.activation(c_)

        ctx_, alphas = compute_attention(h_, pctx_, context, att_dp_mask, self.attention_recurrent_kernel,
                                         self.attention_context_wa, self.bias_ca, mask_context,
                                         attention_mode=self.attention_mode)

        # LSTM
        z = K.dot(h_ * rec_dp_mask[0], self.recurrent_kernel) + \
            K.dot(ctx_ * ctx_dp_mask[0], self.kernel)
        if self.use_bias:
            z = K.bias_add(z, self.bias)
        z0 = z[:, :self.units]
        z1 = z[:, self.units: 2 * self.units]
        z2 = z[:, 2 * self.units: 3 * self.units]
        z3 = z[:, 3 * self.units:]
        i = self.recurrent_activation(z0)
        f = self.recurrent_activation(z1)
        o = self.recurrent_activation(z3)
        c = f * c_ + i * self.activation(z2)
        h = o * self.activation(c)
        if 0 < self.dropout + self.recurrent_dropout:
            h._uses_learning_phase = True
        return h, [h, c, ctx_, alphas]

    def get_constants(self, inputs, mask_context, training=None):
        constants = []
        # States[4] - Dropout W (input dropout)
        if 0 < self.dropout < 1:
            ones = K.ones_like(K.squeeze(self.context[:, 0:1, :], axis=1))

            def dropped_inputs():
                return K.dropout(ones, self.dropout)

            dp_mask = [K.in_train_phase(dropped_inputs,
                                        ones,
                                        training=training) for _ in range(4)]
            constants.append(dp_mask)
        else:
            constants.append([K.cast_to_floatx(1.) for _ in range(4)])

        # States[5] - Dropout_U
        if 0 < self.recurrent_dropout < 1:
            ones = K.ones_like(K.reshape(inputs[:, 0, 0], (-1, 1)))
            ones = K.tile(ones, (1, self.units))

            def dropped_inputs():
                return K.dropout(ones, self.recurrent_dropout)

            rec_dp_mask = [K.in_train_phase(dropped_inputs,
                                            ones,
                                            training=training) for _ in range(4)]
            constants.append(rec_dp_mask)
        else:
            constants.append([K.cast_to_floatx(1.) for _ in range(4)])

        # States[6]  - Dropout_Wa
        if 0 < self.attention_dropout < 1:
            input_dim = self.units
            ones = K.ones_like(K.reshape(inputs[:, 0, 0], (-1, 1)))
            ones = K.concatenate([ones] * input_dim, 1)

            def dropped_inputs():
                return K.dropout(ones, self.recurrent_dropout)

            att_dp_mask = [K.in_train_phase(dropped_inputs,
                                            ones,
                                            training=training)]
            constants.append(att_dp_mask)
        else:
            constants.append([K.cast_to_floatx(1.)])

        if 0 < self.attention_dropout < 1:
            input_dim = self.context_dim
            ones = K.ones_like(K.reshape(self.context[:, :, 0], (-1, K.shape(self.context)[1], 1)))
            ones = K.concatenate([ones] * input_dim, axis=2)
            B_Ua = [K.in_train_phase(K.dropout(ones, self.attention_dropout), ones)]
            pctx = K.dot(self.context * B_Ua[0], self.attention_context_kernel)
        else:
            pctx = K.dot(self.context, self.attention_context_kernel)
        if self.use_bias:
            pctx = K.bias_add(pctx, self.bias_ba)
        # States[7] - pctx_
        constants.append(pctx)

        # States[8] - context
        constants.append(self.context)

        # States[9] - mask_context
        if mask_context is None:
            mask_context = K.not_equal(K.sum(self.context, axis=2), self.mask_value)
            mask_context = K.cast(mask_context, K.floatx())
        constants.append(mask_context)

        return constants

    def get_initial_states(self, inputs):
        # build an all-zero tensor of shape (samples, units)
        if self.init_state is None:
            initial_state = K.zeros_like(inputs)  # (samples, timesteps, input_dim)
            initial_state = K.sum(initial_state, axis=(1, 2))  # (samples,)
            initial_state = K.expand_dims(initial_state)  # (samples, 1)
            initial_state = K.tile(initial_state, [1, self.units])  # (samples, units)
            if self.init_memory is None:
                initial_states = [initial_state for _ in range(2)]
            else:
                initial_memory = self.init_memory
                initial_states = [initial_state, initial_memory]
        else:
            initial_state = self.init_state
            if self.init_memory is not None:  # We have state and memory
                initial_memory = self.init_memory
                initial_states = [initial_state, initial_memory]
            else:
                initial_states = [initial_state for _ in range(2)]

        initial_state = K.zeros_like(self.context)  # (samples, input_timesteps, ctx_dim)
        initial_state_alphas = K.sum(initial_state, axis=2)  # (samples, input_timesteps)
        initial_state = K.sum(initial_state, axis=1)  # (samples, ctx_dim)
        extra_states = [initial_state, initial_state_alphas]  # (samples, ctx_dim)

        return initial_states + extra_states

    def get_config(self):
        config = {'return_extra_variables': self.return_extra_variables,
                  'return_states': self.return_states,
                  'units': self.units,
                  'att_units': self.att_units,
                  'activation': activations.serialize(self.activation),
                  'recurrent_activation': activations.serialize(self.recurrent_activation),
                  'use_bias': self.use_bias,
                  'mask_value': self.mask_value,
                  'kernel_initializer': initializers.serialize(self.kernel_initializer),
                  'recurrent_initializer': initializers.serialize(self.recurrent_initializer),
                  'conditional_initializer': initializers.serialize(self.conditional_initializer),
                  'attention_recurrent_initializer': initializers.serialize(self.attention_recurrent_initializer),
                  'attention_context_initializer': initializers.serialize(self.attention_context_initializer),
                  'attention_context_wa_initializer': initializers.serialize(self.attention_context_wa_initializer),
                  'bias_initializer': initializers.serialize(self.bias_initializer),
                  'bias_ba_initializer': initializers.serialize(self.bias_ba_initializer),
                  'bias_ca_initializer': initializers.serialize(self.bias_ca_initializer),
                  'unit_forget_bias': self.unit_forget_bias,
                  'kernel_regularizer': regularizers.serialize(self.kernel_regularizer),
                  'recurrent_regularizer': regularizers.serialize(self.recurrent_regularizer),
                  'conditional_regularizer': regularizers.serialize(self.conditional_regularizer),
                  'attention_recurrent_regularizer': regularizers.serialize(self.attention_recurrent_regularizer),
                  'attention_context_regularizer': regularizers.serialize(self.attention_context_regularizer),
                  'attention_context_wa_regularizer': regularizers.serialize(self.attention_context_wa_regularizer),
                  'bias_regularizer': regularizers.serialize(self.bias_regularizer),
                  'bias_ba_regularizer': regularizers.serialize(self.bias_ba_regularizer),
                  'bias_ca_regularizer': regularizers.serialize(self.bias_ca_regularizer),
                  'activity_regularizer': regularizers.serialize(self.activity_regularizer),
                  'kernel_constraint': constraints.serialize(self.kernel_constraint),
                  'recurrent_constraint': constraints.serialize(self.recurrent_constraint),
                  'conditional_constraint': constraints.serialize(self.conditional_constraint),
                  'attention_recurrent_constraint': constraints.serialize(self.attention_recurrent_constraint),
                  'attention_context_constraint': constraints.serialize(self.attention_context_constraint),
                  'attention_context_wa_constraint': constraints.serialize(self.attention_context_wa_constraint),
                  'bias_constraint': constraints.serialize(self.bias_constraint),
                  'bias_ba_constraint': constraints.serialize(self.bias_ba_constraint),
                  'bias_ca_constraint': constraints.serialize(self.bias_ca_constraint),
                  'dropout': self.dropout,
                  'recurrent_dropout': self.recurrent_dropout,
                  'conditional_dropout': self.conditional_dropout,
                  'attention_dropout': self.attention_dropout,
                  'num_inputs': self.num_inputs,
                  'attention_mode': self.attention_mode
                  }
        base_config = super(AttConditionalLSTMCond, self).get_config()
        return dict(list(base_config.items()) + list(config.items()))


class AttLSTMCond2Inputs(Recurrent):
    """Long-Short Term Memory unit with the previously generated word fed to the current timestep
    and two input contexts (with two attention mechanisms).

    You should give two inputs to this layer:
        1. The shifted sequence of words (shape: (batch_size, output_timesteps, embedding_size))
        2. The complete input sequence (shape: (batch_size, input_timesteps, input_dim))
    Optionally, you can set the initial hidden state, with a tensor of shape: (batch_size, units)

    # Arguments
        units: Positive integer, dimensionality of the output space.
        att_units:  Positive integer, dimensionality of the attention space.
        return_extra_variables: Return the attended context vectors and the attention weights (alphas)
        return_states: Whether it should return the internal RNN states.
        activation: Activation function to use
            (see [activations](../activations.md)).
            If you pass None, no activation is applied
            (ie. "linear" activation: `a(x) = x`).
        recurrent_activation: Activation function to use
            for the recurrent step
            (see [activations](../activations.md)).
        use_bias: Boolean, whether the layer uses a bias vector.
        kernel_initializer: Initializer for the `kernel` weights matrix,
            used for the linear transformation of the inputs
            (see [initializers](../initializers.md)).
        conditional_initializer: Initializer for the `conditional_kernel`
            weights matrix,
            used for the linear transformation of the conditional inputs
            (see [initializers](../initializers.md)).
        recurrent_initializer: Initializer for the `recurrent_kernel`
            weights matrix,
            used for the linear transformation of the recurrent state
            (see [initializers](../initializers.md)).
        attention_recurrent_initializer:  Initializer for the `attention_recurrent_kernel`
            weights matrix, used for the linear transformation of the conditional inputs
            (see [initializers](../initializers.md)).
        attention_context_initializer:  Initializer for the `attention_context_kernel`
            weights matrix,
            used for the linear transformation of the attention context inputs
            (see [initializers](../initializers.md)).
        attention_context_wa_initializer:  Initializer for the `attention_wa_kernel`
            weights matrix,
            used for the linear transformation of the attention context
            (see [initializers](../initializers.md)).
        bias_initializer: Initializer for the bias vector
            (see [initializers](../initializers.md)).
        bias_ba_initializer: Initializer for the bias_ba vector from the attention mechanism
            (see [initializers](../initializers.md)).
        bias_ca_initializer: Initializer for the bias_ca vector from the attention mechanism
            (see [initializers](../initializers.md)).
        mask_value: Value of the mask of the context (0. by default)
        kernel_regularizer: Regularizer function applied to
            the `kernel` weights matrix
            (see [regularizer](../regularizers.md)).
        recurrent_regularizer: Regularizer function applied to
            the `recurrent_kernel` weights matrix
            (see [regularizer](../regularizers.md)).
        conditional_regularizer: Regularizer function applied to
            the `conditional_kernel` weights matrix
            (see [regularizer](../regularizers.md)).
        attention_recurrent_regularizer:  Regularizer function applied to
            the `attention_recurrent__kernel` weights matrix
            (see [regularizer](../regularizers.md)).
        attention_context_regularizer:  Regularizer function applied to
            the `attention_context_kernel` weights matrix
            (see [regularizer](../regularizers.md)).
        attention_context_wa_regularizer:  Regularizer function applied to
            the `attention_context_wa_kernel` weights matrix
            (see [regularizer](../regularizers.md)).
        bias_regularizer: Regularizer function applied to the bias vector
            (see [regularizer](../regularizers.md)).
        bias_ba_regularizer:  Regularizer function applied to the bias_ba vector
            (see [regularizer](../regularizers.md)).
        bias_ca_regularizer:  Regularizer function applied to the bias_ca vector
            (see [regularizer](../regularizers.md)).
        activity_regularizer: Regularizer function applied to
            the output of the layer (its "activation").
            (see [regularizer](../regularizers.md)).
        kernel_constraint: Constraint function applied to
            the `kernel` weights matrix
            (see [constraints](../constraints.md)).
        recurrent_constraint: Constraint function applied to
            the `recurrent_kernel` weights matrix
            (see [constraints](../constraints.md)).
        conditional_constraint: Constraint function applied to
            the `conditional_kernel` weights matrix
            (see [constraints](../constraints.md)).
        attention_recurrent_constraint: Constraint function applied to
            the `attention_recurrent_kernel` weights matrix
            (see [constraints](../constraints.md)).
        attention_context_constraint: Constraint function applied to
            the `attention_context_kernel` weights matrix
            (see [constraints](../constraints.md)).
        attention_context_wa_constraint: Constraint function applied to
            the `attention_context_wa_kernel` weights matrix
            (see [constraints](../constraints.md)).
        bias_constraint: Constraint function applied to the bias vector
            (see [constraints](../constraints.md)).
        bias_ba_constraint: Constraint function applied to
            the `bias_ba` weights matrix
            (see [constraints](../constraints.md)).
        bias_ca_constraint: Constraint function applied to
            the `bias_ca` weights matrix
            (see [constraints](../constraints.md)).
        dropout: Float between 0 and 1.
            Fraction of the units to drop for
            the linear transformation of the context.
        recurrent_dropout: Float between 0 and 1.
            Fraction of the units to drop for
            the linear transformation of the recurrent state.
        conditional_dropout: Float between 0 and 1.
            Fraction of the units to drop for
            the linear transformation of the input.
        conditional_dropout: Float between 0 and 1.
            Fraction of the units to drop for
            the linear transformation of the input.
        attention_dropout: Float between 0 and 1.
            Fraction of the units to drop for
            the linear transformation of the attention mechanism.
        num_inputs: Number of inputs of the layer.

    # References
        - [On the Properties of Neural Machine Translation: Encoder-Decoder Approaches](https://arxiv.org/abs/1409.1259)
        - [Empirical Evaluation of Gated Recurrent Neural Networks on Sequence Modeling](http://arxiv.org/abs/1412.3555v1)
        - [A Theoretically Grounded Application of Dropout in Recurrent Neural Networks](http://arxiv.org/abs/1512.05287)
        - [Egocentric Video Description based on Temporally-Linked Sequences](https://arxiv.org/abs/1704.02163)
    """

    def __init__(self, units,
                 att_units1=0,
                 att_units2=0,
                 return_states=False,
                 activation='tanh',
                 attention_mode='add',
                 recurrent_activation='sigmoid',
                 return_extra_variables=False,
                 attend_on_both=False,
                 use_bias=True,
                 kernel_initializer='glorot_uniform',
                 kernel_initializer2='glorot_uniform',
                 conditional_initializer='glorot_uniform',
                 attention_recurrent_initializer='glorot_uniform',
                 attention_recurrent_initializer2='glorot_uniform',
                 attention_context_initializer='glorot_uniform',
                 attention_context_initializer2='glorot_uniform',
                 attention_context_wa_initializer='glorot_uniform',
                 attention_context_wa_initializer2='glorot_uniform',
                 recurrent_initializer='orthogonal',
                 bias_initializer='zeros',
                 bias_initializer2='zeros',
                 bias_ba_initializer='zeros',
                 bias_ba_initializer2='zeros',
                 bias_ca_initializer='zero',
                 bias_ca_initializer2='zero',
                 unit_forget_bias=True,
                 mask_value=0.,
                 kernel_regularizer=None,
                 kernel_regularizer2=None,
                 conditional_regularizer=None,
                 recurrent_regularizer=None,
                 bias_regularizer=None,
                 bias_regularizer2=None,
                 attention_context_regularizer=None,
                 attention_context_regularizer2=None,
                 attention_context_wa_regularizer=None,
                 attention_context_wa_regularizer2=None,
                 attention_recurrent_regularizer=None,
                 attention_recurrent_regularizer2=None,
                 bias_ba_regularizer=None,
                 bias_ba_regularizer2=None,
                 bias_ca_regularizer=None,
                 bias_ca_regularizer2=None,
                 kernel_constraint=None,
                 kernel_constraint2=None,
                 recurrent_constraint=None,
                 conditional_constraint=None,
                 attention_recurrent_constraint=None,
                 attention_recurrent_constraint2=None,
                 attention_context_constraint=None,
                 attention_context_constraint2=None,
                 attention_context_wa_constraint=None,
                 attention_context_wa_constraint2=None,
                 bias_constraint=None,
                 bias_constraint2=None,
                 bias_ba_constraint=None,
                 bias_ba_constraint2=None,
                 bias_ca_constraint=None,
                 bias_ca_constraint2=None,
                 dropout=0.,
                 dropout2=0.,
                 recurrent_dropout=0.,
                 conditional_dropout=0.,
                 attention_dropout=0.,
                 attention_dropout2=0.,
                 num_inputs=5,
                 **kwargs):

        super(AttLSTMCond2Inputs, self).__init__(**kwargs)

        self.return_extra_variables = return_extra_variables
        self.return_states = return_states

        # Main parameters
        self.units = units
        self.num_inputs = num_inputs
        self.att_units1 = units if att_units1 == 0 else att_units1
        self.att_units2 = units if att_units2 == 0 else att_units2
        self.activation = activations.get(activation)
        self.recurrent_activation = activations.get(recurrent_activation)
        self.use_bias = use_bias
        self.mask_value = mask_value
        self.attend_on_both = attend_on_both
        self.attention_mode = attention_mode.lower()

        # Initializers
        self.kernel_initializer = initializers.get(kernel_initializer)
        self.kernel_initializer2 = initializers.get(kernel_initializer2)
        self.recurrent_initializer = initializers.get(recurrent_initializer)
        self.conditional_initializer = initializers.get(conditional_initializer)
        self.attention_recurrent_initializer = initializers.get(attention_recurrent_initializer)
        self.attention_recurrent_initializer2 = initializers.get(attention_recurrent_initializer2)
        self.attention_context_initializer = initializers.get(attention_context_initializer)
        self.attention_context_initializer2 = initializers.get(attention_context_initializer2)
        self.attention_context_wa_initializer = initializers.get(attention_context_wa_initializer)
        self.attention_context_wa_initializer2 = initializers.get(attention_context_wa_initializer2)
        self.bias_initializer = initializers.get(bias_initializer)
        self.bias_initializer2 = initializers.get(bias_initializer2)
        self.bias_ba_initializer = initializers.get(bias_ba_initializer)
        self.bias_ba_initializer2 = initializers.get(bias_ba_initializer2)
        self.bias_ca_initializer = initializers.get(bias_ca_initializer)
        self.bias_ca_initializer2 = initializers.get(bias_ca_initializer2)
        self.unit_forget_bias = unit_forget_bias

        # Regularizers
        self.kernel_regularizer = regularizers.get(kernel_regularizer)
        self.bias_regularizer = regularizers.get(bias_regularizer)
        self.kernel_regularizer2 = regularizers.get(kernel_regularizer2)
        self.bias_regularizer2 = regularizers.get(bias_regularizer2)
        self.conditional_regularizer = regularizers.get(conditional_regularizer)
        self.recurrent_regularizer = regularizers.get(recurrent_regularizer)
        # attention model learnable params
        self.attention_context_wa_regularizer = regularizers.get(attention_context_wa_regularizer)
        self.attention_context_regularizer = regularizers.get(attention_context_regularizer)
        self.attention_recurrent_regularizer = regularizers.get(attention_recurrent_regularizer)
        self.bias_ba_regularizer = regularizers.get(bias_ba_regularizer)
        self.bias_ca_regularizer = regularizers.get(bias_ca_regularizer)
        if self.attend_on_both:
            # attention model 2 learnable params
            self.attention_context_wa_regularizer2 = regularizers.get(attention_context_wa_regularizer2)
            self.attention_context_regularizer2 = regularizers.get(attention_context_regularizer2)
            self.attention_recurrent_regularizer2 = regularizers.get(attention_recurrent_regularizer2)
            self.bias_ba_regularizer2 = regularizers.get(bias_ba_regularizer2)
            self.bias_ca_regularizer2 = regularizers.get(bias_ca_regularizer2)

        # Constraints
        self.kernel_constraint = constraints.get(kernel_constraint)
        self.kernel_constraint2 = constraints.get(kernel_constraint2)
        self.recurrent_constraint = constraints.get(recurrent_constraint)
        self.conditional_constraint = constraints.get(conditional_constraint)
        self.attention_recurrent_constraint = constraints.get(attention_recurrent_constraint)
        self.attention_recurrent_constraint2 = constraints.get(attention_recurrent_constraint2)
        self.attention_context_constraint = constraints.get(attention_context_constraint)
        self.attention_context_constraint2 = constraints.get(attention_context_constraint2)
        self.attention_context_wa_constraint = constraints.get(attention_context_wa_constraint)
        self.attention_context_wa_constraint2 = constraints.get(attention_context_wa_constraint2)
        self.bias_constraint = constraints.get(bias_constraint)
        self.bias_constraint2 = constraints.get(bias_constraint2)
        self.bias_ba_constraint = constraints.get(bias_ba_constraint)
        self.bias_ba_constraint2 = constraints.get(bias_ba_constraint2)
        self.bias_ca_constraint = constraints.get(bias_ca_constraint)
        self.bias_ca_constraint2 = constraints.get(bias_ca_constraint2)

        # Dropouts
        self.dropout = min(1., max(0., dropout)) if dropout is not None else 0.
        self.dropout2 = min(1., max(0., dropout2)) if dropout2 is not None else 0.
        self.recurrent_dropout = min(1., max(0., recurrent_dropout)) if recurrent_dropout is not None else 0.
        self.conditional_dropout = min(1., max(0., conditional_dropout)) if conditional_dropout is not None else 0.
        self.attention_dropout = min(1., max(0., attention_dropout)) if attention_dropout is not None else 0.
        if self.attend_on_both:
            self.attention_dropout2 = min(1., max(0., attention_dropout2)) if attention_dropout2 is not None else 0.

        self.input_spec = [InputSpec(ndim=3), InputSpec(ndim=3), InputSpec(ndim=3)]
        for _ in range(len(self.input_spec), self.num_inputs):
            self.input_spec.append(InputSpec(ndim=2))

    def build(self, input_shape):
        assert len(input_shape) >= 3 or 'You should pass three inputs to AttLSTMCond2Inputs ' \
                                        '(previous_embedded_words, context1 and context2) and ' \
                                        'two optional inputs (init_state and init_memory)'
        self.input_dim = input_shape[0][2]

        if self.stateful:
            self.reset_states()
        else:
            # initial states: all-zero tensors of shape (units)
            self.states = [None, None, None, None]  # [h, c, x_att, x_att2]

        if self.attend_on_both:
            assert K.ndim(self.input_spec[1]) == 3 and K.ndim(self.input_spec[2]), 'When using two attention models,' \
                                                                                   'you should pass two 3D tensors' \
                                                                                   'to AttLSTMCond2Inputs'
        else:
            assert K.ndim(self.input_spec[1]) == 3, 'When using an attention model, you should pass one 3D tensors' \
                                                    'to AttLSTMCond2Inputs'

        if K.ndim(self.input_spec[1]) == 3:
            self.context1_steps = input_shape[1][1]
            self.context1_dim = input_shape[1][2]

        if K.ndim(self.input_spec[2]) == 3:
            self.context2_steps = input_shape[2][1]
            self.context2_dim = input_shape[2][2]
        else:
            self.context2_dim = input_shape[2][1]

        self.kernel = self.add_weight(shape=(self.context1_dim, self.units * 4),
                                      initializer=self.kernel_initializer,
                                      name='kernel',
                                      regularizer=self.kernel_regularizer,
                                      constraint=self.kernel_constraint)

        self.kernel2 = self.add_weight(shape=(self.context2_dim, self.units * 4),
                                       initializer=self.kernel_initializer2,
                                       name='kernel2',
                                       regularizer=self.kernel_regularizer2,
                                       constraint=self.kernel_constraint2)

        self.recurrent_kernel = self.add_weight(
            shape=(self.units, self.units * 4),
            name='recurrent_kernel',
            initializer=self.attention_recurrent_initializer,
            regularizer=self.attention_recurrent_regularizer,
            constraint=self.attention_recurrent_constraint)

        self.conditional_kernel = self.add_weight(shape=(self.input_dim, self.units * 4),
                                                  name='conditional_kernel',
                                                  initializer=self.conditional_initializer,
                                                  regularizer=self.conditional_regularizer,
                                                  constraint=self.conditional_constraint)

        self.attention_recurrent_kernel = self.add_weight(shape=(self.units, self.att_units1),
                                                          initializer=self.attention_recurrent_initializer,
                                                          name='attention_recurrent_kernel',
                                                          regularizer=self.attention_recurrent_regularizer,
                                                          constraint=self.attention_recurrent_constraint)

        self.attention_context_kernel = self.add_weight(shape=(self.context1_dim, self.att_units1),
                                                        initializer=self.attention_context_initializer,
                                                        name='attention_context_kernel',
                                                        regularizer=self.attention_context_regularizer,
                                                        constraint=self.attention_context_constraint)

        self.attention_context_wa = self.add_weight(shape=(self.att_units1,),
                                                    initializer=self.attention_context_wa_initializer,
                                                    name='attention_context_wa',
                                                    regularizer=self.attention_context_wa_regularizer,
                                                    constraint=self.attention_context_wa_constraint)

        self.bias_ba = self.add_weight(shape=(self.att_units1,),
                                       initializer=self.bias_ba_initializer,
                                       name='bias_ba',
                                       regularizer=self.bias_ba_regularizer,
                                       constraint=self.bias_ba_constraint)
        bias_ca_shape = self.context1_steps if self.context1_steps is None else (self.context1_steps,)
        self.bias_ca = self.add_weight(shape=bias_ca_shape,
                                       initializer=self.bias_ca_initializer,
                                       name='bias_ca',
                                       regularizer=self.bias_ca_regularizer,
                                       constraint=self.bias_ca_constraint)

        if self.use_bias:
            if self.unit_forget_bias:
                def bias_initializer(shape, *args, **kwargs):
                    return K.concatenate([
                        self.bias_initializer((self.units,), *args, **kwargs),
                        initializers.Ones()((self.units,), *args, **kwargs),
                        self.bias_initializer((self.units * 2,), *args, **kwargs),
                    ])
            else:
                bias_initializer = self.bias_initializer
            self.bias = self.add_weight(shape=(self.units * 4,),
                                        name='bias',
                                        initializer=bias_initializer,
                                        regularizer=self.bias_regularizer,
                                        constraint=self.bias_constraint)
        else:
            self.bias = None
            self.bias_ba = None
            self.bias_ca = None

        if self.attend_on_both:
            # Initialize Att model params (following the same format for any option of self.consume_less)
            self.attention_recurrent_kernel2 = self.add_weight(shape=(self.units, self.att_units2),
                                                               initializer=self.attention_recurrent_initializer2,
                                                               name='attention_recurrent_kernel2',
                                                               regularizer=self.attention_recurrent_regularizer2,
                                                               constraint=self.attention_recurrent_constraint2)

            self.attention_context_kernel2 = self.add_weight(shape=(self.context2_dim, self.att_units2),
                                                             initializer=self.attention_context_initializer2,
                                                             name='attention_context_kernel2',
                                                             regularizer=self.attention_context_regularizer2,
                                                             constraint=self.attention_context_constraint2)

            self.attention_context_wa2 = self.add_weight(shape=(self.att_units2,),
                                                         initializer=self.attention_context_wa_initializer2,
                                                         name='attention_context_wa2',
                                                         regularizer=self.attention_context_wa_regularizer2,
                                                         constraint=self.attention_context_wa_constraint2)

            self.bias_ba2 = self.add_weight(shape=(self.att_units2,),
                                            initializer=self.bias_ba_initializer2,
                                            name='bias_ba2',
                                            regularizer=self.bias_ba_regularizer2,
                                            constraint=self.bias_ba_constraint2)
            bias_ca_shape = self.context2_steps if self.context2_steps is None else (self.context2_steps,)
            self.bias_ca2 = self.add_weight(shape=bias_ca_shape,
                                            initializer=self.bias_ca_initializer2,
                                            name='bias_ca2',
                                            regularizer=self.bias_ca_regularizer2,
                                            constraint=self.bias_ca_constraint2)

            if self.use_bias:
                if self.unit_forget_bias:
                    def bias_initializer2(shape, *args, **kwargs):
                        return K.concatenate([
                            self.bias_initializer2((self.units,), *args, **kwargs),
                            initializers.Ones()((self.units,), *args, **kwargs),
                            self.bias_initializer2((self.units * 2,), *args, **kwargs),
                        ])
                else:
                    bias_initializer2 = self.bias_initializer2
                self.bias2 = self.add_weight(shape=(self.units * 4,),
                                             name='bias2',
                                             initializer=bias_initializer2,
                                             regularizer=self.bias_regularizer2,
                                             constraint=self.bias_constraint2)
            else:
                self.bias2 = None
                self.bias_ba2 = None
                self.bias_ca2 = None

        self.built = True

    def reset_states(self):
        assert self.stateful, 'Layer must be stateful.'
        input_shape = K.shape(self.input_spec[0][0])
        if not input_shape[0]:
            raise Exception('If a RNN is stateful, a complete ' +
                            'input_shape must be provided (including batch size).')
        if hasattr(self, 'states'):
            K.set_value(self.states[0],
                        np.zeros((input_shape[0], self.units)))
            K.set_value(self.states[1],
                        np.zeros((input_shape[0], self.units)))
            K.set_value(self.states[2],
                        np.zeros((input_shape[0], input_shape[3])))
        else:
            self.states = [K.zeros((input_shape[0], self.units)),
                           K.zeros((input_shape[0], self.units)),
                           K.zeros((input_shape[0], input_shape[3]))]

    def preprocess_input(self, inputs, training=None):
        if 0 < self.conditional_dropout < 1:
            ones = K.ones_like(K.squeeze(inputs[:, 0:1, :], axis=1))

            def dropped_inputs():
                return K.dropout(ones, self.conditional_dropout)

            cond_dp_mask = [K.in_train_phase(dropped_inputs,
                                             ones,
                                             training=training) for _ in range(4)]
            return K.dot(inputs * cond_dp_mask[0][:, None, :], self.conditional_kernel)
        else:
            return K.dot(inputs, self.conditional_kernel)

    def compute_output_shape(self, input_shape):
        if self.return_sequences:
            main_out = (input_shape[0][0], input_shape[0][1], self.units)
        else:
            main_out = (input_shape[0][0], self.units)

        if self.return_extra_variables:
            dim_x_att = (input_shape[0][0], input_shape[0][1], self.context1_dim)
            dim_alpha_att = (input_shape[0][0], input_shape[0][1], input_shape[1][1])
            dim_x_att2 = (input_shape[0][0], input_shape[0][1], self.context2_dim)
            dim_alpha_att2 = (input_shape[0][0], input_shape[0][1], input_shape[2][1])
            main_out = [main_out, dim_x_att, dim_alpha_att, dim_x_att2, dim_alpha_att2]

        if self.return_states:
            if not isinstance(main_out, list):
                main_out = [main_out]
            states_dim = (input_shape[0][0], input_shape[0][1], self.units)
            main_out += [states_dim, states_dim]

        return main_out

    def call(self, inputs, mask=None, training=None, initial_state=None):
        # input shape: (nb_samples, time (padded with zeros), input_dim)
        # note that the .build() method of subclasses MUST define
        # self.input_spec with a complete input shape.

        input_shape = K.int_shape(inputs[0])
        state_below = inputs[0]
        self.context1 = inputs[1]
        self.context2 = inputs[2]
        if self.num_inputs == 3:  # input: [state_below, context]
            self.init_state = None
            self.init_memory = None
        elif self.num_inputs == 4:  # input: [state_below, context, init_generic]
            self.init_state = inputs[3]
            self.init_memory = inputs[3]
        elif self.num_inputs == 5:  # input: [state_below, context, init_state, init_memory]
            self.init_state = inputs[3]
            self.init_memory = inputs[4]

        if self.stateful:
            initial_states = self.states
        else:
            initial_states = self.get_initial_states(state_below)
        constants = self.get_constants(state_below, mask[1], mask[2], training=training)
        preprocessed_input = self.preprocess_input(state_below, training=training)
        last_output, outputs, states = K.rnn(self.step,
                                             preprocessed_input,
                                             initial_states,
                                             go_backwards=self.go_backwards,
                                             mask=mask[0],
                                             constants=constants,
                                             unroll=self.unroll,
                                             input_length=K.shape(state_below)[1],
                                             pos_extra_outputs_states=[2, 3, 4, 5])
        if self.stateful:
            self.updates = []
            for i in range(len(states)):
                self.updates.append((self.states[i], states[i]))

        # Properly set learning phase
        if 0 < self.dropout + self.recurrent_dropout:
            last_output._uses_learning_phase = True
            outputs._uses_learning_phase = True

        if self.return_sequences:
            ret = outputs
        else:
            ret = last_output
        if self.return_extra_variables:
            ret = [ret, states[2], states[3], states[4], states[5]]
        # intermediate states as additional outputs
        if self.return_states:
            if not isinstance(ret, list):
                ret = [ret]
            ret += [states[0], states[1]]

        return ret

    def compute_mask(self, input, mask):

        if self.return_extra_variables:
            ret = [mask[0], mask[0], mask[0], mask[0], mask[0]]
        else:
            ret = mask[0]

        if self.return_states:
            if not isinstance(ret, list):
                ret = [ret]
            ret += [mask[0], mask[0]]
        return ret

    def step(self, x, states):
        h_tm1 = states[0]  # State
        c_tm1 = states[1]  # Memory
        pos_states = 10

        non_used_x_att = states[2]  # Placeholder for returning extra variables
        non_used_alphas_att = states[3]  # Placeholder for returning extra variables
        non_used_x_att2 = states[4]  # Placeholder for returning extra variables
        non_used_alphas_att2 = states[5]  # Placeholder for returning extra variables

        rec_dp_mask = states[6]  # Dropout U
        dp_mask2 = states[7]  # Dropout T
        dp_mask = states[8]  # Dropout W

        # Att model dropouts
        # att_dp_mask_wa = states[9]  # Dropout wa
        att_dp_mask = states[9]  # Dropout Wa
        # Att model 2 dropouts
        if self.attend_on_both:
            # att_dp_mask_wa2 = states[pos_states]  # Dropout wa
            att_dp_mask2 = states[pos_states]  # Dropout Wa

            context1 = states[pos_states + 1]  # Context
            mask_context1 = states[pos_states + 2]  # Context mask
            pctx_1 = states[pos_states + 3]  # Projected context (i.e. context * Ua + ba)

            context2 = states[pos_states + 4]  # Context 2
            mask_context2 = states[pos_states + 5]  # Context 2 mask
            pctx_2 = states[pos_states + 6]  # Projected context 2 (i.e. context * Ua2 + ba2)
        else:
            context1 = states[pos_states]  # Context
            mask_context1 = states[pos_states + 1]  # Context mask
            pctx_1 = states[pos_states + 2]  # Projected context (i.e. context * Ua + ba)

            context2 = states[pos_states + 3]  # Context 2
            mask_context2 = states[pos_states + 4]  # Context 2 mask

        if K.ndim(mask_context1) > 1:  # Mask the context (only if necessary)
            pctx_1 = mask_context1[:, :, None] * pctx_1
            context1 = mask_context1[:, :, None] * context1

        ctx_1, alphas1 = compute_attention(h_tm1, pctx_1, context, att_dp_mask, self.attention_recurrent_kernel,
                                           self.attention_context_wa, self.bias_ca, mask_context1,
                                           attention_mode=self.attention_mode)

        if self.attend_on_both:
            if K.ndim(mask_context2) > 1:  # Mask the context2 (only if necessary)
                pctx_2 = mask_context2[:, :, None] * pctx_2
                context2 = mask_context2[:, :, None] * context2

            # Attention model 2 (see Formulation in class header)
            ctx_2, alphas2 = compute_attention(h_tm1, pctx_1, context, att_dp_mask2, self.attention_recurrent_kernel2,
                                               self.attention_context_wa2, self.bias_ca2, mask_context2,
                                               attention_mode=self.attention_mode)
        else:
            ctx_2 = context2
            alphas2 = mask_context2

        z = x + \
            K.dot(h_tm1 * rec_dp_mask[0], self.recurrent_kernel) + \
            K.dot(ctx_2 * dp_mask2[0], self.kernel2) + \
            K.dot(ctx_1 * dp_mask[0], self.kernel)
        if self.use_bias:
            z = K.bias_add(z, self.bias)
            if self.attend_on_both:
                z = K.bias_add(z_, self.bias2)
        z0 = z[:, :self.units]
        z1 = z[:, self.units: 2 * self.units]
        z2 = z[:, 2 * self.units: 3 * self.units]
        z3 = z[:, 3 * self.units:]

        i = self.recurrent_activation(z0)
        f = self.recurrent_activation(z1)
        c = f * c_tm1 + i * self.activation(z2)
        o = self.recurrent_activation(z3)
        h = o * self.activation(c)
        return h, [h, c, ctx_1, alphas1, ctx_2, alphas2]

    def get_constants(self, inputs, mask_context1, mask_context2, training=None):
        constants = []
        # States[6] - Dropout_U
        if 0 < self.recurrent_dropout < 1:
            ones = K.ones_like(K.reshape(inputs[:, 0, 0], (-1, 1)))
            ones = K.tile(ones, (1, self.units))

            def dropped_inputs():
                return K.dropout(ones, self.recurrent_dropout)

            rec_dp_mask = [K.in_train_phase(dropped_inputs,
                                            ones,
                                            training=training) for _ in range(4)]
            constants.append(rec_dp_mask)
        else:
            constants.append([K.cast_to_floatx(1.) for _ in range(4)])

        # States[7]- Dropout_T
        if 0 < self.dropout2 < 1:
            ones = K.ones_like(K.squeeze(self.context2[:, 0:1, :], axis=1))

            def dropped_inputs():
                return K.dropout(ones, self.dropout2)

            dp_mask2 = [K.in_train_phase(dropped_inputs,
                                         ones,
                                         training=training) for _ in range(4)]
            constants.append(dp_mask2)
        else:
            constants.append([K.cast_to_floatx(1.) for _ in range(4)])

        # States[8]- Dropout_W
        if 0 < self.dropout < 1:
            ones = K.ones_like(K.squeeze(self.context1[:, 0:1, :], axis=1))

            def dropped_inputs():
                return K.dropout(ones, self.dropout)

            dp_mask = [K.in_train_phase(dropped_inputs,
                                        ones,
                                        training=training) for _ in range(4)]
            constants.append(dp_mask)
        else:
            constants.append([K.cast_to_floatx(1.) for _ in range(4)])

        # AttModel
        # States[9] - Dropout_Wa
        if 0 < self.attention_dropout < 1:
            input_dim = self.units
            ones = K.ones_like(K.reshape(inputs[:, 0, 0], (-1, 1)))
            ones = K.concatenate([ones] * input_dim, 1)

            def dropped_inputs():
                return K.dropout(ones, self.recurrent_dropout)

            att_dp_mask = [K.in_train_phase(dropped_inputs,
                                            ones,
                                            training=training)]
            constants.append(att_dp_mask)
        else:
            constants.append([K.cast_to_floatx(1.)])

        if self.attend_on_both:
            # AttModel2
            # States[10]
            if 0 < self.attention_dropout2 < 1:
                input_dim = self.units
                ones = K.ones_like(K.reshape(inputs[:, 0, 0], (-1, 1)))
                ones = K.concatenate([ones] * input_dim, 1)

                def dropped_inputs():
                    return K.dropout(ones, self.recurrent_dropout)

                att_dp_mask2 = [K.in_train_phase(dropped_inputs,
                                                 ones,
                                                 training=training)]
                constants.append(att_dp_mask2)
            else:
                constants.append([K.cast_to_floatx(1.)])

        # States[11] - Context1
        constants.append(self.context1)
        # States[12] - MaskContext1
        if mask_context1 is None:
            mask_context1 = K.not_equal(K.sum(self.context1, axis=2), self.mask_value)
            mask_context1 = K.cast(mask_context1, K.floatx())
        constants.append(mask_context1)

        # States[13] - pctx_1
        if 0 < self.attention_dropout < 1:
            input_dim = self.context1_dim
            ones = K.ones_like(K.reshape(self.context1[:, :, 0], (-1, K.shape(self.context1)[1], 1)))
            ones = K.concatenate([ones] * input_dim, axis=2)
            B_Ua = [K.in_train_phase(K.dropout(ones, self.attention_dropout), ones)]
            pctx_1 = K.dot(self.context1 * B_Ua[0], self.attention_context_kernel)
        else:
            pctx_1 = K.dot(self.context1, self.attention_context_kernel)
        if self.use_bias:
            pctx_1 = K.bias_add(pctx_1, self.bias_ba)
        constants.append(pctx_1)

        if self.attend_on_both:

            # States[14] - Context2
            constants.append(self.context2)
            # States[15] - MaskContext2
            if self.attend_on_both:
                if mask_context2 is None:
                    mask_context2 = K.not_equal(K.sum(self.context2, axis=2), self.mask_value)
                    mask_context2 = K.cast(mask_context2, K.floatx())
            else:
                mask_context2 = K.ones_like(self.context2[:, 0])
            constants.append(mask_context2)
            # States[16] - pctx_2
            if 0 < self.attention_dropout2 < 1:
                input_dim = self.context2_dim
                ones = K.ones_like(K.reshape(self.context2[:, :, 0], (-1, K.shape(self.context2)[1], 1)))
                ones = K.concatenate([ones] * input_dim, axis=2)
                B_Ua2 = [K.in_train_phase(K.dropout(ones, self.attention_dropout2), ones)]
                pctx_2 = K.dot(self.context2 * B_Ua2[0], self.attention_context_kernel2)
            else:
                pctx_2 = K.dot(self.context2, self.attention_context_kernel2)
            if self.use_bias:
                pctx_2 = K.bias_add(pctx_2, self.bias_ba2)
            constants.append(pctx_2)

        return constants

    def get_initial_states(self, x):
        # build an all-zero tensor of shape (samples, units)
        if self.init_state is None:
            # build an all-zero tensor of shape (samples, units)
            initial_state = K.zeros_like(x)  # (samples, timesteps, input_dim)
            initial_state = K.sum(initial_state, axis=(1, 2))  # (samples,)
            initial_state = K.expand_dims(initial_state)  # (samples, 1)
            initial_state = K.tile(initial_state, [1, self.units])  # (samples, units)
            if self.init_memory is None:
                initial_states = [initial_state for _ in range(2)]
            else:
                initial_memory = self.init_memory
                initial_states = [initial_state, initial_memory]
        else:
            initial_state = self.init_state
            if self.init_memory is not None:  # We have state and memory
                initial_memory = self.init_memory
                initial_states = [initial_state, initial_memory]
            else:
                initial_states = [initial_state for _ in range(2)]

        # extra states for context1 and context2
        initial_state1 = K.zeros_like(self.context1)  # (samples, input_timesteps, ctx1_dim)
        initial_state_alphas1 = K.sum(initial_state1, axis=2)  # (samples, input_timesteps)
        initial_state1 = K.sum(initial_state1, axis=1)  # (samples, ctx1_dim)
        extra_states = [initial_state1, initial_state_alphas1]
        initial_state2 = K.zeros_like(self.context2)  # (samples, input_timesteps, ctx2_dim)
        if self.attend_on_both:  # Reduce on temporal dimension
            initial_state_alphas2 = K.sum(initial_state2, axis=2)  # (samples, input_timesteps)
            initial_state2 = K.sum(initial_state2, axis=1)  # (samples, ctx2_dim)
        else:  # Already reduced
            initial_state_alphas2 = initial_state2  # (samples, ctx2_dim)

        extra_states.append(initial_state2)
        extra_states.append(initial_state_alphas2)

        return initial_states + extra_states

    def get_config(self):
        config = {"units": self.units,
                  "att_units1": self.att_units1,
                  "att_units2": self.att_units2,
                  "return_extra_variables": self.return_extra_variables,
                  "return_states": self.return_states,
                  "use_bias": self.use_bias,
                  "mask_value": self.mask_value,
                  "attend_on_both": self.attend_on_both,
                  'unit_forget_bias': self.unit_forget_bias,
                  'activation': activations.serialize(self.activation),
                  'recurrent_activation': activations.serialize(self.recurrent_activation),
                  "kernel_regularizer": regularizers.serialize(self.kernel_regularizer),
                  "kernel_regularizer2": regularizers.serialize(self.kernel_regularizer2),
                  "conditional_regularizer": regularizers.serialize(self.conditional_regularizer),
                  "recurrent_regularizer": regularizers.serialize(self.recurrent_regularizer),
                  "bias_regularizer": regularizers.serialize(self.bias_regularizer),
                  'attention_context_wa_regularizer': regularizers.serialize(self.attention_context_wa_regularizer),
                  'attention_context_regularizer': regularizers.serialize(self.attention_context_regularizer),
                  'attention_recurrent_regularizer': regularizers.serialize(self.attention_recurrent_regularizer),
                  'bias_ba_regularizer': regularizers.serialize(self.bias_ba_regularizer),
                  'bias_ca_regularizer': regularizers.serialize(self.bias_ca_regularizer),
                  "bias_regularizer2": regularizers.serialize(self.bias_regularizer2),
                  'attention_context_wa_regularizer2': regularizers.serialize(self.attention_context_wa_regularizer2),
                  'attention_context_regularizer2': regularizers.serialize(self.attention_context_regularizer2),
                  'attention_recurrent_regularizer2': regularizers.serialize(self.attention_recurrent_regularizer2),
                  'bias_ba_regularizer2': regularizers.serialize(self.bias_ba_regularizer2),
                  'bias_ca_regularizer2': regularizers.serialize(self.bias_ca_regularizer2),
                  "kernel_initializer": initializers.serialize(self.kernel_initializer),
                  "kernel_initializer2": initializers.serialize(self.kernel_initializer2),
                  "conditional_initializer": initializers.serialize(self.conditional_initializer),
                  "recurrent_initializer": initializers.serialize(self.recurrent_initializer),
                  "bias_initializer": initializers.serialize(self.bias_initializer),
                  'attention_context_wa_initializer': initializers.serialize(self.attention_context_wa_initializer),
                  'attention_context_initializer': initializers.serialize(self.attention_context_initializer),
                  'attention_recurrent_initializer': initializers.serialize(self.attention_recurrent_initializer),
                  'bias_ba_initializer': initializers.serialize(self.bias_ba_initializer),
                  'bias_ca_initializer': initializers.serialize(self.bias_ca_initializer),
                  "bias_initializer2": initializers.serialize(self.bias_initializer2),
                  'attention_context_wa_initializer2': initializers.serialize(self.attention_context_wa_initializer2),
                  'attention_context_initializer2': initializers.serialize(self.attention_context_initializer2),
                  'attention_recurrent_initializer2': initializers.serialize(self.attention_recurrent_initializer2),
                  'bias_ba_initializer2': initializers.serialize(self.bias_ba_initializer2),
                  'bias_ca_initializer2': initializers.serialize(self.bias_ca_initializer2),
                  "kernel_constraint": constraints.serialize(self.kernel_constraint),
                  "kernel_constraint2": constraints.serialize(self.kernel_constraint2),
                  "conditional_constraint": constraints.serialize(self.conditional_constraint),
                  "recurrent_constraint": constraints.serialize(self.recurrent_constraint),
                  "bias_constraint": constraints.serialize(self.bias_constraint),
                  'attention_context_wa_constraint': constraints.serialize(self.attention_context_wa_constraint),
                  'attention_context_constraint': constraints.serialize(self.attention_context_constraint),
                  'attention_recurrent_constraint': constraints.serialize(self.attention_recurrent_constraint),
                  'bias_ba_constraint': constraints.serialize(self.bias_ba_constraint),
                  'bias_ca_constraint': constraints.serialize(self.bias_ca_constraint),
                  "bias_constraint2": constraints.serialize(self.bias_constraint2),
                  'attention_context_wa_constraint2': constraints.serialize(self.attention_context_wa_constraint2),
                  'attention_context_constraint2': constraints.serialize(self.attention_context_constraint2),
                  'attention_recurrent_constraint2': constraints.serialize(self.attention_recurrent_constraint2),
                  'bias_ba_constraint2': constraints.serialize(self.bias_ba_constraint2),
                  'bias_ca_constraint2': constraints.serialize(self.bias_ca_constraint2),
                  "dropout": self.dropout,
                  "dropout2": self.dropout2,
                  "recurrent_dropout": self.recurrent_dropout,
                  "conditional_dropout": self.conditional_dropout,
                  'attention_dropout': self.attention_dropout,
                  'attention_dropout2': self.attention_dropout2 if self.attend_on_both else None,
                  'attention_mode': self.attention_mode
                  }
        base_config = super(AttLSTMCond2Inputs, self).get_config()
        return dict(list(base_config.items()) + list(config.items()))


class AttConditionalLSTMCond2Inputs(Recurrent):
    """Long-Short Term Memory unit with the previously generated word fed to the current timestep
    and two input contexts (with two attention mechanisms).

    You should give two inputs to this layer:
        1. The shifted sequence of words (shape: (batch_size, output_timesteps, embedding_size))
        2. The complete input sequence (shape: (batch_size, input_timesteps, input_dim))
    Optionally, you can set the initial hidden state, with a tensor of shape: (batch_size, units)

    # Arguments
        units: Positive integer, dimensionality of the output space.
        att_units:  Positive integer, dimensionality of the attention space.
        return_extra_variables: Return the attended context vectors and the attention weights (alphas)
        return_states: Whether it should return the internal RNN states.
        activation: Activation function to use
            (see [activations](../activations.md)).
            If you pass None, no activation is applied
            (ie. "linear" activation: `a(x) = x`).
        recurrent_activation: Activation function to use
            for the recurrent step
            (see [activations](../activations.md)).
        use_bias: Boolean, whether the layer uses a bias vector.
        kernel_initializer: Initializer for the `kernel` weights matrix,
            used for the linear transformation of the inputs
            (see [initializers](../initializers.md)).
        conditional_initializer: Initializer for the `conditional_kernel`
            weights matrix,
            used for the linear transformation of the conditional inputs
            (see [initializers](../initializers.md)).
        recurrent_initializer: Initializer for the `recurrent_kernel`
            weights matrix,
            used for the linear transformation of the recurrent state
            (see [initializers](../initializers.md)).
        attention_recurrent_initializer:  Initializer for the `attention_recurrent_kernel`
            weights matrix, used for the linear transformation of the conditional inputs
            (see [initializers](../initializers.md)).
        attention_context_initializer:  Initializer for the `attention_context_kernel`
            weights matrix,
            used for the linear transformation of the attention context inputs
            (see [initializers](../initializers.md)).
        attention_context_wa_initializer:  Initializer for the `attention_wa_kernel`
            weights matrix,
            used for the linear transformation of the attention context
            (see [initializers](../initializers.md)).
        bias_initializer: Initializer for the bias vector
            (see [initializers](../initializers.md)).
        bias_ba_initializer: Initializer for the bias_ba vector from the attention mechanism
            (see [initializers](../initializers.md)).
        bias_ca_initializer: Initializer for the bias_ca vector from the attention mechanism
            (see [initializers](../initializers.md)).
        mask_value: Value of the mask of the context (0. by default)
        kernel_regularizer: Regularizer function applied to
            the `kernel` weights matrix
            (see [regularizer](../regularizers.md)).
        recurrent_regularizer: Regularizer function applied to
            the `recurrent_kernel` weights matrix
            (see [regularizer](../regularizers.md)).
        conditional_regularizer: Regularizer function applied to
            the `conditional_kernel` weights matrix
            (see [regularizer](../regularizers.md)).
        attention_recurrent_regularizer:  Regularizer function applied to
            the `attention_recurrent__kernel` weights matrix
            (see [regularizer](../regularizers.md)).
        attention_context_regularizer:  Regularizer function applied to
            the `attention_context_kernel` weights matrix
            (see [regularizer](../regularizers.md)).
        attention_context_wa_regularizer:  Regularizer function applied to
            the `attention_context_wa_kernel` weights matrix
            (see [regularizer](../regularizers.md)).
        bias_regularizer: Regularizer function applied to the bias vector
            (see [regularizer](../regularizers.md)).
        bias_ba_regularizer:  Regularizer function applied to the bias_ba vector
            (see [regularizer](../regularizers.md)).
        bias_ca_regularizer:  Regularizer function applied to the bias_ca vector
            (see [regularizer](../regularizers.md)).
        activity_regularizer: Regularizer function applied to
            the output of the layer (its "activation").
            (see [regularizer](../regularizers.md)).
        kernel_constraint: Constraint function applied to
            the `kernel` weights matrix
            (see [constraints](../constraints.md)).
        recurrent_constraint: Constraint function applied to
            the `recurrent_kernel` weights matrix
            (see [constraints](../constraints.md)).
        conditional_constraint: Constraint function applied to
            the `conditional_kernel` weights matrix
            (see [constraints](../constraints.md)).
        attention_recurrent_constraint: Constraint function applied to
            the `attention_recurrent_kernel` weights matrix
            (see [constraints](../constraints.md)).
        attention_context_constraint: Constraint function applied to
            the `attention_context_kernel` weights matrix
            (see [constraints](../constraints.md)).
        attention_context_wa_constraint: Constraint function applied to
            the `attention_context_wa_kernel` weights matrix
            (see [constraints](../constraints.md)).
        bias_constraint: Constraint function applied to the bias vector
            (see [constraints](../constraints.md)).
        bias_ba_constraint: Constraint function applied to
            the `bias_ba` weights matrix
            (see [constraints](../constraints.md)).
        bias_ca_constraint: Constraint function applied to
            the `bias_ca` weights matrix
            (see [constraints](../constraints.md)).
        dropout: Float between 0 and 1.
            Fraction of the units to drop for
            the linear transformation of the context.
        recurrent_dropout: Float between 0 and 1.
            Fraction of the units to drop for
            the linear transformation of the recurrent state.
        conditional_dropout: Float between 0 and 1.
            Fraction of the units to drop for
            the linear transformation of the input.
        conditional_dropout: Float between 0 and 1.
            Fraction of the units to drop for
            the linear transformation of the input.
        attention_dropout: Float between 0 and 1.
            Fraction of the units to drop for
            the linear transformation of the attention mechanism.
        num_inputs: Number of inputs of the layer.

    # References
        - [On the Properties of Neural Machine Translation: Encoder-Decoder Approaches](https://arxiv.org/abs/1409.1259)
        - [Empirical Evaluation of Gated Recurrent Neural Networks on Sequence Modeling](http://arxiv.org/abs/1412.3555v1)
        - [A Theoretically Grounded Application of Dropout in Recurrent Neural Networks](http://arxiv.org/abs/1512.05287)
        - [Egocentric Video Description based on Temporally-Linked Sequences](https://arxiv.org/abs/1704.02163)
    """

    def __init__(self, units,
                 att_units1=0,
                 att_units2=0,
                 return_states=False,
                 attention_mode='add',
                 activation='tanh',
                 recurrent_activation='sigmoid',
                 return_extra_variables=False,
                 attend_on_both=False,
                 use_bias=True,
                 unit_forget_bias=True,
                 mask_value=0.,
                 kernel_initializer='glorot_uniform',
                 kernel_initializer2='glorot_uniform',
                 conditional_initializer='glorot_uniform',
                 attention_recurrent_initializer='glorot_uniform',
                 attention_recurrent_initializer2='glorot_uniform',
                 attention_context_initializer='glorot_uniform',
                 attention_context_initializer2='glorot_uniform',
                 attention_context_wa_initializer='glorot_uniform',
                 attention_context_wa_initializer2='glorot_uniform',
                 recurrent_initializer='orthogonal',
                 bias_initializer='zeros',
                 bias_initializer2='zeros',
                 bias_ba_initializer='zeros',
                 bias_ba_initializer2='zeros',
                 bias_ca_initializer='zero',
                 bias_ca_initializer2='zero',
                 kernel_regularizer=None,
                 kernel_regularizer2=None,
                 conditional_regularizer=None,
                 recurrent_regularizer=None,
                 bias_regularizer=None,
                 bias_regularizer2=None,
                 attention_context_regularizer=None,
                 attention_context_regularizer2=None,
                 attention_context_wa_regularizer=None,
                 attention_context_wa_regularizer2=None,
                 attention_recurrent_regularizer=None,
                 attention_recurrent_regularizer2=None,
                 bias_ba_regularizer=None,
                 bias_ba_regularizer2=None,
                 bias_ca_regularizer=None,
                 bias_ca_regularizer2=None,
                 kernel_constraint=None,
                 kernel_constraint2=None,
                 recurrent_constraint=None,
                 conditional_constraint=None,
                 attention_recurrent_constraint=None,
                 attention_recurrent_constraint2=None,
                 attention_context_constraint=None,
                 attention_context_constraint2=None,
                 attention_context_wa_constraint=None,
                 attention_context_wa_constraint2=None,
                 bias_constraint=None,
                 bias_constraint2=None,
                 bias_ba_constraint=None,
                 bias_ba_constraint2=None,
                 bias_ca_constraint=None,
                 bias_ca_constraint2=None,
                 dropout=0.,
                 dropout2=0.,
                 recurrent_dropout=0.,
                 conditional_dropout=0.,
                 attention_dropout=0.,
                 attention_dropout2=0.,
                 num_inputs=5,
                 **kwargs):

        super(AttConditionalLSTMCond2Inputs, self).__init__(**kwargs)

        # Main parameters
        self.units = units
        self.num_inputs = num_inputs
        self.att_units1 = units if att_units1 == 0 else att_units1
        self.att_units2 = units if att_units2 == 0 else att_units2
        self.activation = activations.get(activation)
        self.recurrent_activation = activations.get(recurrent_activation)
        self.use_bias = use_bias
        self.mask_value = mask_value
        self.attend_on_both = attend_on_both
        self.return_extra_variables = return_extra_variables
        self.return_states = return_states
        self.attention_mode = attention_mode.lower()

        # Initializers
        self.kernel_initializer = initializers.get(kernel_initializer)
        self.kernel_initializer2 = initializers.get(kernel_initializer2)
        self.recurrent_initializer = initializers.get(recurrent_initializer)
        self.recurrent_initializer_conditional = initializers.get(recurrent_initializer)
        self.conditional_initializer = initializers.get(conditional_initializer)
        self.attention_recurrent_initializer = initializers.get(attention_recurrent_initializer)
        self.attention_recurrent_initializer2 = initializers.get(attention_recurrent_initializer2)
        self.attention_context_initializer = initializers.get(attention_context_initializer)
        self.attention_context_initializer2 = initializers.get(attention_context_initializer2)
        self.attention_context_wa_initializer = initializers.get(attention_context_wa_initializer)
        self.attention_context_wa_initializer2 = initializers.get(attention_context_wa_initializer2)
        self.bias_initializer = initializers.get(bias_initializer)
        self.bias_initializer_conditional = initializers.get(bias_initializer)
        self.bias_initializer2 = initializers.get(bias_initializer2)
        self.bias_initializer2_conditional = initializers.get(bias_initializer2)
        self.bias_ba_initializer = initializers.get(bias_ba_initializer)
        self.bias_ba_initializer2 = initializers.get(bias_ba_initializer2)
        self.bias_ca_initializer = initializers.get(bias_ca_initializer)
        self.bias_ca_initializer2 = initializers.get(bias_ca_initializer2)
        self.unit_forget_bias = unit_forget_bias

        # Regularizers
        self.kernel_regularizer = regularizers.get(kernel_regularizer)
        self.bias_regularizer = regularizers.get(bias_regularizer)
        self.bias_regularizer_conditional = regularizers.get(bias_regularizer)
        self.kernel_regularizer2 = regularizers.get(kernel_regularizer2)
        self.bias_regularizer2 = regularizers.get(bias_regularizer2)
        self.bias_regularizer2_conditional = regularizers.get(bias_regularizer2)
        self.conditional_regularizer = regularizers.get(conditional_regularizer)
        self.recurrent_regularizer = regularizers.get(recurrent_regularizer)
        self.recurrent_regularizer_conditional = regularizers.get(recurrent_regularizer)
        # attention model learnable params
        self.attention_context_wa_regularizer = regularizers.get(attention_context_wa_regularizer)
        self.attention_context_regularizer = regularizers.get(attention_context_regularizer)
        self.attention_recurrent_regularizer = regularizers.get(attention_recurrent_regularizer)
        self.bias_ba_regularizer = regularizers.get(bias_ba_regularizer)
        self.bias_ca_regularizer = regularizers.get(bias_ca_regularizer)
        if self.attend_on_both:
            # attention model 2 learnable params
            self.attention_context_wa_regularizer2 = regularizers.get(attention_context_wa_regularizer2)
            self.attention_context_regularizer2 = regularizers.get(attention_context_regularizer2)
            self.attention_recurrent_regularizer2 = regularizers.get(attention_recurrent_regularizer2)
            self.bias_ba_regularizer2 = regularizers.get(bias_ba_regularizer2)
            self.bias_ca_regularizer2 = regularizers.get(bias_ca_regularizer2)

        # Constraints
        self.kernel_constraint = constraints.get(kernel_constraint)
        self.kernel_constraint2 = constraints.get(kernel_constraint2)
        self.recurrent_constraint = constraints.get(recurrent_constraint)
        self.recurrent_constraint_conditional = constraints.get(recurrent_constraint)
        self.conditional_constraint = constraints.get(conditional_constraint)
        self.attention_recurrent_constraint = constraints.get(attention_recurrent_constraint)
        self.attention_recurrent_constraint2 = constraints.get(attention_recurrent_constraint2)
        self.attention_context_constraint = constraints.get(attention_context_constraint)
        self.attention_context_constraint2 = constraints.get(attention_context_constraint2)
        self.attention_context_wa_constraint = constraints.get(attention_context_wa_constraint)
        self.attention_context_wa_constraint2 = constraints.get(attention_context_wa_constraint2)
        self.bias_constraint = constraints.get(bias_constraint)
        self.bias_constraint_conditional = constraints.get(bias_constraint)
        self.bias_constraint2 = constraints.get(bias_constraint2)
        self.bias_constraint2_conditional = constraints.get(bias_constraint2)
        self.bias_ba_constraint = constraints.get(bias_ba_constraint)
        self.bias_ba_constraint2 = constraints.get(bias_ba_constraint2)
        self.bias_ca_constraint = constraints.get(bias_ca_constraint)
        self.bias_ca_constraint2 = constraints.get(bias_ca_constraint2)

        # Dropouts
        self.dropout = min(1., max(0., dropout)) if dropout is not None else 0.
        self.dropout2 = min(1., max(0., dropout2)) if dropout2 is not None else 0.
        self.recurrent_dropout = min(1., max(0., recurrent_dropout)) if recurrent_dropout is not None else 0.
        self.conditional_dropout = min(1., max(0., conditional_dropout)) if conditional_dropout is not None else 0.
        self.attention_dropout = min(1., max(0., attention_dropout)) if attention_dropout is not None else 0.
        if self.attend_on_both:
            self.attention_dropout2 = min(1., max(0., attention_dropout2)) if attention_dropout2 is not None else 0.
            self.input_spec = [InputSpec(ndim=3), InputSpec(ndim=3), InputSpec(ndim=3)]
        else:
            self.input_spec = [InputSpec(ndim=3), InputSpec(ndim=3), InputSpec(ndim=2)]

        for _ in range(len(self.input_spec), self.num_inputs):
            self.input_spec.append(InputSpec(ndim=2))

    def build(self, input_shape):
        assert len(input_shape) >= 3 or 'You should pass three inputs to AttLSTMCond2Inputs ' \
                                        '(previous_embedded_words, context1 and context2) and ' \
                                        'two optional inputs (init_state and init_memory)'
        self.input_dim = input_shape[0][2]

        if self.stateful:
            self.reset_states()
        else:
            # initial states: all-zero tensors of shape (units)
            self.states = [None, None, None, None]  # [h, c, x_att, x_att2]

        if self.attend_on_both:
            assert K.ndim(self.input_spec[1]) == 3 and K.ndim(self.input_spec[2]), 'When using two attention models,' \
                                                                                   'you should pass two 3D tensors' \
                                                                                   'to AttLSTMCond2Inputs'
        else:
            assert K.ndim(self.input_spec[1]) == 3, 'When using an attention model, you should pass one 3D tensors' \
                                                    'to AttLSTMCond2Inputs'

        if K.ndim(self.input_spec[1]) == 3:
            self.context1_steps = input_shape[1][1]
            self.context1_dim = input_shape[1][2]

        if K.ndim(self.input_spec[2]) == 3:
            self.context2_steps = input_shape[2][1]
            self.context2_dim = input_shape[2][2]
        else:
            self.context2_dim = input_shape[2][1]

        self.kernel = self.add_weight(shape=(self.context1_dim, self.units * 4),
                                      initializer=self.kernel_initializer,
                                      name='kernel',
                                      regularizer=self.kernel_regularizer,
                                      constraint=self.kernel_constraint)

        self.kernel2 = self.add_weight(shape=(self.context2_dim, self.units * 4),
                                       initializer=self.kernel_initializer2,
                                       name='kernel2',
                                       regularizer=self.kernel_regularizer2,
                                       constraint=self.kernel_constraint2)

        self.recurrent_kernel = self.add_weight(
            shape=(self.units, self.units * 4),
            name='recurrent_kernel',
            initializer=self.recurrent_initializer,
            regularizer=self.recurrent_regularizer,
            constraint=self.recurrent_constraint)

        self.recurrent_kernel_conditional = self.add_weight(
            shape=(self.units, self.units * 4),
            name='recurrent_kernel_conditional',
            initializer=self.recurrent_initializer_conditional,
            regularizer=self.recurrent_regularizer_conditional,
            constraint=self.recurrent_constraint_conditional)

        self.conditional_kernel = self.add_weight(shape=(self.input_dim, self.units * 4),
                                                  name='conditional_kernel',
                                                  initializer=self.conditional_initializer,
                                                  regularizer=self.conditional_regularizer,
                                                  constraint=self.conditional_constraint)

        self.attention_recurrent_kernel = self.add_weight(shape=(self.units, self.att_units1),
                                                          initializer=self.attention_recurrent_initializer,
                                                          name='attention_recurrent_kernel',
                                                          regularizer=self.attention_recurrent_regularizer,
                                                          constraint=self.attention_recurrent_constraint)

        self.attention_context_kernel = self.add_weight(shape=(self.context1_dim, self.att_units1),
                                                        initializer=self.attention_context_initializer,
                                                        name='attention_context_kernel',
                                                        regularizer=self.attention_context_regularizer,
                                                        constraint=self.attention_context_constraint)

        self.attention_context_wa = self.add_weight(shape=(self.att_units1,),
                                                    initializer=self.attention_context_wa_initializer,
                                                    name='attention_context_wa',
                                                    regularizer=self.attention_context_wa_regularizer,
                                                    constraint=self.attention_context_wa_constraint)

        self.bias_ba = self.add_weight(shape=(self.att_units1,),
                                       initializer=self.bias_ba_initializer,
                                       name='bias_ba',
                                       regularizer=self.bias_ba_regularizer,
                                       constraint=self.bias_ba_constraint)
        bias_ca_shape = self.context1_steps if self.context1_steps is None else (self.context1_steps,)
        self.bias_ca = self.add_weight(shape=bias_ca_shape,
                                       initializer=self.bias_ca_initializer,
                                       name='bias_ca',
                                       regularizer=self.bias_ca_regularizer,
                                       constraint=self.bias_ca_constraint)

        if self.use_bias:
            if self.unit_forget_bias:
                def bias_initializer(shape, *args, **kwargs):
                    return K.concatenate([
                        self.bias_initializer((self.units,), *args, **kwargs),
                        initializers.Ones()((self.units,), *args, **kwargs),
                        self.bias_initializer((self.units * 2,), *args, **kwargs),
                    ])
            else:
                bias_initializer = self.bias_initializer
            self.bias = self.add_weight(shape=(self.units * 4,),
                                        name='bias',
                                        initializer=bias_initializer,
                                        regularizer=self.bias_regularizer,
                                        constraint=self.bias_constraint)

            if self.unit_forget_bias:
                def bias_initializer_conditional(shape, *args, **kwargs):
                    return K.concatenate([
                        self.bias_initializer_conditional((self.units,), *args, **kwargs),
                        initializers.Ones()((self.units,), *args, **kwargs),
                        self.bias_initializer_conditional((self.units * 2,), *args, **kwargs),
                    ])
            else:
                bias_initializer_conditional = self.bias_initializer_conditional
            self.bias_conditional = self.add_weight(shape=(self.units * 4,),
                                                    name='bias_conditional',
                                                    initializer=bias_initializer_conditional,
                                                    regularizer=self.bias_regularizer_conditional,
                                                    constraint=self.bias_constraint_conditional)
        else:
            self.bias = None
            self.bias_conditional = None
            self.bias_ba = None
            self.bias_ca = None

        if self.attend_on_both:
            # Initialize Att model params (following the same format for any option of self.consume_less)
            self.attention_recurrent_kernel2 = self.add_weight(shape=(self.units, self.att_units2),
                                                               initializer=self.attention_recurrent_initializer2,
                                                               name='attention_recurrent_kernel2',
                                                               regularizer=self.attention_recurrent_regularizer2,
                                                               constraint=self.attention_recurrent_constraint2)

            self.attention_context_kernel2 = self.add_weight(shape=(self.context2_dim, self.att_units2),
                                                             initializer=self.attention_context_initializer2,
                                                             name='attention_context_kernel2',
                                                             regularizer=self.attention_context_regularizer2,
                                                             constraint=self.attention_context_constraint2)

            self.attention_context_wa2 = self.add_weight(shape=(self.att_units2,),
                                                         initializer=self.attention_context_wa_initializer2,
                                                         name='attention_context_wa2',
                                                         regularizer=self.attention_context_wa_regularizer2,
                                                         constraint=self.attention_context_wa_constraint2)

            self.bias_ba2 = self.add_weight(shape=(self.att_units2,),
                                            initializer=self.bias_ba_initializer2,
                                            name='bias_ba2',
                                            regularizer=self.bias_ba_regularizer2,
                                            constraint=self.bias_ba_constraint2)
            bias_ca_shape = self.context2_steps if self.context2_steps is None else (self.context2_steps,)
            self.bias_ca2 = self.add_weight(shape=bias_ca_shape,
                                            initializer=self.bias_ca_initializer2,
                                            name='bias_ca2',
                                            regularizer=self.bias_ca_regularizer2,
                                            constraint=self.bias_ca_constraint2)

            if self.use_bias:
                if self.unit_forget_bias:
                    def bias_initializer2(shape, *args, **kwargs):
                        return K.concatenate([
                            self.bias_initializer2((self.units,), *args, **kwargs),
                            initializers.Ones()((self.units,), *args, **kwargs),
                            self.bias_initializer2((self.units * 2,), *args, **kwargs),
                        ])
                else:
                    bias_initializer2 = self.bias_initializer2
                self.bias2 = self.add_weight(shape=(self.units * 4,),
                                             name='bias2',
                                             initializer=bias_initializer2,
                                             regularizer=self.bias_regularizer2,
                                             constraint=self.bias_constraint2)

                if self.unit_forget_bias:
                    def bias_initializer2_conditional(shape, *args, **kwargs):
                        return K.concatenate([
                            self.bias_initializer2_conditional((self.units,), *args, **kwargs),
                            initializers.Ones()((self.units,), *args, **kwargs),
                            self.bias_initializer2_conditional((self.units * 2,), *args, **kwargs),
                        ])
                else:
                    bias_initializer2_conditional = self.bias_initializer2_conditional
                self.bias2_conditional = self.add_weight(shape=(self.units * 4,),
                                                         name='bias2_conditional',
                                                         initializer=bias_initializer2_conditional,
                                                         regularizer=self.bias_regularizer2_conditional,
                                                         constraint=self.bias_constraint2_conditional)
            else:
                self.bias2 = None
                self_bias2_conditional = None
                self.bias_ba2 = None
                self.bias_ca2 = None

        self.built = True

    def reset_states(self):
        assert self.stateful, 'Layer must be stateful.'
        input_shape = K.shape(self.input_spec[0][0])
        if not input_shape[0]:
            raise Exception('If a RNN is stateful, a complete ' +
                            'input_shape must be provided (including batch size).')
        if hasattr(self, 'states'):
            K.set_value(self.states[0],
                        np.zeros((input_shape[0], self.units)))
            K.set_value(self.states[1],
                        np.zeros((input_shape[0], self.units)))
            K.set_value(self.states[2],
                        np.zeros((input_shape[0], input_shape[3])))
        else:
            self.states = [K.zeros((input_shape[0], self.units)),
                           K.zeros((input_shape[0], self.units)),
                           K.zeros((input_shape[0], input_shape[3]))]

    def preprocess_input(self, inputs, training=None):
        if 0 < self.conditional_dropout < 1:
            ones = K.ones_like(K.squeeze(inputs[:, 0:1, :], axis=1))

            def dropped_inputs():
                return K.dropout(ones, self.conditional_dropout)

            cond_dp_mask = [K.in_train_phase(dropped_inputs,
                                             ones,
                                             training=training) for _ in range(4)]
            return K.dot(inputs * cond_dp_mask[0][:, None, :], self.conditional_kernel)
        else:
            return K.dot(inputs, self.conditional_kernel)

    def compute_output_shape(self, input_shape):
        if self.return_sequences:
            main_out = (input_shape[0][0], input_shape[0][1], self.units)
        else:
            main_out = (input_shape[0][0], self.units)

        if self.return_extra_variables:
            dim_x_att = (input_shape[0][0], input_shape[0][1], self.context1_dim)
            dim_alpha_att = (input_shape[0][0], input_shape[0][1], input_shape[1][1])
            dim_x_att2 = (input_shape[0][0], input_shape[0][1], self.context2_dim)
            dim_alpha_att2 = (input_shape[0][0], input_shape[0][1], input_shape[2][1])
            main_out = [main_out, dim_x_att, dim_alpha_att, dim_x_att2, dim_alpha_att2]

        if self.return_states:
            if not isinstance(main_out, list):
                main_out = [main_out]
            states_dim = (input_shape[0][0], input_shape[0][1], self.units)
            main_out += [states_dim, states_dim]

        return main_out

    def call(self, inputs, mask=None, training=None, initial_state=None):
        # input shape: (nb_samples, time (padded with zeros), input_dim)
        # note that the .build() method of subclasses MUST define
        # self.input_spec with a complete input shape.

        input_shape = K.int_shape(inputs[0])
        state_below = inputs[0]
        self.context1 = inputs[1]
        self.context2 = inputs[2]
        if self.num_inputs == 3:  # input: [state_below, context]
            self.init_state = None
            self.init_memory = None
        elif self.num_inputs == 4:  # input: [state_below, context, init_generic]
            self.init_state = inputs[3]
            self.init_memory = inputs[3]
        elif self.num_inputs == 5:  # input: [state_below, context, init_state, init_memory]
            self.init_state = inputs[3]
            self.init_memory = inputs[4]

        if self.stateful:
            initial_states = self.states
        else:
            initial_states = self.get_initial_states(state_below)
        constants = self.get_constants(state_below, mask[1], mask[2], training=training)
        preprocessed_input = self.preprocess_input(state_below, training=training)
        last_output, outputs, states = K.rnn(self.step,
                                             preprocessed_input,
                                             initial_states,
                                             go_backwards=self.go_backwards,
                                             mask=mask[0],
                                             constants=constants,
                                             unroll=self.unroll,
                                             input_length=K.shape(state_below)[1],
                                             pos_extra_outputs_states=[2, 3, 4, 5])
        if self.stateful:
            self.updates = []
            for i in range(len(states)):
                self.updates.append((self.states[i], states[i]))

        # Properly set learning phase
        if 0 < self.dropout + self.recurrent_dropout:
            last_output._uses_learning_phase = True
            outputs._uses_learning_phase = True

        if self.return_sequences:
            ret = outputs
        else:
            ret = last_output
        if self.return_extra_variables:
            ret = [ret, states[2], states[3], states[4], states[5]]
        # intermediate states as additional outputs
        if self.return_states:
            if not isinstance(ret, (list, tuple)):
                ret = [ret]
            else:
                states = list(states)
            ret += [states[0], states[1]]

        return ret

    def compute_mask(self, input, mask):

        if self.return_extra_variables:
            ret = [mask[0], mask[0], mask[0], mask[0], mask[0]]
        else:
            ret = mask[0]

        if self.return_states:
            if not isinstance(ret, list):
                ret = [ret]
            ret += [mask[0], mask[0]]
        return ret

    def step(self, x, states):
        h_tm1 = states[0]  # State
        c_tm1 = states[1]  # Memory
        pos_states = 10

        non_used_x_att = states[2]  # Placeholder for returning extra variables
        non_used_alphas_att = states[3]  # Placeholder for returning extra variables
        non_used_x_att2 = states[4]  # Placeholder for returning extra variables
        non_used_alphas_att2 = states[5]  # Placeholder for returning extra variables

        rec_dp_mask = states[6]  # Dropout U
        dp_mask2 = states[7]  # Dropout T
        dp_mask = states[8]  # Dropout W

        # Att model dropouts
        # att_dp_mask_wa = states[9]  # Dropout wa
        att_dp_mask = states[9]  # Dropout Wa
        # Att model 2 dropouts
        if self.attend_on_both:
            # att_dp_mask_wa2 = states[pos_states]  # Dropout wa
            att_dp_mask2 = states[pos_states]  # Dropout Wa

            context1 = states[pos_states + 1]  # Context
            mask_context1 = states[pos_states + 2]  # Context mask
            pctx_1 = states[pos_states + 3]  # Projected context (i.e. context * Ua + ba)

            context2 = states[pos_states + 4]  # Context 2
            mask_context2 = states[pos_states + 5]  # Context 2 mask
            pctx_2 = states[pos_states + 6]  # Projected context 2 (i.e. context * Ua2 + ba2)
        else:
            context1 = states[pos_states]  # Context
            mask_context1 = states[pos_states + 1]  # Context mask
            pctx_1 = states[pos_states + 2]  # Projected context (i.e. context * Ua + ba)

            context2 = states[pos_states + 3]  # Context 2
            mask_context2 = states[pos_states + 4]  # Context 2 mask

        if K.ndim(mask_context1) > 1:  # Mask the context (only if necessary)
            pctx_1 = mask_context1[:, :, None] * pctx_1
            context1 = mask_context1[:, :, None] * context1

        # LSTM_1
        z_ = x + K.dot(h_tm1 * rec_dp_mask[0], self.recurrent_kernel_conditional)
        if self.use_bias:
            z_ = K.bias_add(z_, self.bias_conditional)
            if self.attend_on_both:
                z_ = K.bias_add(z_, self.bias2_conditional)
        z_0 = z_[:, :self.units]
        z_1 = z_[:, self.units: 2 * self.units]
        z_2 = z_[:, 2 * self.units: 3 * self.units]
        z_3 = z_[:, 3 * self.units:]

        i_ = self.recurrent_activation(z_0)
        f_ = self.recurrent_activation(z_1)
        c_ = f_ * c_tm1 + i_ * self.activation(z_2)
        o_ = self.recurrent_activation(z_3)
        h_ = o_ * self.activation(c_)

        # Attention model 1 (see Formulation in class header)
        ctx_, alphas = compute_attention(h_, pctx_1, context, att_dp_mask, self.attention_recurrent_kernel,
                                         self.attention_context_wa, self.bias_ca, mask_context1,
                                         attention_mode=self.attention_mode)

        if self.attend_on_both:
            if K.ndim(mask_context2) > 1:  # Mask the context2 (only if necessary)
                pctx_2 = mask_context2[:, :, None] * pctx_2
                context2 = mask_context2[:, :, None] * context2
            # Attention model 2 (see Formulation in class header)
            ctx_2, alphas2 = compute_attention(h_, pctx_1, context, att_dp_mask2, self.attention_recurrent_kernel2,
                                               self.attention_context_wa2, self.bias_ca2, mask_context2,
                                               attention_mode=self.attention_mode)
        else:
            ctx_2 = context2
            alphas2 = mask_context2

        # LSTM_2
        z = x + \
            K.dot(h_ * rec_dp_mask[0], self.recurrent_kernel) + \
            K.dot(ctx_2 * dp_mask2[0], self.kernel2) + \
            K.dot(ctx_1 * dp_mask[0], self.kernel)
        if self.use_bias:
            z = K.bias_add(z, self.bias)
            if self.attend_on_both:
                z = K.bias_add(z, self.bias2)
        z0 = z[:, :self.units]
        z1 = z[:, self.units: 2 * self.units]
        z2 = z[:, 2 * self.units: 3 * self.units]
        z3 = z[:, 3 * self.units:]

        i = self.recurrent_activation(z0)
        f = self.recurrent_activation(z1)
        c = f * c_ + i * self.activation(z2)
        o = self.recurrent_activation(z3)
        h = o * self.activation(c)
        return h, [h, c, ctx_1, alphas1, ctx_2, alphas2]

    def get_constants(self, inputs, mask_context1, mask_context2, training=None):
        constants = []
        # States[6] - Dropout_U
        if 0 < self.recurrent_dropout < 1:
            ones = K.ones_like(K.reshape(inputs[:, 0, 0], (-1, 1)))
            ones = K.tile(ones, (1, self.units))

            def dropped_inputs():
                return K.dropout(ones, self.recurrent_dropout)

            rec_dp_mask = [K.in_train_phase(dropped_inputs,
                                            ones,
                                            training=training) for _ in range(4)]
            constants.append(rec_dp_mask)
        else:
            constants.append([K.cast_to_floatx(1.) for _ in range(4)])

        # States[7]- Dropout_T
        if 0 < self.dropout2 < 1:
            ones = K.ones_like(K.squeeze(self.context2[:, 0:1, :], axis=1))

            def dropped_inputs():
                return K.dropout(ones, self.dropout2)

            dp_mask2 = [K.in_train_phase(dropped_inputs,
                                         ones,
                                         training=training) for _ in range(4)]
            constants.append(dp_mask2)
        else:
            constants.append([K.cast_to_floatx(1.) for _ in range(4)])

        # States[8]- Dropout_W
        if 0 < self.dropout < 1:
            ones = K.ones_like(K.squeeze(self.context1[:, 0:1, :], axis=1))

            def dropped_inputs():
                return K.dropout(ones, self.dropout)

            dp_mask = [K.in_train_phase(dropped_inputs,
                                        ones,
                                        training=training) for _ in range(4)]
            constants.append(dp_mask)
        else:
            constants.append([K.cast_to_floatx(1.) for _ in range(4)])

        # AttModel
        # States[9] - Dropout_Wa
        if 0 < self.attention_dropout < 1:
            input_dim = self.units
            ones = K.ones_like(K.reshape(inputs[:, 0, 0], (-1, 1)))
            ones = K.concatenate([ones] * input_dim, 1)

            def dropped_inputs():
                return K.dropout(ones, self.recurrent_dropout)

            att_dp_mask = [K.in_train_phase(dropped_inputs,
                                            ones,
                                            training=training)]
            constants.append(att_dp_mask)
        else:
            constants.append([K.cast_to_floatx(1.)])

        if self.attend_on_both:
            # AttModel2
            # States[10]
            if 0 < self.attention_dropout2 < 1:
                input_dim = self.units
                ones = K.ones_like(K.reshape(inputs[:, 0, 0], (-1, 1)))
                ones = K.concatenate([ones] * input_dim, 1)

                def dropped_inputs():
                    return K.dropout(ones, self.recurrent_dropout)

                att_dp_mask2 = [K.in_train_phase(dropped_inputs,
                                                 ones,
                                                 training=training)]
                constants.append(att_dp_mask2)
            else:
                constants.append([K.cast_to_floatx(1.)])

        # States[11] - Context1
        constants.append(self.context1)
        # States[12] - MaskContext1
        if mask_context1 is None:
            mask_context1 = K.not_equal(K.sum(self.context1, axis=2), self.mask_value)
            mask_context1 = K.cast(mask_context1, K.floatx())
        constants.append(mask_context1)

        # States[13] - pctx_1
        if 0 < self.attention_dropout < 1:
            input_dim = self.context1_dim
            ones = K.ones_like(K.reshape(self.context1[:, :, 0], (-1, K.shape(self.context1)[1], 1)))
            ones = K.concatenate([ones] * input_dim, axis=2)
            B_Ua = [K.in_train_phase(K.dropout(ones, self.attention_dropout), ones)]
            pctx_1 = K.dot(self.context1 * B_Ua[0], self.attention_context_kernel)
        else:
            pctx_1 = K.dot(self.context1, self.attention_context_kernel)
        if self.use_bias:
            pctx_1 = K.bias_add(pctx_1, self.bias_ba)
        constants.append(pctx_1)

        # States[14] - Context2
        constants.append(self.context2)
        # States[15] - MaskContext2
        if self.attend_on_both:
            if mask_context2 is None:
                mask_context2 = K.not_equal(K.sum(self.context2, axis=2), self.mask_value)
                mask_context2 = K.cast(mask_context2, K.floatx())
        else:
            mask_context2 = K.ones_like(self.context2[:, 0])
        constants.append(mask_context2)
        if self.attend_on_both:
            # States[16] - pctx_2
            if 0 < self.attention_dropout2 < 1:
                input_dim = self.context2_dim
                ones = K.ones_like(K.reshape(self.context2[:, :, 0], (-1, K.shape(self.context2)[1], 1)))
                ones = K.concatenate([ones] * input_dim, axis=2)
                B_Ua2 = [K.in_train_phase(K.dropout(ones, self.attention_dropout2), ones)]
                pctx_2 = K.dot(self.context2 * B_Ua2[0], self.attention_context_kernel2)
            else:
                pctx_2 = K.dot(self.context2, self.attention_context_kernel2)
            if self.use_bias:
                pctx_2 = K.bias_add(pctx_2, self.bias_ba2)
            constants.append(pctx_2)

        return constants

    def get_initial_states(self, x):
        # build an all-zero tensor of shape (samples, units)
        if self.init_state is None:
            # build an all-zero tensor of shape (samples, units)
            initial_state = K.zeros_like(x)  # (samples, timesteps, input_dim)
            initial_state = K.sum(initial_state, axis=(1, 2))  # (samples,)
            initial_state = K.expand_dims(initial_state)  # (samples, 1)
            initial_state = K.tile(initial_state, [1, self.units])  # (samples, units)
            if self.init_memory is None:
                initial_states = [initial_state for _ in range(2)]
            else:
                initial_memory = self.init_memory
                initial_states = [initial_state, initial_memory]
        else:
            initial_state = self.init_state
            if self.init_memory is not None:  # We have state and memory
                initial_memory = self.init_memory
                initial_states = [initial_state, initial_memory]
            else:
                initial_states = [initial_state for _ in range(2)]

        # extra states for context1 and context2
        initial_state1 = K.zeros_like(self.context1)  # (samples, input_timesteps, ctx1_dim)
        initial_state_alphas1 = K.sum(initial_state1, axis=2)  # (samples, input_timesteps)
        initial_state1 = K.sum(initial_state1, axis=1)  # (samples, ctx1_dim)
        extra_states = [initial_state1, initial_state_alphas1]
        initial_state2 = K.zeros_like(self.context2)  # (samples, input_timesteps, ctx2_dim)
        if self.attend_on_both:  # Reduce on temporal dimension
            initial_state_alphas2 = K.sum(initial_state2, axis=2)  # (samples, input_timesteps)
            initial_state2 = K.sum(initial_state2, axis=1)  # (samples, ctx2_dim)
        else:  # Already reduced
            initial_state_alphas2 = initial_state2  # (samples, ctx2_dim)

        extra_states.append(initial_state2)
        extra_states.append(initial_state_alphas2)

        return initial_states + extra_states

    def get_config(self):
        config = {"units": self.units,
                  "att_units1": self.att_units1,
                  "att_units2": self.att_units2,
                  "return_extra_variables": self.return_extra_variables,
                  "return_states": self.return_states,
                  "use_bias": self.use_bias,
                  "mask_value": self.mask_value,
                  "attend_on_both": self.attend_on_both,
                  'unit_forget_bias': self.unit_forget_bias,
                  'activation': activations.serialize(self.activation),
                  'recurrent_activation': activations.serialize(self.recurrent_activation),
                  "kernel_regularizer": regularizers.serialize(self.kernel_regularizer),
                  "kernel_regularizer2": regularizers.serialize(self.kernel_regularizer2),
                  "conditional_regularizer": regularizers.serialize(self.conditional_regularizer),
                  "recurrent_regularizer": regularizers.serialize(self.recurrent_regularizer),
                  "bias_regularizer": regularizers.serialize(self.bias_regularizer),
                  'attention_context_wa_regularizer': regularizers.serialize(self.attention_context_wa_regularizer),
                  'attention_context_regularizer': regularizers.serialize(self.attention_context_regularizer),
                  'attention_recurrent_regularizer': regularizers.serialize(self.attention_recurrent_regularizer),
                  'bias_ba_regularizer': regularizers.serialize(self.bias_ba_regularizer),
                  'bias_ca_regularizer': regularizers.serialize(self.bias_ca_regularizer),
                  "bias_regularizer2": regularizers.serialize(self.bias_regularizer2),
                  'attention_context_wa_regularizer2': regularizers.serialize(self.attention_context_wa_regularizer2),
                  'attention_context_regularizer2': regularizers.serialize(self.attention_context_regularizer2),
                  'attention_recurrent_regularizer2': regularizers.serialize(self.attention_recurrent_regularizer2),
                  'bias_ba_regularizer2': regularizers.serialize(self.bias_ba_regularizer2),
                  'bias_ca_regularizer2': regularizers.serialize(self.bias_ca_regularizer2),
                  "kernel_initializer": initializers.serialize(self.kernel_initializer),
                  "kernel_initializer2": initializers.serialize(self.kernel_initializer2),
                  "conditional_initializer": initializers.serialize(self.conditional_initializer),
                  "recurrent_initializer": initializers.serialize(self.recurrent_initializer),
                  "bias_initializer": initializers.serialize(self.bias_initializer),
                  'attention_context_wa_initializer': initializers.serialize(self.attention_context_wa_initializer),
                  'attention_context_initializer': initializers.serialize(self.attention_context_initializer),
                  'attention_recurrent_initializer': initializers.serialize(self.attention_recurrent_initializer),
                  'bias_ba_initializer': initializers.serialize(self.bias_ba_initializer),
                  'bias_ca_initializer': initializers.serialize(self.bias_ca_initializer),
                  "bias_initializer2": initializers.serialize(self.bias_initializer2),
                  'attention_context_wa_initializer2': initializers.serialize(self.attention_context_wa_initializer2),
                  'attention_context_initializer2': initializers.serialize(self.attention_context_initializer2),
                  'attention_recurrent_initializer2': initializers.serialize(self.attention_recurrent_initializer2),
                  'bias_ba_initializer2': initializers.serialize(self.bias_ba_initializer2),
                  'bias_ca_initializer2': initializers.serialize(self.bias_ca_initializer2),
                  "kernel_constraint": constraints.serialize(self.kernel_constraint),
                  "kernel_constraint2": constraints.serialize(self.kernel_constraint2),
                  "conditional_constraint": constraints.serialize(self.conditional_constraint),
                  "recurrent_constraint": constraints.serialize(self.recurrent_constraint),
                  "bias_constraint": constraints.serialize(self.bias_constraint),
                  'attention_context_wa_constraint': constraints.serialize(self.attention_context_wa_constraint),
                  'attention_context_constraint': constraints.serialize(self.attention_context_constraint),
                  'attention_recurrent_constraint': constraints.serialize(self.attention_recurrent_constraint),
                  'bias_ba_constraint': constraints.serialize(self.bias_ba_constraint),
                  'bias_ca_constraint': constraints.serialize(self.bias_ca_constraint),
                  "bias_constraint2": constraints.serialize(self.bias_constraint2),
                  'attention_context_wa_constraint2': constraints.serialize(self.attention_context_wa_constraint2),
                  'attention_context_constraint2': constraints.serialize(self.attention_context_constraint2),
                  'attention_recurrent_constraint2': constraints.serialize(self.attention_recurrent_constraint2),
                  'bias_ba_constraint2': constraints.serialize(self.bias_ba_constraint2),
                  'bias_ca_constraint2': constraints.serialize(self.bias_ca_constraint2),
                  "dropout": self.dropout,
                  "dropout2": self.dropout2,
                  "recurrent_dropout": self.recurrent_dropout,
                  "conditional_dropout": self.conditional_dropout,
                  'attention_dropout': self.attention_dropout,
                  'attention_dropout2': self.attention_dropout2 if self.attend_on_both else None,
                  'attention_mode': self.attention_mode
                  }
        base_config = super(AttConditionalLSTMCond2Inputs, self).get_config()
        return dict(list(base_config.items()) + list(config.items()))


class AttLSTMCond3Inputs(Recurrent):
    """Long-Short Term Memory unit with the previously generated word fed to the current timestep
    and three input contexts (with three attention mechanisms).

    You should give two inputs to this layer:
        1. The shifted sequence of words (shape: (batch_size, output_timesteps, embedding_size))
        2. The complete input sequence (shape: (batch_size, input_timesteps, input_dim))
    Optionally, you can set the initial hidden state, with a tensor of shape: (batch_size, units)

    # Arguments
        units: Positive integer, dimensionality of the output space.
        att_units:  Positive integer, dimensionality of the attention space.
        return_extra_variables: Return the attended context vectors and the attention weights (alphas)
        return_states: Whether it should return the internal RNN states.
        activation: Activation function to use
            (see [activations](../activations.md)).
            If you pass None, no activation is applied
            (ie. "linear" activation: `a(x) = x`).
        recurrent_activation: Activation function to use
            for the recurrent step
            (see [activations](../activations.md)).
        use_bias: Boolean, whether the layer uses a bias vector.
        kernel_initializer: Initializer for the `kernel` weights matrix,
            used for the linear transformation of the inputs
            (see [initializers](../initializers.md)).
        conditional_initializer: Initializer for the `conditional_kernel`
            weights matrix,
            used for the linear transformation of the conditional inputs
            (see [initializers](../initializers.md)).
        recurrent_initializer: Initializer for the `recurrent_kernel`
            weights matrix,
            used for the linear transformation of the recurrent state
            (see [initializers](../initializers.md)).
        attention_recurrent_initializer:  Initializer for the `attention_recurrent_kernel`
            weights matrix, used for the linear transformation of the conditional inputs
            (see [initializers](../initializers.md)).
        attention_context_initializer:  Initializer for the `attention_context_kernel`
            weights matrix,
            used for the linear transformation of the attention context inputs
            (see [initializers](../initializers.md)).
        attention_context_wa_initializer:  Initializer for the `attention_wa_kernel`
            weights matrix,
            used for the linear transformation of the attention context
            (see [initializers](../initializers.md)).
        bias_initializer: Initializer for the bias vector
            (see [initializers](../initializers.md)).
        bias_ba_initializer: Initializer for the bias_ba vector from the attention mechanism
            (see [initializers](../initializers.md)).
        bias_ca_initializer: Initializer for the bias_ca vector from the attention mechanism
            (see [initializers](../initializers.md)).
        mask_value: Value of the mask of the context (0. by default)
        kernel_regularizer: Regularizer function applied to
            the `kernel` weights matrix
            (see [regularizer](../regularizers.md)).
        recurrent_regularizer: Regularizer function applied to
            the `recurrent_kernel` weights matrix
            (see [regularizer](../regularizers.md)).
        conditional_regularizer: Regularizer function applied to
            the `conditional_kernel` weights matrix
            (see [regularizer](../regularizers.md)).
        attention_recurrent_regularizer:  Regularizer function applied to
            the `attention_recurrent__kernel` weights matrix
            (see [regularizer](../regularizers.md)).
        attention_context_regularizer:  Regularizer function applied to
            the `attention_context_kernel` weights matrix
            (see [regularizer](../regularizers.md)).
        attention_context_wa_regularizer:  Regularizer function applied to
            the `attention_context_wa_kernel` weights matrix
            (see [regularizer](../regularizers.md)).
        bias_regularizer: Regularizer function applied to the bias vector
            (see [regularizer](../regularizers.md)).
        bias_ba_regularizer:  Regularizer function applied to the bias_ba vector
            (see [regularizer](../regularizers.md)).
        bias_ca_regularizer:  Regularizer function applied to the bias_ca vector
            (see [regularizer](../regularizers.md)).
        activity_regularizer: Regularizer function applied to
            the output of the layer (its "activation").
            (see [regularizer](../regularizers.md)).
        kernel_constraint: Constraint function applied to
            the `kernel` weights matrix
            (see [constraints](../constraints.md)).
        recurrent_constraint: Constraint function applied to
            the `recurrent_kernel` weights matrix
            (see [constraints](../constraints.md)).
        conditional_constraint: Constraint function applied to
            the `conditional_kernel` weights matrix
            (see [constraints](../constraints.md)).
        attention_recurrent_constraint: Constraint function applied to
            the `attention_recurrent_kernel` weights matrix
            (see [constraints](../constraints.md)).
        attention_context_constraint: Constraint function applied to
            the `attention_context_kernel` weights matrix
            (see [constraints](../constraints.md)).
        attention_context_wa_constraint: Constraint function applied to
            the `attention_context_wa_kernel` weights matrix
            (see [constraints](../constraints.md)).
        bias_constraint: Constraint function applied to the bias vector
            (see [constraints](../constraints.md)).
        bias_ba_constraint: Constraint function applied to
            the `bias_ba` weights matrix
            (see [constraints](../constraints.md)).
        bias_ca_constraint: Constraint function applied to
            the `bias_ca` weights matrix
            (see [constraints](../constraints.md)).
        dropout: Float between 0 and 1.
            Fraction of the units to drop for
            the linear transformation of the context.
        recurrent_dropout: Float between 0 and 1.
            Fraction of the units to drop for
            the linear transformation of the recurrent state.
        conditional_dropout: Float between 0 and 1.
            Fraction of the units to drop for
            the linear transformation of the input.
        conditional_dropout: Float between 0 and 1.
            Fraction of the units to drop for
            the linear transformation of the input.
        attention_dropout: Float between 0 and 1.
            Fraction of the units to drop for
            the linear transformation of the attention mechanism.
        num_inputs: Number of inputs of the layer.

    # References
        - [On the Properties of Neural Machine Translation: Encoder-Decoder Approaches](https://arxiv.org/abs/1409.1259)
        - [Empirical Evaluation of Gated Recurrent Neural Networks on Sequence Modeling](http://arxiv.org/abs/1412.3555v1)
        - [A Theoretically Grounded Application of Dropout in Recurrent Neural Networks](http://arxiv.org/abs/1512.05287)
        - [Egocentric Video Description based on Temporally-Linked Sequences](https://arxiv.org/abs/1704.02163)
    """

    def __init__(self,
                 units,
                 att_units1=0,
                 att_units2=0,
                 att_units3=0,
                 attention_mode='add',
                 activation='tanh',
                 recurrent_activation='sigmoid',
                 return_states=False,
                 return_extra_variables=False,
                 attend_on_both=False,
                 use_bias=True,
                 unit_forget_bias=True,
                 mask_value=0.,
                 init='glorot_uniform',
                 inner_init='orthogonal',
                 init_att='glorot_uniform',
                 kernel_initializer='glorot_uniform',
                 kernel_initializer2='glorot_uniform',
                 kernel_initializer3='glorot_uniform',
                 conditional_initializer='glorot_uniform',
                 attention_recurrent_initializer='glorot_uniform',
                 attention_recurrent_initializer2='glorot_uniform',
                 attention_recurrent_initializer3='glorot_uniform',
                 attention_context_initializer='glorot_uniform',
                 attention_context_initializer2='glorot_uniform',
                 attention_context_initializer3='glorot_uniform',
                 attention_context_wa_initializer='glorot_uniform',
                 attention_context_wa_initializer2='glorot_uniform',
                 attention_context_wa_initializer3='glorot_uniform',
                 recurrent_initializer='orthogonal',
                 bias_initializer='zeros',
                 bias_initializer2='zeros',
                 bias_initializer3='zeros',
                 bias_ba_initializer='zeros',
                 bias_ba_initializer2='zeros',
                 bias_ba_initializer3='zeros',
                 bias_ca_initializer='zero',
                 bias_ca_initializer2='zero',
                 bias_ca_initializer3='zero',
                 kernel_regularizer=None,
                 kernel_regularizer2=None,
                 kernel_regularizer3=None,
                 conditional_regularizer=None,
                 recurrent_regularizer=None,
                 bias_regularizer=None,
                 bias_regularizer2=None,
                 bias_regularizer3=None,
                 attention_context_regularizer=None,
                 attention_context_regularizer2=None,
                 attention_context_regularizer3=None,
                 attention_context_wa_regularizer=None,
                 attention_context_wa_regularizer2=None,
                 attention_context_wa_regularizer3=None,
                 attention_recurrent_regularizer=None,
                 attention_recurrent_regularizer2=None,
                 attention_recurrent_regularizer3=None,
                 bias_ba_regularizer=None,
                 bias_ba_regularizer2=None,
                 bias_ba_regularizer3=None,
                 bias_ca_regularizer=None,
                 bias_ca_regularizer2=None,
                 bias_ca_regularizer3=None,
                 kernel_constraint=None,
                 kernel_constraint2=None,
                 kernel_constraint3=None,
                 recurrent_constraint=None,
                 conditional_constraint=None,
                 attention_recurrent_constraint=None,
                 attention_recurrent_constraint2=None,
                 attention_recurrent_constraint3=None,
                 attention_context_constraint=None,
                 attention_context_constraint2=None,
                 attention_context_constraint3=None,
                 attention_context_wa_constraint=None,
                 attention_context_wa_constraint2=None,
                 attention_context_wa_constraint3=None,
                 bias_constraint=None,
                 bias_constraint2=None,
                 bias_constraint3=None,
                 bias_ba_constraint=None,
                 bias_ba_constraint2=None,
                 bias_ba_constraint3=None,
                 bias_ca_constraint=None,
                 bias_ca_constraint2=None,
                 bias_ca_constraint3=None,
                 dropout=0.,
                 dropout2=0.,
                 dropout3=0.,
                 recurrent_dropout=0.,
                 conditional_dropout=0.,
                 attention_dropout=0.,
                 attention_dropout2=0.,
                 attention_dropout3=0.,
                 num_inputs=6,
                 **kwargs):

        super(AttLSTMCond3Inputs, self).__init__(**kwargs)

        # Main parameters
        self.units = units
        self.num_inputs = num_inputs
        self.att_units1 = units if att_units1 == 0 else att_units1
        self.att_units2 = units if att_units2 == 0 else att_units2
        self.att_units3 = units if att_units3 == 0 else att_units3
        self.activation = activations.get(activation)
        self.recurrent_activation = activations.get(recurrent_activation)
        self.use_bias = use_bias
        self.mask_value = mask_value
        self.attend_on_both = attend_on_both
        self.return_extra_variables = return_extra_variables
        self.return_states = return_states
        self.attention_mode = attention_mode.lower()

        # Initializers
        self.kernel_initializer = initializers.get(kernel_initializer)
        self.kernel_initializer2 = initializers.get(kernel_initializer2)
        self.kernel_initializer3 = initializers.get(kernel_initializer3)
        self.recurrent_initializer = initializers.get(recurrent_initializer)
        self.conditional_initializer = initializers.get(conditional_initializer)
        self.attention_recurrent_initializer = initializers.get(attention_recurrent_initializer)
        self.attention_recurrent_initializer2 = initializers.get(attention_recurrent_initializer2)
        self.attention_recurrent_initializer3 = initializers.get(attention_recurrent_initializer3)
        self.attention_context_initializer = initializers.get(attention_context_initializer)
        self.attention_context_initializer2 = initializers.get(attention_context_initializer2)
        self.attention_context_initializer3 = initializers.get(attention_context_initializer3)
        self.attention_context_wa_initializer = initializers.get(attention_context_wa_initializer)
        self.attention_context_wa_initializer2 = initializers.get(attention_context_wa_initializer2)
        self.attention_context_wa_initializer3 = initializers.get(attention_context_wa_initializer3)
        self.bias_initializer = initializers.get(bias_initializer)
        self.bias_initializer2 = initializers.get(bias_initializer2)
        self.bias_initializer3 = initializers.get(bias_initializer3)
        self.bias_ba_initializer = initializers.get(bias_ba_initializer)
        self.bias_ba_initializer2 = initializers.get(bias_ba_initializer2)
        self.bias_ba_initializer3 = initializers.get(bias_ba_initializer3)
        self.bias_ca_initializer = initializers.get(bias_ca_initializer)
        self.bias_ca_initializer2 = initializers.get(bias_ca_initializer2)
        self.bias_ca_initializer3 = initializers.get(bias_ca_initializer3)
        self.unit_forget_bias = unit_forget_bias

        # Regularizers
        self.kernel_regularizer = regularizers.get(kernel_regularizer)
        self.bias_regularizer = regularizers.get(bias_regularizer)
        self.kernel_regularizer2 = regularizers.get(kernel_regularizer2)
        self.kernel_regularizer3 = regularizers.get(kernel_regularizer3)
        self.bias_regularizer2 = regularizers.get(bias_regularizer2)
        self.bias_regularizer3 = regularizers.get(bias_regularizer3)
        self.conditional_regularizer = regularizers.get(conditional_regularizer)
        self.recurrent_regularizer = regularizers.get(recurrent_regularizer)
        # attention model learnable params
        self.attention_context_wa_regularizer = regularizers.get(attention_context_wa_regularizer)
        self.attention_context_regularizer = regularizers.get(attention_context_regularizer)
        self.attention_recurrent_regularizer = regularizers.get(attention_recurrent_regularizer)
        self.bias_ba_regularizer = regularizers.get(bias_ba_regularizer)
        self.bias_ca_regularizer = regularizers.get(bias_ca_regularizer)
        if self.attend_on_both:
            # attention model 2 learnable params
            self.attention_context_wa_regularizer2 = regularizers.get(attention_context_wa_regularizer2)
            self.attention_context_regularizer2 = regularizers.get(attention_context_regularizer2)
            self.attention_recurrent_regularizer2 = regularizers.get(attention_recurrent_regularizer2)
            self.bias_ba_regularizer2 = regularizers.get(bias_ba_regularizer2)
            self.bias_ca_regularizer2 = regularizers.get(bias_ca_regularizer2)
            # attention model 3 learnable params
            self.attention_context_wa_regularize3 = regularizers.get(attention_context_wa_regularizer3)
            self.attention_context_regularizer3 = regularizers.get(attention_context_regularizer3)
            self.attention_recurrent_regularizer3 = regularizers.get(attention_recurrent_regularizer3)
            self.bias_ba_regularizer3 = regularizers.get(bias_ba_regularizer3)
            self.bias_ca_regularizer3 = regularizers.get(bias_ca_regularizer3)

        # Constraints
        self.kernel_constraint = constraints.get(kernel_constraint)
        self.kernel_constraint2 = constraints.get(kernel_constraint2)
        self.kernel_constraint3 = constraints.get(kernel_constraint3)
        self.recurrent_constraint = constraints.get(recurrent_constraint)
        self.conditional_constraint = constraints.get(conditional_constraint)
        self.attention_recurrent_constraint = constraints.get(attention_recurrent_constraint)
        self.attention_recurrent_constraint2 = constraints.get(attention_recurrent_constraint2)
        self.attention_recurrent_constraint3 = constraints.get(attention_recurrent_constraint3)
        self.attention_context_constraint = constraints.get(attention_context_constraint)
        self.attention_context_constraint2 = constraints.get(attention_context_constraint2)
        self.attention_context_constraint3 = constraints.get(attention_context_constraint3)
        self.attention_context_wa_constraint = constraints.get(attention_context_wa_constraint)
        self.attention_context_wa_constraint2 = constraints.get(attention_context_wa_constraint2)
        self.attention_context_wa_constraint3 = constraints.get(attention_context_wa_constraint3)
        self.bias_constraint = constraints.get(bias_constraint)
        self.bias_constraint2 = constraints.get(bias_constraint2)
        self.bias_constraint3 = constraints.get(bias_constraint3)
        self.bias_ba_constraint = constraints.get(bias_ba_constraint)
        self.bias_ba_constraint2 = constraints.get(bias_ba_constraint2)
        self.bias_ba_constraint3 = constraints.get(bias_ba_constraint3)
        self.bias_ca_constraint = constraints.get(bias_ca_constraint)
        self.bias_ca_constraint2 = constraints.get(bias_ca_constraint2)
        self.bias_ca_constraint3 = constraints.get(bias_ca_constraint3)

        # Dropouts
        self.dropout = min(1., max(0., dropout)) if dropout is not None else 0.
        self.dropout2 = min(1., max(0., dropout2)) if dropout2 is not None else 0.
        self.dropout3 = min(1., max(0., dropout3)) if dropout3 is not None else 0.
        self.recurrent_dropout = min(1., max(0., recurrent_dropout)) if recurrent_dropout is not None else 0.
        self.conditional_dropout = min(1., max(0., conditional_dropout)) if conditional_dropout is not None else 0.
        self.attention_dropout = min(1., max(0., attention_dropout)) if attention_dropout is not None else 0.
        if self.attend_on_both:
            self.attention_dropout2 = min(1., max(0., attention_dropout2)) if attention_dropout2 is not None else 0.
            self.attention_dropout3 = min(1., max(0., attention_dropout3)) if attention_dropout3 is not None else 0.

        self.input_spec = [InputSpec(ndim=3), InputSpec(ndim=3), InputSpec(ndim=3), InputSpec(ndim=3)]
        for _ in range(len(self.input_spec), self.num_inputs):
            self.input_spec.append(InputSpec(ndim=2))

    def build(self, input_shape):
        assert len(input_shape) >= 4 or 'You should pass four inputs to AttLSTMCond2Inputs ' \
                                        '(previous_embedded_words, context1, context2, context3) and ' \
                                        'two optional inputs (init_state and init_memory)'
        self.input_dim = input_shape[0][2]

        if self.stateful:
            self.reset_states()
        else:
            # initial states: all-zero tensors of shape (units)
            self.states = [None, None, None, None, None]  # [h, c, x_att, x_att2, x_att3]

        if self.attend_on_both:
            assert K.ndim(self.input_spec[1]) == 3 and K.ndim(self.input_spec[2]) and K.ndim(self.input_spec[3]), 'When using three attention models,' \
                                                                                                                  'you should pass three 3D tensors' \
                                                                                                                  'to AttLSTMCond2Inputs'
        else:
            assert self.input_spec[1].ndim == 3, 'When using an attention model, you should pass one 3D tensors' \
                                                 'to AttLSTMCond3Inputs'

        if K.ndim(self.input_spec[1]) == 3:
            self.context1_steps = input_shape[1][1]
            self.context1_dim = input_shape[1][2]

        if K.ndim(self.input_spec[2]) == 3:
            self.context2_steps = input_shape[2][1]
            self.context2_dim = input_shape[2][2]
        else:
            self.context2_dim = input_shape[2][1]

        if K.ndim(self.input_spec[3]) == 3:
            self.context3_steps = input_shape[3][1]
            self.context3_dim = input_shape[3][2]
        else:
            self.context3_dim = input_shape[3][1]

        # Initialize Att model params
        self.kernel = self.add_weight(shape=(self.context1_dim, self.units * 4),
                                      initializer=self.kernel_initializer,
                                      name='kernel',
                                      regularizer=self.kernel_regularizer,
                                      constraint=self.kernel_constraint)

        self.kernel2 = self.add_weight(shape=(self.context2_dim, self.units * 4),
                                       initializer=self.kernel_initializer2,
                                       name='kernel2',
                                       regularizer=self.kernel_regularizer2,
                                       constraint=self.kernel_constraint2)

        self.kernel3 = self.add_weight(shape=(self.context3_dim, self.units * 4),
                                       initializer=self.kernel_initializer3,
                                       name='kernel3',
                                       regularizer=self.kernel_regularizer3,
                                       constraint=self.kernel_constraint3)

        self.recurrent_kernel = self.add_weight(
            shape=(self.units, self.units * 4),
            name='recurrent_kernel',
            initializer=self.attention_recurrent_initializer,
            regularizer=self.attention_recurrent_regularizer,
            constraint=self.attention_recurrent_constraint)

        self.conditional_kernel = self.add_weight(shape=(self.input_dim, self.units * 4),
                                                  name='conditional_kernel',
                                                  initializer=self.conditional_initializer,
                                                  regularizer=self.conditional_regularizer,
                                                  constraint=self.conditional_constraint)

        self.attention_recurrent_kernel = self.add_weight(shape=(self.units, self.att_units1),
                                                          initializer=self.attention_recurrent_initializer,
                                                          name='attention_recurrent_kernel',
                                                          regularizer=self.attention_recurrent_regularizer,
                                                          constraint=self.attention_recurrent_constraint)

        self.attention_context_kernel = self.add_weight(shape=(self.context1_dim, self.att_units1),
                                                        initializer=self.attention_context_initializer,
                                                        name='attention_context_kernel',
                                                        regularizer=self.attention_context_regularizer,
                                                        constraint=self.attention_context_constraint)

        self.attention_context_wa = self.add_weight(shape=(self.att_units1,),
                                                    initializer=self.attention_context_wa_initializer,
                                                    name='attention_context_wa',
                                                    regularizer=self.attention_context_wa_regularizer,
                                                    constraint=self.attention_context_wa_constraint)

        self.bias_ba = self.add_weight(shape=(self.att_units1,),
                                       initializer=self.bias_ba_initializer,
                                       name='bias_ba',
                                       regularizer=self.bias_ba_regularizer,
                                       constraint=self.bias_ba_constraint)
        bias_ca_shape = self.context1_steps if self.context1_steps is None else (self.context1_steps,)
        self.bias_ca = self.add_weight(shape=bias_ca_shape,
                                       initializer=self.bias_ca_initializer,
                                       name='bias_ca',
                                       regularizer=self.bias_ca_regularizer,
                                       constraint=self.bias_ca_constraint)

        if self.use_bias:
            if self.unit_forget_bias:
                def bias_initializer(shape, *args, **kwargs):
                    return K.concatenate([
                        self.bias_initializer((self.units,), *args, **kwargs),
                        initializers.Ones()((self.units,), *args, **kwargs),
                        self.bias_initializer((self.units * 2,), *args, **kwargs),
                    ])
            else:
                bias_initializer = self.bias_initializer
            self.bias = self.add_weight(shape=(self.units * 4,),
                                        name='bias',
                                        initializer=bias_initializer,
                                        regularizer=self.bias_regularizer,
                                        constraint=self.bias_constraint)
        else:
            self.bias = None

        if self.attend_on_both:
            # Initialize Att model params (following the same format for any option of self.consume_less)
            self.wa2 = self.add_weight((self.att_units2,),
                                       initializer=self.init,
                                       name='{}_wa2'.format(self.name),
                                       regularizer=self.wa2_regularizer)

            self.Wa2 = self.add_weight((self.units, self.att_units2),
                                       initializer=self.init,
                                       name='{}_Wa2'.format(self.name),
                                       regularizer=self.Wa2_regularizer)
            self.Ua2 = self.add_weight((self.context2_dim, self.att_units2),
                                       initializer=self.inner_init,
                                       name='{}_Ua2'.format(self.name),
                                       regularizer=self.Ua2_regularizer)

            self.ba2 = self.add_weight(shape=self.att_units2,
                                       name='{}_ba2'.format(self.name),
                                       initializer='zero',
                                       regularizer=self.ba2_regularizer)

            self.ca2 = self.add_weight(shape=self.context2_steps,
                                       name='{}_ca2'.format(self.name),
                                       initializer='zero',
                                       regularizer=self.ca2_regularizer)

            self.wa3 = self.add_weight(shape=(self.att_units3,),
                                       initializer=self.init,
                                       name='{}_wa3'.format(self.name),
                                       regularizer=self.wa3_regularizer)

            self.Wa3 = self.add_weight(shape=(self.units, self.att_units3),
                                       initializer=self.init,
                                       name='{}_Wa3'.format(self.name),
                                       regularizer=self.Wa3_regularizer)
            self.Ua3 = self.add_weight(shape=(self.context3_dim, self.att_units3),
                                       initializer=self.inner_init,
                                       name='{}_Ua3'.format(self.name),
                                       regularizer=self.Ua3_regularizer)

            self.ba3 = self.add_weight(shape=self.att_units3,
                                       name='{}_ba3'.format(self.name),
                                       initializer='zero',
                                       regularizer=self.ba3_regularizer)

            self.ca3 = self.add_weight(shape=self.context3_steps,
                                       name='{}_ca3'.format(self.name),
                                       initializer='zero',
                                       regularizer=self.ca3_regularizer)

        if self.consume_less == 'gpu':

            self.T = self.add_weight(shape=(self.context1_dim, 4 * self.units),
                                     initializer=self.init,
                                     name='{}_T'.format(self.name),
                                     regularizer=self.W_regularizer)
            self.W = self.add_weight(shape=(self.context2_dim, 4 * self.units),
                                     initializer=self.init,
                                     name='{}_W'.format(self.name),
                                     regularizer=self.W_regularizer)
            self.S = self.add_weight(shape=(self.context3_dim, 4 * self.units),
                                     initializer=self.init,
                                     name='{}_S'.format(self.name),
                                     regularizer=self.S_regularizer)

            self.U = self.add_weight(shape=(self.units, 4 * self.units),
                                     initializer=self.inner_init,
                                     name='{}_U'.format(self.name),
                                     regularizer=self.U_regularizer)
            self.V = self.add_weight(shape=(self.input_dim, 4 * self.units),
                                     initializer=self.init,
                                     name='{}_V'.format(self.name),
                                     regularizer=self.V_regularizer)

            '''
            def b_reg(shape, name=None):
                return K.variable(np.hstack((np.zeros(self.units),
                                             K.get_value(self.forget_bias_init((self.units,))),
                                             np.zeros(self.units),
                                             np.zeros(self.units))),
                                  name='{}_b'.format(self.name))
            '''

            self.b = self.add_weight(shape=(self.units * 4,),
                                     initializer='zero',
                                     name='{}_b'.format(self.name),
                                     regularizer=self.b_regularizer)

            """
            self.trainable_weights = [self.wa, self.Wa, self.Ua, self.ba, self.ca,  # AttModel parameters
                                      self.S,
                                      self.T,
                                      self.W,
                                      self.U,
                                      self.V,
                                      self.b]
            if self.attend_on_both:
                self.trainable_weights += [self.wa2, self.Wa2, self.Ua2, self.ba2, self.ca2,  # AttModel2 parameters)
                                           self.wa3, self.Wa3, self.Ua3, self.ba3, self.ca3  # AttModel3 parameters)
                                           ]
            """

        else:
            raise NotImplementedError

        if self.initial_weights is not None:
            self.set_weights(self.initial_weights)
            del self.initial_weights
        self.built = True

    def reset_states(self):
        assert self.stateful, 'Layer must be stateful.'
        input_shape = K.shape(self.input_spec[0][0])
        if not input_shape[0]:
            raise Exception('If a RNN is stateful, a complete ' +
                            'input_shape must be provided (including batch size).')
        if hasattr(self, 'states'):
            K.set_value(self.states[0],
                        np.zeros((input_shape[0], self.units)))
            K.set_value(self.states[1],
                        np.zeros((input_shape[0], self.units)))
            K.set_value(self.states[2],
                        np.zeros((input_shape[0], input_shape[3])))
        else:
            self.states = [K.zeros((input_shape[0], self.units)),
                           K.zeros((input_shape[0], self.units)),
                           K.zeros((input_shape[0], input_shape[3]))]

    def preprocess_input(self, x, B_V):
        return K.dot(x * B_V[0], self.V)

    def compute_output_shape(self, input_shape):
        if self.return_sequences:
            main_out = (input_shape[0][0], input_shape[0][1], self.units)
        else:
            main_out = (input_shape[0][0], self.units)

        if self.return_extra_variables:
            dim_x_att = (input_shape[0][0], input_shape[0][1], self.context1_dim)
            dim_alpha_att = (input_shape[0][0], input_shape[0][1], input_shape[1][1])
            dim_x_att2 = (input_shape[0][0], input_shape[0][1], self.context2_dim)
            dim_alpha_att2 = (input_shape[0][0], input_shape[0][1], input_shape[2][1])
            dim_x_att3 = (input_shape[0][0], input_shape[0][1], self.context3_dim)
            dim_alpha_att3 = (input_shape[0][0], input_shape[0][1], input_shape[3][1])

            main_out = [main_out, dim_x_att, dim_alpha_att,
                        dim_x_att2, dim_alpha_att2,
                        dim_x_att3, dim_alpha_att3]

        if self.return_states:
            if not isinstance(main_out, list):
                main_out = [main_out]
            states_dim = (input_shape[0][0], input_shape[0][1], self.units)
            main_out += [states_dim, states_dim]

        return main_out

    def call(self, x, mask=None):
        # input shape: (nb_samples, time (padded with zeros), input_dim)
        # note that the .build() method of subclasses MUST define
        # self.input_spec with a complete input shape.

        input_shape = self.input_spec[0].shape
        state_below = x[0]
        self.context1 = x[1]
        self.context2 = x[2]
        self.context3 = x[3]

        if self.num_inputs == 4:  # input: [state_below, context, context3]
            self.init_state = None
            self.init_memory = None
        elif self.num_inputs == 5:  # input: [state_below, context, context2, init_generic]
            self.init_state = x[4]
            self.init_memory = x[4]
        elif self.num_inputs == 6:  # input: [state_below, context, context2,  init_state, init_memory]
            self.init_state = x[4]
            self.init_memory = x[5]

        if self.stateful:
            initial_states = self.states
        else:
            initial_states = self.get_initial_states(state_below)
        constants, B_V = self.get_constants(state_below, mask[1], mask[2], mask[3])

        preprocessed_input = self.preprocess_input(state_below, B_V)

        last_output, outputs, states = K.rnn(self.step,
                                             preprocessed_input,
                                             initial_states,
                                             go_backwards=self.go_backwards,
                                             mask=mask[0],
                                             constants=constants,
                                             unroll=self.unroll,
                                             input_length=K.shape(state_below)[1],
                                             pos_extra_outputs_states=[2, 3, 4, 5, 6, 7])
        if self.stateful:
            self.updates = []
            for i in range(len(states)):
                self.updates.append((self.states[i], states[i]))
        if self.return_sequences:
            ret = outputs
        else:
            ret = last_output
        if self.return_extra_variables:
            ret = [ret, states[2], states[3], states[4], states[5], states[6], states[7]]
        # intermediate states as additional outputs
        if self.return_states:
            if not isinstance(ret, list):
                ret = [ret]
            ret += [states[0], states[1]]

        return ret

    def compute_mask(self, input, mask):

        if self.return_extra_variables:
            ret = [mask[0], mask[0], mask[0], mask[0], mask[0], mask[0], mask[0]]
        else:
            ret = mask[0]

        if self.return_states:
            if not isinstance(ret, list):
                ret = [ret]
            ret += [mask[0], mask[0]]
        return ret

    def step(self, x, states):
        h_tm1 = states[0]  # State
        c_tm1 = states[1]  # Memory
        pos_states = 14

        non_used_x_att = states[2]  # Placeholder for returning extra variables
        non_used_alphas_att = states[3]  # Placeholder for returning extra variables

        non_used_x_att2 = states[4]  # Placeholder for returning extra variables
        non_used_alphas_att2 = states[5]  # Placeholder for returning extra variables

        non_used_x_att3 = states[6]  # Placeholder for returning extra variables
        non_used_alphas_att3 = states[7]  # Placeholder for returning extra variables

        B_U = states[8]  # Dropout U
        B_T = states[9]  # Dropout T
        B_W = states[10]  # Dropout W
        B_S = states[11]  # Dropout T

        # Att model dropouts
        B_wa = states[12]  # Dropout wa
        B_Wa = states[13]  # Dropout Wa
        # Att model 2 dropouts
        if self.attend_on_both:
            B_wa2 = states[pos_states]  # Dropout wa
            B_Wa2 = states[pos_states + 1]  # Dropout Wa
            B_wa3 = states[pos_states + 2]  # Dropout wa3
            B_Wa3 = states[pos_states + 3]  # Dropout Wa3

            context1 = states[pos_states + 4]  # Context
            mask_context1 = states[pos_states + 5]  # Context mask
            pctx_1 = states[pos_states + 6]  # Projected context (i.e. context * Ua + ba)

            context2 = states[pos_states + 7]  # Context 2
            mask_context2 = states[pos_states + 8]  # Context 2 mask
            pctx_2 = states[pos_states + 9]  # Projected context 2 (i.e. context * Ua2 + ba2)

            context3 = states[pos_states + 10]  # Context 3
            mask_context3 = states[pos_states + 11]  # Context 3 mask
            pctx_3 = states[pos_states + 12]  # Projected context 3 (i.e. context * Ua3 + ba3)

        else:
            context1 = states[pos_states]  # Context
            mask_context1 = states[pos_states + 1]  # Context mask
            pctx_1 = states[pos_states + 2]  # Projected context (i.e. context * Ua + ba)

            context2 = states[pos_states + 3]  # Context 2
            mask_context2 = states[pos_states + 4]  # Context 2 mask

            context3 = states[pos_states + 5]  # Context 2
            mask_context3 = states[pos_states + 6]  # Context 2 mask

        if K.ndim(mask_context1) > 1:  # Mask the context (only if necessary)
            pctx_1 = mask_context1[:, :, None] * pctx_1
            context1 = mask_context1[:, :, None] * context1

        # Attention model 1 (see Formulation in class header)
        p_state_1 = K.dot(h_tm1 * B_Wa[0], self.Wa)
        pctx_1 = K.tanh(pctx_1 + p_state_1[:, None, :])
        e1 = K.dot(pctx_1 * B_wa[0], self.wa) + self.ca
        if K.ndim(mask_context1) > 1:  # Mask the context (only if necessary)
            e1 = mask_context1 * e1
        alphas1 = K.softmax(e1.reshape([K.shape(e1)[0], K.shape(e1)[1]]))
        # sum over the in_timesteps dimension resulting in [batch_size, input_dim]
        ctx_1 = K.sum(context1 * alphas1[:, :, None], axis=1)

        if self.attend_on_both:
            if K.ndim(mask_context2) > 1:  # Mask the context2 (only if necessary)
                pctx_2 = mask_context2[:, :, None] * pctx_2
                context2 = mask_context2[:, :, None] * context2
            if K.ndim(mask_context3) > 1:  # Mask the context2 (only if necessary)
                pctx_3 = mask_context3[:, :, None] * pctx_3
                context3 = mask_context3[:, :, None] * context3

        if self.attend_on_both:
            # Attention model 2 (see Formulation in class header)
            ctx_2, alphas2 = compute_attention(h_tm1, pctx_, context, B_Wa2, self.Wa2,
                                               self.wa2, self.ca2, mask_context2,
                                               attention_mode=self.attention_mode)
            # Attention model 3 (see Formulation in class header)
            ctx_3, alphas3 = compute_attention(h_tm1, pctx_, context, B_Wa3, self.Wa3,
                                               self.wa3, self.ca3, mask_context3,
                                               attention_mode=self.attention_mode)
        else:
            ctx_2 = context2
            alphas2 = mask_context2
            ctx_3 = context3
            alphas3 = mask_context3

        z = x + \
            K.dot(h_tm1 * B_U[0], self.U) + \
            K.dot(ctx_1 * B_T[0], self.T) + \
            K.dot(ctx_2 * B_W[0], self.W) + \
            K.dot(ctx_3 * B_S[0], self.S) + \
            self.b
        z0 = z[:, :self.units]
        z1 = z[:, self.units: 2 * self.units]
        z2 = z[:, 2 * self.units: 3 * self.units]
        z3 = z[:, 3 * self.units:]

        i = self.inner_activation(z0)
        f = self.inner_activation(z1)
        c = f * c_tm1 + i * self.activation(z2)
        o = self.inner_activation(z3)
        h = o * self.activation(c)

        return h, [h, c, ctx_1, alphas1, ctx_2, alphas2, ctx_3, alphas3]

    def get_constants(self, x, mask_context1, mask_context2, mask_context3):
        constants = []
        # States[8]
        if 0 < self.dropout_U < 1:
            ones = K.ones_like(K.reshape(x[:, 0, 0], (-1, 1)))
            ones = K.concatenate([ones] * self.units, 1)
            B_U = [K.in_train_phase(K.dropout(ones, self.dropout_U), ones) for _ in range(4)]
            constants.append(B_U)
        else:
            constants.append([K.cast_to_floatx(1.) for _ in range(4)])

        # States[9]
        if 0 < self.dropout_T < 1:
            input_shape = K.shape(self.input_spec[1][0])
            input_dim = input_shape[-1]
            ones = K.ones_like(K.reshape(x[:, 0, 0], (-1, 1)))
            ones = K.concatenate([ones] * input_dim, 1)
            B_T = [K.in_train_phase(K.dropout(ones, self.dropout_T), ones) for _ in range(4)]
            constants.append(B_T)
        else:
            B_T = [K.cast_to_floatx(1.) for _ in range(4)]
        constants.append(B_T)

        # States[10]
        if 0 < self.dropout_W < 1:
            input_shape = K.shape(self.input_spec[2][0])
            input_dim = input_shape[-1]
            ones = K.ones_like(K.reshape(x[:, 0, 0], (-1, 1)))
            ones = K.concatenate([ones] * input_dim, 1)
            B_W = [K.in_train_phase(K.dropout(ones, self.dropout_W), ones) for _ in range(4)]
            constants.append(B_W)
        else:
            B_W = [K.cast_to_floatx(1.) for _ in range(4)]
        constants.append(B_W)

        # States[11]
        if 0 < self.dropout_S < 1:
            input_shape = K.shape(self.input_spec[3][0])
            input_dim = input_shape[-1]
            ones = K.ones_like(K.reshape(x[:, 0, 0], (-1, 1)))
            ones = K.concatenate([ones] * input_dim, 1)
            B_S = [K.in_train_phase(K.dropout(ones, self.dropout_S), ones) for _ in range(4)]
            constants.append(B_S)
        else:
            B_S = [K.cast_to_floatx(1.) for _ in range(4)]
        constants.append(B_S)

        # AttModel
        # States[12]
        if 0 < self.dropout_wa < 1:
            ones = K.ones_like(K.reshape(self.context1[:, :, 0], (-1, K.shape(self.context1)[1], 1)))
            # ones = K.concatenate([ones], 1)
            B_wa = [K.in_train_phase(K.dropout(ones, self.dropout_wa), ones)]
            constants.append(B_wa)
        else:
            constants.append([K.cast_to_floatx(1.)])

        # States[13]
        if 0 < self.dropout_Wa < 1:
            input_dim = self.units
            ones = K.ones_like(K.reshape(x[:, 0, 0], (-1, 1)))
            ones = K.concatenate([ones] * input_dim, 1)
            B_Wa = [K.in_train_phase(K.dropout(ones, self.dropout_Wa), ones)]
            constants.append(B_Wa)
        else:
            constants.append([K.cast_to_floatx(1.)])

        if self.attend_on_both:
            # AttModel2
            # States[14]
            if 0 < self.dropout_wa2 < 1:
                ones = K.ones_like(K.reshape(self.context2[:, :, 0], (-1, K.shape(self.context2)[1], 1)))
                # ones = K.concatenate([ones], 1)
                B_wa2 = [K.in_train_phase(K.dropout(ones, self.dropout_wa2), ones)]
                constants.append(B_wa2)
            else:
                constants.append([K.cast_to_floatx(1.)])

            # States[15]
            if 0 < self.dropout_Wa2 < 1:
                input_dim = self.units
                ones = K.ones_like(K.reshape(x[:, 0, 0], (-1, 1)))
                ones = K.concatenate([ones] * input_dim, 1)
                B_Wa2 = [K.in_train_phase(K.dropout(ones, self.dropout_Wa2), ones)]
                constants.append(B_Wa2)
            else:
                constants.append([K.cast_to_floatx(1.)])

            # States[16]
            if 0 < self.dropout_wa3 < 1:
                ones = K.ones_like(K.reshape(self.context2[:, :, 0], (-1, K.shape(self.context3)[1], 1)))
                B_wa3 = [K.in_train_phase(K.dropout(ones, self.dropout_wa3), ones)]
                constants.append(B_wa3)
            else:
                constants.append([K.cast_to_floatx(1.)])

            # States[17]
            if 0 < self.dropout_Wa3 < 1:
                input_dim = self.units
                ones = K.ones_like(K.reshape(x[:, 0, 0], (-1, 1)))
                ones = K.concatenate([ones] * input_dim, 1)
                B_Wa3 = [K.in_train_phase(K.dropout(ones, self.dropout_Wa3), ones)]
                constants.append(B_Wa3)
            else:
                constants.append([K.cast_to_floatx(1.)])

        # States[18] - [14]
        constants.append(self.context1)
        # States [19] - [15]
        if mask_context1 is None:
            mask_context1 = K.not_equal(K.sum(self.context1, axis=2), self.mask_value)
        constants.append(mask_context1)

        # States [20] - [15]
        if 0 < self.dropout_Ua < 1:
            input_dim = self.context1_dim
            ones = K.ones_like(K.reshape(self.context1[:, :, 0], (-1, K.shape(self.context1)[1], 1)))
            ones = K.concatenate([ones] * input_dim, axis=2)
            B_Ua = [K.in_train_phase(K.dropout(ones, self.dropout_Ua), ones)]
            pctx1 = K.dot(self.context1 * B_Ua[0], self.Ua) + self.ba
        else:
            pctx1 = K.dot(self.context1, self.Ua) + self.ba
        constants.append(pctx1)

        # States[21] - [16]
        constants.append(self.context2)
        # States [22] - [17]
        if self.attend_on_both:
            if mask_context2 is None:
                mask_context2 = K.not_equal(K.sum(self.context2, axis=2), self.mask_value)
        else:
            mask_context2 = K.ones_like(self.context2[:, 0])
        constants.append(mask_context2)

        # States [23] - [18]
        if self.attend_on_both:
            if 0 < self.dropout_Ua2 < 1:
                input_dim = self.context2_dim
                ones = K.ones_like(K.reshape(self.context2[:, :, 0], (-1, K.shape(self.context2)[1], 1)))
                ones = K.concatenate([ones] * input_dim, axis=2)
                B_Ua2 = [K.in_train_phase(K.dropout(ones, self.dropout_Ua2), ones)]
                pctx2 = K.dot(self.context2 * B_Ua2[0], self.Ua2) + self.ba2
            else:
                pctx2 = K.dot(self.context2, self.Ua2) + self.ba2
            constants.append(pctx2)

        # States[24] - [19]
        constants.append(self.context3)
        # States [25] - [20]
        if self.attend_on_both:
            if mask_context3 is None:
                mask_context3 = K.not_equal(K.sum(self.context3, axis=2), self.mask_value)
        else:
            mask_context3 = K.ones_like(self.context3[:, 0])
        constants.append(mask_context3)

        # States [26] - [21]
        if self.attend_on_both:
            if 0 < self.dropout_Ua3 < 1:
                input_dim = self.context3_dim
                ones = K.ones_like(K.reshape(self.context3[:, :, 0], (-1, K.shape(self.context3)[1], 1)))
                ones = K.concatenate([ones] * input_dim, axis=2)
                B_Ua3 = [K.in_train_phase(K.dropout(ones, self.dropout_Ua3), ones)]
                pctx3 = K.dot(self.context3 * B_Ua3[0], self.Ua3) + self.ba3
            else:
                pctx3 = K.dot(self.context3, self.Ua3) + self.ba3
            constants.append(pctx3)

        if 0 < self.dropout_V < 1:
            input_dim = self.input_dim
            ones = K.ones_like(K.reshape(x[:, :, 0], (-1, K.shape(x)[1], 1)))
            ones = K.concatenate([ones] * input_dim, axis=2)
            B_V = [K.in_train_phase(K.dropout(ones, self.dropout_V), ones) for _ in range(4)]
        else:
            B_V = [K.cast_to_floatx(1.) for _ in range(4)]
        return constants, B_V

    def get_initial_states(self, x):
        # build an all-zero tensor of shape (samples, units)
        if self.init_state is None:
            # build an all-zero tensor of shape (samples, units)
            initial_state = K.zeros_like(x)  # (samples, timesteps, input_dim)
            initial_state = K.sum(initial_state, axis=(1, 2))  # (samples,)
            initial_state = K.expand_dims(initial_state)  # (samples, 1)
            initial_state = K.tile(initial_state, [1, self.units])  # (samples, units)
            if self.init_memory is None:
                initial_states = [initial_state for _ in range(2)]
            else:
                initial_memory = self.init_memory
                initial_states = [initial_state, initial_memory]
        else:
            initial_state = self.init_state
            if self.init_memory is not None:  # We have state and memory
                initial_memory = self.init_memory
                initial_states = [initial_state, initial_memory]
            else:
                initial_states = [initial_state for _ in range(2)]

        # extra states for context1 and context2 and context3
        initial_state1 = K.zeros_like(self.context1)  # (samples, input_timesteps, ctx1_dim)
        initial_state_alphas1 = K.sum(initial_state1, axis=2)  # (samples, input_timesteps)
        initial_state1 = K.sum(initial_state1, axis=1)  # (samples, ctx1_dim)
        extra_states = [initial_state1, initial_state_alphas1]
        initial_state2 = K.zeros_like(self.context2)  # (samples, input_timesteps, ctx2_dim)
        initial_state3 = K.zeros_like(self.context3)  # (samples, input_timesteps, ctx2_dim)

        if self.attend_on_both:  # Reduce on temporal dimension
            initial_state_alphas2 = K.sum(initial_state2, axis=2)  # (samples, input_timesteps)
            initial_state2 = K.sum(initial_state2, axis=1)  # (samples, ctx2_dim)
            initial_state_alphas3 = K.sum(initial_state3, axis=2)  # (samples, input_timesteps)
            initial_state3 = K.sum(initial_state3, axis=1)  # (samples, ctx3_dim)
        else:  # Already reduced
            initial_state_alphas2 = initial_state2  # (samples, ctx2_dim)
            initial_state_alphas3 = initial_state3  # (samples, ctx2_dim)

        extra_states.append(initial_state2)
        extra_states.append(initial_state_alphas2)

        extra_states.append(initial_state3)
        extra_states.append(initial_state_alphas3)
        return initial_states + extra_states

    def get_config(self):
        config = {"units": self.units,
                  "att_units1": self.att_units1,
                  "att_units2": self.att_units2,
                  "att_units3": self.att_units3,
                  "return_extra_variables": self.return_extra_variables,
                  "return_states": self.return_states,
                  "mask_value": self.mask_value,
                  "attend_on_both": self.attend_on_both,
                  "kernel_initializer": initializers.serialize(self.W_regularizer),
                  "recurrent_initializer": initializers.serialize(self.U_regularizer),
                  "unit_forget_bias": initializers.serialize(self.forget_bias_init),
                  "activation": activations.serialize(self.activation),
                  'attention_mode': self.attention_mode,
                  "recurrent_activation": activations.serialize(self.inner_activation),
                  "S_regularizer": self.S_regularizer.get_config() if self.S_regularizer else None,
                  "T_regularizer": self.T_regularizer.get_config() if self.T_regularizer else None,
                  "W_regularizer": self.W_regularizer.get_config() if self.W_regularizer else None,
                  "V_regularizer": self.V_regularizer.get_config() if self.V_regularizer else None,
                  "U_regularizer": self.U_regularizer.get_config() if self.U_regularizer else None,
                  "b_regularizer": self.b_regularizer.get_config() if self.b_regularizer else None,
                  'wa_regularizer': self.wa_regularizer.get_config() if self.wa_regularizer else None,
                  'Wa_regularizer': self.Wa_regularizer.get_config() if self.Wa_regularizer else None,
                  'Ua_regularizer': self.Ua_regularizer.get_config() if self.Ua_regularizer else None,
                  'ba_regularizer': self.ba_regularizer.get_config() if self.ba_regularizer else None,
                  'ca_regularizer': self.ca_regularizer.get_config() if self.ca_regularizer else None,
                  'wa2_regularizer': self.wa2_regularizer.get_config() if self.attend_on_both and self.wa2_regularizer else None,
                  'Wa2_regularizer': self.Wa2_regularizer.get_config() if self.attend_on_both and self.Wa2_regularizer else None,
                  'Ua2_regularizer': self.Ua2_regularizer.get_config() if self.attend_on_both and self.Ua2_regularizer else None,
                  'ba2_regularizer': self.ba2_regularizer.get_config() if self.attend_on_both and self.ba2_regularizer else None,
                  'ca2_regularizer': self.ca2_regularizer.get_config() if self.attend_on_both and self.ca2_regularizer else None,
                  'wa3_regularizer': self.wa3_regularizer.get_config() if self.attend_on_both and self.wa3_regularizer else None,
                  'Wa3_regularizer': self.Wa3_regularizer.get_config() if self.attend_on_both and self.Wa3_regularizer else None,
                  'Ua3_regularizer': self.Ua3_regularizer.get_config() if self.attend_on_both and self.Ua3_regularizer else None,
                  'ba3_regularizer': self.ba3_regularizer.get_config() if self.attend_on_both and self.ba3_regularizer else None,
                  'ca3_regularizer': self.ca3_regularizer.get_config() if self.attend_on_both and self.ca3_regularizer else None,
                  "dropout_S": self.dropout_S,
                  "dropout_T": self.dropout_T,
                  "dropout_W": self.dropout_W,
                  "dropout_U": self.dropout_U,
                  "dropout_V": self.dropout_V,
                  'dropout_wa': self.dropout_wa,
                  'dropout_Wa': self.dropout_Wa,
                  'dropout_Ua': self.dropout_Ua,
                  'dropout_wa2': self.dropout_wa2 if self.attend_on_both else None,
                  'dropout_Wa2': self.dropout_Wa2 if self.attend_on_both else None,
                  'dropout_Ua2': self.dropout_Ua2 if self.attend_on_both else None,
                  'dropout_wa3': self.dropout_wa3 if self.attend_on_both else None,
                  'dropout_Wa3': self.dropout_Wa3 if self.attend_on_both else None,
                  'dropout_Ua3': self.dropout_Ua3 if self.attend_on_both else None
                  }
        base_config = super(AttLSTMCond3Inputs, self).get_config()
        return dict(list(base_config.items()) + list(config.items()))
=======
def _standardize_args(inputs, initial_state, constants, num_constants):
    """Standardize `__call__` to a single list of tensor inputs.

    When running a model loaded from file, the input tensors
    `initial_state` and `constants` can be passed to `RNN.__call__` as part
    of `inputs` instead of by the dedicated keyword arguments. This method
    makes sure the arguments are separated and that `initial_state` and
    `constants` are lists of tensors (or None).

    # Arguments
        inputs: tensor or list/tuple of tensors
        initial_state: tensor or list of tensors or None
        constants: tensor or list of tensors or None

    # Returns
        inputs: tensor
        initial_state: list of tensors or None
        constants: list of tensors or None
    """
    if isinstance(inputs, list):
        assert initial_state is None and constants is None
        if num_constants is not None:
            constants = inputs[-num_constants:]
            inputs = inputs[:-num_constants]
        if len(inputs) > 1:
            initial_state = inputs[1:]
        inputs = inputs[0]

    def to_list_or_none(x):
        if x is None or isinstance(x, list):
            return x
        if isinstance(x, tuple):
            return list(x)
        return [x]

    initial_state = to_list_or_none(initial_state)
    constants = to_list_or_none(constants)

    return inputs, initial_state, constants
>>>>>>> 3578599b
<|MERGE_RESOLUTION|>--- conflicted
+++ resolved
@@ -736,7 +736,7 @@
             if len(states) != len(self.states):
                 raise ValueError('Layer ' + self.name + ' expects ' +
                                  str(len(self.states)) + ' states, '
-                                                         'but it received ' + str(len(states)) +
+                                 'but it received ' + str(len(states)) +
                                  ' state values. Input received: ' +
                                  str(states))
             for index, (value, state) in enumerate(zip(states, self.states)):
@@ -919,7 +919,8 @@
                 K.ones_like(inputs),
                 self.dropout,
                 training=training)
-        if (0 < self.recurrent_dropout < 1 and self._recurrent_dropout_mask is None):
+        if (0 < self.recurrent_dropout < 1 and
+                self._recurrent_dropout_mask is None):
             self._recurrent_dropout_mask = _generate_dropout_mask(
                 K.ones_like(prev_output),
                 self.recurrent_dropout,
@@ -1326,7 +1327,9 @@
         self.recurrent_kernel_z = self.recurrent_kernel[:, :self.units]
         # reset gate
         self.kernel_r = self.kernel[:, self.units: self.units * 2]
-        self.recurrent_kernel_r = self.recurrent_kernel[:, self.units: self.units * 2]
+        self.recurrent_kernel_r = self.recurrent_kernel[:,
+                                                        self.units:
+                                                        self.units * 2]
         # new gate
         self.kernel_h = self.kernel[:, self.units * 2:]
         self.recurrent_kernel_h = self.recurrent_kernel[:, self.units * 2:]
@@ -1360,12 +1363,6 @@
                 self.dropout,
                 training=training,
                 count=3)
-<<<<<<< HEAD
-        if (0 < self.recurrent_dropout < 1 and self._recurrent_dropout_mask is None):
-            self._recurrent_dropout_mask = _generate_dropout_mask(_generate_dropout_ones(inputs, self.units),
-                                                                  self.recurrent_dropout, training=training,
-                                                                  count=3)
-=======
         if (0 < self.recurrent_dropout < 1 and
                 self._recurrent_dropout_mask is None):
             self._recurrent_dropout_mask = _generate_dropout_mask(
@@ -1373,7 +1370,6 @@
                 self.recurrent_dropout,
                 training=training,
                 count=3)
->>>>>>> 3578599b
 
         # dropout matrices for input units
         dp_mask = self._dropout_mask
@@ -1989,25 +1985,8 @@
         else:
             preprocessed_input = K.dot(inputs, self.conditional_kernel)
 
-<<<<<<< HEAD
         if self.static_ctx:
             return preprocessed_input
-=======
-    def call(self, inputs, states, training=None):
-        if 0 < self.dropout < 1 and self._dropout_mask is None:
-            self._dropout_mask = _generate_dropout_mask(
-                K.ones_like(inputs),
-                self.dropout,
-                training=training,
-                count=4)
-        if (0 < self.recurrent_dropout < 1 and
-                self._recurrent_dropout_mask is None):
-            self._recurrent_dropout_mask = _generate_dropout_mask(
-                K.ones_like(states[0]),
-                self.recurrent_dropout,
-                training=training,
-                count=4)
->>>>>>> 3578599b
 
         # Not Static ctx
         if 0 < self.dropout < 1:
@@ -2733,7 +2712,6 @@
         return dict(list(base_config.items()) + list(config.items()))
 
 
-<<<<<<< HEAD
 class AttGRUCond(Recurrent):
     """Gated Recurrent Unit with Attention
     You should give two inputs to this layer:
@@ -4158,15 +4136,17 @@
     def call(self, inputs, states, training=None):
         if 0 < self.dropout < 1 and self._dropout_mask is None:
             self._dropout_mask = _generate_dropout_mask(
-                _generate_dropout_ones(inputs, K.shape(inputs)[-1]),
+                K.ones_like(inputs),
                 self.dropout,
                 training=training,
                 count=4)
-        if (0 < self.recurrent_dropout < 1 and self._recurrent_dropout_mask is None):
-            self._recurrent_dropout_mask = _generate_dropout_mask(_generate_dropout_ones(inputs, self.units),
-                                                                  self.recurrent_dropout,
-                                                                  training=training,
-                                                                  count=4)
+        if (0 < self.recurrent_dropout < 1 and
+                self._recurrent_dropout_mask is None):
+            self._recurrent_dropout_mask = _generate_dropout_mask(
+                K.ones_like(states[0]),
+                self.recurrent_dropout,
+                training=training,
+                count=4)
 
         # dropout matrices for input units
         dp_mask = self._dropout_mask
@@ -4520,18 +4500,6 @@
         return cls(**config)
 
 
-def _generate_dropout_ones(inputs, dims):
-    # Currently, CNTK can't instantiate `ones` with symbolic shapes.
-    # Will update workaround once CNTK supports it.
-    if K.backend() == 'cntk':
-        ones = K.ones_like(K.reshape(inputs[:, 0], (-1, 1)))
-        return K.tile(ones, (1, dims))
-    else:
-        return K.ones((K.shape(inputs)[0], dims))
-
-
-=======
->>>>>>> 3578599b
 def _generate_dropout_mask(ones, rate, training=None, count=1):
     def dropped_inputs():
         return K.dropout(ones, rate)
@@ -4546,8 +4514,47 @@
         ones,
         training=training)
 
-
-<<<<<<< HEAD
+def _standardize_args(inputs, initial_state, constants, num_constants):
+    """Standardize `__call__` to a single list of tensor inputs.
+
+    When running a model loaded from file, the input tensors
+    `initial_state` and `constants` can be passed to `RNN.__call__` as part
+    of `inputs` instead of by the dedicated keyword arguments. This method
+    makes sure the arguments are separated and that `initial_state` and
+    `constants` are lists of tensors (or None).
+
+    # Arguments
+        inputs: tensor or list/tuple of tensors
+        initial_state: tensor or list of tensors or None
+        constants: tensor or list of tensors or None
+
+    # Returns
+        inputs: tensor
+        initial_state: list of tensors or None
+        constants: list of tensors or None
+    """
+    if isinstance(inputs, list):
+        assert initial_state is None and constants is None
+        if num_constants is not None:
+            constants = inputs[-num_constants:]
+            inputs = inputs[:-num_constants]
+        if len(inputs) > 1:
+            initial_state = inputs[1:]
+        inputs = inputs[0]
+
+    def to_list_or_none(x):
+        if x is None or isinstance(x, list):
+            return x
+        if isinstance(x, tuple):
+            return list(x)
+        return [x]
+
+    initial_state = to_list_or_none(initial_state)
+    constants = to_list_or_none(constants)
+
+    return inputs, initial_state, constants
+
+
 class LSTMCond(Recurrent):
     """Conditional LSTM: The previously generated word is fed to the current timestep
     You should give two inputs to this layer:
@@ -9774,45 +9781,4 @@
                   'dropout_Ua3': self.dropout_Ua3 if self.attend_on_both else None
                   }
         base_config = super(AttLSTMCond3Inputs, self).get_config()
-        return dict(list(base_config.items()) + list(config.items()))
-=======
-def _standardize_args(inputs, initial_state, constants, num_constants):
-    """Standardize `__call__` to a single list of tensor inputs.
-
-    When running a model loaded from file, the input tensors
-    `initial_state` and `constants` can be passed to `RNN.__call__` as part
-    of `inputs` instead of by the dedicated keyword arguments. This method
-    makes sure the arguments are separated and that `initial_state` and
-    `constants` are lists of tensors (or None).
-
-    # Arguments
-        inputs: tensor or list/tuple of tensors
-        initial_state: tensor or list of tensors or None
-        constants: tensor or list of tensors or None
-
-    # Returns
-        inputs: tensor
-        initial_state: list of tensors or None
-        constants: list of tensors or None
-    """
-    if isinstance(inputs, list):
-        assert initial_state is None and constants is None
-        if num_constants is not None:
-            constants = inputs[-num_constants:]
-            inputs = inputs[:-num_constants]
-        if len(inputs) > 1:
-            initial_state = inputs[1:]
-        inputs = inputs[0]
-
-    def to_list_or_none(x):
-        if x is None or isinstance(x, list):
-            return x
-        if isinstance(x, tuple):
-            return list(x)
-        return [x]
-
-    initial_state = to_list_or_none(initial_state)
-    constants = to_list_or_none(constants)
-
-    return inputs, initial_state, constants
->>>>>>> 3578599b
+        return dict(list(base_config.items()) + list(config.items()))