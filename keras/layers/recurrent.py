# -*- coding: utf-8 -*-
"""Recurrent layers and their base classes.
"""
from __future__ import absolute_import
from __future__ import division
from __future__ import print_function

import numpy as np
import warnings

from .. import backend as K
from .. import activations
from .. import initializers
from .. import regularizers
from .. import constraints
from ..engine import Layer
from ..engine import InputSpec
from ..utils.generic_utils import has_arg

# Legacy support.
from ..legacy.layers import Recurrent
from ..legacy import interfaces


class StackedRNNCells(Layer):
    """Wrapper allowing a stack of RNN cells to behave as a single cell.

    Used to implement efficient stacked RNNs.

    # Arguments
        cells: List of RNN cell instances.

    # Examples

    ```python
        cells = [
            keras.layers.LSTMCell(output_dim),
            keras.layers.LSTMCell(output_dim),
            keras.layers.LSTMCell(output_dim),
        ]

        inputs = keras.Input((timesteps, input_dim))
        x = keras.layers.RNN(cells)(inputs)
    ```
    """

    def __init__(self, cells, **kwargs):
        for cell in cells:
            if not hasattr(cell, 'call'):
                raise ValueError('All cells must have a `call` method. '
                                 'received cells:', cells)
            if not hasattr(cell, 'state_size'):
                raise ValueError('All cells must have a '
                                 '`state_size` attribute. '
                                 'received cells:', cells)
        self.cells = cells
        super(StackedRNNCells, self).__init__(**kwargs)

    @property
    def state_size(self):
        # States are a flat list
        # in reverse order of the cell stack.
        # This allows to preserve the requirement
        # `stack.state_size[0] == output_dim`.
        # e.g. states of a 2-layer LSTM would be
        # `[h2, c2, h1, c1]`
        # (assuming one LSTM has states [h, c])
        state_size = []
        for cell in self.cells[::-1]:
            if hasattr(cell.state_size, '__len__'):
                state_size += list(cell.state_size)
            else:
                state_size.append(cell.state_size)
        return tuple(state_size)

    def call(self, inputs, states, constants=None, **kwargs):
        # Recover per-cell states.
        nested_states = []
        for cell in self.cells[::-1]:
            if hasattr(cell.state_size, '__len__'):
                nested_states.append(states[:len(cell.state_size)])
                states = states[len(cell.state_size):]
            else:
                nested_states.append([states[0]])
                states = states[1:]
        nested_states = nested_states[::-1]

        # Call the cells in order and store the returned states.
        new_nested_states = []
        for cell, states in zip(self.cells, nested_states):
            if has_arg(cell.call, 'constants'):
                inputs, states = cell.call(inputs, states,
                                           constants=constants,
                                           **kwargs)
            else:
                inputs, states = cell.call(inputs, states, **kwargs)
            new_nested_states.append(states)

        # Format the new states as a flat list
        # in reverse cell order.
        states = []
        for cell_states in new_nested_states[::-1]:
            states += cell_states
        return inputs, states

    def build(self, input_shape):
        if isinstance(input_shape, list):
            constants_shape = input_shape[1:]
            input_shape = input_shape[0]
        for cell in self.cells:
            if isinstance(cell, Layer):
                if has_arg(cell.call, 'constants'):
                    cell.build([input_shape] + constants_shape)
                else:
                    cell.build(input_shape)
            if hasattr(cell.state_size, '__len__'):
                output_dim = cell.state_size[0]
            else:
                output_dim = cell.state_size
            input_shape = (input_shape[0], output_dim)
        self.built = True

    def get_config(self):
        cells = []
        for cell in self.cells:
            cells.append({'class_name': cell.__class__.__name__,
                          'config': cell.get_config()})
        config = {'cells': cells}
        base_config = super(StackedRNNCells, self).get_config()
        return dict(list(base_config.items()) + list(config.items()))

    @classmethod
    def from_config(cls, config, custom_objects=None):
        from . import deserialize as deserialize_layer
        cells = []
        for cell_config in config.pop('cells'):
            cells.append(deserialize_layer(cell_config,
                                           custom_objects=custom_objects))
        return cls(cells, **config)

    @property
    def trainable_weights(self):
        if not self.trainable:
            return []
        weights = []
        for cell in self.cells:
            if isinstance(cell, Layer):
                weights += cell.trainable_weights
        return weights

    @property
    def non_trainable_weights(self):
        weights = []
        for cell in self.cells:
            if isinstance(cell, Layer):
                weights += cell.non_trainable_weights
        if not self.trainable:
            trainable_weights = []
            for cell in self.cells:
                if isinstance(cell, Layer):
                    trainable_weights += cell.trainable_weights
            return trainable_weights + weights
        return weights

    def get_weights(self):
        """Retrieves the weights of the model.

        # Returns
            A flat list of Numpy arrays.
        """
        weights = []
        for cell in self.cells:
            if isinstance(cell, Layer):
                weights += cell.weights
        return K.batch_get_value(weights)

    def set_weights(self, weights):
        """Sets the weights of the model.

        # Arguments
            weights: A list of Numpy arrays with shapes and types matching
                the output of `model.get_weights()`.
        """
        tuples = []
        for cell in self.cells:
            if isinstance(cell, Layer):
                num_param = len(cell.weights)
                weights = weights[:num_param]
                for sw, w in zip(cell.weights, weights):
                    tuples.append((sw, w))
                weights = weights[num_param:]
        K.batch_set_value(tuples)

    @property
    def losses(self):
        losses = []
        for cell in self.cells:
            if isinstance(cell, Layer):
                cell_losses = cell.losses
                losses += cell_losses
        return losses

    def get_losses_for(self, inputs=None):
        losses = []
        for cell in self.cells:
            if isinstance(cell, Layer):
                cell_losses = cell.get_losses_for(inputs)
                losses += cell_losses
        return losses


class RNN(Layer):
    """Base class for recurrent layers.

    # Arguments
        cell: A RNN cell instance. A RNN cell is a class that has:
            - a `call(input_at_t, states_at_t)` method, returning
                `(output_at_t, states_at_t_plus_1)`. The call method of the
                cell can also take the optional argument `constants`, see
                section "Note on passing external constants" below.
            - a `state_size` attribute. This can be a single integer
                (single state) in which case it is
                the size of the recurrent state
                (which should be the same as the size of the cell output).
                This can also be a list/tuple of integers
                (one size per state). In this case, the first entry
                (`state_size[0]`) should be the same as
                the size of the cell output.
            It is also possible for `cell` to be a list of RNN cell instances,
            in which cases the cells get stacked on after the other in the RNN,
            implementing an efficient stacked RNN.
        return_sequences: Boolean. Whether to return the last output.
            in the output sequence, or the full sequence.
        return_state: Boolean. Whether to return the last state
            in addition to the output.
        go_backwards: Boolean (default False).
            If True, process the input sequence backwards and return the
            reversed sequence.
        stateful: Boolean (default False). If True, the last state
            for each sample at index i in a batch will be used as initial
            state for the sample of index i in the following batch.
        unroll: Boolean (default False).
            If True, the network will be unrolled,
            else a symbolic loop will be used.
            Unrolling can speed-up a RNN,
            although it tends to be more memory-intensive.
            Unrolling is only suitable for short sequences.
        input_dim: dimensionality of the input (integer).
            This argument (or alternatively,
            the keyword argument `input_shape`)
            is required when using this layer as the first layer in a model.
        input_length: Length of input sequences, to be specified
            when it is constant.
            This argument is required if you are going to connect
            `Flatten` then `Dense` layers upstream
            (without it, the shape of the dense outputs cannot be computed).
            Note that if the recurrent layer is not the first layer
            in your model, you would need to specify the input length
            at the level of the first layer
            (e.g. via the `input_shape` argument)

    # Input shape
        3D tensor with shape `(batch_size, timesteps, input_dim)`.

    # Output shape
        - if `return_state`: a list of tensors. The first tensor is
            the output. The remaining tensors are the last states,
            each with shape `(batch_size, units)`.
        - if `return_sequences`: 3D tensor with shape
            `(batch_size, timesteps, units)`.
        - else, 2D tensor with shape `(batch_size, units)`.

    # Masking
        This layer supports masking for input data with a variable number
        of timesteps. To introduce masks to your data,
        use an [Embedding](embeddings.md) layer with the `mask_zero` parameter
        set to `True`.

    # Note on using statefulness in RNNs
        You can set RNN layers to be 'stateful', which means that the states
        computed for the samples in one batch will be reused as initial states
        for the samples in the next batch. This assumes a one-to-one mapping
        between samples in different successive batches.

        To enable statefulness:
            - specify `stateful=True` in the layer constructor.
            - specify a fixed batch size for your model, by passing
                if sequential model:
                  `batch_input_shape=(...)` to the first layer in your model.
                else for functional model with 1 or more Input layers:
                  `batch_shape=(...)` to all the first layers in your model.
                This is the expected shape of your inputs
                *including the batch size*.
                It should be a tuple of integers, e.g. `(32, 10, 100)`.
            - specify `shuffle=False` when calling fit().

        To reset the states of your model, call `.reset_states()` on either
        a specific layer, or on your entire model.

    # Note on specifying the initial state of RNNs
        You can specify the initial state of RNN layers symbolically by
        calling them with the keyword argument `initial_state`. The value of
        `initial_state` should be a tensor or list of tensors representing
        the initial state of the RNN layer.

        You can specify the initial state of RNN layers numerically by
        calling `reset_states` with the keyword argument `states`. The value of
        `states` should be a numpy array or list of numpy arrays representing
        the initial state of the RNN layer.

    # Note on passing external constants to RNNs
        You can pass "external" constants to the cell using the `constants`
        keyword argument of `RNN.__call__` (as well as `RNN.call`) method. This
        requires that the `cell.call` method accepts the same keyword argument
        `constants`. Such constants can be used to condition the cell
        transformation on additional static inputs (not changing over time),
        a.k.a. an attention mechanism.

    # Examples

    ```python
        # First, let's define a RNN Cell, as a layer subclass.

        class MinimalRNNCell(keras.layers.Layer):

            def __init__(self, units, **kwargs):
                self.units = units
                self.state_size = units
                super(MinimalRNNCell, self).__init__(**kwargs)

            def build(self, input_shape):
                self.kernel = self.add_weight(shape=(input_shape[-1], self.units),
                                              initializer='uniform',
                                              name='kernel')
                self.recurrent_kernel = self.add_weight(
                    shape=(self.units, self.units),
                    initializer='uniform',
                    name='recurrent_kernel')
                self.built = True

            def call(self, inputs, states):
                prev_output = states[0]
                h = K.dot(inputs, self.kernel)
                output = h + K.dot(prev_output, self.recurrent_kernel)
                return output, [output]

        # Let's use this cell in a RNN layer:

        cell = MinimalRNNCell(32)
        x = keras.Input((None, 5))
        layer = RNN(cell)
        y = layer(x)

        # Here's how to use the cell to build a stacked RNN:

        cells = [MinimalRNNCell(32), MinimalRNNCell(64)]
        x = keras.Input((None, 5))
        layer = RNN(cells)
        y = layer(x)
    ```
    """

    def __init__(self, cell,
                 return_sequences=False,
                 return_state=False,
                 go_backwards=False,
                 stateful=False,
                 unroll=False,
                 **kwargs):
        if isinstance(cell, (list, tuple)):
            cell = StackedRNNCells(cell)
        if not hasattr(cell, 'call'):
            raise ValueError('`cell` should have a `call` method. '
                             'The RNN was passed:', cell)
        if not hasattr(cell, 'state_size'):
            raise ValueError('The RNN cell should have '
                             'an attribute `state_size` '
                             '(tuple of integers, '
                             'one integer per RNN state).')
        super(RNN, self).__init__(**kwargs)
        self.cell = cell
        self.return_sequences = return_sequences
        self.return_state = return_state
        self.go_backwards = go_backwards
        self.stateful = stateful
        self.unroll = unroll

        self.supports_masking = True
        self.input_spec = [InputSpec(ndim=3)]
        self.state_spec = None
        self._states = None
        self.constants_spec = None
        self._num_constants = None

    @property
    def states(self):
        if self._states is None:
            if isinstance(self.cell.state_size, int):
                num_states = 1
            else:
                num_states = len(self.cell.state_size)
            return [None for _ in range(num_states)]
        return self._states

    @states.setter
    def states(self, states):
        self._states = states

    def compute_output_shape(self, input_shape):
        if isinstance(input_shape, list):
            input_shape = input_shape[0]

        if hasattr(self.cell.state_size, '__len__'):
            state_size = self.cell.state_size
        else:
            state_size = [self.cell.state_size]
        output_dim = state_size[0]

        if self.return_sequences:
            output_shape = (input_shape[0], input_shape[1], output_dim)
        else:
            output_shape = (input_shape[0], output_dim)

        if self.return_state:
            state_shape = [(input_shape[0], dim) for dim in state_size]
            return [output_shape] + state_shape
        else:
            return output_shape

    def compute_mask(self, inputs, mask):
        if isinstance(mask, list):
            mask = mask[0]
        output_mask = mask if self.return_sequences else None
        if self.return_state:
            state_mask = [None for _ in self.states]
            return [output_mask] + state_mask
        else:
            return output_mask

    def build(self, input_shape):
        # Note input_shape will be list of shapes of initial states and
        # constants if these are passed in __call__.
        if self._num_constants is not None:
            constants_shape = input_shape[-self._num_constants:]
        else:
            constants_shape = None

        if isinstance(input_shape, list):
            input_shape = input_shape[0]

        batch_size = input_shape[0] if self.stateful else None
        input_dim = input_shape[-1]
        self.input_spec[0] = InputSpec(shape=(batch_size, None, input_dim))

        # allow cell (if layer) to build before we set or validate state_spec
        if isinstance(self.cell, Layer):
            step_input_shape = (input_shape[0],) + input_shape[2:]
            if constants_shape is not None:
                self.cell.build([step_input_shape] + constants_shape)
            else:
                self.cell.build(step_input_shape)

        # set or validate state_spec
        if hasattr(self.cell.state_size, '__len__'):
            state_size = list(self.cell.state_size)
        else:
            state_size = [self.cell.state_size]

        if self.state_spec is not None:
            # initial_state was passed in call, check compatibility
            if [spec.shape[-1] for spec in self.state_spec] != state_size:
                raise ValueError(
                    'An `initial_state` was passed that is not compatible with '
                    '`cell.state_size`. Received `state_spec`={}; '
                    'however `cell.state_size` is '
                    '{}'.format(self.state_spec, self.cell.state_size))
        else:
            self.state_spec = [InputSpec(shape=(None, dim))
                               for dim in state_size]
        if self.stateful:
            self.reset_states()

    def get_initial_state(self, inputs):
        # build an all-zero tensor of shape (samples, output_dim)
        initial_state = K.zeros_like(inputs)  # (samples, timesteps, input_dim)
        initial_state = K.sum(initial_state, axis=(1, 2))  # (samples,)
        initial_state = K.expand_dims(initial_state)  # (samples, 1)
        if hasattr(self.cell.state_size, '__len__'):
            return [K.tile(initial_state, [1, dim])
                    for dim in self.cell.state_size]
        else:
            return [K.tile(initial_state, [1, self.cell.state_size])]

    def __call__(self, inputs, initial_state=None, constants=None, **kwargs):
        inputs, initial_state, constants = self._standardize_args(
            inputs, initial_state, constants)

        if initial_state is None and constants is None:
            return super(RNN, self).__call__(inputs, **kwargs)

        # If any of `initial_state` or `constants` are specified and are Keras
        # tensors, then add them to the inputs and temporarily modify the
        # input_spec to include them.

        additional_inputs = []
        additional_specs = []
        if initial_state is not None:
            kwargs['initial_state'] = initial_state
            additional_inputs += initial_state
            self.state_spec = [InputSpec(shape=K.int_shape(state))
                               for state in initial_state]
            additional_specs += self.state_spec
        if constants is not None:
            kwargs['constants'] = constants
            additional_inputs += constants
            self.constants_spec = [InputSpec(shape=K.int_shape(constant))
                                   for constant in constants]
            self._num_constants = len(constants)
            additional_specs += self.constants_spec
        # at this point additional_inputs cannot be empty
        is_keras_tensor = hasattr(additional_inputs[0], '_keras_history')
        for tensor in additional_inputs:
            if hasattr(tensor, '_keras_history') != is_keras_tensor:
                raise ValueError('The initial state or constants of an RNN'
                                 ' layer cannot be specified with a mix of'
                                 ' Keras tensors and non-Keras tensors')

        if is_keras_tensor:
            # Compute the full input spec, including state and constants
            full_input = [inputs] + additional_inputs
            full_input_spec = self.input_spec + additional_specs
            # Perform the call with temporarily replaced input_spec
            original_input_spec = self.input_spec
            self.input_spec = full_input_spec
            output = super(RNN, self).__call__(full_input, **kwargs)
            self.input_spec = original_input_spec
            return output
        else:
            return super(RNN, self).__call__(inputs, **kwargs)

    def call(self,
             inputs,
             mask=None,
             training=None,
             initial_state=None,
             constants=None):
        # input shape: `(samples, time (padded with zeros), input_dim)`
        # note that the .build() method of subclasses MUST define
        # self.input_spec and self.state_spec with complete input shapes.
        if isinstance(inputs, list):
            inputs = inputs[0]
        if initial_state is not None:
            pass
        elif self.stateful:
            initial_state = self.states
        else:
            initial_state = self.get_initial_state(inputs)

        if isinstance(mask, list):
            mask = mask[0]

        if len(initial_state) != len(self.states):
            raise ValueError('Layer has ' + str(len(self.states)) +
                             ' states but was passed ' +
                             str(len(initial_state)) +
                             ' initial states.')
        input_shape = K.int_shape(inputs)
        timesteps = input_shape[1]
        if self.unroll and timesteps in [None, 1]:
            raise ValueError('Cannot unroll a RNN if the '
                             'time dimension is undefined or equal to 1. \n'
                             '- If using a Sequential model, '
                             'specify the time dimension by passing '
                             'an `input_shape` or `batch_input_shape` '
                             'argument to your first layer. If your '
                             'first layer is an Embedding, you can '
                             'also use the `input_length` argument.\n'
                             '- If using the functional API, specify '
                             'the time dimension by passing a `shape` '
                             'or `batch_shape` argument to your Input layer.')

        kwargs = {}
        if has_arg(self.cell.call, 'training'):
            kwargs['training'] = training

        if constants:
            if not has_arg(self.cell.call, 'constants'):
                raise ValueError('RNN cell does not support constants')

            def step(inputs, states):
                constants = states[-self._num_constants:]
                states = states[:-self._num_constants]
                return self.cell.call(inputs, states, constants=constants,
                                      **kwargs)
        else:
            def step(inputs, states):
                return self.cell.call(inputs, states, **kwargs)

        last_output, outputs, states = K.rnn(step,
                                             inputs,
                                             initial_state,
                                             constants=constants,
                                             go_backwards=self.go_backwards,
                                             mask=mask,
                                             unroll=self.unroll,
                                             input_length=timesteps)
        if self.stateful:
            updates = []
            for i in range(len(states)):
                updates.append((self.states[i], states[i]))
            self.add_update(updates, inputs)

        if self.return_sequences:
            output = outputs
        else:
            output = last_output

        # Properly set learning phase
        if getattr(last_output, '_uses_learning_phase', False):
            output._uses_learning_phase = True
            for state in states:
                state._uses_learning_phase = True

        if self.return_state:
            if not isinstance(states, (list, tuple)):
                states = [states]
            else:
                states = list(states)
            return [output] + states
        else:
            return output

    def _standardize_args(self, inputs, initial_state, constants):
        """Standardize `__call__` to a single list of tensor inputs.

        When running a model loaded from file, the input tensors
        `initial_state` and `constants` can be passed to `RNN.__call__` as part
        of `inputs` instead of by the dedicated keyword arguments. This method
        makes sure the arguments are separated and that `initial_state` and
        `constants` are lists of tensors (or None).

        # Arguments
            inputs: tensor or list/tuple of tensors
            initial_state: tensor or list of tensors or None
            constants: tensor or list of tensors or None

        # Returns
            inputs: tensor
            initial_state: list of tensors or None
            constants: list of tensors or None
        """
        if isinstance(inputs, list):
            assert initial_state is None and constants is None
            if self._num_constants is not None:
                constants = inputs[-self._num_constants:]
                inputs = inputs[:-self._num_constants]
            if len(inputs) > 1:
                initial_state = inputs[1:]
            inputs = inputs[0]

        def to_list_or_none(x):
            if x is None or isinstance(x, list):
                return x
            if isinstance(x, tuple):
                return list(x)
            return [x]

        initial_state = to_list_or_none(initial_state)
        constants = to_list_or_none(constants)

        return inputs, initial_state, constants

    def reset_states(self, states=None):
        if not self.stateful:
            raise AttributeError('Layer must be stateful.')
        batch_size = self.input_spec[0].shape[0]
        if not batch_size:
            raise ValueError('If a RNN is stateful, it needs to know '
                             'its batch size. Specify the batch size '
                             'of your input tensors: \n'
                             '- If using a Sequential model, '
                             'specify the batch size by passing '
                             'a `batch_input_shape` '
                             'argument to your first layer.\n'
                             '- If using the functional API, specify '
                             'the batch size by passing a '
                             '`batch_shape` argument to your Input layer.')
        # initialize state if None
        if self.states[0] is None:
            if hasattr(self.cell.state_size, '__len__'):
                self.states = [K.zeros((batch_size, dim))
                               for dim in self.cell.state_size]
            else:
                self.states = [K.zeros((batch_size, self.cell.state_size))]
        elif states is None:
            if hasattr(self.cell.state_size, '__len__'):
                for state, dim in zip(self.states, self.cell.state_size):
                    K.set_value(state, np.zeros((batch_size, dim)))
            else:
                K.set_value(self.states[0],
                            np.zeros((batch_size, self.cell.state_size)))
        else:
            if not isinstance(states, (list, tuple)):
                states = [states]
            if len(states) != len(self.states):
                raise ValueError('Layer ' + self.name + ' expects ' +
                                 str(len(self.states)) + ' states, '
                                 'but it received ' + str(len(states)) +
                                 ' state values. Input received: ' +
                                 str(states))
            for index, (value, state) in enumerate(zip(states, self.states)):
                if hasattr(self.cell.state_size, '__len__'):
                    dim = self.cell.state_size[index]
                else:
                    dim = self.cell.state_size
                if value.shape != (batch_size, dim):
                    raise ValueError('State ' + str(index) +
                                     ' is incompatible with layer ' +
                                     self.name + ': expected shape=' +
                                     str((batch_size, dim)) +
                                     ', found shape=' + str(value.shape))
                # TODO: consider batch calls to `set_value`.
                K.set_value(state, value)

    def get_config(self):
        config = {'return_sequences': self.return_sequences,
                  'return_state': self.return_state,
                  'go_backwards': self.go_backwards,
                  'stateful': self.stateful,
                  'unroll': self.unroll}
        if self._num_constants is not None:
            config['num_constants'] = self._num_constants

        cell_config = self.cell.get_config()
        config['cell'] = {'class_name': self.cell.__class__.__name__,
                          'config': cell_config}
        base_config = super(RNN, self).get_config()
        return dict(list(base_config.items()) + list(config.items()))

    @classmethod
    def from_config(cls, config, custom_objects=None):
        from . import deserialize as deserialize_layer
        cell = deserialize_layer(config.pop('cell'),
                                 custom_objects=custom_objects)
        num_constants = config.pop('num_constants', None)
        layer = cls(cell, **config)
        layer._num_constants = num_constants
        return layer

    @property
    def trainable_weights(self):
        if not self.trainable:
            return []
        if isinstance(self.cell, Layer):
            return self.cell.trainable_weights
        return []

    @property
    def non_trainable_weights(self):
        if isinstance(self.cell, Layer):
            if not self.trainable:
                return self.cell.weights
            return self.cell.non_trainable_weights
        return []

    @property
    def losses(self):
        if isinstance(self.cell, Layer):
            return self.cell.losses
        return []

    def get_losses_for(self, inputs=None):
        if isinstance(self.cell, Layer):
            cell_losses = self.cell.get_losses_for(inputs)
            return cell_losses + super(RNN, self).get_losses_for(inputs)
        return super(RNN, self).get_losses_for(inputs)


class SimpleRNNCell(Layer):
    """Cell class for SimpleRNN.

    # Arguments
        units: Positive integer, dimensionality of the output space.
        activation: Activation function to use
            (see [activations](../activations.md)).
            Default: hyperbolic tangent (`tanh`).
            If you pass `None`, no activation is applied
            (ie. "linear" activation: `a(x) = x`).
        use_bias: Boolean, whether the layer uses a bias vector.
        kernel_initializer: Initializer for the `kernel` weights matrix,
            used for the linear transformation of the inputs
            (see [initializers](../initializers.md)).
        recurrent_initializer: Initializer for the `recurrent_kernel`
            weights matrix,
            used for the linear transformation of the recurrent state
            (see [initializers](../initializers.md)).
        bias_initializer: Initializer for the bias vector
            (see [initializers](../initializers.md)).
        kernel_regularizer: Regularizer function applied to
            the `kernel` weights matrix
            (see [regularizer](../regularizers.md)).
        recurrent_regularizer: Regularizer function applied to
            the `recurrent_kernel` weights matrix
            (see [regularizer](../regularizers.md)).
        bias_regularizer: Regularizer function applied to the bias vector
            (see [regularizer](../regularizers.md)).
        kernel_constraint: Constraint function applied to
            the `kernel` weights matrix
            (see [constraints](../constraints.md)).
        recurrent_constraint: Constraint function applied to
            the `recurrent_kernel` weights matrix
            (see [constraints](../constraints.md)).
        bias_constraint: Constraint function applied to the bias vector
            (see [constraints](../constraints.md)).
        dropout: Float between 0 and 1.
            Fraction of the units to drop for
            the linear transformation of the inputs.
        recurrent_dropout: Float between 0 and 1.
            Fraction of the units to drop for
            the linear transformation of the recurrent state.
    """

    def __init__(self, units,
                 activation='tanh',
                 use_bias=True,
                 kernel_initializer='glorot_uniform',
                 recurrent_initializer='orthogonal',
                 bias_initializer='zeros',
                 kernel_regularizer=None,
                 recurrent_regularizer=None,
                 bias_regularizer=None,
                 kernel_constraint=None,
                 recurrent_constraint=None,
                 bias_constraint=None,
                 dropout=0.,
                 recurrent_dropout=0.,
                 **kwargs):
        super(SimpleRNNCell, self).__init__(**kwargs)
        self.units = units
        self.activation = activations.get(activation)
        self.use_bias = use_bias

        self.kernel_initializer = initializers.get(kernel_initializer)
        self.recurrent_initializer = initializers.get(recurrent_initializer)
        self.bias_initializer = initializers.get(bias_initializer)

        self.kernel_regularizer = regularizers.get(kernel_regularizer)
        self.recurrent_regularizer = regularizers.get(recurrent_regularizer)
        self.bias_regularizer = regularizers.get(bias_regularizer)

        self.kernel_constraint = constraints.get(kernel_constraint)
        self.recurrent_constraint = constraints.get(recurrent_constraint)
        self.bias_constraint = constraints.get(bias_constraint)

        self.dropout = min(1., max(0., dropout)) if dropout is not None else 0.
        self.recurrent_dropout = min(1., max(0., recurrent_dropout)) if recurrent_dropout is not None else 0.
        self.state_size = self.units
        self._dropout_mask = None
        self._recurrent_dropout_mask = None

    def build(self, input_shape):
        self.kernel = self.add_weight(shape=(input_shape[-1], self.units),
                                      name='kernel',
                                      initializer=self.kernel_initializer,
                                      regularizer=self.kernel_regularizer,
                                      constraint=self.kernel_constraint)
        self.recurrent_kernel = self.add_weight(
            shape=(self.units, self.units),
            name='recurrent_kernel',
            initializer=self.recurrent_initializer,
            regularizer=self.recurrent_regularizer,
            constraint=self.recurrent_constraint)
        if self.use_bias:
            self.bias = self.add_weight(shape=(self.units,),
                                        name='bias',
                                        initializer=self.bias_initializer,
                                        regularizer=self.bias_regularizer,
                                        constraint=self.bias_constraint)
        else:
            self.bias = None
        self.built = True

    def call(self, inputs, states, training=None):
        prev_output = states[0]
        if 0 < self.dropout < 1 and self._dropout_mask is None:
            self._dropout_mask = _generate_dropout_mask(
                _generate_dropout_ones(inputs, K.shape(inputs)[-1]),
                self.dropout,
                training=training)
        if (0 < self.recurrent_dropout < 1 and
                self._recurrent_dropout_mask is None):
            self._recurrent_dropout_mask = _generate_dropout_mask(
                _generate_dropout_ones(inputs, self.units),
                self.recurrent_dropout,
                training=training)

        dp_mask = self._dropout_mask
        rec_dp_mask = self._recurrent_dropout_mask

        if dp_mask is not None:
            h = K.dot(inputs * dp_mask, self.kernel)
        else:
            h = K.dot(inputs, self.kernel)
        if self.bias is not None:
            h = K.bias_add(h, self.bias)

        if rec_dp_mask is not None:
            prev_output *= rec_dp_mask
        output = h + K.dot(prev_output, self.recurrent_kernel)
        if self.activation is not None:
            output = self.activation(output)

        # Properly set learning phase on output tensor.
        if 0 < self.dropout + self.recurrent_dropout:
            if training is None:
                output._uses_learning_phase = True
        return output, [output]

    def get_config(self):
        config = {'units': self.units,
                  'activation': activations.serialize(self.activation),
                  'use_bias': self.use_bias,
                  'kernel_initializer': initializers.serialize(self.kernel_initializer),
                  'recurrent_initializer': initializers.serialize(self.recurrent_initializer),
                  'bias_initializer': initializers.serialize(self.bias_initializer),
                  'kernel_regularizer': regularizers.serialize(self.kernel_regularizer),
                  'recurrent_regularizer': regularizers.serialize(self.recurrent_regularizer),
                  'bias_regularizer': regularizers.serialize(self.bias_regularizer),
                  'kernel_constraint': constraints.serialize(self.kernel_constraint),
                  'recurrent_constraint': constraints.serialize(self.recurrent_constraint),
                  'bias_constraint': constraints.serialize(self.bias_constraint),
                  'dropout': self.dropout,
                  'recurrent_dropout': self.recurrent_dropout}
        base_config = super(SimpleRNNCell, self).get_config()
        return dict(list(base_config.items()) + list(config.items()))


class SimpleRNN(RNN):
    """Fully-connected RNN where the output is to be fed back to input.

    # Arguments
        units: Positive integer, dimensionality of the output space.
        activation: Activation function to use
            (see [activations](../activations.md)).
            Default: hyperbolic tangent (`tanh`).
            If you pass `None`, no activation is applied
            (ie. "linear" activation: `a(x) = x`).
        use_bias: Boolean, whether the layer uses a bias vector.
        kernel_initializer: Initializer for the `kernel` weights matrix,
            used for the linear transformation of the inputs
            (see [initializers](../initializers.md)).
        recurrent_initializer: Initializer for the `recurrent_kernel`
            weights matrix,
            used for the linear transformation of the recurrent state
            (see [initializers](../initializers.md)).
        bias_initializer: Initializer for the bias vector
            (see [initializers](../initializers.md)).
        kernel_regularizer: Regularizer function applied to
            the `kernel` weights matrix
            (see [regularizer](../regularizers.md)).
        recurrent_regularizer: Regularizer function applied to
            the `recurrent_kernel` weights matrix
            (see [regularizer](../regularizers.md)).
        bias_regularizer: Regularizer function applied to the bias vector
            (see [regularizer](../regularizers.md)).
        activity_regularizer: Regularizer function applied to
            the output of the layer (its "activation").
            (see [regularizer](../regularizers.md)).
        kernel_constraint: Constraint function applied to
            the `kernel` weights matrix
            (see [constraints](../constraints.md)).
        recurrent_constraint: Constraint function applied to
            the `recurrent_kernel` weights matrix
            (see [constraints](../constraints.md)).
        bias_constraint: Constraint function applied to the bias vector
            (see [constraints](../constraints.md)).
        dropout: Float between 0 and 1.
            Fraction of the units to drop for
            the linear transformation of the inputs.
        recurrent_dropout: Float between 0 and 1.
            Fraction of the units to drop for
            the linear transformation of the recurrent state.
        return_sequences: Boolean. Whether to return the last output.
            in the output sequence, or the full sequence.
        return_state: Boolean. Whether to return the last state
            in addition to the output.
        go_backwards: Boolean (default False).
            If True, process the input sequence backwards and return the
            reversed sequence.
        stateful: Boolean (default False). If True, the last state
            for each sample at index i in a batch will be used as initial
            state for the sample of index i in the following batch.
        unroll: Boolean (default False).
            If True, the network will be unrolled,
            else a symbolic loop will be used.
            Unrolling can speed-up a RNN,
            although it tends to be more memory-intensive.
            Unrolling is only suitable for short sequences.
    """

    @interfaces.legacy_recurrent_support
    def __init__(self, units,
                 activation='tanh',
                 use_bias=True,
                 kernel_initializer='glorot_uniform',
                 recurrent_initializer='orthogonal',
                 bias_initializer='zeros',
                 kernel_regularizer=None,
                 recurrent_regularizer=None,
                 bias_regularizer=None,
                 activity_regularizer=None,
                 kernel_constraint=None,
                 recurrent_constraint=None,
                 bias_constraint=None,
                 dropout=0.,
                 recurrent_dropout=0.,
                 return_sequences=False,
                 return_state=False,
                 go_backwards=False,
                 stateful=False,
                 unroll=False,
                 **kwargs):
        if 'implementation' in kwargs:
            kwargs.pop('implementation')
            warnings.warn('The `implementation` argument '
                          'in `SimpleRNN` has been deprecated. '
                          'Please remove it from your layer call.')
        dropout = 0. if dropout is None else dropout
        recurrent_dropout = 0. if recurrent_dropout is None else recurrent_dropout
        if K.backend() == 'theano' and dropout + recurrent_dropout > 0.:
            warnings.warn(
                'RNN dropout is no longer supported with the Theano backend '
                'due to technical limitations. '
                'You can either set `dropout` and `recurrent_dropout` to 0, '
                'or use the TensorFlow backend.')
            dropout = 0.
            recurrent_dropout = 0.

        cell = SimpleRNNCell(units,
                             activation=activation,
                             use_bias=use_bias,
                             kernel_initializer=kernel_initializer,
                             recurrent_initializer=recurrent_initializer,
                             bias_initializer=bias_initializer,
                             kernel_regularizer=kernel_regularizer,
                             recurrent_regularizer=recurrent_regularizer,
                             bias_regularizer=bias_regularizer,
                             kernel_constraint=kernel_constraint,
                             recurrent_constraint=recurrent_constraint,
                             bias_constraint=bias_constraint,
                             dropout=dropout,
                             recurrent_dropout=recurrent_dropout)
        super(SimpleRNN, self).__init__(cell,
                                        return_sequences=return_sequences,
                                        return_state=return_state,
                                        go_backwards=go_backwards,
                                        stateful=stateful,
                                        unroll=unroll,
                                        **kwargs)
        self.activity_regularizer = regularizers.get(activity_regularizer)

    def call(self, inputs, mask=None, training=None, initial_state=None):
        self.cell._dropout_mask = None
        self.cell._recurrent_dropout_mask = None
        return super(SimpleRNN, self).call(inputs,
                                           mask=mask,
                                           training=training,
                                           initial_state=initial_state)

    @property
    def units(self):
        return self.cell.units

    @property
    def activation(self):
        return self.cell.activation

    @property
    def use_bias(self):
        return self.cell.use_bias

    @property
    def kernel_initializer(self):
        return self.cell.kernel_initializer

    @property
    def recurrent_initializer(self):
        return self.cell.recurrent_initializer

    @property
    def bias_initializer(self):
        return self.cell.bias_initializer

    @property
    def kernel_regularizer(self):
        return self.cell.kernel_regularizer

    @property
    def recurrent_regularizer(self):
        return self.cell.recurrent_regularizer

    @property
    def bias_regularizer(self):
        return self.cell.bias_regularizer

    @property
    def kernel_constraint(self):
        return self.cell.kernel_constraint

    @property
    def recurrent_constraint(self):
        return self.cell.recurrent_constraint

    @property
    def bias_constraint(self):
        return self.cell.bias_constraint

    @property
    def dropout(self):
        return self.cell.dropout

    @property
    def recurrent_dropout(self):
        return self.cell.recurrent_dropout

    def get_config(self):
        config = {'units': self.units,
                  'activation': activations.serialize(self.activation),
                  'use_bias': self.use_bias,
                  'kernel_initializer': initializers.serialize(self.kernel_initializer),
                  'recurrent_initializer': initializers.serialize(self.recurrent_initializer),
                  'bias_initializer': initializers.serialize(self.bias_initializer),
                  'kernel_regularizer': regularizers.serialize(self.kernel_regularizer),
                  'recurrent_regularizer': regularizers.serialize(self.recurrent_regularizer),
                  'bias_regularizer': regularizers.serialize(self.bias_regularizer),
                  'activity_regularizer': regularizers.serialize(self.activity_regularizer),
                  'kernel_constraint': constraints.serialize(self.kernel_constraint),
                  'recurrent_constraint': constraints.serialize(self.recurrent_constraint),
                  'bias_constraint': constraints.serialize(self.bias_constraint),
                  'dropout': self.dropout,
                  'recurrent_dropout': self.recurrent_dropout}
        base_config = super(SimpleRNN, self).get_config()
        del base_config['cell']
        return dict(list(base_config.items()) + list(config.items()))

    @classmethod
    def from_config(cls, config):
        if 'implementation' in config:
            config.pop('implementation')
        return cls(**config)


class GRUCell(Layer):
    """Cell class for the GRU layer.

    # Arguments
        units: Positive integer, dimensionality of the output space.
        activation: Activation function to use
            (see [activations](../activations.md)).
            Default: hyperbolic tangent (`tanh`).
            If you pass `None`, no activation is applied
            (ie. "linear" activation: `a(x) = x`).
        recurrent_activation: Activation function to use
            for the recurrent step
            (see [activations](../activations.md)).
            Default: hard sigmoid (`hard_sigmoid`).
            If you pass `None`, no activation is applied
            (ie. "linear" activation: `a(x) = x`).
        use_bias: Boolean, whether the layer uses a bias vector.
        kernel_initializer: Initializer for the `kernel` weights matrix,
            used for the linear transformation of the inputs
            (see [initializers](../initializers.md)).
        recurrent_initializer: Initializer for the `recurrent_kernel`
            weights matrix,
            used for the linear transformation of the recurrent state
            (see [initializers](../initializers.md)).
        bias_initializer: Initializer for the bias vector
            (see [initializers](../initializers.md)).
        kernel_regularizer: Regularizer function applied to
            the `kernel` weights matrix
            (see [regularizer](../regularizers.md)).
        recurrent_regularizer: Regularizer function applied to
            the `recurrent_kernel` weights matrix
            (see [regularizer](../regularizers.md)).
        bias_regularizer: Regularizer function applied to the bias vector
            (see [regularizer](../regularizers.md)).
        kernel_constraint: Constraint function applied to
            the `kernel` weights matrix
            (see [constraints](../constraints.md)).
        recurrent_constraint: Constraint function applied to
            the `recurrent_kernel` weights matrix
            (see [constraints](../constraints.md)).
        bias_constraint: Constraint function applied to the bias vector
            (see [constraints](../constraints.md)).
        dropout: Float between 0 and 1.
            Fraction of the units to drop for
            the linear transformation of the inputs.
        recurrent_dropout: Float between 0 and 1.
            Fraction of the units to drop for
            the linear transformation of the recurrent state.
        implementation: Implementation mode, either 1 or 2.
            Mode 1 will structure its operations as a larger number of
            smaller dot products and additions, whereas mode 2 will
            batch them into fewer, larger operations. These modes will
            have different performance profiles on different hardware and
            for different applications.
    """

    def __init__(self, units,
                 activation='tanh',
                 recurrent_activation='hard_sigmoid',
                 use_bias=True,
                 kernel_initializer='glorot_uniform',
                 recurrent_initializer='orthogonal',
                 bias_initializer='zeros',
                 kernel_regularizer=None,
                 recurrent_regularizer=None,
                 bias_regularizer=None,
                 kernel_constraint=None,
                 recurrent_constraint=None,
                 bias_constraint=None,
                 dropout=0.,
                 recurrent_dropout=0.,
                 layer_normalization=False,
                 epsilon_layer_normalization=1e-5,
                 implementation=2,
                 **kwargs):
        super(GRUCell, self).__init__(**kwargs)
        self.units = units
        self.activation = activations.get(activation)
        self.recurrent_activation = activations.get(recurrent_activation)
        self.use_bias = use_bias

        self.kernel_initializer = initializers.get(kernel_initializer)
        self.recurrent_initializer = initializers.get(recurrent_initializer)
        self.bias_initializer = initializers.get(bias_initializer)

        self.kernel_regularizer = regularizers.get(kernel_regularizer)
        self.recurrent_regularizer = regularizers.get(recurrent_regularizer)
        self.bias_regularizer = regularizers.get(bias_regularizer)

        self.kernel_constraint = constraints.get(kernel_constraint)
        self.recurrent_constraint = constraints.get(recurrent_constraint)
        self.bias_constraint = constraints.get(bias_constraint)

        self.dropout = min(1., max(0., dropout)) if dropout is not None else 0.
        self.recurrent_dropout = min(1., max(0., recurrent_dropout)) if recurrent_dropout is not None else 0.
        self.implementation = implementation
        self.state_size = self.units
        self._dropout_mask = None
        self._recurrent_dropout_mask = None

        # Layer normalization
        self.layer_normalization = layer_normalization
        self.gamma_init = initializers.get('ones')
        self.beta_init = initializers.get('zeros')
        self.epsilon_layer_normalization = epsilon_layer_normalization

    def build(self, input_shape):
        input_dim = input_shape[-1]
        self.kernel = self.add_weight(shape=(input_dim, self.units * 3),
                                      name='kernel',
                                      initializer=self.kernel_initializer,
                                      regularizer=self.kernel_regularizer,
                                      constraint=self.kernel_constraint)
        self.recurrent_kernel = self.add_weight(
            shape=(self.units, self.units * 3),
            name='recurrent_kernel',
            initializer=self.recurrent_initializer,
            regularizer=self.recurrent_regularizer,
            constraint=self.recurrent_constraint)

        if self.use_bias:
            self.bias = self.add_weight(shape=(self.units * 3,),
                                        name='bias',
                                        initializer=self.bias_initializer,
                                        regularizer=self.bias_regularizer,
                                        constraint=self.bias_constraint)
        else:
            self.bias = None

        self.kernel_z = self.kernel[:, :self.units]
        self.recurrent_kernel_z = self.recurrent_kernel[:, :self.units]
        self.kernel_r = self.kernel[:, self.units: self.units * 2]
        self.recurrent_kernel_r = self.recurrent_kernel[:, self.units: self.units * 2]
        self.kernel_h = self.kernel[:, self.units * 2:]
        self.recurrent_kernel_h = self.recurrent_kernel[:, self.units * 2:]

        if self.use_bias:
            self.bias_z = self.bias[:self.units]
            self.bias_r = self.bias[self.units: self.units * 2]
            self.bias_h = self.bias[self.units * 2:]
        else:
            self.bias_z = None
            self.bias_r = None
            self.bias_h = None

        if self.layer_normalization:
            assert self.implementation != 1, 'Layer normalization is not implemented with implementation == 1'
            self.gamma_state_below0 = self.add_weight(shape=(2*self.units,),
                                                     name='gamma_state_below0',
                                                     initializer=self.gamma_init)
            self.beta_state_below0 = self.add_weight(shape=(2*self.units,),
                                                     name='beta_state_below0',
                                                     initializer=self.beta_init)

            self.gamma_state_below1 = self.add_weight(shape=(self.units,),
                                                     name='gamma_state_below1',
                                                     initializer=self.gamma_init)
            self.beta_state_below1 = self.add_weight(shape=(self.units,),
                                                     name='beta_state_below1',
                                                     initializer=self.beta_init)

            self.gamma_preact0 = self.add_weight(shape=(2*self.units,),
                                                     name='gamma_preact0',
                                                     initializer=self.gamma_init)
            self.beta_preact0 = self.add_weight(shape=(2*self.units,),
                                                     name='beta_preact0',
                                                     initializer=self.beta_init)

            self.gamma_preact1 = self.add_weight(shape=(self.units,),
                                                     name='gamma_preact1',
                                                     initializer=self.gamma_init)
            self.beta_preact1 = self.add_weight(shape=(self.units,),
                                                     name='beta_preact1',
                                                     initializer=self.beta_init)

        self.built = True

    def _generate_dropout_mask(self, inputs, training=None):
        if 0 < self.dropout < 1:
            ones = K.ones_like(K.squeeze(inputs[:, 0:1, :], axis=1))

            def dropped_inputs():
                return K.dropout(ones, self.dropout)

            self._dropout_mask = [K.in_train_phase(
                dropped_inputs,
                ones,
                training=training)
                for _ in range(3)]
        else:
            self._dropout_mask = None

    def _generate_recurrent_dropout_mask(self, inputs, training=None):
        if 0 < self.recurrent_dropout < 1:
            ones = K.ones_like(K.reshape(inputs[:, 0, 0], (-1, 1)))
            ones = K.tile(ones, (1, self.units))

            def dropped_inputs():
                return K.dropout(ones, self.dropout)

            self._recurrent_dropout_mask = [K.in_train_phase(
                dropped_inputs,
                ones,
                training=training)
                for _ in range(3)]
        else:
            self._recurrent_dropout_mask = None

    def _ln(self, x, slc):
        # sample-wise normalization
        m = K.mean(x, axis=-1, keepdims=True)
        std = K.sqrt(K.var(x, axis=-1, keepdims=True) + self.epsilon_layer_normalization)
        x_normed = (x - m) / (std + self.epsilon_layer_normalization)
        x_normed = eval('self.gamma_' + slc) * x_normed + eval('self.beta_' + slc)
        return x_normed


    def call(self, inputs, states, training=None):
        h_tm1 = states[0]  # previous memory

        if 0 < self.dropout < 1 and self._dropout_mask is None:
            self._dropout_mask = _generate_dropout_mask(
                _generate_dropout_ones(inputs, K.shape(inputs)[-1]),
                self.dropout,
                training=training,
                count=3)
        if (0 < self.recurrent_dropout < 1 and
                self._recurrent_dropout_mask is None):
            self._recurrent_dropout_mask = _generate_dropout_mask(
                _generate_dropout_ones(inputs, self.units),
                self.recurrent_dropout,
                training=training,
                count=3)

        # dropout matrices for input units
        dp_mask = self._dropout_mask
        # dropout matrices for recurrent units
        rec_dp_mask = self._recurrent_dropout_mask

        if self.implementation == 1:
            if 0. < self.dropout < 1.:
                inputs_z = inputs * dp_mask[0]
                inputs_r = inputs * dp_mask[1]
                inputs_h = inputs * dp_mask[2]
            else:
                inputs_z = inputs
                inputs_r = inputs
                inputs_h = inputs
            x_z = K.dot(inputs_z, self.kernel_z)
            x_r = K.dot(inputs_r, self.kernel_r)
            x_h = K.dot(inputs_h, self.kernel_h)
            if self.use_bias:
                x_z = K.bias_add(x_z, self.bias_z)
                x_r = K.bias_add(x_r, self.bias_r)
                x_h = K.bias_add(x_h, self.bias_h)

            if 0. < self.recurrent_dropout < 1.:
                h_tm1_z = h_tm1 * rec_dp_mask[0]
                h_tm1_r = h_tm1 * rec_dp_mask[1]
                h_tm1_h = h_tm1 * rec_dp_mask[2]
            else:
                h_tm1_z = h_tm1
                h_tm1_r = h_tm1
                h_tm1_h = h_tm1
            z = self.recurrent_activation(x_z + K.dot(h_tm1_z,
                                                      self.recurrent_kernel_z))
            r = self.recurrent_activation(x_r + K.dot(h_tm1_r,
                                                      self.recurrent_kernel_r))

            hh = self.activation(x_h + K.dot(r * h_tm1_h,
                                             self.recurrent_kernel_h))
        else:
            if 0. < self.dropout < 1.:
                inputs *= dp_mask[0]
            matrix_x = K.dot(inputs, self.kernel)
            if self.use_bias:
                matrix_x = K.bias_add(matrix_x, self.bias)
            if 0. < self.recurrent_dropout < 1.:
                h_tm1 *= rec_dp_mask[0]

            if self.layer_normalization:
                x_ = self._ln(matrix_x[:, : 2 * self.units], 'state_below0')
                xx_ = self._ln(matrix_x[:, 2 * self.units:], 'state_below1')
                matrix_inner = self._ln(K.dot(h_tm1,
                                             self.recurrent_kernel[:, :2 * self.units]), 'preact0')
                x_z = x_[:, :self.units]
                x_r = x_[:, self.units: 2 * self.units]
            else:
                matrix_inner = K.dot(h_tm1,
                                     self.recurrent_kernel[:, :2 * self.units])

                x_z = matrix_x[:, :self.units]
                x_r = matrix_x[:, self.units: 2 * self.units]

            recurrent_z = matrix_inner[:, :self.units]
            recurrent_r = matrix_inner[:, self.units: 2 * self.units]

            z = self.recurrent_activation(x_z + recurrent_z)
            r = self.recurrent_activation(x_r + recurrent_r)
            if self.layer_normalization:
                x_h = xx_
                recurrent_h = self._ln(K.dot(r * h_tm1, self.recurrent_kernel[:, 2 * self.units:]), 'preact1')
            else:
                x_h = matrix_x[:, 2 * self.units:]
                recurrent_h = K.dot(r * h_tm1,
                                    self.recurrent_kernel[:, 2 * self.units:])
            hh = self.activation(x_h + recurrent_h)
        h = z * h_tm1 + (1 - z) * hh
        if 0 < self.dropout + self.recurrent_dropout:
            if training is None:
                h._uses_learning_phase = True
        return h, [h]

    def get_config(self):
        config = {'units': self.units,
                  'activation': activations.serialize(self.activation),
                  'recurrent_activation': activations.serialize(self.recurrent_activation),
                  'use_bias': self.use_bias,
                  'kernel_initializer': initializers.serialize(self.kernel_initializer),
                  'recurrent_initializer': initializers.serialize(self.recurrent_initializer),
                  'bias_initializer': initializers.serialize(self.bias_initializer),
                  'kernel_regularizer': regularizers.serialize(self.kernel_regularizer),
                  'recurrent_regularizer': regularizers.serialize(self.recurrent_regularizer),
                  'bias_regularizer': regularizers.serialize(self.bias_regularizer),
                  'kernel_constraint': constraints.serialize(self.kernel_constraint),
                  'recurrent_constraint': constraints.serialize(self.recurrent_constraint),
                  'bias_constraint': constraints.serialize(self.bias_constraint),
                  'dropout': self.dropout,
                  'recurrent_dropout': self.recurrent_dropout,
                  'implementation': self.implementation}
        base_config = super(GRUCell, self).get_config()
        return dict(list(base_config.items()) + list(config.items()))


class GRU(RNN):
    """Gated Recurrent Unit - Cho et al. 2014.

    # Arguments
        units: Positive integer, dimensionality of the output space.
        activation: Activation function to use
            (see [activations](../activations.md)).
            Default: hyperbolic tangent (`tanh`).
            If you pass `None`, no activation is applied
            (ie. "linear" activation: `a(x) = x`).
        recurrent_activation: Activation function to use
            for the recurrent step
            (see [activations](../activations.md)).
            Default: hard sigmoid (`hard_sigmoid`).
            If you pass `None`, no activation is applied
            (ie. "linear" activation: `a(x) = x`).
        use_bias: Boolean, whether the layer uses a bias vector.
        kernel_initializer: Initializer for the `kernel` weights matrix,
            used for the linear transformation of the inputs
            (see [initializers](../initializers.md)).
        recurrent_initializer: Initializer for the `recurrent_kernel`
            weights matrix,
            used for the linear transformation of the recurrent state
            (see [initializers](../initializers.md)).
        bias_initializer: Initializer for the bias vector
            (see [initializers](../initializers.md)).
        kernel_regularizer: Regularizer function applied to
            the `kernel` weights matrix
            (see [regularizer](../regularizers.md)).
        recurrent_regularizer: Regularizer function applied to
            the `recurrent_kernel` weights matrix
            (see [regularizer](../regularizers.md)).
        bias_regularizer: Regularizer function applied to the bias vector
            (see [regularizer](../regularizers.md)).
        activity_regularizer: Regularizer function applied to
            the output of the layer (its "activation").
            (see [regularizer](../regularizers.md)).
        kernel_constraint: Constraint function applied to
            the `kernel` weights matrix
            (see [constraints](../constraints.md)).
        recurrent_constraint: Constraint function applied to
            the `recurrent_kernel` weights matrix
            (see [constraints](../constraints.md)).
        bias_constraint: Constraint function applied to the bias vector
            (see [constraints](../constraints.md)).
        dropout: Float between 0 and 1.
            Fraction of the units to drop for
            the linear transformation of the inputs.
        recurrent_dropout: Float between 0 and 1.
            Fraction of the units to drop for
            the linear transformation of the recurrent state.
        implementation: Implementation mode, either 1 or 2.
            Mode 1 will structure its operations as a larger number of
            smaller dot products and additions, whereas mode 2 will
            batch them into fewer, larger operations. These modes will
            have different performance profiles on different hardware and
            for different applications.
        return_sequences: Boolean. Whether to return the last output.
            in the output sequence, or the full sequence.
        return_state: Boolean. Whether to return the last state
            in addition to the output.
        go_backwards: Boolean (default False).
            If True, process the input sequence backwards and return the
            reversed sequence.
        stateful: Boolean (default False). If True, the last state
            for each sample at index i in a batch will be used as initial
            state for the sample of index i in the following batch.
        unroll: Boolean (default False).
            If True, the network will be unrolled,
            else a symbolic loop will be used.
            Unrolling can speed-up a RNN,
            although it tends to be more memory-intensive.
            Unrolling is only suitable for short sequences.

    # References
        - [On the Properties of Neural Machine Translation: Encoder-Decoder Approaches](https://arxiv.org/abs/1409.1259)
        - [Empirical Evaluation of Gated Recurrent Neural Networks on Sequence Modeling](http://arxiv.org/abs/1412.3555v1)
        - [A Theoretically Grounded Application of Dropout in Recurrent Neural Networks](http://arxiv.org/abs/1512.05287)
    """

    @interfaces.legacy_recurrent_support
    def __init__(self, units,
                 activation='tanh',
                 recurrent_activation='hard_sigmoid',
                 use_bias=True,
                 kernel_initializer='glorot_uniform',
                 recurrent_initializer='orthogonal',
                 bias_initializer='zeros',
                 kernel_regularizer=None,
                 recurrent_regularizer=None,
                 bias_regularizer=None,
                 activity_regularizer=None,
                 kernel_constraint=None,
                 recurrent_constraint=None,
                 bias_constraint=None,
                 dropout=0.,
                 recurrent_dropout=0.,
                 layer_normalization=False,
                 epsilon_layer_normalization=1e-5,
                 implementation=2,
                 return_sequences=False,
                 return_state=False,
                 go_backwards=False,
                 stateful=False,
                 unroll=False,
                 **kwargs):
        if implementation == 0:
            warnings.warn('`implementation=0` has been deprecated, '
                          'and now defaults to `implementation=2`.'
                          'Please update your layer call.')
        dropout = 0. if dropout is None else dropout
        recurrent_dropout = 0. if recurrent_dropout is None else recurrent_dropout
        if K.backend() == 'theano' and dropout + recurrent_dropout > 0.:
            warnings.warn(
                'RNN dropout is no longer supported with the Theano backend '
                'due to technical limitations. '
                'You can either set `dropout` and `recurrent_dropout` to 0, '
                'or use the TensorFlow backend.')
            dropout = 0.
            recurrent_dropout = 0.

        cell = GRUCell(units,
                       activation=activation,
                       recurrent_activation=recurrent_activation,
                       use_bias=use_bias,
                       kernel_initializer=kernel_initializer,
                       recurrent_initializer=recurrent_initializer,
                       bias_initializer=bias_initializer,
                       kernel_regularizer=kernel_regularizer,
                       recurrent_regularizer=recurrent_regularizer,
                       bias_regularizer=bias_regularizer,
                       kernel_constraint=kernel_constraint,
                       recurrent_constraint=recurrent_constraint,
                       bias_constraint=bias_constraint,
                       dropout=dropout,
                       recurrent_dropout=recurrent_dropout,
                       layer_normalization=layer_normalization,
                       epsilon_layer_normalization=epsilon_layer_normalization,
                       implementation=implementation)
        super(GRU, self).__init__(cell,
                                  return_sequences=return_sequences,
                                  return_state=return_state,
                                  go_backwards=go_backwards,
                                  stateful=stateful,
                                  unroll=unroll,
                                  **kwargs)
        self.activity_regularizer = regularizers.get(activity_regularizer)

    def call(self, inputs, mask=None, training=None, initial_state=None):
        self.cell._dropout_mask = None
        self.cell._recurrent_dropout_mask = None
        return super(GRU, self).call(inputs,
                                     mask=mask,
                                     training=training,
                                     initial_state=initial_state)

    @property
    def units(self):
        return self.cell.units

    @property
    def activation(self):
        return self.cell.activation

    @property
    def recurrent_activation(self):
        return self.cell.recurrent_activation

    @property
    def use_bias(self):
        return self.cell.use_bias

    @property
    def kernel_initializer(self):
        return self.cell.kernel_initializer

    @property
    def recurrent_initializer(self):
        return self.cell.recurrent_initializer

    @property
    def bias_initializer(self):
        return self.cell.bias_initializer

    @property
    def kernel_regularizer(self):
        return self.cell.kernel_regularizer

    @property
    def recurrent_regularizer(self):
        return self.cell.recurrent_regularizer

    @property
    def bias_regularizer(self):
        return self.cell.bias_regularizer

    @property
    def kernel_constraint(self):
        return self.cell.kernel_constraint

    @property
    def recurrent_constraint(self):
        return self.cell.recurrent_constraint

    @property
    def bias_constraint(self):
        return self.cell.bias_constraint

    @property
    def dropout(self):
        return self.cell.dropout

    @property
    def recurrent_dropout(self):
        return self.cell.recurrent_dropout

    @property
    def layer_normalization(self):
        return self.cell.layer_normalization

    @property
    def epsilon_layer_normalization(self):
        return self.cell.epsilon_layer_normalization

    @property
    def implementation(self):
        return self.cell.implementation

    def get_config(self):
        config = {'units': self.units,
                  'activation': activations.serialize(self.activation),
                  'recurrent_activation': activations.serialize(self.recurrent_activation),
                  'use_bias': self.use_bias,
                  'kernel_initializer': initializers.serialize(self.kernel_initializer),
                  'recurrent_initializer': initializers.serialize(self.recurrent_initializer),
                  'bias_initializer': initializers.serialize(self.bias_initializer),
                  'kernel_regularizer': regularizers.serialize(self.kernel_regularizer),
                  'recurrent_regularizer': regularizers.serialize(self.recurrent_regularizer),
                  'bias_regularizer': regularizers.serialize(self.bias_regularizer),
                  'activity_regularizer': regularizers.serialize(self.activity_regularizer),
                  'kernel_constraint': constraints.serialize(self.kernel_constraint),
                  'recurrent_constraint': constraints.serialize(self.recurrent_constraint),
                  'bias_constraint': constraints.serialize(self.bias_constraint),
                  'dropout': self.dropout,
                  'recurrent_dropout': self.recurrent_dropout,
                  'layer_normalization':self.layer_normalization,
                  'epsilon_layer_normalization':self.epsilon_layer_normalization,
                  'implementation': self.implementation}
        base_config = super(GRU, self).get_config()
        del base_config['cell']
        return dict(list(base_config.items()) + list(config.items()))

    @classmethod
    def from_config(cls, config):
        if 'implementation' in config and config['implementation'] == 0:
            config['implementation'] = 1
        return cls(**config)


class GRUCond(Recurrent):
    """Gated Recurrent Unit - Cho et al. 2014. with the previously generated word fed to the current timestep.
    You should give two inputs to this layer:
        1. The shifted sequence of words (shape: (batch_size, output_timesteps, embedding_size))
        2. The input context  (shape: (batch_size, context_size))

    # Arguments
        units: Positive integer, dimensionality of the output space.
        return_states: Whether it should return the internal RNN states.
        activation: Activation function to use
            (see [activations](../activations.md)).
            If you pass None, no activation is applied
            (ie. "linear" activation: `a(x) = x`).
        recurrent_activation: Activation function to use
            for the recurrent step
            (see [activations](../activations.md)).
        use_bias: Boolean, whether the layer uses a bias vector.
        kernel_initializer: Initializer for the `kernel` weights matrix,
            used for the linear transformation of the inputs
            (see [initializers](../initializers.md)).
        recurrent_initializer: Initializer for the `recurrent_kernel`
            weights matrix,
            used for the linear transformation of the recurrent state
            (see [initializers](../initializers.md)).
        bias_initializer: Initializer for the bias vector
            (see [initializers](../initializers.md)).
        kernel_regularizer: Regularizer function applied to
            the `kernel` weights matrix
            (see [regularizer](../regularizers.md)).
        recurrent_regularizer: Regularizer function applied to
            the `recurrent_kernel` weights matrix
            (see [regularizer](../regularizers.md)).
        bias_regularizer: Regularizer function applied to the bias vector
            (see [regularizer](../regularizers.md)).
        kernel_constraint: Constraint function applied to
            the `kernel` weights matrix
            (see [constraints](../constraints.md)).
        recurrent_constraint: Constraint function applied to
            the `recurrent_kernel` weights matrix
            (see [constraints](../constraints.md)).
        bias_constraint: Constraint function applied to the bias vector
            (see [constraints](../constraints.md)).
        dropout: Float between 0 and 1.
            Fraction of the units to drop for
            the linear transformation of the context.
        recurrent_dropout: Float between 0 and 1.
            Fraction of the units to drop for
            the linear transformation of the recurrent state.
        conditional_dropout: Float between 0 and 1.
            Fraction of the units to drop for
            the linear transformation of the input.
        implementation: Implementation mode, either 1 or 2.
            Mode 1 will structure its operations as a larger number of
            smaller dot products and additions, whereas mode 2 will
            batch them into fewer, larger operations. These modes will
            have different performance profiles on different hardware and
            for different applications.
        num_inputs: Number of inputs of the layer.
        static_ctx: If static_ctx, it should have 2 dimensions and it will
                    be fed to each timestep of the RNN. Otherwise, it should
                    have 3 dimensions and should have the same number of
                    timesteps than the input.
    # References
        - [On the Properties of Neural Machine Translation: Encoder-Decoder Approaches](https://arxiv.org/abs/1409.1259)
        - [Empirical Evaluation of Gated Recurrent Neural Networks on Sequence Modeling](http://arxiv.org/abs/1412.3555v1)
        - [A Theoretically Grounded Application of Dropout in Recurrent Neural Networks](http://arxiv.org/abs/1512.05287)
    """

    @interfaces.legacy_recurrent_support
    def __init__(self, units,
                 return_states=False,
                 activation='tanh',
                 recurrent_activation='sigmoid',
                 use_bias=True,
                 kernel_initializer='glorot_uniform',
                 conditional_initializer='glorot_uniform',
                 recurrent_initializer='orthogonal',
                 bias_initializer='zeros',
                 mask_value=0.,
                 kernel_regularizer=None,
                 recurrent_regularizer=None,
                 conditional_regularizer=None,
                 bias_regularizer=None,
                 activity_regularizer=None,
                 kernel_constraint=None,
                 recurrent_constraint=None,
                 conditional_constraint=None,
                 bias_constraint=None,
                 dropout=0.,
                 recurrent_dropout=0.,
                 conditional_dropout=0.,
                 num_inputs=4,
                 static_ctx=False,
                 **kwargs):

        super(GRUCond, self).__init__(**kwargs)

        self.return_states = return_states

        # Main parameters
        self.units = units
        self.activation = activations.get(activation)
        self.recurrent_activation = activations.get(recurrent_activation)
        self.use_bias = use_bias
        self.mask_value = mask_value

        # Initializers
        self.kernel_initializer = initializers.get(kernel_initializer)
        self.recurrent_initializer = initializers.get(recurrent_initializer)
        self.conditional_initializer = initializers.get(conditional_initializer)
        self.bias_initializer = initializers.get(bias_initializer)

        # Regularizers
        self.kernel_regularizer = regularizers.get(kernel_regularizer)
        self.recurrent_regularizer = regularizers.get(recurrent_regularizer)
        self.conditional_regularizer = regularizers.get(conditional_regularizer)
        self.bias_regularizer = regularizers.get(bias_regularizer)
        self.activity_regularizer = regularizers.get(activity_regularizer)

        # Constraints
        self.kernel_constraint = constraints.get(kernel_constraint)
        self.recurrent_constraint = constraints.get(recurrent_constraint)
        self.conditional_constraint = constraints.get(conditional_constraint)
        self.bias_constraint = constraints.get(bias_constraint)

        # Dropouts
        self.dropout = min(1., max(0., dropout)) if dropout is not None else 0.
        self.recurrent_dropout = min(1., max(0., recurrent_dropout)) if recurrent_dropout is not None else 0.
        self.conditional_dropout = min(1., max(0., conditional_dropout)) if conditional_dropout is not None else 0.
        self.num_inputs = num_inputs
        self.input_spec = [InputSpec(ndim=3), InputSpec(ndim=3)]
        if static_ctx:
            self.input_spec = [InputSpec(ndim=3), InputSpec(ndim=2)]
        else:
            self.input_spec = [InputSpec(ndim=3), InputSpec(ndim=3)]
        for _ in range(len(self.input_spec), self.num_inputs):
            self.input_spec.append(InputSpec(ndim=2))

    def build(self, input_shape):

        assert len(input_shape) == 2 or len(input_shape) == 3, 'You should pass two inputs to GRUCond ' \
                                                               '(context and previous_embedded_words) and ' \
                                                               'one optional inputs (init_state). ' \
                                                               'It currently has %d inputs' % len(input_shape)

        self.input_dim = input_shape[0][2]
        if self.input_spec[1].ndim == 3:
            self.context_dim = input_shape[1][2]
            self.static_ctx = False
            assert input_shape[1][1] == input_shape[0][1], 'When using a 3D ctx in GRUCond, it has to have the same ' \
                                                           'number of timesteps (dimension 1) as the input. Currently,' \
                                                           'the number of input timesteps is: ' \
                                                           + str(input_shape[0][1]) + \
                                                           ', while the number of ctx timesteps is ' \
                                                           + str(input_shape[1][1]) + ' (complete shapes: ' \
                                                           + str(input_shape[0]) + ', ' + str(input_shape[1]) + ')'
        else:
            self.context_dim = input_shape[1][1]
            self.static_ctx = True

        if self.stateful:
            self.reset_states()
        else:
            # initial states: all-zero tensors of shape (units)
            self.states = [None, None]  # [h, c]

        self.kernel = self.add_weight(shape=(self.context_dim, self.units * 3),
                                      name='kernel',
                                      initializer=self.kernel_initializer,
                                      regularizer=self.kernel_regularizer,
                                      constraint=self.kernel_constraint)

        self.recurrent_kernel = self.add_weight(
            shape=(self.units, self.units * 3),
            name='recurrent_kernel',
            initializer=self.recurrent_initializer,
            regularizer=self.recurrent_regularizer,
            constraint=self.recurrent_constraint)

        self.conditional_kernel = self.add_weight(shape=(self.input_dim, self.units * 3),
                                                  name='conditional_kernel',
                                                  initializer=self.conditional_initializer,
                                                  regularizer=self.conditional_regularizer,
                                                  constraint=self.conditional_constraint)

        if self.use_bias:
            self.bias = self.add_weight(shape=(self.units * 3,),
                                        name='bias',
                                        initializer=self.bias_initializer,
                                        regularizer=self.bias_regularizer,
                                        constraint=self.bias_constraint)
        else:
            self.bias = None

        self.built = True

    def reset_states(self, states=None):
        assert self.stateful, 'Layer must be stateful.'
        input_shape = self.input_shape
        if not input_shape[0]:
            raise Exception('If a RNN is stateful, a complete ' +
                            'input_shape must be provided (including batch size).')
        if hasattr(self, 'states'):
            K.set_value(self.states[0],
                        np.zeros((input_shape[0], self.units)))
            K.set_value(self.states[1],
                        np.zeros((input_shape[0], self.units)))
            K.set_value(self.states[2],
                        np.zeros((input_shape[0], input_shape[3])))
        else:
            self.states = [K.zeros((input_shape[0], self.units))]

    def preprocess_input(self, inputs, training=None):

        if 0 < self.conditional_dropout < 1:
            ones = K.ones_like(K.squeeze(inputs[:, 0:1, :], axis=1))

            def dropped_inputs():
                return K.dropout(ones, self.conditional_dropout)

            cond_dp_mask = [K.in_train_phase(dropped_inputs,
                                             ones,
                                             training=training) for _ in range(3)]
            preprocessed_input = K.dot(inputs * cond_dp_mask[0][:, None, :], self.conditional_kernel)
        else:
            preprocessed_input = K.dot(inputs, self.conditional_kernel)

        if self.static_ctx:
            return preprocessed_input

        # Not Static ctx
        if 0 < self.dropout < 1:
            ones = K.ones_like(K.squeeze(self.context[:, 0:1, :], axis=1))

            def dropped_inputs():
                return K.dropout(ones, self.dropout)

            dp_mask = [K.in_train_phase(dropped_inputs, ones,
                                        training=training) for _ in range(3)]
            preprocessed_context = K.dot(self.context * dp_mask[0][:, None, :], self.kernel)
        else:
            preprocessed_context = K.dot(self.context, self.kernel)
        return preprocessed_input + preprocessed_context

    def compute_output_shape(self, input_shape):
        if self.return_sequences:
            main_out = (input_shape[0][0], input_shape[0][1], self.units)
        else:
            main_out = (input_shape[0][0], self.units)

        if self.return_states:
            states_dim = (input_shape[0][0], input_shape[0][1], self.units)
            main_out = [main_out, states_dim]
        return main_out

    def call(self, inputs, mask=None, training=None, initial_state=None):
        # input shape: (nb_samples, time (padded with zeros), input_dim)
        # note that the .build() method of subclasses MUST define
        # self.input_spec with a complete input shape.
        input_shape = K.int_shape(inputs[0])
        state_below = inputs[0]
        self.context = inputs[1]
        if self.num_inputs == 2:  # input: [state_below, context]
            self.init_state = None
        elif self.num_inputs == 3:  # input: [state_below, context, init_generic]
            self.init_state = inputs[2]
        elif self.num_inputs == 4:  # input: [state_below, context, init_state, init_memory]
            self.init_state = inputs[2]
        if self.stateful:
            initial_states = self.states
        else:
            initial_states = self.get_initial_states(state_below)
        constants = self.get_constants(state_below, mask[1], training=training)
        preprocessed_input = self.preprocess_input(state_below, training=training)
        last_output, outputs, states = K.rnn(self.step,
                                             preprocessed_input,
                                             initial_states,
                                             go_backwards=self.go_backwards,
                                             mask=mask[0],
                                             constants=constants,
                                             unroll=self.unroll,
                                             input_length=K.shape(state_below)[1])
        if self.stateful:
            self.updates = []
            for i in range(len(states)):
                self.updates.append((self.states[i], states[i]))

        # Properly set learning phase
        if 0 < self.dropout + self.recurrent_dropout:
            last_output._uses_learning_phase = True
            outputs._uses_learning_phase = True

        if self.return_sequences:
            ret = outputs
        else:
            ret = last_output

        # intermediate states as additional outputs
        if self.return_states:
            if not isinstance(ret, list):
                ret = [ret]
            ret += [states[0]]

        return ret

    def compute_mask(self, input, mask):
        if self.return_sequences:
            ret = K.cast(mask[0], K.floatx())
        else:
            ret = None
        if self.return_states:
            ret = [ret, None]
        return ret

    def step(self, x, states):
        h_tm1 = states[0]  # State
        rec_dp_mask = states[1]  # Dropout U (recurrent)
        matrix_x = x
        if self.use_bias:
            matrix_x = K.bias_add(matrix_x, self.bias)

        if self.static_ctx:
            dp_mask = states[3]  # Dropout W
            context = states[4]
            mask_context = states[5]  # Context mask
            if K.ndim(mask_context) > 1:  # Mask the context (only if necessary)
                context = K.cast(mask_context[:, :, None], K.dtype(context)) * context
            matrix_x += K.dot(context * dp_mask[0], self.kernel)

        matrix_inner = K.dot(h_tm1 * rec_dp_mask[0], self.recurrent_kernel[:, :2 * self.units])
        x_z = matrix_x[:, :self.units]
        x_r = matrix_x[:, self.units: 2 * self.units]
        inner_z = matrix_inner[:, :self.units]
        inner_r = matrix_inner[:, self.units: 2 * self.units]

        z = self.recurrent_activation(x_z + inner_z)
        r = self.recurrent_activation(x_r + inner_r)

        x_h = matrix_x[:, 2 * self.units:]
        inner_h = K.dot(r * h_tm1 * rec_dp_mask[0], self.recurrent_kernel[:, 2 * self.units:])
        hh = self.activation(x_h + inner_h)
        h = z * h_tm1 + (1 - z) * hh

        return h, [h]

    def get_constants(self, inputs, mask_context, training=None):
        constants = []
        # States[2] - Dropout_U
        if 0 < self.recurrent_dropout < 1:
            ones = K.ones_like(K.reshape(inputs[:, 0, 0], (-1, 1)))
            ones = K.tile(ones, (1, self.units))

            def dropped_inputs():
                return K.dropout(ones, self.recurrent_dropout)

            rec_dp_mask = [K.in_train_phase(dropped_inputs,
                                            ones,
                                            training=training) for _ in range(3)]
            constants.append(rec_dp_mask)
        else:
            constants.append([K.cast_to_floatx(1.) for _ in range(3)])

        # States[3] - Dropout_W
        if 0 < self.dropout < 1:
            ones = K.ones_like(K.squeeze(self.context[:, 0:1, :], axis=1))

            def dropped_inputs():
                return K.dropout(ones, self.dropout)

            dp_mask = [K.in_train_phase(dropped_inputs,
                                        ones,
                                        training=training) for _ in range(3)]
        else:
            dp_mask = [K.cast_to_floatx(1.) for _ in range(3)]

        if self.static_ctx:
            constants.append(dp_mask)

        # States[4] - context
        constants.append(self.context)

        # States[5] - mask_context
        if mask_context is None:
            mask_context = K.not_equal(K.sum(self.context, axis=2), self.mask_value)
            mask_context = K.cast(mask_context, K.floatx())
        constants.append(mask_context)

        return constants

    def get_initial_states(self, inputs):
        # build an all-zero tensor of shape (samples, units)
        if self.init_state is None:
            initial_state = K.zeros_like(inputs)  # (samples, timesteps, input_dim)
            initial_state = K.sum(initial_state, axis=(1, 2))  # (samples,)
            initial_state = K.expand_dims(initial_state)  # (samples, 1)
            initial_state = K.tile(initial_state, [1, self.units])  # (samples, units)
        else:
            initial_state = self.init_state
        initial_states = [initial_state]

        return initial_states

    def get_config(self):
        config = {'units': self.units,
                  'activation': activations.serialize(self.activation),
                  'recurrent_activation': activations.serialize(self.recurrent_activation),
                  'return_states': self.return_states,
                  'kernel_initializer': initializers.serialize(self.kernel_initializer),
                  'recurrent_initializer': initializers.serialize(self.recurrent_initializer),
                  'conditional_initializer': initializers.serialize(self.conditional_initializer),
                  'bias_initializer': initializers.serialize(self.bias_initializer),
                  'kernel_regularizer': regularizers.serialize(self.kernel_regularizer),
                  'recurrent_regularizer': regularizers.serialize(self.recurrent_regularizer),
                  'conditional_regularizer': regularizers.serialize(self.conditional_regularizer),
                  'bias_regularizer': regularizers.serialize(self.bias_regularizer),
                  'activity_regularizer': regularizers.serialize(self.activity_regularizer),
                  'kernel_constraint': constraints.serialize(self.kernel_constraint),
                  'recurrent_constraint': constraints.serialize(self.recurrent_constraint),
                  'conditional_constraint': constraints.serialize(self.conditional_constraint),
                  'bias_constraint': constraints.serialize(self.bias_constraint),
                  'dropout': self.dropout,
                  'recurrent_dropout': self.recurrent_dropout,
                  'conditional_dropout': self.conditional_dropout,
                  'mask_value': self.mask_value
                  }
        base_config = super(GRUCond, self).get_config()
        return dict(list(base_config.items()) + list(config.items()))


class AttGRU(Recurrent):
    """Gated Recurrent Unit with Attention
    You should give two inputs to this layer:
        1. The shifted sequence of words (shape: (batch_size, output_timesteps, embedding_size))
        2. The complete input sequence (shape: (batch_size, input_timesteps, input_dim))
    # Arguments
        units: Positive integer, dimensionality of the output space.
        return_states: Whether it should return the internal RNN states.
        activation: Activation function to use
            (see [activations](../activations.md)).
            If you pass None, no activation is applied
            (ie. "linear" activation: `a(x) = x`).
        recurrent_activation: Activation function to use
            for the recurrent step
            (see [activations](../activations.md)).
        use_bias: Boolean, whether the layer uses a bias vector.
        kernel_initializer: Initializer for the `kernel` weights matrix,
            used for the linear transformation of the inputs
            (see [initializers](../initializers.md)).
        recurrent_initializer: Initializer for the `recurrent_kernel`
            weights matrix,
            used for the linear transformation of the recurrent state
            (see [initializers](../initializers.md)).
        bias_initializer: Initializer for the bias vector
            (see [initializers](../initializers.md)).
        kernel_regularizer: Regularizer function applied to
            the `kernel` weights matrix
            (see [regularizer](../regularizers.md)).
        recurrent_regularizer: Regularizer function applied to
            the `recurrent_kernel` weights matrix
            (see [regularizer](../regularizers.md)).
        bias_regularizer: Regularizer function applied to the bias vector
            (see [regularizer](../regularizers.md)).
        kernel_constraint: Constraint function applied to
            the `kernel` weights matrix
            (see [constraints](../constraints.md)).
        recurrent_constraint: Constraint function applied to
            the `recurrent_kernel` weights matrix
            (see [constraints](../constraints.md)).
        bias_constraint: Constraint function applied to the bias vector
            (see [constraints](../constraints.md)).
        dropout: Float between 0 and 1.
            Fraction of the units to drop for
            the linear transformation of the context.
        recurrent_dropout: Float between 0 and 1.
            Fraction of the units to drop for
            the linear transformation of the recurrent state.
        conditional_dropout: Float between 0 and 1.
            Fraction of the units to drop for
            the linear transformation of the input.
        dropout_w_a: Float between 0 and 1.
            Fraction of the units to drop for
            the linear transformation in the attended context.
        dropout_W_a: Float between 0 and 1.
            Fraction of the units to drop for
            the linear transformation of the recurrent state in the attention mechanism.
        dropout_U_a: Float between 0 and 1.
            Fraction of the units to drop for
            the linear transformation of the input in the attention mechanism.
        implementation: Implementation mode, either 1 or 2.
            Mode 1 will structure its operations as a larger number of
            smaller dot products and additions, whereas mode 2 will
            batch them into fewer, larger operations. These modes will
            have different performance profiles on different hardware and
            for different applications.
        num_inputs: Number of inputs of the layer.


    # Formulation

        The resulting attention vector 'phi' at time 't' is formed by applying a weighted sum over
        the set of inputs 'x_i' contained in 'X':

            phi(X, t) = ∑_i alpha_i(t) * x_i,

        where each 'alpha_i' at time 't' is a weighting vector over all the input dimension that
        accomplishes the following condition:

            ∑_i alpha_i = 1

        and is dynamically adapted at each timestep w.r.t. the following formula:

            alpha_i(t) = exp{e_i(t)} /  ∑_j exp{e_j(t)}

        where each 'e_i' at time 't' is calculated as:

            e_i(t) = wa' * tanh( Wa * x_i  +  Ua * h(t-1)  +  ba ),

        where the following are learnable with the respectively named sizes:
                wa                Wa                     Ua                 ba
            [input_dim] [input_dim, input_dim] [units, input_dim] [input_dim]

        The names of 'Ua' and 'Wa' are exchanged w.r.t. the provided reference as well as 'v' being renamed
        to 'x' for matching Keras LSTM's nomenclature.

    # References
        -   Yao L, Torabi A, Cho K, Ballas N, Pal C, Larochelle H, Courville A.
            Describing videos by exploiting temporal structure.
            InProceedings of the IEEE International Conference on Computer Vision 2015 (pp. 4507-4515).
    """

    @interfaces.legacy_recurrent_support
    def __init__(self, units,
                 att_units=0,
                 return_extra_variables=False,
                 return_states=False,
                 activation='tanh',
                 recurrent_activation='sigmoid',
                 use_bias=True,
                 kernel_initializer='glorot_uniform',
                 attention_recurrent_initializer='glorot_uniform',
                 attention_context_initializer='glorot_uniform',
                 attention_context_wa_initializer='glorot_uniform',
                 recurrent_initializer='orthogonal',
                 bias_initializer='zeros',
                 bias_ba_initializer='zeros',
                 bias_ca_initializer='zero',
                 mask_value=0.,
                 kernel_regularizer=None,
                 recurrent_regularizer=None,
                 attention_recurrent_regularizer=None,
                 attention_context_regularizer=None,
                 attention_context_wa_regularizer=None,
                 bias_regularizer=None,
                 bias_ba_regularizer=None,
                 bias_ca_regularizer=None,
                 activity_regularizer=None,
                 kernel_constraint=None,
                 recurrent_constraint=None,
                 attention_recurrent_constraint=None,
                 attention_context_constraint=None,
                 attention_context_wa_constraint=None,
                 bias_constraint=None,
                 bias_ba_constraint=None,
                 bias_ca_constraint=None,
                 dropout=0.,
                 recurrent_dropout=0.,
                 attention_dropout=0.,
                 num_inputs=3,
                 **kwargs):
        super(AttGRU, self).__init__(**kwargs)
        self.return_extra_variables = return_extra_variables
        self.return_states = return_states

        # Main parameters
        self.units = units
        self.att_units = units if att_units == 0 else att_units
        self.activation = activations.get(activation)
        self.recurrent_activation = activations.get(recurrent_activation)
        self.use_bias = use_bias
        self.mask_value = mask_value

        # Initializers
        self.kernel_initializer = initializers.get(kernel_initializer)
        self.recurrent_initializer = initializers.get(recurrent_initializer)
        self.attention_recurrent_initializer = initializers.get(attention_recurrent_initializer)
        self.attention_context_initializer = initializers.get(attention_context_initializer)
        self.attention_context_wa_initializer = initializers.get(attention_context_wa_initializer)
        self.bias_initializer = initializers.get(bias_initializer)
        self.bias_ba_initializer = initializers.get(bias_ba_initializer)
        self.bias_ca_initializer = initializers.get(bias_ca_initializer)

        # Regularizers
        self.kernel_regularizer = regularizers.get(kernel_regularizer)
        self.recurrent_regularizer = regularizers.get(recurrent_regularizer)
        self.attention_recurrent_regularizer = regularizers.get(attention_recurrent_regularizer)
        self.attention_context_regularizer = regularizers.get(attention_context_regularizer)
        self.attention_context_wa_regularizer = regularizers.get(attention_context_wa_regularizer)
        self.bias_regularizer = regularizers.get(bias_regularizer)
        self.bias_ba_regularizer = regularizers.get(bias_ba_regularizer)
        self.bias_ca_regularizer = regularizers.get(bias_ca_regularizer)
        self.activity_regularizer = regularizers.get(activity_regularizer)

        # Constraints
        self.kernel_constraint = constraints.get(kernel_constraint)
        self.recurrent_constraint = constraints.get(recurrent_constraint)
        self.attention_recurrent_constraint = constraints.get(attention_recurrent_constraint)
        self.attention_context_constraint = constraints.get(attention_context_constraint)
        self.attention_context_wa_constraint = constraints.get(attention_context_wa_constraint)
        self.bias_constraint = constraints.get(bias_constraint)
        self.bias_ba_constraint = constraints.get(bias_ba_constraint)
        self.bias_ca_constraint = constraints.get(bias_ca_constraint)

        # Dropouts
        self.dropout = min(1., max(0., dropout)) if dropout is not None else 0.
        self.recurrent_dropout = min(1., max(0., recurrent_dropout)) if recurrent_dropout is not None else 0.
        self.attention_dropout = min(1., max(0., attention_dropout)) if attention_dropout is not None else 0.
        self.num_inputs = num_inputs
        self.input_spec = [InputSpec(ndim=3)]
        for _ in range(len(self.input_spec), self.num_inputs):
            self.input_spec.append(InputSpec(ndim=2))

    def build(self, input_shape):

        assert len(input_shape) >= 2, 'You should pass two inputs to AttGRU ' \
                                      '(previous_embedded_words and context) ' \
                                      'and two optional inputs (init_state and init_memory)'
        self.input_dim = input_shape[0][2]
        self.context_steps = input_shape[0][1]
        if self.stateful:
            self.reset_states()
        else:
            # initial states: all-zero tensors of shape (units)
            self.states = [None, None, None]  # [h, c, x_att]

        self.kernel = self.add_weight(shape=(self.input_dim, self.units * 3),
                                      name='kernel',
                                      initializer=self.kernel_initializer,
                                      regularizer=self.kernel_regularizer,
                                      constraint=self.kernel_constraint)
        self.recurrent_kernel = self.add_weight(
            shape=(self.units, self.units * 3),
            name='recurrent_kernel',
            initializer=self.recurrent_initializer,
            regularizer=self.recurrent_regularizer,
            constraint=self.recurrent_constraint)

        self.attention_recurrent_kernel = self.add_weight(
            shape=(self.units, self.att_units),
            name='attention_recurrent_kernel',
            initializer=self.attention_recurrent_initializer,
            regularizer=self.attention_recurrent_regularizer,
            constraint=self.attention_recurrent_constraint)

        self.attention_context_kernel = self.add_weight(
            shape=(self.input_dim, self.att_units),
            name='attention_context_kernel',
            initializer=self.attention_context_initializer,
            regularizer=self.attention_context_regularizer,
            constraint=self.attention_context_constraint)

        self.attention_context_wa = self.add_weight(
            shape=(self.att_units,),
            name='attention_context_wa',
            initializer=self.attention_context_wa_initializer,
            regularizer=self.attention_context_wa_regularizer,
            constraint=self.attention_context_wa_constraint)

        if self.use_bias:
            self.bias = self.add_weight(shape=(self.units * 3,),
                                        name='bias',
                                        initializer=self.bias_initializer,
                                        regularizer=self.bias_regularizer,
                                        constraint=self.bias_constraint)
        else:
            self.bias = None

        self.bias_ba = self.add_weight(shape=(self.att_units,),
                                       name='bias_ba',
                                       initializer=self.bias_ba_initializer,
                                       regularizer=self.bias_ba_regularizer,
                                       constraint=self.bias_ba_constraint)
        bias_ca_shape = self.context_steps if self.context_steps is None else (self.context_steps,)
        self.bias_ca = self.add_weight(shape=bias_ca_shape,
                                       name='bias_ca',
                                       initializer=self.bias_ca_initializer,
                                       regularizer=self.bias_ca_regularizer,
                                       constraint=self.bias_ca_constraint)

        self.built = True

    def reset_states(self, states=None):
        assert self.stateful, 'Layer must be stateful.'
        input_shape = self.input_shape
        if not input_shape[0]:
            raise Exception('If a RNN is stateful, a complete ' +
                            'input_shape must be provided (including batch size).')
        if hasattr(self, 'states'):
            K.set_value(self.states[0],
                        np.zeros((input_shape[0], self.units)))
            K.set_value(self.states[1],
                        np.zeros((input_shape[0], input_shape[3])))
        else:
            self.states = [K.zeros((input_shape[0], self.units)),
                           K.zeros((input_shape[0], input_shape[3]))]

    def preprocess_input(self, inputs, training=None):
        return inputs

    def compute_output_shape(self, input_shape):
        if self.return_sequences:
            main_out = (input_shape[0][0], input_shape[0][1], self.units)
        else:
            main_out = (input_shape[0][0], self.units)

        if self.return_extra_variables:
            dim_x_att = (input_shape[0][0], input_shape[0][1], self.context_dim)
            dim_alpha_att = (input_shape[0][0], input_shape[0][1], input_shape[1][1])
            main_out = [main_out, dim_x_att, dim_alpha_att]

        if self.return_states:
            if not isinstance(main_out, list):
                main_out = [main_out]
            states_dim = (input_shape[0][0], input_shape[0][1], self.units)
            main_out += [states_dim]

        return main_out

    def call(self, inputs, mask=None, training=None, initial_state=None):
        # input shape: (nb_samples, time (padded with zeros), input_dim)
        # note that the .build() method of subclasses MUST define
        # self.input_spec with a complete input shape.
        input_shape = K.int_shape(inputs[0])
        state_below = inputs[0]
        if self.num_inputs == 1:  # input: [context]
            self.init_state = None
        elif self.num_inputs == 2:  # input: [context, init_generic]
            self.init_state = inputs[1]

        if self.stateful:
            initial_states = self.states
        else:
            initial_states = self.get_initial_states(state_below)
        constants = self.get_constants(state_below, training=training)
        preprocessed_input = self.preprocess_input(state_below, training=training)
        last_output, outputs, states = K.rnn(self.step,
                                             preprocessed_input,
                                             initial_states,
                                             go_backwards=self.go_backwards,
                                             mask=mask[0],
                                             constants=constants,
                                             unroll=self.unroll,
                                             input_length=K.shape(state_below)[1],
                                             pos_extra_outputs_states=[1, 2])
        if self.stateful:
            self.updates = []
            for i in range(len(states)):
                self.updates.append((self.states[i], states[i]))

        # Properly set learning phase
        if 0 < self.dropout + self.recurrent_dropout:
            last_output._uses_learning_phase = True
            outputs._uses_learning_phase = True

        if self.return_sequences:
            ret = outputs
        else:
            ret = last_output

        if self.return_extra_variables:
            ret = [ret, states[1], states[2]]

        # intermediate states as additional outputs
        if self.return_states:
            if not isinstance(ret, list):
                ret = [ret]
            ret += [states[0]]

        return ret

    def compute_mask(self, input, mask):
        if self.return_extra_variables:
            ret = [mask[0], mask[0], mask[0]]
        else:
            ret = mask[0]

        if self.return_states:
            if not isinstance(ret, list):
                ret = [ret]
            ret += [mask[0], mask[0]]

        return ret

    def step(self, x, states):
        h_tm1 = states[0]  # State
        non_used_x_att = states[1]  # Placeholder for returning extra variables
        non_used_alphas_att = states[2]  # Placeholder for returning extra variables
        dp_mask = states[3]  # Dropout W (input)
        rec_dp_mask = states[4]  # Dropout U (recurrent)
        # Att model dropouts
        att_dp_mask = states[5]  # Dropout Wa
        pctx_ = states[6]  # Projected context (i.e. context * Ua + ba)
        context = states[7]  # Original context

        # Attention model (see Formulation in class header)
        p_state_ = K.dot(h_tm1 * att_dp_mask[0], self.attention_recurrent_kernel)
        pctx_ = K.tanh(pctx_ + p_state_[:, None, :])
        e = K.dot_product(pctx_, self.attention_context_wa) + self.bias_ca
        alphas = K.softmax(K.reshape(e, [K.shape(e)[0], K.shape(e)[1]]))
        # sum over the in_timesteps dimension resulting in [batch_size, input_dim]
        ctx_ = K.sum(context * alphas[:, :, None], axis=1)

        matrix_x = x + K.dot(ctx_ * dp_mask[0], self.kernel)
        if self.use_bias:
            matrix_x = K.bias_add(matrix_x, self.bias)
        matrix_inner = K.dot(h_tm1 * rec_dp_mask[0], self.recurrent_kernel[:, :2 * self.units])

        x_z = matrix_x[:, :self.units]
        x_r = matrix_x[:, self.units: 2 * self.units]
        recurrent_z = matrix_inner[:, :self.units]
        recurrent_r = matrix_inner[:, self.units: 2 * self.units]

        z = self.recurrent_activation(x_z + recurrent_z)
        r = self.recurrent_activation(x_r + recurrent_r)

        x_h = matrix_x[:, 2 * self.units:]
        recurrent_h = K.dot(r * h_tm1 * rec_dp_mask[0],
                            self.recurrent_kernel[:, 2 * self.units:])
        hh = self.activation(x_h + recurrent_h)
        h = z * h_tm1 + (1 - z) * hh
        if 0 < self.dropout + self.recurrent_dropout:
            h._uses_learning_phase = True

        return h, [h, ctx_, alphas]

    def get_constants(self, inputs, training=None):
        constants = []
        # States[4] - Dropout_W
        if 0 < self.dropout < 1:
            # TODO: Fails?
            input_shape = K.int_shape(inputs)
            input_dim = input_shape[-1]
            ones = K.ones_like(K.reshape(inputs[:, 0, 0], (-1, 1)))
            ones = K.tile(ones, (1, int(input_dim)))

            def dropped_inputs():
                return K.dropout(ones, self.dropout)

            dp_mask = [K.in_train_phase(dropped_inputs,
                                        ones,
                                        training=training) for _ in range(3)]
            constants.append(dp_mask)
        else:
            constants.append([K.cast_to_floatx(1.) for _ in range(4)])

        # States[5] - Dropout_U
        if 0 < self.recurrent_dropout < 1:
            ones = K.ones_like(K.reshape(inputs[:, 0, 0], (-1, 1)))
            ones = K.tile(ones, (1, self.units))

            def dropped_inputs():
                return K.dropout(ones, self.recurrent_dropout)

            rec_dp_mask = [K.in_train_phase(dropped_inputs,
                                            ones,
                                            training=training) for _ in range(3)]
            constants.append(rec_dp_mask)
        else:
            constants.append([K.cast_to_floatx(1.) for _ in range(4)])

        # States[6]  - Dropout_Wa
        if 0 < self.attention_dropout < 1:
            input_dim = self.units
            ones = K.ones_like(K.reshape(inputs[:, 0, 0], (-1, 1)))
            ones = K.concatenate([ones] * input_dim, 1)

            def dropped_inputs():
                return K.dropout(ones, self.recurrent_dropout)

            att_dp_mask = [K.in_train_phase(dropped_inputs,
                                            ones,
                                            training=training)]
            constants.append(att_dp_mask)
        else:
            constants.append([K.cast_to_floatx(1.)])

        if 0 < self.attention_dropout < 1:
            input_dim = K.shape(inputs)[2]
            ones = K.ones_like(K.reshape(inputs[:, :, 0], (-1, K.shape(inputs)[1], 1)))
            ones = K.concatenate([ones] * input_dim, axis=2)
            B_Ua = [K.in_train_phase(K.dropout(ones, self.attention_dropout), ones)]
            pctx = K.dot(inputs * B_Ua[0], self.attention_context_kernel)
        else:
            pctx = K.dot(inputs, self.attention_context_kernel)
        if self.use_bias:
            pctx = K.bias_add(pctx, self.bias_ba)
        # States[7] - pctx_
        constants.append(pctx)

        return constants

    def get_initial_states(self, inputs):
        # build an all-zero tensor of shape (samples, units)
        if self.init_state is None:
            initial_state = K.zeros_like(inputs)  # (samples, timesteps, input_dim)
            initial_state = K.sum(initial_state, axis=(1, 2))  # (samples,)
            initial_state = K.expand_dims(initial_state)  # (samples, 1)
            initial_state = K.tile(initial_state, [1, self.units])  # (samples, units)
        else:
            initial_state = self.init_state
        initial_states = [initial_state]

        initial_state = K.zeros_like(self.context)  # (samples, input_timesteps, ctx_dim)
        initial_state_alphas = K.sum(initial_state, axis=2)  # (samples, input_timesteps)
        initial_state = K.sum(initial_state, axis=1)  # (samples, ctx_dim)
        extra_states = [initial_state, initial_state_alphas]  # (samples, ctx_dim)

        return initial_states + extra_states

    def get_config(self):
        config = {'units': self.units,
                  "att_units": self.att_units,
                  'activation': activations.serialize(self.activation),
                  'recurrent_activation': activations.serialize(self.recurrent_activation),
                  'return_extra_variables': self.return_extra_variables,
                  'return_states': self.return_states,
                  'kernel_initializer': initializers.serialize(self.kernel_initializer),
                  'recurrent_initializer': initializers.serialize(self.recurrent_initializer),
                  'attention_recurrent_initializer': initializers.serialize(self.attention_recurrent_initializer),
                  'bias_initializer': initializers.serialize(self.bias_initializer),
                  'bias_ba_initializer': initializers.serialize(self.bias_ba_initializer),
                  'bias_ca_initializer': initializers.serialize(self.bias_ca_initializer),
                  'kernel_regularizer': regularizers.serialize(self.kernel_regularizer),
                  'recurrent_regularizer': regularizers.serialize(self.recurrent_regularizer),
                  'attention_recurrent_regularizer': regularizers.serialize(self.attention_recurrent_regularizer),
                  'bias_regularizer': regularizers.serialize(self.bias_regularizer),
                  'bias_ba_regularizer': regularizers.serialize(self.bias_ba_regularizer),
                  'bias_ca_regularizer': regularizers.serialize(self.bias_ca_regularizer),
                  'activity_regularizer': regularizers.serialize(self.activity_regularizer),
                  'kernel_constraint': constraints.serialize(self.kernel_constraint),
                  'recurrent_constraint': constraints.serialize(self.recurrent_constraint),
                  'attention_recurrent_constraint': constraints.serialize(self.attention_recurrent_constraint),
                  'bias_constraint': constraints.serialize(self.bias_constraint),
                  'bias_ba_constraint': constraints.serialize(self.bias_ba_constraint),
                  'bias_ca_constraint': constraints.serialize(self.bias_ca_constraint),
                  'dropout': self.dropout,
                  'recurrent_dropout': self.recurrent_dropout,
                  'attention_dropout': self.attention_dropout,
                  'mask_value': self.mask_value
                  }
        base_config = super(AttGRU, self).get_config()
        return dict(list(base_config.items()) + list(config.items()))


class AttGRUCond(Recurrent):
    """Gated Recurrent Unit with Attention
    You should give two inputs to this layer:
        1. The shifted sequence of words (shape: (batch_size, output_timesteps, embedding_size))
        2. The complete input sequence (shape: (batch_size, input_timesteps, input_dim))
    Optionally, you can set the initial hidden state, with a tensor of shape: (batch_size, units)

    # Arguments
        units: Positive integer, dimensionality of the output space.
        att_units:  Positive integer, dimensionality of the attention space.
        return_extra_variables: Return the attended context vectors and the attention weights (alphas)
        return_states: Whether it should return the internal RNN states.
        activation: Activation function to use
            (see [activations](../activations.md)).
            If you pass None, no activation is applied
            (ie. "linear" activation: `a(x) = x`).
        recurrent_activation: Activation function to use
            for the recurrent step
            (see [activations](../activations.md)).
        use_bias: Boolean, whether the layer uses a bias vector.
        kernel_initializer: Initializer for the `kernel` weights matrix,
            used for the linear transformation of the inputs
            (see [initializers](../initializers.md)).
        conditional_initializer: Initializer for the `conditional_kernel`
            weights matrix,
            used for the linear transformation of the conditional inputs
            (see [initializers](../initializers.md)).
        recurrent_initializer: Initializer for the `recurrent_kernel`
            weights matrix,
            used for the linear transformation of the recurrent state
            (see [initializers](../initializers.md)).
        attention_recurrent_initializer:  Initializer for the `attention_recurrent_kernel`
            weights matrix, used for the linear transformation of the conditional inputs
            (see [initializers](../initializers.md)).
        attention_context_initializer:  Initializer for the `attention_context_kernel`
            weights matrix,
            used for the linear transformation of the attention context inputs
            (see [initializers](../initializers.md)).
        attention_context_wa_initializer:  Initializer for the `attention_wa_kernel`
            weights matrix,
            used for the linear transformation of the attention context
            (see [initializers](../initializers.md)).
        bias_initializer: Initializer for the bias vector
            (see [initializers](../initializers.md)).
        bias_ba_initializer: Initializer for the bias_ba vector from the attention mechanism
            (see [initializers](../initializers.md)).
        bias_ca_initializer: Initializer for the bias_ca vector from the attention mechanism
            (see [initializers](../initializers.md)).
        mask_value: Value of the mask of the context (0. by default)
        kernel_regularizer: Regularizer function applied to
            the `kernel` weights matrix
            (see [regularizer](../regularizers.md)).
        recurrent_regularizer: Regularizer function applied to
            the `recurrent_kernel` weights matrix
            (see [regularizer](../regularizers.md)).
        conditional_regularizer: Regularizer function applied to
            the `conditional_kernel` weights matrix
            (see [regularizer](../regularizers.md)).
        attention_recurrent_regularizer:  Regularizer function applied to
            the `attention_recurrent__kernel` weights matrix
            (see [regularizer](../regularizers.md)).
        attention_context_regularizer:  Regularizer function applied to
            the `attention_context_kernel` weights matrix
            (see [regularizer](../regularizers.md)).
        attention_context_wa_regularizer:  Regularizer function applied to
            the `attention_context_wa_kernel` weights matrix
            (see [regularizer](../regularizers.md)).
        bias_regularizer: Regularizer function applied to the bias vector
            (see [regularizer](../regularizers.md)).
        bias_ba_regularizer:  Regularizer function applied to the bias_ba vector
            (see [regularizer](../regularizers.md)).
        bias_ca_regularizer:  Regularizer function applied to the bias_ca vector
            (see [regularizer](../regularizers.md)).
        activity_regularizer: Regularizer function applied to
            the output of the layer (its "activation").
            (see [regularizer](../regularizers.md)).
        kernel_constraint: Constraint function applied to
            the `kernel` weights matrix
            (see [constraints](../constraints.md)).
        recurrent_constraint: Constraint function applied to
            the `recurrent_kernel` weights matrix
            (see [constraints](../constraints.md)).
        conditional_constraint: Constraint function applied to
            the `conditional_kernel` weights matrix
            (see [constraints](../constraints.md)).
        attention_recurrent_constraint: Constraint function applied to
            the `attention_recurrent_kernel` weights matrix
            (see [constraints](../constraints.md)).
        attention_context_constraint: Constraint function applied to
            the `attention_context_kernel` weights matrix
            (see [constraints](../constraints.md)).
        attention_context_wa_constraint: Constraint function applied to
            the `attention_context_wa_kernel` weights matrix
            (see [constraints](../constraints.md)).
        bias_constraint: Constraint function applied to the bias vector
            (see [constraints](../constraints.md)).
        bias_ba_constraint: Constraint function applied to
            the `bias_ba` weights matrix
            (see [constraints](../constraints.md)).
        bias_ca_constraint: Constraint function applied to
            the `bias_ca` weights matrix
            (see [constraints](../constraints.md)).
        dropout: Float between 0 and 1.
            Fraction of the units to drop for
            the linear transformation of the context.
        recurrent_dropout: Float between 0 and 1.
            Fraction of the units to drop for
            the linear transformation of the recurrent state.
        conditional_dropout: Float between 0 and 1.
            Fraction of the units to drop for
            the linear transformation of the input.
        conditional_dropout: Float between 0 and 1.
            Fraction of the units to drop for
            the linear transformation of the input.
        attention_dropout: Float between 0 and 1.
            Fraction of the units to drop for
            the linear transformation of the attention mechanism.
        num_inputs: Number of inputs of the layer.


    # Formulation

        The resulting attention vector 'phi' at time 't' is formed by applying a weighted sum over
        the set of inputs 'x_i' contained in 'X':

            phi(X, t) = ∑_i alpha_i(t) * x_i,

        where each 'alpha_i' at time 't' is a weighting vector over all the input dimension that
        accomplishes the following condition:

            ∑_i alpha_i = 1

        and is dynamically adapted at each timestep w.r.t. the following formula:

            alpha_i(t) = exp{e_i(t)} /  ∑_j exp{e_j(t)}

        where each 'e_i' at time 't' is calculated as:

            e_i(t) = wa' * tanh( Wa * x_i  +  Ua * h(t-1)  +  ba ),

        where the following are learnable with the respectively named sizes:
                wa                Wa                     Ua                 ba
            [input_dim] [input_dim, input_dim] [units, input_dim] [input_dim]

        The names of 'Ua' and 'Wa' are exchanged w.r.t. the provided reference as well as 'v' being renamed
        to 'x' for matching Keras LSTM's nomenclature.

    # References
        -   Yao L, Torabi A, Cho K, Ballas N, Pal C, Larochelle H, Courville A.
            Describing videos by exploiting temporal structure.
            InProceedings of the IEEE International Conference on Computer Vision 2015 (pp. 4507-4515).
    """

    @interfaces.legacy_recurrent_support
    def __init__(self, units,
                 att_units=0,
                 return_extra_variables=False,
                 return_states=False,
                 activation='tanh',
                 recurrent_activation='sigmoid',
                 use_bias=True,
                 kernel_initializer='glorot_uniform',
                 conditional_initializer='glorot_uniform',
                 attention_recurrent_initializer='glorot_uniform',
                 attention_context_initializer='glorot_uniform',
                 attention_context_wa_initializer='glorot_uniform',
                 recurrent_initializer='orthogonal',
                 bias_initializer='zeros',
                 bias_ba_initializer='zeros',
                 bias_ca_initializer='zero',
                 mask_value=0.,
                 kernel_regularizer=None,
                 recurrent_regularizer=None,
                 conditional_regularizer=None,
                 attention_recurrent_regularizer=None,
                 attention_context_regularizer=None,
                 attention_context_wa_regularizer=None,
                 bias_regularizer=None,
                 bias_ba_regularizer=None,
                 bias_ca_regularizer=None,
                 activity_regularizer=None,
                 kernel_constraint=None,
                 recurrent_constraint=None,
                 conditional_constraint=None,
                 attention_recurrent_constraint=None,
                 attention_context_constraint=None,
                 attention_context_wa_constraint=None,
                 bias_constraint=None,
                 bias_ba_constraint=None,
                 bias_ca_constraint=None,
                 dropout=0.,
                 recurrent_dropout=0.,
                 conditional_dropout=0.,
                 attention_dropout=0.,
                 num_inputs=3,
                 layer_normalization=False,
                 epsilon_layer_normalization=1e-5,
                 **kwargs):
        super(AttGRUCond, self).__init__(**kwargs)
        self.return_extra_variables = return_extra_variables
        self.return_states = return_states

        # Main parameters
        self.units = units
        self.att_units = units if att_units == 0 else att_units
        self.activation = activations.get(activation)
        self.recurrent_activation = activations.get(recurrent_activation)
        self.use_bias = use_bias
        self.mask_value = mask_value

        # Initializers
        self.kernel_initializer = initializers.get(kernel_initializer)
        self.recurrent_initializer = initializers.get(recurrent_initializer)
        self.conditional_initializer = initializers.get(conditional_initializer)
        self.attention_recurrent_initializer = initializers.get(attention_recurrent_initializer)
        self.attention_context_initializer = initializers.get(attention_context_initializer)
        self.attention_context_wa_initializer = initializers.get(attention_context_wa_initializer)
        self.bias_initializer = initializers.get(bias_initializer)
        self.bias_ba_initializer = initializers.get(bias_ba_initializer)
        self.bias_ca_initializer = initializers.get(bias_ca_initializer)

        # Regularizers
        self.kernel_regularizer = regularizers.get(kernel_regularizer)
        self.recurrent_regularizer = regularizers.get(recurrent_regularizer)
        self.conditional_regularizer = regularizers.get(conditional_regularizer)
        self.attention_recurrent_regularizer = regularizers.get(attention_recurrent_regularizer)
        self.attention_context_regularizer = regularizers.get(attention_context_regularizer)
        self.attention_context_wa_regularizer = regularizers.get(attention_context_wa_regularizer)
        self.bias_regularizer = regularizers.get(bias_regularizer)
        self.bias_ba_regularizer = regularizers.get(bias_ba_regularizer)
        self.bias_ca_regularizer = regularizers.get(bias_ca_regularizer)
        self.activity_regularizer = regularizers.get(activity_regularizer)

        # Constraints
        self.kernel_constraint = constraints.get(kernel_constraint)
        self.recurrent_constraint = constraints.get(recurrent_constraint)
        self.conditional_constraint = constraints.get(conditional_constraint)
        self.attention_recurrent_constraint = constraints.get(attention_recurrent_constraint)
        self.attention_context_constraint = constraints.get(attention_context_constraint)
        self.attention_context_wa_constraint = constraints.get(attention_context_wa_constraint)
        self.bias_constraint = constraints.get(bias_constraint)
        self.bias_ba_constraint = constraints.get(bias_ba_constraint)
        self.bias_ca_constraint = constraints.get(bias_ca_constraint)

        # Dropouts
        self.dropout = min(1., max(0., dropout))
        self.recurrent_dropout = min(1., max(0., recurrent_dropout))
        self.conditional_dropout = min(1., max(0., conditional_dropout))
        self.attention_dropout = min(1., max(0., attention_dropout))

        # Layer normalization
        self.layer_normalization = layer_normalization
        self.gamma_init = initializers.get('ones')
        self.beta_init = initializers.get('zeros')
        self.epsilon_layer_normalization = epsilon_layer_normalization

        self.num_inputs = num_inputs
        self.input_spec = [InputSpec(ndim=3), InputSpec(ndim=3)]
        for _ in range(len(self.input_spec), self.num_inputs):
            self.input_spec.append(InputSpec(ndim=2))

    def build(self, input_shape):

        assert len(input_shape) >= 2, 'You should pass two inputs to AttGRUCond ' \
                                      '(previous_embedded_words and context) ' \
                                      'and two optional inputs (init_state and init_memory)'
        self.input_dim = input_shape[0][2]
        self.context_steps = input_shape[1][1]
        self.context_dim = input_shape[1][2]
        if self.stateful:
            self.reset_states()
        else:
            # initial states: all-zero tensors of shape (units)
            self.states = [None, None]  # [h, x_att]

        self.kernel = self.add_weight(shape=(self.context_dim, self.units * 3),
                                      name='kernel',
                                      initializer=self.kernel_initializer,
                                      regularizer=self.kernel_regularizer,
                                      constraint=self.kernel_constraint)

        self.recurrent_kernel = self.add_weight(
            shape=(self.units, self.units * 3),
            name='recurrent_kernel',
            initializer=self.recurrent_initializer,
            regularizer=self.recurrent_regularizer,
            constraint=self.recurrent_constraint)

        self.conditional_kernel = self.add_weight(shape=(self.input_dim, self.units * 3),
                                                  name='conditional_kernel',
                                                  initializer=self.conditional_initializer,
                                                  regularizer=self.conditional_regularizer,
                                                  constraint=self.conditional_constraint)

        self.attention_recurrent_kernel = self.add_weight(
            shape=(self.units, self.att_units),
            name='attention_recurrent_kernel',
            initializer=self.attention_recurrent_initializer,
            regularizer=self.attention_recurrent_regularizer,
            constraint=self.attention_recurrent_constraint)

        self.attention_context_kernel = self.add_weight(
            shape=(self.context_dim, self.att_units),
            name='attention_context_kernel',
            initializer=self.attention_context_initializer,
            regularizer=self.attention_context_regularizer,
            constraint=self.attention_context_constraint)

        self.attention_context_wa = self.add_weight(
            shape=(self.att_units,),
            name='attention_context_wa',
            initializer=self.attention_context_wa_initializer,
            regularizer=self.attention_context_wa_regularizer,
            constraint=self.attention_context_wa_constraint)

        if self.use_bias:
            self.bias = self.add_weight(shape=(self.units * 3,),
                                        name='bias',
                                        initializer=self.bias_initializer,
                                        regularizer=self.bias_regularizer,
                                        constraint=self.bias_constraint)
        else:
            self.bias = None

        self.bias_ba = self.add_weight(shape=(self.att_units,),
                                       name='bias_ba',
                                       initializer=self.bias_ba_initializer,
                                       regularizer=self.bias_ba_regularizer,
                                       constraint=self.bias_ba_constraint)
        bias_ca_shape = self.context_steps if self.context_steps is None else (self.context_steps,)
        self.bias_ca = self.add_weight(shape=bias_ca_shape,
                                       name='bias_ca',
                                       initializer=self.bias_ca_initializer,
                                       regularizer=self.bias_ca_regularizer,
                                       constraint=self.bias_ca_constraint)


        if self.layer_normalization:
            self.gamma_state_below0 = self.add_weight(shape=(2*self.units,),
                                                     name='gamma_state_below0',
                                                     initializer=self.gamma_init)
            self.beta_state_below0 = self.add_weight(shape=(2*self.units,),
                                                     name='beta_state_below0',
                                                     initializer=self.beta_init)

            self.gamma_state_below1 = self.add_weight(shape=(self.units,),
                                                     name='gamma_state_below1',
                                                     initializer=self.gamma_init)
            self.beta_state_below1 = self.add_weight(shape=(self.units,),
                                                     name='beta_state_below1',
                                                     initializer=self.beta_init)

            self.gamma_preact0 = self.add_weight(shape=(2*self.units,),
                                                     name='gamma_preact0',
                                                     initializer=self.gamma_init)
            self.beta_preact0 = self.add_weight(shape=(2*self.units,),
                                                     name='beta_preact0',
                                                     initializer=self.beta_init)

            self.gamma_preact1 = self.add_weight(shape=(self.units,),
                                                     name='gamma_preact1',
                                                     initializer=self.gamma_init)
            self.beta_preact1 = self.add_weight(shape=(self.units,),
                                                     name='beta_preact1',
                                                     initializer=self.beta_init)

        self.built = True

    def reset_states(self, states=None):
        assert self.stateful, 'Layer must be stateful.'
        input_shape = self.input_shape
        if not input_shape[0]:
            raise Exception('If a RNN is stateful, a complete ' +
                            'input_shape must be provided (including batch size).')
        if hasattr(self, 'states'):
            K.set_value(self.states[0],
                        np.zeros((input_shape[0], self.units)))
            K.set_value(self.states[1],
                        np.zeros((input_shape[0], self.units)))
            K.set_value(self.states[2],
                        np.zeros((input_shape[0], input_shape[3])))
        else:
            self.states = [K.zeros((input_shape[0], self.units)),
                           K.zeros((input_shape[0], input_shape[3]))]

    def preprocess_input(self, inputs, training=None):

        if 0 < self.conditional_dropout < 1:
            ones = K.ones_like(K.squeeze(inputs[:, 0:1, :], axis=1))

            def dropped_inputs():
                return K.dropout(ones, self.conditional_dropout)

            cond_dp_mask = [K.in_train_phase(dropped_inputs,
                                             ones,
                                             training=training) for _ in range(3)]
            return K.dot(inputs * cond_dp_mask[0][:, None, :], self.conditional_kernel)
        else:
            return K.dot(inputs, self.conditional_kernel)

    def compute_output_shape(self, input_shape):
        if self.return_sequences:
            main_out = (input_shape[0][0], input_shape[0][1], self.units)
        else:
            main_out = (input_shape[0][0], self.units)

        if self.return_extra_variables:
            dim_x_att = (input_shape[0][0], input_shape[0][1], self.context_dim)
            dim_alpha_att = (input_shape[0][0], input_shape[0][1], input_shape[1][1])
            main_out = [main_out, dim_x_att, dim_alpha_att]

        if self.return_states:
            if not isinstance(main_out, list):
                main_out = [main_out]
            states_dim = (input_shape[0][0], input_shape[0][1], self.units)
            main_out += [states_dim]

        return main_out

    def _ln(self, x, slc):
        # sample-wise normalization
        m = K.mean(x, axis=-1, keepdims=True)
        std = K.sqrt(K.var(x, axis=-1, keepdims=True) + self.epsilon_layer_normalization)
        x_normed = (x - m) / (std + self.epsilon_layer_normalization)
        x_normed = eval('self.gamma_' + slc) * x_normed + eval('self.beta_' + slc)
        return x_normed

    def call(self, x, mask=None, training=None, initial_state=None):
        # input shape: (nb_samples, time (padded with zeros), input_dim)
        # note that the .build() method of subclasses MUST define
        # self.input_spec with a complete input shape.
        input_shape = K.int_shape(inputs[0])
        state_below = inputs[0]
        self.context = inputs[1]
        if self.num_inputs == 2:  # input: [state_below, context]
            self.init_state = None
        elif self.num_inputs == 3:  # input: [state_below, context, init_generic]
            self.init_state = inputs[2]
        elif self.num_inputs == 4:  # input: [state_below, context, init_state, init_memory]
            self.init_state = inputs[2]

        if self.stateful:
            initial_states = self.states
        else:
            initial_states = self.get_initial_states(state_below)
        constants = self.get_constants(state_below, mask[1], training=training)
        preprocessed_input = self.preprocess_input(state_below, training=training)
        last_output, outputs, states = K.rnn(self.step,
                                             preprocessed_input,
                                             initial_states,
                                             go_backwards=self.go_backwards,
                                             mask=mask[0],
                                             constants=constants,
                                             unroll=self.unroll,
                                             input_length=K.shape(state_below)[1],
                                             pos_extra_outputs_states=[1, 2])
        if self.stateful:
            self.updates = []
            for i in range(len(states)):
                self.updates.append((self.states[i], states[i]))

        # Properly set learning phase
        if 0 < self.dropout + self.recurrent_dropout:
            last_output._uses_learning_phase = True
            outputs._uses_learning_phase = True

        if self.return_sequences:
            ret = outputs
        else:
            ret = last_output

        if self.return_extra_variables:
            ret = [ret, states[1], states[2]]

        # intermediate states as additional outputs
        if self.return_states:
            if not isinstance(ret, list):
                ret = [ret]
            ret += [states[0]]

        return ret

    def compute_mask(self, input, mask):
        if self.return_extra_variables:
            ret = [mask[0], mask[0], mask[0]]
        else:
            ret = mask[0]

        if self.return_states:
            if not isinstance(ret, list):
                ret = [ret]
            ret += [mask[0]]

        return ret

    def step(self, x, states):
        h_tm1 = states[0]  # State
        non_used_x_att = states[1]  # Placeholder for returning extra variables
        non_used_alphas_att = states[2]  # Placeholder for returning extra variables
        dp_mask = states[3]  # Dropout W (input)
        rec_dp_mask = states[4]  # Dropout U (recurrent)
        # Att model dropouts
        att_dp_mask = states[5]  # Dropout Wa
        pctx_ = states[6]  # Projected context (i.e. context * Ua + ba)
        context = states[7]  # Original context
        mask_context = states[8]  # Context mask
        if K.ndim(mask_context) > 1:  # Mask the context (only if necessary)
            pctx_ = K.cast(mask_context[:, :, None], K.dtype(pctx_)) * pctx_
            context = K.cast(mask_context[:, :, None], K.dtype(context)) * context

        # Attention model (see Formulation in class header)
        p_state_ = K.dot(h_tm1 * att_dp_mask[0], self.attention_recurrent_kernel)
        pctx_ = K.tanh(pctx_ + p_state_[:, None, :])
        e = K.dot_product(pctx_, self.attention_context_wa) + self.bias_ca
        if K.ndim(mask_context) > 1:  # Mask the context (only if necessary)
            e = K.cast(mask_context, K.dtype(e)) * e
        alphas = K.softmax(K.reshape(e, [K.shape(e)[0], K.shape(e)[1]]))
        # sum over the in_timesteps dimension resulting in [batch_size, input_dim]
        ctx_ = (context * alphas[:, :, None]).sum(axis=1)

        matrix_x = x + K.dot(ctx_ * dp_mask[0], self.kernel)

        if self.use_bias:
            matrix_x = K.bias_add(matrix_x, self.bias)

        if self.layer_normalization:
            x_ = self._ln(matrix_x[:, : 2 * self.units], 'state_below0')
            xx_ = self._ln(matrix_x[:, 2 * self.units:], 'state_below1')
            matrix_inner = self._ln(K.dot(h_tm1 * rec_dp_mask[0], self.recurrent_kernel[:, :2 * self.units]), 'preact0')
            x_z = x_[:, :self.units]
            x_r = x_[:, self.units: 2 * self.units]
        else:
            matrix_inner = K.dot(h_tm1 * rec_dp_mask[0], self.recurrent_kernel[:, :2 * self.units])
            x_z = matrix_x[:, :self.units]
            x_r = matrix_x[:, self.units: 2 * self.units]

        recurrent_z = matrix_inner[:, :self.units]
        recurrent_r = matrix_inner[:, self.units: 2 * self.units]

        z = self.recurrent_activation(x_z + recurrent_z)
        r = self.recurrent_activation(x_r + recurrent_r)
        if self.layer_normalization:
            x_h = xx_
            recurrent_h = self._ln(K.dot(r * h_tm1 * rec_dp_mask[0], self.recurrent_kernel[:, 2 * self.units:]), 'preact1')
        else:
            x_h = matrix_x[:, 2 * self.units:]
            recurrent_h = K.dot(r * h_tm1 * rec_dp_mask[0],
                                self.recurrent_kernel[:, 2 * self.units:])

        hh = self.activation(x_h + recurrent_h)
        h = z * h_tm1 + (1 - z) * hh
        if 0 < self.dropout + self.recurrent_dropout:
            h._uses_learning_phase = True
        return h, [h, ctx_, alphas]

    def get_constants(self, inputs, mask_context, training=None):
        constants = []
        # States[4] - Dropout_W
        if 0 < self.dropout < 1:
            ones = K.ones_like(K.squeeze(self.context[:, 0:1, :], axis=1))

            def dropped_inputs():
                return K.dropout(ones, self.dropout)

            dp_mask = [K.in_train_phase(dropped_inputs,
                                        ones,
                                        training=training) for _ in range(3)]
            constants.append(dp_mask)
        else:
            constants.append([K.cast_to_floatx(1.) for _ in range(3)])

        # States[5] - Dropout_U
        if 0 < self.recurrent_dropout < 1:
            ones = K.ones_like(K.reshape(inputs[:, 0, 0], (-1, 1)))
            ones = K.tile(ones, (1, self.units))

            def dropped_inputs():
                return K.dropout(ones, self.recurrent_dropout)

            rec_dp_mask = [K.in_train_phase(dropped_inputs,
                                            ones,
                                            training=training) for _ in range(3)]
            constants.append(rec_dp_mask)
        else:
            constants.append([K.cast_to_floatx(1.) for _ in range(3)])

        # States[6]  - Dropout_Wa
        if 0 < self.attention_dropout < 1:
            input_dim = self.units
            ones = K.ones_like(K.reshape(inputs[:, 0, 0], (-1, 1)))
            ones = K.concatenate([ones] * input_dim, 1)

            def dropped_inputs():
                return K.dropout(ones, self.recurrent_dropout)

            att_dp_mask = [K.in_train_phase(dropped_inputs,
                                            ones,
                                            training=training)]
            constants.append(att_dp_mask)
        else:
            constants.append([K.cast_to_floatx(1.)])

        if 0 < self.attention_dropout < 1:
            input_dim = self.context_dim
            ones = K.ones_like(K.reshape(self.context[:, :, 0], (-1, K.shape(self.context)[1], 1)))
            ones = K.concatenate([ones] * input_dim, axis=2)
            B_Ua = [K.in_train_phase(K.dropout(ones, self.attention_dropout), ones)]
            pctx = K.dot(self.context * B_Ua[0], self.attention_context_kernel)
        else:
            pctx = K.dot(self.context, self.attention_context_kernel)
        if self.use_bias:
            pctx = K.bias_add(pctx, self.bias_ba)
        # States[7] - pctx_
        constants.append(pctx)

        # States[8] - context
        constants.append(self.context)

        # States[9] - mask_context
        if mask_context is None:
            mask_context = K.not_equal(K.sum(self.context, axis=2), self.mask_value)
            mask_context = K.cast(mask_context, K.floatx())
        constants.append(mask_context)

        return constants

    def get_initial_states(self, inputs):
        # build an all-zero tensor of shape (samples, units)
        if self.init_state is None:
            initial_state = K.zeros_like(inputs)  # (samples, timesteps, input_dim)
            initial_state = K.sum(initial_state, axis=(1, 2))  # (samples,)
            initial_state = K.expand_dims(initial_state)  # (samples, 1)
            initial_state = K.tile(initial_state, [1, self.units])  # (samples, units)
        else:
            initial_state = self.init_state
        initial_states = [initial_state]

        initial_state = K.zeros_like(self.context)  # (samples, input_timesteps, ctx_dim)
        initial_state_alphas = K.sum(initial_state, axis=2)  # (samples, input_timesteps)
        initial_state = K.sum(initial_state, axis=1)  # (samples, ctx_dim)
        extra_states = [initial_state, initial_state_alphas]  # (samples, ctx_dim)

        return initial_states + extra_states

    def get_config(self):
        config = {'units': self.units,
                  "att_units": self.att_units,
                  'activation': activations.serialize(self.activation),
                  'recurrent_activation': activations.serialize(self.recurrent_activation),
                  'return_extra_variables': self.return_extra_variables,
                  'return_states': self.return_states,
                  'kernel_initializer': initializers.serialize(self.kernel_initializer),
                  'recurrent_initializer': initializers.serialize(self.recurrent_initializer),
                  'conditional_initializer': initializers.serialize(self.conditional_initializer),
                  'attention_recurrent_initializer': initializers.serialize(self.attention_recurrent_initializer),
                  'attention_context_initializer': initializers.serialize(self.attention_context_initializer),
                  'attention_context_wa_initializer': initializers.serialize(self.attention_context_wa_initializer),
                  'bias_initializer': initializers.serialize(self.bias_initializer),
                  'bias_ba_initializer': initializers.serialize(self.bias_ba_initializer),
                  'bias_ca_initializer': initializers.serialize(self.bias_ca_initializer),
                  'kernel_regularizer': regularizers.serialize(self.kernel_regularizer),
                  'recurrent_regularizer': regularizers.serialize(self.recurrent_regularizer),
                  'conditional_regularizer': regularizers.serialize(self.conditional_regularizer),
                  'attention_recurrent_regularizer': regularizers.serialize(self.attention_recurrent_regularizer),
                  'attention_context_regularizer': regularizers.serialize(self.attention_context_regularizer),
                  'attention_context_wa_regularizer': regularizers.serialize(self.attention_context_wa_regularizer),
                  'bias_regularizer': regularizers.serialize(self.bias_regularizer),
                  'bias_ba_regularizer': regularizers.serialize(self.bias_ba_regularizer),
                  'bias_ca_regularizer': regularizers.serialize(self.bias_ca_regularizer),
                  'activity_regularizer': regularizers.serialize(self.activity_regularizer),
                  'kernel_constraint': constraints.serialize(self.kernel_constraint),
                  'recurrent_constraint': constraints.serialize(self.recurrent_constraint),
                  'conditional_constraint': constraints.serialize(self.conditional_constraint),
                  'attention_recurrent_constraint': constraints.serialize(self.attention_recurrent_constraint),
                  'attention_context_constraint': constraints.serialize(self.attention_context_constraint),
                  'attention_context_wa_constraint': constraints.serialize(self.attention_context_wa_constraint),
                  'bias_constraint': constraints.serialize(self.bias_constraint),
                  'bias_ba_constraint': constraints.serialize(self.bias_ba_constraint),
                  'bias_ca_constraint': constraints.serialize(self.bias_ca_constraint),
                  'dropout': self.dropout,
                  'recurrent_dropout': self.recurrent_dropout,
                  'conditional_dropout': self.conditional_dropout,
                  'attention_dropout': self.attention_dropout,
                  'layer_normalization': self.layer_normalization,
                  'mask_value': self.mask_value
                  }
        base_config = super(AttGRUCond, self).get_config()
        return dict(list(base_config.items()) + list(config.items()))


class AttConditionalGRUCond(Recurrent):
    """Conditional Gated Recurrent Unit - Cho et al. 2014. with Attention + the previously generated word fed to the current timestep.

    You should give two inputs to this layer:
        1. The shifted sequence of words (shape: (batch_size, output_timesteps, embedding_size))
        2. The complete input sequence (shape: (batch_size, input_timesteps, input_dim))
    Optionally, you can set the initial hidden state, with a tensor of shape: (batch_size, units)

    # Arguments
        units: Positive integer, dimensionality of the output space.
        att_units:  Positive integer, dimensionality of the attention space.
        return_extra_variables: Return the attended context vectors and the attention weights (alphas)
        return_states: Whether it should return the internal RNN states.
        activation: Activation function to use
            (see [activations](../activations.md)).
            If you pass None, no activation is applied
            (ie. "linear" activation: `a(x) = x`).
        recurrent_activation: Activation function to use
            for the recurrent step
            (see [activations](../activations.md)).
        use_bias: Boolean, whether the layer uses a bias vector.
        kernel_initializer: Initializer for the `kernel` weights matrix,
            used for the linear transformation of the inputs
            (see [initializers](../initializers.md)).
        conditional_initializer: Initializer for the `conditional_kernel`
            weights matrix,
            used for the linear transformation of the conditional inputs
            (see [initializers](../initializers.md)).
        recurrent_initializer: Initializer for the `recurrent_kernel`
            weights matrix,
            used for the linear transformation of the recurrent state
            (see [initializers](../initializers.md)).
        attention_recurrent_initializer:  Initializer for the `attention_recurrent_kernel`
            weights matrix, used for the linear transformation of the conditional inputs
            (see [initializers](../initializers.md)).
        attention_context_initializer:  Initializer for the `attention_context_kernel`
            weights matrix,
            used for the linear transformation of the attention context inputs
            (see [initializers](../initializers.md)).
        attention_context_wa_initializer:  Initializer for the `attention_wa_kernel`
            weights matrix,
            used for the linear transformation of the attention context
            (see [initializers](../initializers.md)).
        bias_initializer: Initializer for the bias vector
            (see [initializers](../initializers.md)).
        bias_ba_initializer: Initializer for the bias_ba vector from the attention mechanism
            (see [initializers](../initializers.md)).
        bias_ca_initializer: Initializer for the bias_ca vector from the attention mechanism
            (see [initializers](../initializers.md)).
        mask_value: Value of the mask of the context (0. by default)
        kernel_regularizer: Regularizer function applied to
            the `kernel` weights matrix
            (see [regularizer](../regularizers.md)).
        recurrent_regularizer: Regularizer function applied to
            the `recurrent_kernel` weights matrix
            (see [regularizer](../regularizers.md)).
        conditional_regularizer: Regularizer function applied to
            the `conditional_kernel` weights matrix
            (see [regularizer](../regularizers.md)).
        attention_recurrent_regularizer:  Regularizer function applied to
            the `attention_recurrent__kernel` weights matrix
            (see [regularizer](../regularizers.md)).
        attention_context_regularizer:  Regularizer function applied to
            the `attention_context_kernel` weights matrix
            (see [regularizer](../regularizers.md)).
        attention_context_wa_regularizer:  Regularizer function applied to
            the `attention_context_wa_kernel` weights matrix
            (see [regularizer](../regularizers.md)).
        bias_regularizer: Regularizer function applied to the bias vector
            (see [regularizer](../regularizers.md)).
        bias_ba_regularizer:  Regularizer function applied to the bias_ba vector
            (see [regularizer](../regularizers.md)).
        bias_ca_regularizer:  Regularizer function applied to the bias_ca vector
            (see [regularizer](../regularizers.md)).
        activity_regularizer: Regularizer function applied to
            the output of the layer (its "activation").
            (see [regularizer](../regularizers.md)).
        kernel_constraint: Constraint function applied to
            the `kernel` weights matrix
            (see [constraints](../constraints.md)).
        recurrent_constraint: Constraint function applied to
            the `recurrent_kernel` weights matrix
            (see [constraints](../constraints.md)).
        conditional_constraint: Constraint function applied to
            the `conditional_kernel` weights matrix
            (see [constraints](../constraints.md)).
        attention_recurrent_constraint: Constraint function applied to
            the `attention_recurrent_kernel` weights matrix
            (see [constraints](../constraints.md)).
        attention_context_constraint: Constraint function applied to
            the `attention_context_kernel` weights matrix
            (see [constraints](../constraints.md)).
        attention_context_wa_constraint: Constraint function applied to
            the `attention_context_wa_kernel` weights matrix
            (see [constraints](../constraints.md)).
        bias_constraint: Constraint function applied to the bias vector
            (see [constraints](../constraints.md)).
        bias_ba_constraint: Constraint function applied to
            the `bias_ba` weights matrix
            (see [constraints](../constraints.md)).
        bias_ca_constraint: Constraint function applied to
            the `bias_ca` weights matrix
            (see [constraints](../constraints.md)).
        dropout: Float between 0 and 1.
            Fraction of the units to drop for
            the linear transformation of the context.
        recurrent_dropout: Float between 0 and 1.
            Fraction of the units to drop for
            the linear transformation of the recurrent state.
        conditional_dropout: Float between 0 and 1.
            Fraction of the units to drop for
            the linear transformation of the input.
        conditional_dropout: Float between 0 and 1.
            Fraction of the units to drop for
            the linear transformation of the input.
        attention_dropout: Float between 0 and 1.
            Fraction of the units to drop for
            the linear transformation of the attention mechanism.
        num_inputs: Number of inputs of the layer.

    # References
        - [On the Properties of Neural Machine Translation: Encoder-Decoder Approaches](https://arxiv.org/abs/1409.1259)
        - [Empirical Evaluation of Gated Recurrent Neural Networks on Sequence Modeling](http://arxiv.org/abs/1412.3555v1)
        - [A Theoretically Grounded Application of Dropout in Recurrent Neural Networks](http://arxiv.org/abs/1512.05287)
        - [Nematus: a Toolkit for Neural Machine Translation](http://arxiv.org/abs/1703.04357)
    """

    @interfaces.legacy_recurrent_support
    def __init__(self, units,
                 att_units=0,
                 return_extra_variables=False,
                 return_states=False,
                 activation='tanh',
                 recurrent_activation='sigmoid',
                 use_bias=True,
                 kernel_initializer='glorot_uniform',
                 conditional_initializer='glorot_uniform',
                 attention_recurrent_initializer='glorot_uniform',
                 attention_context_initializer='glorot_uniform',
                 attention_context_wa_initializer='glorot_uniform',
                 recurrent_initializer='orthogonal',
                 bias_initializer='zeros',
                 bias_ba_initializer='zeros',
                 bias_ca_initializer='zero',
                 mask_value=0.,
                 kernel_regularizer=None,
                 recurrent_regularizer=None,
                 conditional_regularizer=None,
                 attention_recurrent_regularizer=None,
                 attention_context_regularizer=None,
                 attention_context_wa_regularizer=None,
                 bias_regularizer=None,
                 bias_ba_regularizer=None,
                 bias_ca_regularizer=None,
                 activity_regularizer=None,
                 kernel_constraint=None,
                 recurrent_constraint=None,
                 conditional_constraint=None,
                 attention_recurrent_constraint=None,
                 attention_context_constraint=None,
                 attention_context_wa_constraint=None,
                 bias_constraint=None,
                 bias_ba_constraint=None,
                 bias_ca_constraint=None,
                 dropout=0.,
                 recurrent_dropout=0.,
                 conditional_dropout=0.,
                 attention_dropout=0.,
                 layer_normalization=False,
                 epsilon_layer_normalization=1e-5,
                 num_inputs=3,
                 **kwargs):
        super(AttConditionalGRUCond, self).__init__(**kwargs)
        self.return_extra_variables = return_extra_variables
        self.return_states = return_states

        # Main parameters
        self.units = units
        self.att_units = units if att_units == 0 else att_units
        self.activation = activations.get(activation)
        self.recurrent_activation = activations.get(recurrent_activation)
        self.use_bias = use_bias
        self.mask_value = mask_value

        # Initializers
        self.kernel_initializer = initializers.get(kernel_initializer)
        self.recurrent_initializer = initializers.get(recurrent_initializer)
        self.recurrent1_initializer = initializers.get(recurrent_initializer)
        self.conditional_initializer = initializers.get(conditional_initializer)
        self.attention_recurrent_initializer = initializers.get(attention_recurrent_initializer)
        self.attention_context_initializer = initializers.get(attention_context_initializer)
        self.attention_context_wa_initializer = initializers.get(attention_context_wa_initializer)
        self.bias_initializer = initializers.get(bias_initializer)
        self.bias1_initializer = initializers.get(bias_initializer)
        self.bias_ba_initializer = initializers.get(bias_ba_initializer)
        self.bias_ca_initializer = initializers.get(bias_ca_initializer)

        # Regularizers
        self.kernel_regularizer = regularizers.get(kernel_regularizer)
        self.recurrent_regularizer = regularizers.get(recurrent_regularizer)
        self.recurrent1_regularizer = regularizers.get(recurrent_regularizer)
        self.conditional_regularizer = regularizers.get(conditional_regularizer)
        self.attention_recurrent_regularizer = regularizers.get(attention_recurrent_regularizer)
        self.attention_context_regularizer = regularizers.get(attention_context_regularizer)
        self.attention_context_wa_regularizer = regularizers.get(attention_context_wa_regularizer)
        self.bias_regularizer = regularizers.get(bias_regularizer)
        self.bias1_regularizer = regularizers.get(bias_regularizer)
        self.bias_ba_regularizer = regularizers.get(bias_ba_regularizer)
        self.bias_ca_regularizer = regularizers.get(bias_ca_regularizer)
        self.activity_regularizer = regularizers.get(activity_regularizer)

        # Constraints
        self.kernel_constraint = constraints.get(kernel_constraint)
        self.recurrent_constraint = constraints.get(recurrent_constraint)
        self.recurrent1_constraint = constraints.get(recurrent_constraint)
        self.conditional_constraint = constraints.get(conditional_constraint)
        self.attention_recurrent_constraint = constraints.get(attention_recurrent_constraint)
        self.attention_context_constraint = constraints.get(attention_context_constraint)
        self.attention_context_wa_constraint = constraints.get(attention_context_wa_constraint)
        self.bias_constraint = constraints.get(bias_constraint)
        self.bias1_constraint = constraints.get(bias_constraint)
        self.bias_ba_constraint = constraints.get(bias_ba_constraint)
        self.bias_ca_constraint = constraints.get(bias_ca_constraint)

        # Dropouts
        self.dropout = min(1., max(0., dropout))
        self.recurrent_dropout = min(1., max(0., recurrent_dropout))
        self.conditional_dropout = min(1., max(0., conditional_dropout))
        self.attention_dropout = min(1., max(0., attention_dropout))

        # Layer normalization
        self.layer_normalization = layer_normalization
        self.gamma_init = initializers.get('ones')
        self.beta_init = initializers.get('zeros')
        self.epsilon_layer_normalization = epsilon_layer_normalization

        self.num_inputs = num_inputs
        self.input_spec = [InputSpec(ndim=3), InputSpec(ndim=3)]
        for _ in range(len(self.input_spec), self.num_inputs):
            self.input_spec.append(InputSpec(ndim=2))

    def build(self, input_shape):

        assert len(input_shape) >= 2, 'You should pass two inputs to AttConditionalGRUCond ' \
                                      '(previous_embedded_words and context) ' \
                                      'and two optional inputs (init_state and init_memory)'
        self.input_dim = input_shape[0][2]
        self.context_steps = input_shape[1][1]
        self.context_dim = input_shape[1][2]
        if self.stateful:
            self.reset_states()
        else:
            # initial states: all-zero tensors of shape (units)
            self.states = [None, None]  # [h, x_att]

        self.kernel = self.add_weight(shape=(self.context_dim, self.units * 3),
                                      name='kernel',
                                      initializer=self.kernel_initializer,
                                      regularizer=self.kernel_regularizer,
                                      constraint=self.kernel_constraint)
        self.recurrent_kernel = self.add_weight(
            shape=(self.units, self.units * 3),
            name='recurrent_kernel',
            initializer=self.recurrent_initializer,
            regularizer=self.recurrent_regularizer,
            constraint=self.recurrent_constraint)

        self.recurrent1_kernel = self.add_weight(
            shape=(self.units, self.units * 3),
            name='recurrent1_kernel',
            initializer=self.recurrent1_initializer,
            regularizer=self.recurrent1_regularizer,
            constraint=self.recurrent1_constraint)

        self.conditional_kernel = self.add_weight(shape=(self.input_dim, self.units * 3),
                                                  name='conditional_kernel',
                                                  initializer=self.conditional_initializer,
                                                  regularizer=self.conditional_regularizer,
                                                  constraint=self.conditional_constraint)

        self.attention_recurrent_kernel = self.add_weight(
            shape=(self.units, self.att_units),
            name='attention_recurrent_kernel',
            initializer=self.attention_recurrent_initializer,
            regularizer=self.attention_recurrent_regularizer,
            constraint=self.attention_recurrent_constraint)

        self.attention_context_kernel = self.add_weight(
            shape=(self.context_dim, self.att_units),
            name='attention_context_kernel',
            initializer=self.attention_context_initializer,
            regularizer=self.attention_context_regularizer,
            constraint=self.attention_context_constraint)

        self.attention_context_wa = self.add_weight(
            shape=(self.att_units,),
            name='attention_context_wa',
            initializer=self.attention_context_wa_initializer,
            regularizer=self.attention_context_wa_regularizer,
            constraint=self.attention_context_wa_constraint)

        if self.use_bias:
            self.bias = self.add_weight(shape=(self.units * 3,),
                                        name='bias',
                                        initializer=self.bias_initializer,
                                        regularizer=self.bias_regularizer,
                                        constraint=self.bias_constraint)

            self.bias1 = self.add_weight(shape=(self.units * 3,),
                                         name='bias1',
                                         initializer=self.bias1_initializer,
                                         regularizer=self.bias1_regularizer,
                                         constraint=self.bias1_constraint)
        else:
            self.bias = None
            self.bias1 = None

        self.bias_ba = self.add_weight(shape=(self.att_units,),
                                       name='bias_ba',
                                       initializer=self.bias_ba_initializer,
                                       regularizer=self.bias_ba_regularizer,
                                       constraint=self.bias_ba_constraint)
        bias_ca_shape = self.context_steps if self.context_steps is None else (self.context_steps,)
        self.bias_ca = self.add_weight(shape=bias_ca_shape,
                                       name='bias_ca',
                                       initializer=self.bias_ca_initializer,
                                       regularizer=self.bias_ca_regularizer,
                                       constraint=self.bias_ca_constraint)


        if self.layer_normalization:

            self.gamma_state_below_0 = self.add_weight(shape=(2*self.units,),
                                                     name='gamma_state_below_0',
                                                     initializer=self.gamma_init)
            self.beta_state_below_0 = self.add_weight(shape=(2*self.units,),
                                                     name='beta_state_below_0',
                                                     initializer=self.beta_init)

            self.gamma_state_below_1 = self.add_weight(shape=(self.units,),
                                                     name='gamma_state_below_1',
                                                     initializer=self.gamma_init)
            self.beta_state_below_1 = self.add_weight(shape=(self.units,),
                                                     name='beta_state_below_1',
                                                     initializer=self.beta_init)

            self.gamma_preact_0 = self.add_weight(shape=(2*self.units,),
                                                     name='gamma_preact_0',
                                                     initializer=self.gamma_init)
            self.beta_preact_0 = self.add_weight(shape=(2*self.units,),
                                                     name='beta_preact_0',
                                                     initializer=self.beta_init)

            self.gamma_preact_1 = self.add_weight(shape=(self.units,),
                                                     name='gamma_preact_1',
                                                     initializer=self.gamma_init)
            self.beta_preact_1 = self.add_weight(shape=(self.units,),
                                                     name='beta_preact_1',
                                                     initializer=self.beta_init)

            self.gamma_state_below0 = self.add_weight(shape=(2*self.units,),
                                                     name='gamma_state_below0',
                                                     initializer=self.gamma_init)
            self.beta_state_below0 = self.add_weight(shape=(2*self.units,),
                                                     name='beta_state_below0',
                                                     initializer=self.beta_init)

            self.gamma_state_below1 = self.add_weight(shape=(self.units,),
                                                     name='gamma_state_below1',
                                                     initializer=self.gamma_init)
            self.beta_state_below1 = self.add_weight(shape=(self.units,),
                                                     name='beta_state_below1',
                                                     initializer=self.beta_init)

            self.gamma_preact0 = self.add_weight(shape=(2*self.units,),
                                                     name='gamma_preact0',
                                                     initializer=self.gamma_init)
            self.beta_preact0 = self.add_weight(shape=(2*self.units,),
                                                     name='beta_preact0',
                                                     initializer=self.beta_init)

            self.gamma_preact1 = self.add_weight(shape=(self.units,),
                                                     name='gamma_preact1',
                                                     initializer=self.gamma_init)
            self.beta_preact1 = self.add_weight(shape=(self.units,),
                                                     name='beta_preact1',
                                                     initializer=self.beta_init)

        self.built = True

    def reset_states(self, states=None):
        assert self.stateful, 'Layer must be stateful.'
        input_shape = self.input_shape
        if not input_shape[0]:
            raise Exception('If a RNN is stateful, a complete ' +
                            'input_shape must be provided (including batch size).')
        if hasattr(self, 'states'):
            K.set_value(self.states[0],
                        np.zeros((input_shape[0], self.units)))
            K.set_value(self.states[1],
                        np.zeros((input_shape[0], self.units)))
            K.set_value(self.states[2],
                        np.zeros((input_shape[0], input_shape[3])))
        else:
            self.states = [K.zeros((input_shape[0], self.units)),
                           K.zeros((input_shape[0], input_shape[3]))]

    def preprocess_input(self, inputs, training=None):

        if 0 < self.conditional_dropout < 1:
            ones = K.ones_like(K.squeeze(inputs[:, 0:1, :], axis=1))

            def dropped_inputs():
                return K.dropout(ones, self.conditional_dropout)

            cond_dp_mask = [K.in_train_phase(dropped_inputs,
                                             ones,
                                             training=training) for _ in range(3)]
            return K.dot(inputs * cond_dp_mask[0][:, None, :], self.conditional_kernel)

        else:
            return K.dot(inputs, self.conditional_kernel)

    def compute_output_shape(self, input_shape):
        if self.return_sequences:
            main_out = (input_shape[0][0], input_shape[0][1], self.units)
        else:
            main_out = (input_shape[0][0], self.units)

        if self.return_extra_variables:
            dim_x_att = (input_shape[0][0], input_shape[0][1], self.context_dim)
            dim_alpha_att = (input_shape[0][0], input_shape[0][1], input_shape[1][1])
            main_out = [main_out, dim_x_att, dim_alpha_att]

        if self.return_states:
            if not isinstance(main_out, list):
                main_out = [main_out]
            states_dim = (input_shape[0][0], input_shape[0][1], self.units)
            main_out += [states_dim]

        return main_out

    def _ln(self, x, slc):
        # sample-wise normalization
        m = K.mean(x, axis=-1, keepdims=True)
        std = K.sqrt(K.var(x, axis=-1, keepdims=True) + self.epsilon_layer_normalization)
        x_normed = (x - m) / (std + self.epsilon_layer_normalization)
        x_normed = eval('self.gamma_' + slc) * x_normed + eval('self.beta_' + slc)
        return x_normed

    def call(self, x, mask=None, training=None, initial_state=None):
        # input shape: (nb_samples, time (padded with zeros), input_dim)
        # note that the .build() method of subclasses MUST define
        # self.input_spec with a complete input shape.
        input_shape = K.int_shape(inputs[0])
        state_below = inputs[0]
        self.context = inputs[1]
        if self.num_inputs == 2:  # input: [state_below, context]
            self.init_state = None
        elif self.num_inputs == 3:  # input: [state_below, context, init_generic]
            self.init_state = inputs[2]
        elif self.num_inputs == 4:  # input: [state_below, context, init_state, init_memory]
            self.init_state = inputs[2]

        if self.stateful:
            initial_states = self.states
        else:
            initial_states = self.get_initial_states(state_below)
        constants = self.get_constants(state_below, mask[1], training=training)
        preprocessed_input = self.preprocess_input(state_below, training=training)
        last_output, outputs, states = K.rnn(self.step,
                                             preprocessed_input,
                                             initial_states,
                                             go_backwards=self.go_backwards,
                                             mask=mask[0],
                                             constants=constants,
                                             unroll=self.unroll,
                                             input_length=K.shape(state_below)[1],
                                             pos_extra_outputs_states=[1, 2])
        if self.stateful:
            self.updates = []
            for i in range(len(states)):
                self.updates.append((self.states[i], states[i]))

        # Properly set learning phase
        if 0 < self.dropout + self.recurrent_dropout:
            last_output._uses_learning_phase = True
            outputs._uses_learning_phase = True

        if self.return_sequences:
            ret = outputs
        else:
            ret = last_output

        if self.return_extra_variables:
            ret = [ret, states[1], states[2]]

        # intermediate states as additional outputs
        if self.return_states:
            if not isinstance(ret, list):
                ret = [ret]
            ret += [states[0]]

        return ret

    def compute_mask(self, input, mask):
        if self.return_extra_variables:
            ret = [mask[0], mask[0], mask[0]]
        else:
            ret = mask[0]

        if self.return_states:
            if not isinstance(ret, list):
                ret = [ret]
            ret += [mask[0]]

        return ret

    def step(self, x, states):
        h_tm1 = states[0]  # State
        non_used_x_att = states[1]  # Placeholder for returning extra variables
        non_used_alphas_att = states[2]  # Placeholder for returning extra variables
        dp_mask = states[3]  # Dropout W (input)
        rec_dp_mask = states[4]  # Dropout U (recurrent)
        # Att model dropouts
        att_dp_mask = states[5]  # Dropout Wa
        pctx_ = states[6]  # Projected context (i.e. context * Ua + ba)
        context = states[7]  # Original context
        mask_context = states[8]  # Context mask
        if K.ndim(mask_context) > 1:  # Mask the context (only if necessary)
            pctx_ = K.cast(mask_context[:, :, None], K.dtype(pctx_)) * pctx_
            context = K.cast(mask_context[:, :, None], K.dtype(context)) * context

        # GRU_1
        matrix_x_ = x
        if self.use_bias:
            matrix_x_ = K.bias_add(matrix_x_, self.bias1)

        if self.layer_normalization:
            x__ = self._ln(matrix_x_[:, : 2 * self.units], 'state_below_0')
            xx__ = self._ln(matrix_x_[:, 2 * self.units:], 'state_below_1')
            matrix_inner_ = self._ln(K.dot(h_tm1 * rec_dp_mask[0], self.recurrent1_kernel[:, :2 * self.units]), 'preact_0')
            x_z_ = x__[:, :self.units]
            x_r_ = x__[:, self.units: 2 * self.units]
        else:
            matrix_inner_ = K.dot(h_tm1 * rec_dp_mask[0], self.recurrent1_kernel[:, :2 * self.units])
            x_z_ = matrix_x_[:, :self.units]
            x_r_ = matrix_x_[:, self.units: 2 * self.units]
        recurrent_z_ = matrix_inner_[:, :self.units]
        recurrent_r_ = matrix_inner_[:, self.units: 2 * self.units]
        z_ = self.recurrent_activation(x_z_ + recurrent_z_)
        r_ = self.recurrent_activation(x_r_ + recurrent_r_)

        if self.layer_normalization:
            x_h_ = xx__
            recurrent_h = self._ln(K.dot(r_ * h_tm1 * rec_dp_mask[0], self.recurrent1_kernel[:, 2 * self.units:]), 'preact_1')
        else:
            x_h_ = matrix_x_[:, 2 * self.units:]
            recurrent_h = K.dot(r_ * h_tm1 * rec_dp_mask[0], self.recurrent1_kernel[:, 2 * self.units:])
        hh_ = self.activation(x_h_ + recurrent_h)
        h_ = z_ * h_tm1 + (1 - z_) * hh_

        # Attention model (see Formulation in class header)
        p_state_ = K.dot(h_ * att_dp_mask[0], self.attention_recurrent_kernel)
        pctx_ = K.tanh(pctx_ + p_state_[:, None, :])
        e = K.dot_product(pctx_, self.attention_context_wa) + self.bias_ca
        if K.ndim(mask_context) > 1:  # Mask the context (only if necessary)
            e = K.cast(mask_context, K.dtype(e)) * e
        alphas = K.softmax(K.reshape(e, [K.shape(e)[0], K.shape(e)[1]]))
        # sum over the in_timesteps dimension resulting in [batch_size, input_dim]
        ctx_ = K.sum(context * alphas[:, :, None], axis=1)

        matrix_x = K.dot(ctx_ * dp_mask[0], self.kernel)
        if self.use_bias:
            matrix_x = K.bias_add(matrix_x, self.bias)
        if self.layer_normalization:
            x_ = self._ln(matrix_x[:, : 2 * self.units], 'state_below0')
            xx_ = self._ln(matrix_x[:, 2 * self.units:], 'state_below1')
            matrix_inner = self._ln(K.dot(h_ * rec_dp_mask[0], self.recurrent_kernel[:, :2 * self.units]), 'preact0')
            x_z = x_[:, :self.units]
            x_r = x_[:, self.units: 2 * self.units]
        else:
            matrix_inner = K.dot(h_ * rec_dp_mask[0], self.recurrent_kernel[:, :2 * self.units])
            x_z = matrix_x[:, :self.units]
            x_r = matrix_x[:, self.units: 2 * self.units]
        recurrent_z = matrix_inner[:, :self.units]
        recurrent_r = matrix_inner[:, self.units: 2 * self.units]

        z = self.recurrent_activation(x_z + recurrent_z)
        r = self.recurrent_activation(x_r + recurrent_r)
        if self.layer_normalization:
            x_h = xx_
            recurrent_h = self._ln(K.dot(r * h_tm1 * rec_dp_mask[0], self.recurrent_kernel[:, 2 * self.units:]), 'preact1')
        else:
            x_h = matrix_x[:, 2 * self.units:]
            recurrent_h = K.dot(r * h_tm1 * rec_dp_mask[0],
                                self.recurrent_kernel[:, 2 * self.units:])
        hh = self.activation(x_h + recurrent_h)
        h = z * h_tm1 + (1 - z) * hh
        if 0 < self.dropout + self.recurrent_dropout:
            h._uses_learning_phase = True

        return h, [h, ctx_, alphas]

    def get_constants(self, inputs, mask_context, training=None):
        constants = []
        # States[4] - Dropout_W
        if 0 < self.dropout < 1:
            ones = K.ones_like(K.squeeze(self.context[:, 0:1, :], axis=1))

            def dropped_inputs():
                return K.dropout(ones, self.dropout)

            dp_mask = [K.in_train_phase(dropped_inputs,
                                        ones,
                                        training=training)
                       for _ in range(3)]
            constants.append(dp_mask)
        else:
            constants.append([K.cast_to_floatx(1.) for _ in range(3)])

        # States[5] - Dropout_U
        if 0 < self.recurrent_dropout < 1:
            ones = K.ones_like(K.reshape(inputs[:, 0, 0], (-1, 1)))
            ones = K.tile(ones, (1, self.units))

            def dropped_inputs():
                return K.dropout(ones, self.recurrent_dropout)

            rec_dp_mask = [K.in_train_phase(dropped_inputs,
                                            ones,
                                            training=training) for _ in range(3)]
            constants.append(rec_dp_mask)
        else:
            constants.append([K.cast_to_floatx(1.) for _ in range(3)])

        # States[6]  - Dropout_Wa
        if 0 < self.attention_dropout < 1:
            input_dim = self.units
            ones = K.ones_like(K.reshape(inputs[:, 0, 0], (-1, 1)))
            ones = K.concatenate([ones] * input_dim, 1)

            def dropped_inputs():
                return K.dropout(ones, self.recurrent_dropout)

            att_dp_mask = [K.in_train_phase(dropped_inputs,
                                            ones,
                                            training=training)]
            constants.append(att_dp_mask)
        else:
            constants.append([K.cast_to_floatx(1.)])

        if 0 < self.attention_dropout < 1:
            input_dim = self.context_dim
            ones = K.ones_like(K.reshape(self.context[:, :, 0], (-1, K.shape(self.context)[1], 1)))
            ones = K.concatenate([ones] * input_dim, axis=2)
            B_Ua = [K.in_train_phase(K.dropout(ones, self.attention_dropout), ones)]
            pctx = K.dot(self.context * B_Ua[0], self.attention_context_kernel)
        else:
            pctx = K.dot(self.context, self.attention_context_kernel)
        if self.use_bias:
            pctx = K.bias_add(pctx, self.bias_ba)
        # States[7] - pctx_
        constants.append(pctx)

        # States[8] - context
        constants.append(self.context)

        # States[9] - mask_context
        if mask_context is None:
            mask_context = K.not_equal(K.sum(self.context, axis=2), self.mask_value)
            mask_context = K.cast(mask_context, K.floatx())
        constants.append(mask_context)

        return constants

    def get_initial_states(self, inputs):
        # build an all-zero tensor of shape (samples, units)
        if self.init_state is None:
            initial_state = K.zeros_like(inputs)  # (samples, timesteps, input_dim)
            initial_state = K.sum(initial_state, axis=(1, 2))  # (samples,)
            initial_state = K.expand_dims(initial_state)  # (samples, 1)
            initial_state = K.tile(initial_state, [1, self.units])  # (samples, units)
        else:
            initial_state = self.init_state
        initial_states = [initial_state]

        initial_state = K.zeros_like(self.context)  # (samples, input_timesteps, ctx_dim)
        initial_state_alphas = K.sum(initial_state, axis=2)  # (samples, input_timesteps)
        initial_state = K.sum(initial_state, axis=1)  # (samples, ctx_dim)
        extra_states = [initial_state, initial_state_alphas]  # (samples, ctx_dim)

        return initial_states + extra_states

    def get_config(self):
        config = {'return_extra_variables': self.return_extra_variables,
                  'return_states': self.return_states,
                  'units': self.units,
                  'att_units': self.att_units,
                  'mask_value': self.mask_value,
                  'use_bias': self.use_bias,
                  'activation': activations.serialize(self.activation),
                  'recurrent_activation': activations.serialize(self.recurrent_activation),
                  'kernel_initializer': initializers.serialize(self.kernel_initializer),
                  'recurrent_initializer': initializers.serialize(self.recurrent_initializer),
                  'conditional_initializer': initializers.serialize(self.conditional_initializer),
                  'attention_recurrent_initializer': initializers.serialize(self.attention_recurrent_initializer),
                  'attention_context_initializer': initializers.serialize(self.attention_context_initializer),
                  'attention_context_wa_initializer': initializers.serialize(self.attention_context_wa_initializer),
                  'bias_initializer': initializers.serialize(self.bias_initializer),
                  'bias_ba_initializer': initializers.serialize(self.bias_ba_initializer),
                  'bias_ca_initializer': initializers.serialize(self.bias_ca_initializer),
                  'kernel_regularizer': regularizers.serialize(self.kernel_regularizer),
                  'recurrent_regularizer': regularizers.serialize(self.recurrent_regularizer),
                  'conditional_regularizer': regularizers.serialize(self.conditional_regularizer),
                  'attention_recurrent_regularizer': regularizers.serialize(self.attention_recurrent_regularizer),
                  'attention_context_regularizer': regularizers.serialize(self.attention_context_regularizer),
                  'attention_context_wa_regularizer': regularizers.serialize(self.attention_context_wa_regularizer),
                  'bias_regularizer': regularizers.serialize(self.bias_regularizer),
                  'bias_ba_regularizer': regularizers.serialize(self.bias_ba_regularizer),
                  'bias_ca_regularizer': regularizers.serialize(self.bias_ca_regularizer),
                  'activity_regularizer': regularizers.serialize(self.activity_regularizer),
                  'kernel_constraint': constraints.serialize(self.kernel_constraint),
                  'recurrent_constraint': constraints.serialize(self.recurrent_constraint),
                  'conditional_constraint': constraints.serialize(self.conditional_constraint),
                  'attention_recurrent_constraint': constraints.serialize(self.attention_recurrent_constraint),
                  'attention_context_constraint': constraints.serialize(self.attention_context_constraint),
                  'attention_context_wa_constraint': constraints.serialize(self.attention_context_wa_constraint),
                  'bias_constraint': constraints.serialize(self.bias_constraint),
                  'bias_ba_constraint': constraints.serialize(self.bias_ba_constraint),
                  'bias_ca_constraint': constraints.serialize(self.bias_ca_constraint),
                  'dropout': self.dropout,
                  'recurrent_dropout': self.recurrent_dropout,
                  'conditional_dropout': self.conditional_dropout,
                  'attention_dropout': self.attention_dropout,
                  'layer_normalization': self.layer_normalization,
                  'num_inputs': self.num_inputs
                  }
        base_config = super(AttConditionalGRUCond, self).get_config()
        return dict(list(base_config.items()) + list(config.items()))


class LSTMCell(Layer):
    """Cell class for the LSTM layer.

    # Arguments
        units: Positive integer, dimensionality of the output space.
        activation: Activation function to use
            (see [activations](../activations.md)).
            Default: hyperbolic tangent (`tanh`).
            If you pass `None`, no activation is applied
            (ie. "linear" activation: `a(x) = x`).
        recurrent_activation: Activation function to use
            for the recurrent step
            (see [activations](../activations.md)).
            Default: hard sigmoid (`hard_sigmoid`).
            If you pass `None`, no activation is applied
            (ie. "linear" activation: `a(x) = x`).x
        use_bias: Boolean, whether the layer uses a bias vector.
        kernel_initializer: Initializer for the `kernel` weights matrix,
            used for the linear transformation of the inputs
            (see [initializers](../initializers.md)).
        recurrent_initializer: Initializer for the `recurrent_kernel`
            weights matrix,
            used for the linear transformation of the recurrent state
            (see [initializers](../initializers.md)).
        bias_initializer: Initializer for the bias vector
            (see [initializers](../initializers.md)).
        unit_forget_bias: Boolean.
            If True, add 1 to the bias of the forget gate at initialization.
            Setting it to true will also force `bias_initializer="zeros"`.
            This is recommended in [Jozefowicz et al.](http://www.jmlr.org/proceedings/papers/v37/jozefowicz15.pdf)
        kernel_regularizer: Regularizer function applied to
            the `kernel` weights matrix
            (see [regularizer](../regularizers.md)).
        recurrent_regularizer: Regularizer function applied to
            the `recurrent_kernel` weights matrix
            (see [regularizer](../regularizers.md)).
        bias_regularizer: Regularizer function applied to the bias vector
            (see [regularizer](../regularizers.md)).
        kernel_constraint: Constraint function applied to
            the `kernel` weights matrix
            (see [constraints](../constraints.md)).
        recurrent_constraint: Constraint function applied to
            the `recurrent_kernel` weights matrix
            (see [constraints](../constraints.md)).
        bias_constraint: Constraint function applied to the bias vector
            (see [constraints](../constraints.md)).
        dropout: Float between 0 and 1.
            Fraction of the units to drop for
            the linear transformation of the inputs.
        recurrent_dropout: Float between 0 and 1.
            Fraction of the units to drop for
            the linear transformation of the recurrent state.
        implementation: Implementation mode, either 1 or 2.
            Mode 1 will structure its operations as a larger number of
            smaller dot products and additions, whereas mode 2 will
            batch them into fewer, larger operations. These modes will
            have different performance profiles on different hardware and
            for different applications.
    """

    def __init__(self, units,
                 activation='tanh',
                 recurrent_activation='hard_sigmoid',
                 use_bias=True,
                 kernel_initializer='glorot_uniform',
                 recurrent_initializer='orthogonal',
                 bias_initializer='zeros',
                 unit_forget_bias=True,
                 kernel_regularizer=None,
                 recurrent_regularizer=None,
                 bias_regularizer=None,
                 kernel_constraint=None,
                 recurrent_constraint=None,
                 bias_constraint=None,
                 dropout=0.,
                 recurrent_dropout=0.,
                 layer_normalization=False,
                 epsilon_layer_normalization=1e-5,
                 implementation=2,
                 **kwargs):
        super(LSTMCell, self).__init__(**kwargs)
        self.units = units
        self.activation = activations.get(activation)
        self.recurrent_activation = activations.get(recurrent_activation)
        self.use_bias = use_bias

        self.kernel_initializer = initializers.get(kernel_initializer)
        self.recurrent_initializer = initializers.get(recurrent_initializer)
        self.bias_initializer = initializers.get(bias_initializer)
        self.unit_forget_bias = unit_forget_bias

        self.kernel_regularizer = regularizers.get(kernel_regularizer)
        self.recurrent_regularizer = regularizers.get(recurrent_regularizer)
        self.bias_regularizer = regularizers.get(bias_regularizer)

        self.kernel_constraint = constraints.get(kernel_constraint)
        self.recurrent_constraint = constraints.get(recurrent_constraint)
        self.bias_constraint = constraints.get(bias_constraint)

        self.dropout = min(1., max(0., dropout)) if dropout is not None else 0.
        self.recurrent_dropout = min(1., max(0., recurrent_dropout)) if recurrent_dropout is not None else 0.
        self.implementation = implementation
        self.state_size = (self.units, self.units)
        self._dropout_mask = None
        self._recurrent_dropout_mask = None

        # Layer normalization
        self.layer_normalization = layer_normalization
        self.gamma_init = initializers.get('ones')
        self.beta_init = initializers.get('zeros')
        self.epsilon_layer_normalization = epsilon_layer_normalization

    def build(self, input_shape):
        input_dim = input_shape[-1]
        self.kernel = self.add_weight(shape=(input_dim, self.units * 4),
                                      name='kernel',
                                      initializer=self.kernel_initializer,
                                      regularizer=self.kernel_regularizer,
                                      constraint=self.kernel_constraint)
        self.recurrent_kernel = self.add_weight(
            shape=(self.units, self.units * 4),
            name='recurrent_kernel',
            initializer=self.recurrent_initializer,
            regularizer=self.recurrent_regularizer,
            constraint=self.recurrent_constraint)

        if self.use_bias:
            if self.unit_forget_bias:
                def bias_initializer(_, *args, **kwargs):
                    return K.concatenate([
                        self.bias_initializer((self.units,), *args, **kwargs),
                        initializers.Ones()((self.units,), *args, **kwargs),
                        self.bias_initializer((self.units * 2,), *args, **kwargs),
                    ])
            else:
                bias_initializer = self.bias_initializer
            self.bias = self.add_weight(shape=(self.units * 4,),
                                        name='bias',
                                        initializer=bias_initializer,
                                        regularizer=self.bias_regularizer,
                                        constraint=self.bias_constraint)
        else:
            self.bias = None

        self.kernel_i = self.kernel[:, :self.units]
        self.kernel_f = self.kernel[:, self.units: self.units * 2]
        self.kernel_c = self.kernel[:, self.units * 2: self.units * 3]
        self.kernel_o = self.kernel[:, self.units * 3:]

        self.recurrent_kernel_i = self.recurrent_kernel[:, :self.units]
        self.recurrent_kernel_f = self.recurrent_kernel[:, self.units: self.units * 2]
        self.recurrent_kernel_c = self.recurrent_kernel[:, self.units * 2: self.units * 3]
        self.recurrent_kernel_o = self.recurrent_kernel[:, self.units * 3:]

        if self.use_bias:
            self.bias_i = self.bias[:self.units]
            self.bias_f = self.bias[self.units: self.units * 2]
            self.bias_c = self.bias[self.units * 2: self.units * 3]
            self.bias_o = self.bias[self.units * 3:]
        else:
            self.bias_i = None
            self.bias_f = None
            self.bias_c = None
            self.bias_o = None

        if self.layer_normalization:
            assert self.implementation != 1, 'Layer normalization is not implemented with implementation == 1'
            self.gamma_state_below0 = self.add_weight(shape=(self.units,),
                                                     name='gamma_state_below0',
                                                     initializer=self.gamma_init)
            self.beta_state_below0 = self.add_weight(shape=(self.units,),
                                                     name='beta_state_below0',
                                                     initializer=self.beta_init)

            self.gamma_state_below1 = self.add_weight(shape=(self.units,),
                                                     name='gamma_state_below1',
                                                     initializer=self.gamma_init)
            self.beta_state_below1 = self.add_weight(shape=(self.units,),
                                                     name='beta_state_below1',
                                                     initializer=self.beta_init)
            self.gamma_state_below2 = self.add_weight(shape=(self.units,),
                                                     name='gamma_state_below2',
                                                     initializer=self.gamma_init)
            self.beta_state_below2 = self.add_weight(shape=(self.units,),
                                                     name='beta_state_below2',
                                                     initializer=self.beta_init)

            self.gamma_state_below3 = self.add_weight(shape=(self.units,),
                                                     name='gamma_state_below3',
                                                     initializer=self.gamma_init)
            self.beta_state_below3 = self.add_weight(shape=(self.units,),
                                                     name='beta_state_below3',
                                                     initializer=self.beta_init)

            self.gamma_preact0 = self.add_weight(shape=(self.units,),
                                                     name='gamma_preact0',
                                                     initializer=self.gamma_init)
            self.beta_preact0 = self.add_weight(shape=(self.units,),
                                                     name='beta_preact0',
                                                     initializer=self.beta_init)

            self.gamma_preact1 = self.add_weight(shape=(self.units,),
                                                     name='gamma_preact1',
                                                     initializer=self.gamma_init)
            self.beta_preact1 = self.add_weight(shape=(self.units,),
                                                     name='beta_preact1',
                                                     initializer=self.beta_init)

            self.gamma_preact2 = self.add_weight(shape=(self.units,),
                                                     name='gamma_preact2',
                                                     initializer=self.gamma_init)
            self.beta_preact2 = self.add_weight(shape=(self.units,),
                                                     name='beta_preact2',
                                                     initializer=self.beta_init)

            self.gamma_preact3 = self.add_weight(shape=(self.units,),
                                                     name='gamma_preact3',
                                                     initializer=self.gamma_init)
            self.beta_preact3 = self.add_weight(shape=(self.units,),
                                                     name='beta_preact3',
                                                     initializer=self.beta_init)
        self.built = True

    def _generate_dropout_mask(self, inputs, training=None):
        if 0 < self.dropout < 1:
            ones = K.ones_like(K.squeeze(inputs[:, 0:1, :], axis=1))

            def dropped_inputs():
                return K.dropout(ones, self.dropout)

            self._dropout_mask = [K.in_train_phase(
                dropped_inputs,
                ones,
                training=training)
                for _ in range(4)]
        else:
            self._dropout_mask = None

    def _generate_recurrent_dropout_mask(self, inputs, training=None):
        if 0 < self.recurrent_dropout < 1:
            ones = K.ones_like(K.reshape(inputs[:, 0, 0], (-1, 1)))
            ones = K.tile(ones, (1, self.units))

            def dropped_inputs():
                return K.dropout(ones, self.dropout)

            self._recurrent_dropout_mask = [K.in_train_phase(
                dropped_inputs,
                ones,
                training=training)
                for _ in range(4)]
        else:
            self._recurrent_dropout_mask = None

    def _ln(self, x, slc):
        # sample-wise normalization
        m = K.mean(x, axis=-1, keepdims=True)
        std = K.sqrt(K.var(x, axis=-1, keepdims=True) + self.epsilon_layer_normalization)
        x_normed = (x - m) / (std + self.epsilon_layer_normalization)
        x_normed = eval('self.gamma_' + slc) * x_normed + eval('self.beta_' + slc)
        return x_normed


    def call(self, inputs, states, training=None):
        if 0 < self.dropout < 1 and self._dropout_mask is None:
            self._dropout_mask = _generate_dropout_mask(
                _generate_dropout_ones(inputs, K.shape(inputs)[-1]),
                self.dropout,
                training=training,
                count=4)
        if (0 < self.recurrent_dropout < 1 and
                self._recurrent_dropout_mask is None):
            self._recurrent_dropout_mask = _generate_dropout_mask(
                _generate_dropout_ones(inputs, self.units),
                self.recurrent_dropout,
                training=training,
                count=4)

        # dropout matrices for input units
        dp_mask = self._dropout_mask
        # dropout matrices for recurrent units
        rec_dp_mask = self._recurrent_dropout_mask

        h_tm1 = states[0]  # previous memory state
        c_tm1 = states[1]  # previous carry state

        if self.implementation == 1:
            if 0 < self.dropout < 1.:
                inputs_i = inputs * dp_mask[0]
                inputs_f = inputs * dp_mask[1]
                inputs_c = inputs * dp_mask[2]
                inputs_o = inputs * dp_mask[3]
            else:
                inputs_i = inputs
                inputs_f = inputs
                inputs_c = inputs
                inputs_o = inputs
            x_i = K.dot(inputs_i, self.kernel_i)
            x_f = K.dot(inputs_f, self.kernel_f)
            x_c = K.dot(inputs_c, self.kernel_c)
            x_o = K.dot(inputs_o, self.kernel_o)
            if self.use_bias:
                x_i = K.bias_add(x_i, self.bias_i)
                x_f = K.bias_add(x_f, self.bias_f)
                x_c = K.bias_add(x_c, self.bias_c)
                x_o = K.bias_add(x_o, self.bias_o)

            if 0 < self.recurrent_dropout < 1.:
                h_tm1_i = h_tm1 * rec_dp_mask[0]
                h_tm1_f = h_tm1 * rec_dp_mask[1]
                h_tm1_c = h_tm1 * rec_dp_mask[2]
                h_tm1_o = h_tm1 * rec_dp_mask[3]
            else:
                h_tm1_i = h_tm1
                h_tm1_f = h_tm1
                h_tm1_c = h_tm1
                h_tm1_o = h_tm1
            i = self.recurrent_activation(x_i + K.dot(h_tm1_i,
                                                      self.recurrent_kernel_i))
            f = self.recurrent_activation(x_f + K.dot(h_tm1_f,
                                                      self.recurrent_kernel_f))
            c = f * c_tm1 + i * self.activation(x_c + K.dot(h_tm1_c,
                                                            self.recurrent_kernel_c))
            o = self.recurrent_activation(x_o + K.dot(h_tm1_o,
                                                      self.recurrent_kernel_o))
        else:
            if 0. < self.dropout < 1.:
                inputs *= dp_mask[0]
            x = K.dot(inputs, self.kernel)
            if self.layer_normalization:
                x0 = self._ln(x[:, :self.units], 'state_below0')
                x1 = self._ln(x[:, self.units: 2 * self.units], 'state_below1')
                x2 = self._ln(x[:, 2 * self.units: 3 * self.units], 'state_below2')
                x3 = self._ln(x[:, 3 * self.units:], 'state_below3')
            if 0. < self.recurrent_dropout < 1.:
                h_tm1 *= rec_dp_mask[0]
            z = K.dot(h_tm1, self.recurrent_kernel)
            if self.use_bias:
                z = K.bias_add(z, self.bias)
            if self.layer_normalization:
                z0 = self._ln(z[:, :self.units], 'preact0') + x0
                z1 = self._ln(z[:, self.units: 2 * self.units], 'preact1') + x1
                z2 = self._ln(z[:, 2 * self.units: 3 * self.units], 'preact2') + x2
                z3 = self._ln(z[:, 3 * self.units:], 'preact3') + x3
            else:
                z += x
                z0 = z[:, :self.units]
                z1 = z[:, self.units: 2 * self.units]
                z2 = z[:, 2 * self.units: 3 * self.units]
                z3 = z[:, 3 * self.units:]

            i = self.recurrent_activation(z0)
            f = self.recurrent_activation(z1)
            c = f * c_tm1 + i * self.activation(z2)
            o = self.recurrent_activation(z3)

        h = o * self.activation(c)
        if 0 < self.dropout + self.recurrent_dropout:
            if training is None:
                h._uses_learning_phase = True
        return h, [h, c]

    def get_config(self):
        config = {'units': self.units,
                  'activation': activations.serialize(self.activation),
                  'recurrent_activation': activations.serialize(self.recurrent_activation),
                  'use_bias': self.use_bias,
                  'kernel_initializer': initializers.serialize(self.kernel_initializer),
                  'recurrent_initializer': initializers.serialize(self.recurrent_initializer),
                  'bias_initializer': initializers.serialize(self.bias_initializer),
                  'unit_forget_bias': self.unit_forget_bias,
                  'kernel_regularizer': regularizers.serialize(self.kernel_regularizer),
                  'recurrent_regularizer': regularizers.serialize(self.recurrent_regularizer),
                  'bias_regularizer': regularizers.serialize(self.bias_regularizer),
                  'kernel_constraint': constraints.serialize(self.kernel_constraint),
                  'recurrent_constraint': constraints.serialize(self.recurrent_constraint),
                  'bias_constraint': constraints.serialize(self.bias_constraint),
                  'dropout': self.dropout,
                  'recurrent_dropout': self.recurrent_dropout,
                  'implementation': self.implementation}
        base_config = super(LSTMCell, self).get_config()
        return dict(list(base_config.items()) + list(config.items()))


class LSTM(RNN):
    """Long-Short Term Memory layer - Hochreiter 1997.

    # Arguments
        units: Positive integer, dimensionality of the output space.
        activation: Activation function to use
            (see [activations](../activations.md)).
            Default: hyperbolic tangent (`tanh`).
            If you pass `None`, no activation is applied
            (ie. "linear" activation: `a(x) = x`).
        recurrent_activation: Activation function to use
            for the recurrent step
            (see [activations](../activations.md)).
            Default: hard sigmoid (`hard_sigmoid`).
            If you pass `None`, no activation is applied
            (ie. "linear" activation: `a(x) = x`).
        use_bias: Boolean, whether the layer uses a bias vector.
        kernel_initializer: Initializer for the `kernel` weights matrix,
            used for the linear transformation of the inputs.
            (see [initializers](../initializers.md)).
        recurrent_initializer: Initializer for the `recurrent_kernel`
            weights matrix,
            used for the linear transformation of the recurrent state.
            (see [initializers](../initializers.md)).
        bias_initializer: Initializer for the bias vector
            (see [initializers](../initializers.md)).
        unit_forget_bias: Boolean.
            If True, add 1 to the bias of the forget gate at initialization.
            Setting it to true will also force `bias_initializer="zeros"`.
            This is recommended in [Jozefowicz et al.](http://www.jmlr.org/proceedings/papers/v37/jozefowicz15.pdf)
        kernel_regularizer: Regularizer function applied to
            the `kernel` weights matrix
            (see [regularizer](../regularizers.md)).
        recurrent_regularizer: Regularizer function applied to
            the `recurrent_kernel` weights matrix
            (see [regularizer](../regularizers.md)).
        bias_regularizer: Regularizer function applied to the bias vector
            (see [regularizer](../regularizers.md)).
        activity_regularizer: Regularizer function applied to
            the output of the layer (its "activation").
            (see [regularizer](../regularizers.md)).
        kernel_constraint: Constraint function applied to
            the `kernel` weights matrix
            (see [constraints](../constraints.md)).
        recurrent_constraint: Constraint function applied to
            the `recurrent_kernel` weights matrix
            (see [constraints](../constraints.md)).
        bias_constraint: Constraint function applied to the bias vector
            (see [constraints](../constraints.md)).
        dropout: Float between 0 and 1.
            Fraction of the units to drop for
            the linear transformation of the inputs.
        recurrent_dropout: Float between 0 and 1.
            Fraction of the units to drop for
            the linear transformation of the recurrent state.
        implementation: Implementation mode, either 1 or 2.
            Mode 1 will structure its operations as a larger number of
            smaller dot products and additions, whereas mode 2 will
            batch them into fewer, larger operations. These modes will
            have different performance profiles on different hardware and
            for different applications.
        return_sequences: Boolean. Whether to return the last output.
            in the output sequence, or the full sequence.
        return_state: Boolean. Whether to return the last state
            in addition to the output.
        go_backwards: Boolean (default False).
            If True, process the input sequence backwards and return the
            reversed sequence.
        stateful: Boolean (default False). If True, the last state
            for each sample at index i in a batch will be used as initial
            state for the sample of index i in the following batch.
        unroll: Boolean (default False).
            If True, the network will be unrolled,
            else a symbolic loop will be used.
            Unrolling can speed-up a RNN,
            although it tends to be more memory-intensive.
            Unrolling is only suitable for short sequences.

    # References
        - [Long short-term memory](http://www.bioinf.jku.at/publications/older/2604.pdf) (original 1997 paper)
        - [Learning to forget: Continual prediction with LSTM](http://www.mitpressjournals.org/doi/pdf/10.1162/089976600300015015)
        - [Supervised sequence labeling with recurrent neural networks](http://www.cs.toronto.edu/~graves/preprint.pdf)
        - [A Theoretically Grounded Application of Dropout in Recurrent Neural Networks](http://arxiv.org/abs/1512.05287)
    """

    @interfaces.legacy_recurrent_support
    def __init__(self, units,
                 activation='tanh',
                 recurrent_activation='hard_sigmoid',
                 use_bias=True,
                 kernel_initializer='glorot_uniform',
                 recurrent_initializer='orthogonal',
                 bias_initializer='zeros',
                 unit_forget_bias=True,
                 kernel_regularizer=None,
                 recurrent_regularizer=None,
                 bias_regularizer=None,
                 activity_regularizer=None,
                 kernel_constraint=None,
                 recurrent_constraint=None,
                 bias_constraint=None,
                 dropout=0.,
                 recurrent_dropout=0.,
                 layer_normalization=False,
                 epsilon_layer_normalization=1e-5,
                 implementation=2,
                 return_sequences=False,
                 return_state=False,
                 go_backwards=False,
                 stateful=False,
                 unroll=False,
                 **kwargs):
        if implementation == 0:
            warnings.warn('`implementation=0` has been deprecated, '
                          'and now defaults to `implementation=2`.'
                          'Please update your layer call.')
        dropout = 0. if dropout is None else dropout
        recurrent_dropout = 0. if recurrent_dropout is None else recurrent_dropout
        if K.backend() == 'theano' and dropout + recurrent_dropout > 0.:
            warnings.warn(
                'RNN dropout is no longer supported with the Theano backend '
                'due to technical limitations. '
                'You can either set `dropout` and `recurrent_dropout` to 0, '
                'or use the TensorFlow backend.')
            dropout = 0.
            recurrent_dropout = 0.

        cell = LSTMCell(units,
                        activation=activation,
                        recurrent_activation=recurrent_activation,
                        use_bias=use_bias,
                        kernel_initializer=kernel_initializer,
                        recurrent_initializer=recurrent_initializer,
                        unit_forget_bias=unit_forget_bias,
                        bias_initializer=bias_initializer,
                        kernel_regularizer=kernel_regularizer,
                        recurrent_regularizer=recurrent_regularizer,
                        bias_regularizer=bias_regularizer,
                        kernel_constraint=kernel_constraint,
                        recurrent_constraint=recurrent_constraint,
                        bias_constraint=bias_constraint,
                        dropout=dropout,
                        recurrent_dropout=recurrent_dropout,
                        layer_normalization=layer_normalization,
                        epsilon_layer_normalization=epsilon_layer_normalization,
                        implementation=implementation)
        super(LSTM, self).__init__(cell,
                                   return_sequences=return_sequences,
                                   return_state=return_state,
                                   go_backwards=go_backwards,
                                   stateful=stateful,
                                   unroll=unroll,
                                   **kwargs)
        self.activity_regularizer = regularizers.get(activity_regularizer)

    def call(self, inputs, mask=None, training=None, initial_state=None):
        self.cell._dropout_mask = None
        self.cell._recurrent_dropout_mask = None
        return super(LSTM, self).call(inputs,
                                      mask=mask,
                                      training=training,
                                      initial_state=initial_state)

    @property
    def units(self):
        return self.cell.units

    @property
    def activation(self):
        return self.cell.activation

    @property
    def recurrent_activation(self):
        return self.cell.recurrent_activation

    @property
    def use_bias(self):
        return self.cell.use_bias

    @property
    def kernel_initializer(self):
        return self.cell.kernel_initializer

    @property
    def recurrent_initializer(self):
        return self.cell.recurrent_initializer

    @property
    def bias_initializer(self):
        return self.cell.bias_initializer

    @property
    def unit_forget_bias(self):
        return self.cell.unit_forget_bias

    @property
    def kernel_regularizer(self):
        return self.cell.kernel_regularizer

    @property
    def recurrent_regularizer(self):
        return self.cell.recurrent_regularizer

    @property
    def bias_regularizer(self):
        return self.cell.bias_regularizer

    @property
    def kernel_constraint(self):
        return self.cell.kernel_constraint

    @property
    def recurrent_constraint(self):
        return self.cell.recurrent_constraint

    @property
    def bias_constraint(self):
        return self.cell.bias_constraint

    @property
    def dropout(self):
        return self.cell.dropout

    @property
    def recurrent_dropout(self):
        return self.cell.recurrent_dropout

    @property
    def layer_normalization(self):
        return self.cell.layer_normalization

    @property
    def epsilon_layer_normalization(self):
        return self.cell.epsilon_layer_normalization

    @property
    def implementation(self):
        return self.cell.implementation

    def get_config(self):
        config = {'units': self.units,
                  'activation': activations.serialize(self.activation),
                  'recurrent_activation': activations.serialize(self.recurrent_activation),
                  'use_bias': self.use_bias,
                  'kernel_initializer': initializers.serialize(self.kernel_initializer),
                  'recurrent_initializer': initializers.serialize(self.recurrent_initializer),
                  'bias_initializer': initializers.serialize(self.bias_initializer),
                  'unit_forget_bias': self.unit_forget_bias,
                  'kernel_regularizer': regularizers.serialize(self.kernel_regularizer),
                  'recurrent_regularizer': regularizers.serialize(self.recurrent_regularizer),
                  'bias_regularizer': regularizers.serialize(self.bias_regularizer),
                  'activity_regularizer': regularizers.serialize(self.activity_regularizer),
                  'kernel_constraint': constraints.serialize(self.kernel_constraint),
                  'recurrent_constraint': constraints.serialize(self.recurrent_constraint),
                  'bias_constraint': constraints.serialize(self.bias_constraint),
                  'dropout': self.dropout,
                  'recurrent_dropout': self.recurrent_dropout,
                  'layer_normalization':self.layer_normalization,
                  'epsilon_layer_normalization':self.epsilon_layer_normalization,
                  'implementation': self.implementation}
        base_config = super(LSTM, self).get_config()
        del base_config['cell']
        return dict(list(base_config.items()) + list(config.items()))

    @classmethod
    def from_config(cls, config):
        if 'implementation' in config and config['implementation'] == 0:
            config['implementation'] = 1
        return cls(**config)


def _generate_dropout_ones(inputs, dims):
    # Currently, CNTK can't instantiate `ones` with symbolic shapes.
    # Will update workaround once CNTK supports it.
    if K.backend() == 'cntk':
        ones = K.ones_like(K.reshape(inputs[:, 0], (-1, 1)))
        return K.tile(ones, (1, dims))
    else:
        return K.ones((K.shape(inputs)[0], dims))


def _generate_dropout_mask(ones, rate, training=None, count=1):
    def dropped_inputs():
        return K.dropout(ones, rate)

    if count > 1:
        return [K.in_train_phase(
            dropped_inputs,
            ones,
            training=training) for _ in range(count)]
    return K.in_train_phase(
        dropped_inputs,
        ones,
        training=training)


class LSTMCond(Recurrent):
    """Conditional LSTM: The previously generated word is fed to the current timestep
    You should give two inputs to this layer:
        1. The shifted sequence of words (shape: (batch_size, output_timesteps, embedding_size))
        2. The input context  (shape: (batch_size, context_size))

    # Arguments
        units: Positive integer, dimensionality of the output space.
        return_states: Whether it should return the internal RNN states.
        activation: Activation function to use
            (see [activations](../activations.md)).
            If you pass None, no activation is applied
            (ie. "linear" activation: `a(x) = x`).
        recurrent_activation: Activation function to use
            for the recurrent step
            (see [activations](../activations.md)).
        use_bias: Boolean, whether the layer uses a bias vector.
        kernel_initializer: Initializer for the `kernel` weights matrix,
            used for the linear transformation of the inputs
            (see [initializers](../initializers.md)).
        recurrent_initializer: Initializer for the `recurrent_kernel`
            weights matrix,
            used for the linear transformation of the recurrent state
            (see [initializers](../initializers.md)).
        bias_initializer: Initializer for the bias vector
            (see [initializers](../initializers.md)).
        kernel_regularizer: Regularizer function applied to
            the `kernel` weights matrix
            (see [regularizer](../regularizers.md)).
        recurrent_regularizer: Regularizer function applied to
            the `recurrent_kernel` weights matrix
            (see [regularizer](../regularizers.md)).
        bias_regularizer: Regularizer function applied to the bias vector
            (see [regularizer](../regularizers.md)).
        kernel_constraint: Constraint function applied to
            the `kernel` weights matrix
            (see [constraints](../constraints.md)).
        recurrent_constraint: Constraint function applied to
            the `recurrent_kernel` weights matrix
            (see [constraints](../constraints.md)).
        bias_constraint: Constraint function applied to the bias vector
            (see [constraints](../constraints.md)).
        dropout: Float between 0 and 1.
            Fraction of the units to drop for
            the linear transformation of the context.
        recurrent_dropout: Float between 0 and 1.
            Fraction of the units to drop for
            the linear transformation of the recurrent state.
        conditional_dropout: Float between 0 and 1.
            Fraction of the units to drop for
            the linear transformation of the input.
        implementation: Implementation mode, either 1 or 2.
            Mode 1 will structure its operations as a larger number of
            smaller dot products and additions, whereas mode 2 will
            batch them into fewer, larger operations. These modes will
            have different performance profiles on different hardware and
            for different applications.
        num_inputs: Number of inputs of the layer.
        static_ctx: If static_ctx, it should have 2 dimensions and it will
                    be fed to each timestep of the RNN. Otherwise, it should
                    have 3 dimensions and should have the same number of
                    timesteps than the input.
    # References
        - [On the Properties of Neural Machine Translation: Encoder-Decoder Approaches](https://arxiv.org/abs/1409.1259)
        - [Empirical Evaluation of Gated Recurrent Neural Networks on Sequence Modeling](http://arxiv.org/abs/1412.3555v1)
        - [A Theoretically Grounded Application of Dropout in Recurrent Neural Networks](http://arxiv.org/abs/1512.05287)

    """

    @interfaces.legacy_recurrent_support
    def __init__(self, units,
                 return_states=False,
                 activation='tanh',
                 recurrent_activation='sigmoid',
                 use_bias=True,
                 kernel_initializer='glorot_uniform',
                 conditional_initializer='glorot_uniform',
                 recurrent_initializer='orthogonal',
                 bias_initializer='zeros',
                 bias_ba_initializer='zeros',
                 bias_ca_initializer='zero',
                 forget_bias_init='one',
                 unit_forget_bias=True,
                 mask_value=0.,
                 kernel_regularizer=None,
                 recurrent_regularizer=None,
                 conditional_regularizer=None,
                 bias_regularizer=None,
                 bias_ba_regularizer=None,
                 bias_ca_regularizer=None,
                 activity_regularizer=None,
                 kernel_constraint=None,
                 recurrent_constraint=None,
                 conditional_constraint=None,
                 bias_constraint=None,
                 bias_ba_constraint=None,
                 bias_ca_constraint=None,
                 dropout=0.,
                 recurrent_dropout=0.,
                 conditional_dropout=0.,
                 num_inputs=4,
                 static_ctx=False,
                 **kwargs):

        super(LSTMCond, self).__init__(**kwargs)

        self.return_states = return_states

        # Main parameters
        self.units = units
        self.activation = activations.get(activation)
        self.recurrent_activation = activations.get(recurrent_activation)
        self.use_bias = use_bias
        self.mask_value = mask_value

        # Initializers
        self.kernel_initializer = initializers.get(kernel_initializer)
        self.recurrent_initializer = initializers.get(recurrent_initializer)
        self.conditional_initializer = initializers.get(conditional_initializer)
        self.bias_initializer = initializers.get(bias_initializer)
        self.bias_ba_initializer = initializers.get(bias_ba_initializer)
        self.bias_ca_initializer = initializers.get(bias_ca_initializer)
        self.unit_forget_bias = unit_forget_bias
        self.forget_bias_initializer = initializers.get(forget_bias_init)

        # Regularizers
        self.kernel_regularizer = regularizers.get(kernel_regularizer)
        self.recurrent_regularizer = regularizers.get(recurrent_regularizer)
        self.conditional_regularizer = regularizers.get(conditional_regularizer)
        self.bias_regularizer = regularizers.get(bias_regularizer)
        self.bias_ba_regularizer = regularizers.get(bias_ba_regularizer)
        self.bias_ca_regularizer = regularizers.get(bias_ca_regularizer)
        self.activity_regularizer = regularizers.get(activity_regularizer)

        # Constraints
        self.kernel_constraint = constraints.get(kernel_constraint)
        self.recurrent_constraint = constraints.get(recurrent_constraint)
        self.conditional_constraint = constraints.get(conditional_constraint)
        self.bias_constraint = constraints.get(bias_constraint)
        self.bias_ba_constraint = constraints.get(bias_ba_constraint)
        self.bias_ca_constraint = constraints.get(bias_ca_constraint)

        # Dropouts
        self.dropout = min(1., max(0., dropout)) if dropout is not None else 0.
        self.recurrent_dropout = min(1., max(0., recurrent_dropout)) if recurrent_dropout is not None else 0.
        self.conditional_dropout = min(1., max(0., conditional_dropout)) if conditional_dropout is not None else 0.
        self.num_inputs = num_inputs
        if static_ctx:
            self.input_spec = [InputSpec(ndim=3), InputSpec(ndim=2)]
        else:
            self.input_spec = [InputSpec(ndim=3), InputSpec(ndim=3)]

        for _ in range(len(self.input_spec), self.num_inputs):
            self.input_spec.append(InputSpec(ndim=2))

    def build(self, input_shape):

        assert len(input_shape) == 2 or len(input_shape) == 4, 'You should pass two inputs to LSTMCond ' \
                                                               '(context and previous_embedded_words) and ' \
                                                               'two optional inputs (init_state and init_memory). ' \
                                                               'It currently has %d inputs' % len(input_shape)

        self.input_dim = input_shape[0][2]
        if self.input_spec[1].ndim == 3:
            self.context_dim = input_shape[1][2]
            self.static_ctx = False
            assert input_shape[1][1] == input_shape[0][1], 'When using a 3D ctx in LSTMCond, it has to have the same ' \
                                                           'number of timesteps (dimension 1) as the input. Currently,' \
                                                           'the number of input timesteps is: ' \
                                                           + str(input_shape[0][1]) + \
                                                           ', while the number of ctx timesteps is ' \
                                                           + str(input_shape[1][1]) + ' (complete shapes: ' \
                                                           + str(input_shape[0]) + ', ' + str(input_shape[1]) + ')'
        else:
            self.context_dim = input_shape[1][1]
            self.static_ctx = True

        if self.stateful:
            self.reset_states()
        else:
            # initial states: all-zero tensors of shape (units)
            self.states = [None, None]  # [h, c]

        self.kernel = self.add_weight(shape=(self.context_dim, self.units * 4),
                                      name='kernel',
                                      initializer=self.kernel_initializer,
                                      regularizer=self.kernel_regularizer,
                                      constraint=self.kernel_constraint)

        self.recurrent_kernel = self.add_weight(
            shape=(self.units, self.units * 4),
            name='recurrent_kernel',
            initializer=self.recurrent_initializer,
            regularizer=self.recurrent_regularizer,
            constraint=self.recurrent_constraint)

        self.conditional_kernel = self.add_weight(shape=(self.input_dim, self.units * 4),
                                                  name='conditional_kernel',
                                                  initializer=self.conditional_initializer,
                                                  regularizer=self.conditional_regularizer,
                                                  constraint=self.conditional_constraint)

        if self.use_bias:
            if self.unit_forget_bias:
                def bias_initializer(shape, *args, **kwargs):
                    return K.concatenate([
                        self.bias_initializer((self.units,), *args, **kwargs),
                        initializers.Ones()((self.units,), *args, **kwargs),
                        self.bias_initializer((self.units * 2,), *args, **kwargs),
                    ])
            else:
                bias_initializer = self.bias_initializer

            self.bias = self.add_weight(shape=(self.units * 4,),
                                        name='bias',
                                        initializer=bias_initializer,
                                        regularizer=self.bias_regularizer,
                                        constraint=self.bias_constraint)

        else:
            self.bias = None

        self.built = True

    def reset_states(self, states=None):
        assert self.stateful, 'Layer must be stateful.'
        input_shape = self.input_shape
        if not input_shape[0]:
            raise Exception('If a RNN is stateful, a complete ' +
                            'input_shape must be provided (including batch size).')
        if hasattr(self, 'states'):
            K.set_value(self.states[0],
                        np.zeros((input_shape[0], self.units)))
            K.set_value(self.states[1],
                        np.zeros((input_shape[0], self.units)))
            K.set_value(self.states[2],
                        np.zeros((input_shape[0], input_shape[3])))
        else:
            self.states = [K.zeros((input_shape[0], self.units)),
                           K.zeros((input_shape[0], self.units))]

    def preprocess_input(self, inputs, training=None):
        if 0 < self.conditional_dropout < 1:
            ones = K.ones_like(K.squeeze(inputs[:, 0:1, :], axis=1))

            def dropped_inputs():
                return K.dropout(ones, self.conditional_dropout)

            cond_dp_mask = [K.in_train_phase(dropped_inputs,
                                             ones,
                                             training=training) for _ in range(4)]
            preprocessed_input = K.dot(inputs * cond_dp_mask[0][:, None, :], self.conditional_kernel)
        else:
            preprocessed_input = K.dot(inputs, self.conditional_kernel)

        if self.static_ctx:
            return preprocessed_input

        # Not Static ctx
        if 0 < self.dropout < 1:
            ones = K.ones_like(K.squeeze(self.context[:, 0:1, :], axis=1))

            def dropped_inputs():
                return K.dropout(ones, self.dropout)

            dp_mask = [K.in_train_phase(dropped_inputs, ones,
                                        training=training) for _ in range(4)]
            preprocessed_context = K.dot(self.context * dp_mask[0][:, None, :], self.kernel)
        else:
            preprocessed_context = K.dot(self.context, self.kernel)
        return preprocessed_input + preprocessed_context

    def compute_output_shape(self, input_shape):
        if self.return_sequences:
            main_out = (input_shape[0][0], input_shape[0][1], self.units)
        else:
            main_out = (input_shape[0][0], self.units)

        if self.return_states:
            states_dim = (input_shape[0][0], input_shape[0][1], self.units)
            main_out = [main_out, states_dim, states_dim]
        return main_out

    def call(self, inputs, mask=None, training=None, initial_state=None):
        # input shape: (nb_samples, time (padded with zeros), input_dim)
        # note that the .build() method of subclasses MUST define
        # self.input_spec with a complete input shape.
        input_shape = K.int_shape(inputs[0])
        state_below = inputs[0]
        self.context = inputs[1]
        if self.num_inputs == 2:  # input: [state_below, context]
            self.init_state = None
            self.init_memory = None
        elif self.num_inputs == 3:  # input: [state_below, context, init_generic]
            self.init_state = inputs[2]
            self.init_memory = inputs[2]
        elif self.num_inputs == 4:  # input: [state_below, context, init_state, init_memory]
            self.init_state = inputs[2]
            self.init_memory = inputs[3]

        if self.stateful:
            initial_states = self.states
        else:
            initial_states = self.get_initial_states(state_below)
        constants = self.get_constants(state_below, mask[1], training=training)
        preprocessed_input = self.preprocess_input(state_below, training=training)
        last_output, outputs, states = K.rnn(self.step,
                                             preprocessed_input,
                                             initial_states,
                                             go_backwards=self.go_backwards,
                                             mask=mask[0],
                                             constants=constants,
                                             unroll=self.unroll,
                                             input_length=K.shape(state_below)[1])
        if self.stateful:
            self.updates = []
            for i in range(len(states)):
                self.updates.append((self.states[i], states[i]))

        # Properly set learning phase
        if 0 < self.dropout + self.recurrent_dropout:
            last_output._uses_learning_phase = True
            outputs._uses_learning_phase = True

        if self.return_sequences:
            ret = outputs
        else:
            ret = last_output

        # intermediate states as additional outputs
        if self.return_states:
            if not isinstance(ret, list):
                ret = [ret]
            ret += [states[0], states[1]]

        return ret

    def compute_mask(self, input, mask):
        if self.return_sequences:
            ret = mask[0]
        else:
            ret = None
        if self.return_states:
            ret = [ret, None, None]
        return ret

    def step(self, x, states):
        h_tm1 = states[0]  # State
        c_tm1 = states[1]  # Memory
        dp_mask = states[2]  # Dropout W (input)
        rec_dp_mask = states[3]  # Dropout U (recurrent)
        z = x + K.dot(h_tm1 * rec_dp_mask[0], self.recurrent_kernel)
        if self.static_ctx:
            context = states[4]
            # mask_context = states[5]  # Context mask
            # if mask_context.ndim > 1:  # Mask the context (only if necessary)
            #    context = mask_context[:, :, None] * context
            z += K.dot(context * dp_mask[0], self.kernel)
        if self.use_bias:
            z = K.bias_add(z, self.bias)
        z0 = z[:, :self.units]
        z1 = z[:, self.units: 2 * self.units]
        z2 = z[:, 2 * self.units: 3 * self.units]
        z3 = z[:, 3 * self.units:]
        i = self.recurrent_activation(z0)
        f = self.recurrent_activation(z1)
        o = self.recurrent_activation(z3)
        c = f * c_tm1 + i * self.activation(z2)
        h = o * self.activation(c)
        if 0 < self.dropout + self.recurrent_dropout:
            h._uses_learning_phase = True
        return h, [h, c]

    def get_constants(self, inputs, mask_context, training=None):
        constants = []

        # States[3] - Dropout_W
        if 0 < self.dropout < 1:
            ones = K.ones_like(K.squeeze(self.context[:, 0:1, :], axis=1))

            def dropped_inputs():
                return K.dropout(ones, self.dropout)

            dp_mask = [K.in_train_phase(dropped_inputs,
                                        ones,
                                        training=training) for _ in range(4)]
            constants.append(dp_mask)
        else:
            constants.append([K.cast_to_floatx(1.) for _ in range(4)])

        # States[4] - Dropout_U
        if 0 < self.recurrent_dropout < 1:
            ones = K.ones_like(K.reshape(inputs[:, 0, 0], (-1, 1)))
            ones = K.tile(ones, (1, self.units))

            def dropped_inputs():
                return K.dropout(ones, self.recurrent_dropout)

            rec_dp_mask = [K.in_train_phase(dropped_inputs,
                                            ones,
                                            training=training) for _ in range(4)]
            constants.append(rec_dp_mask)
        else:
            constants.append([K.cast_to_floatx(1.) for _ in range(4)])

        # States[4] - context
        if self.static_ctx:
            constants.append(self.context)

        return constants

    def get_initial_states(self, inputs):
        # build an all-zero tensor of shape (samples, units)
        if self.init_state is None:
            initial_state = K.zeros_like(inputs)  # (samples, timesteps, input_dim)
            initial_state = K.sum(initial_state, axis=(1, 2))  # (samples,)
            initial_state = K.expand_dims(initial_state)  # (samples, 1)
            initial_state = K.tile(initial_state, [1, self.units])  # (samples, units)
            if self.init_memory is None:
                initial_states = [initial_state for _ in range(2)]
            else:
                initial_memory = self.init_memory
                initial_states = [initial_state, initial_memory]
        else:
            initial_state = self.init_state
            if self.init_memory is not None:  # We have state and memory
                initial_memory = self.init_memory
                initial_states = [initial_state, initial_memory]
            else:
                initial_states = [initial_state for _ in range(2)]

        return initial_states

    def get_config(self):
        config = {'units': self.units,
                  'activation': activations.serialize(self.activation),
                  'recurrent_activation': activations.serialize(self.recurrent_activation),
                  'return_states': self.return_states,
                  'kernel_initializer': initializers.serialize(self.kernel_initializer),
                  'recurrent_initializer': initializers.serialize(self.recurrent_initializer),
                  'conditional_initializer': initializers.serialize(self.conditional_initializer),
                  'bias_initializer': initializers.serialize(self.bias_initializer),
                  'bias_ba_initializer': initializers.serialize(self.bias_ba_initializer),
                  'bias_ca_initializer': initializers.serialize(self.bias_ca_initializer),
                  'unit_forget_bias': self.unit_forget_bias,
                  'kernel_regularizer': regularizers.serialize(self.kernel_regularizer),
                  'recurrent_regularizer': regularizers.serialize(self.recurrent_regularizer),
                  'conditional_regularizer': regularizers.serialize(self.conditional_regularizer),
                  'bias_regularizer': regularizers.serialize(self.bias_regularizer),
                  'bias_ba_regularizer': regularizers.serialize(self.bias_ba_regularizer),
                  'bias_ca_regularizer': regularizers.serialize(self.bias_ca_regularizer),
                  'activity_regularizer': regularizers.serialize(self.activity_regularizer),
                  'kernel_constraint': constraints.serialize(self.kernel_constraint),
                  'recurrent_constraint': constraints.serialize(self.recurrent_constraint),
                  'conditional_constraint': constraints.serialize(self.conditional_constraint),
                  'bias_constraint': constraints.serialize(self.bias_constraint),
                  'bias_ba_constraint': constraints.serialize(self.bias_ba_constraint),
                  'bias_ca_constraint': constraints.serialize(self.bias_ca_constraint),
                  'dropout': self.dropout,
                  'recurrent_dropout': self.recurrent_dropout,
                  'conditional_dropout': self.conditional_dropout,
                  'mask_value': self.mask_value
                  }
        base_config = super(LSTMCond, self).get_config()
        return dict(list(base_config.items()) + list(config.items()))


class AttLSTM(Recurrent):
    """Long-Short Term Memory unit with Attention
    You should give two inputs to this layer:
        1. The shifted sequence of words (shape: (batch_size, output_timesteps, embedding_size))
        2. The complete input sequence (shape: (batch_size, input_timesteps, input_dim))
    # Arguments
        units: Positive integer, dimensionality of the output space.
        return_states: Whether it should return the internal RNN states.
        activation: Activation function to use
            (see [activations](../activations.md)).
            If you pass None, no activation is applied
            (ie. "linear" activation: `a(x) = x`).
        recurrent_activation: Activation function to use
            for the recurrent step
            (see [activations](../activations.md)).
        use_bias: Boolean, whether the layer uses a bias vector.
        kernel_initializer: Initializer for the `kernel` weights matrix,
            used for the linear transformation of the inputs
            (see [initializers](../initializers.md)).
        recurrent_initializer: Initializer for the `recurrent_kernel`
            weights matrix,
            used for the linear transformation of the recurrent state
            (see [initializers](../initializers.md)).
        bias_initializer: Initializer for the bias vector
            (see [initializers](../initializers.md)).
        kernel_regularizer: Regularizer function applied to
            the `kernel` weights matrix
            (see [regularizer](../regularizers.md)).
        recurrent_regularizer: Regularizer function applied to
            the `recurrent_kernel` weights matrix
            (see [regularizer](../regularizers.md)).
        bias_regularizer: Regularizer function applied to the bias vector
            (see [regularizer](../regularizers.md)).
        kernel_constraint: Constraint function applied to
            the `kernel` weights matrix
            (see [constraints](../constraints.md)).
        recurrent_constraint: Constraint function applied to
            the `recurrent_kernel` weights matrix
            (see [constraints](../constraints.md)).
        bias_constraint: Constraint function applied to the bias vector
            (see [constraints](../constraints.md)).
        dropout: Float between 0 and 1.
            Fraction of the units to drop for
            the linear transformation of the context.
        recurrent_dropout: Float between 0 and 1.
            Fraction of the units to drop for
            the linear transformation of the recurrent state.
        conditional_dropout: Float between 0 and 1.
            Fraction of the units to drop for
            the linear transformation of the input.
        dropout_w_a: Float between 0 and 1.
            Fraction of the units to drop for
            the linear transformation in the attended context.
        dropout_W_a: Float between 0 and 1.
            Fraction of the units to drop for
            the linear transformation of the recurrent state in the attention mechanism.
        dropout_U_a: Float between 0 and 1.
            Fraction of the units to drop for
            the linear transformation of the input in the attention mechanism.
        implementation: Implementation mode, either 1 or 2.
            Mode 1 will structure its operations as a larger number of
            smaller dot products and additions, whereas mode 2 will
            batch them into fewer, larger operations. These modes will
            have different performance profiles on different hardware and
            for different applications.
        num_inputs: Number of inputs of the layer.


    # Formulation

        The resulting attention vector 'phi' at time 't' is formed by applying a weighted sum over
        the set of inputs 'x_i' contained in 'X':

            phi(X, t) = ∑_i alpha_i(t) * x_i,

        where each 'alpha_i' at time 't' is a weighting vector over all the input dimension that
        accomplishes the following condition:

            ∑_i alpha_i = 1

        and is dynamically adapted at each timestep w.r.t. the following formula:

            alpha_i(t) = exp{e_i(t)} /  ∑_j exp{e_j(t)}

        where each 'e_i' at time 't' is calculated as:

            e_i(t) = wa' * tanh( Wa * x_i  +  Ua * h(t-1)  +  ba ),

        where the following are learnable with the respectively named sizes:
                wa                Wa                     Ua                 ba
            [input_dim] [input_dim, input_dim] [units, input_dim] [input_dim]

        The names of 'Ua' and 'Wa' are exchanged w.r.t. the provided reference as well as 'v' being renamed
        to 'x' for matching Keras LSTM's nomenclature.

    # References
        -   Yao L, Torabi A, Cho K, Ballas N, Pal C, Larochelle H, Courville A.
            Describing videos by exploiting temporal structure.
            InProceedings of the IEEE International Conference on Computer Vision 2015 (pp. 4507-4515).
    """

    @interfaces.legacy_recurrent_support
    def __init__(self, units,
                 att_units=0,
                 return_extra_variables=False,
                 return_states=False,
                 activation='tanh',
                 recurrent_activation='sigmoid',
                 use_bias=True,
                 kernel_initializer='glorot_uniform',
                 attention_recurrent_initializer='glorot_uniform',
                 attention_context_initializer='glorot_uniform',
                 attention_context_wa_initializer='glorot_uniform',
                 recurrent_initializer='orthogonal',
                 bias_initializer='zeros',
                 bias_ba_initializer='zeros',
                 bias_ca_initializer='zero',
                 forget_bias_init='one',
                 unit_forget_bias=True,
                 mask_value=0.,
                 kernel_regularizer=None,
                 recurrent_regularizer=None,
                 attention_recurrent_regularizer=None,
                 attention_context_regularizer=None,
                 attention_context_wa_regularizer=None,
                 bias_regularizer=None,
                 bias_ba_regularizer=None,
                 bias_ca_regularizer=None,
                 activity_regularizer=None,
                 kernel_constraint=None,
                 recurrent_constraint=None,
                 attention_recurrent_constraint=None,
                 attention_context_constraint=None,
                 attention_context_wa_constraint=None,
                 bias_constraint=None,
                 bias_ba_constraint=None,
                 bias_ca_constraint=None,
                 dropout=0.,
                 recurrent_dropout=0.,
                 attention_dropout=0.,
                 num_inputs=3,
                 **kwargs):
        super(AttLSTM, self).__init__(**kwargs)
        self.return_extra_variables = return_extra_variables
        self.return_states = return_states

        # Main parameters
        self.units = units
        self.att_units = units if att_units == 0 else att_units
        self.activation = activations.get(activation)
        self.recurrent_activation = activations.get(recurrent_activation)
        self.use_bias = use_bias
        self.mask_value = mask_value

        # Initializers
        self.kernel_initializer = initializers.get(kernel_initializer)
        self.recurrent_initializer = initializers.get(recurrent_initializer)
        self.attention_recurrent_initializer = initializers.get(attention_recurrent_initializer)
        self.attention_context_initializer = initializers.get(attention_context_initializer)
        self.attention_context_wa_initializer = initializers.get(attention_context_wa_initializer)
        self.bias_initializer = initializers.get(bias_initializer)
        self.bias_ba_initializer = initializers.get(bias_ba_initializer)
        self.bias_ca_initializer = initializers.get(bias_ca_initializer)
        self.unit_forget_bias = unit_forget_bias
        self.forget_bias_initializer = initializers.get(forget_bias_init)

        # Regularizers
        self.kernel_regularizer = regularizers.get(kernel_regularizer)
        self.recurrent_regularizer = regularizers.get(recurrent_regularizer)
        self.attention_recurrent_regularizer = regularizers.get(attention_recurrent_regularizer)
        self.attention_context_regularizer = regularizers.get(attention_context_regularizer)
        self.attention_context_wa_regularizer = regularizers.get(attention_context_wa_regularizer)
        self.bias_regularizer = regularizers.get(bias_regularizer)
        self.bias_ba_regularizer = regularizers.get(bias_ba_regularizer)
        self.bias_ca_regularizer = regularizers.get(bias_ca_regularizer)
        self.activity_regularizer = regularizers.get(activity_regularizer)

        # Constraints
        self.kernel_constraint = constraints.get(kernel_constraint)
        self.recurrent_constraint = constraints.get(recurrent_constraint)
        self.attention_recurrent_constraint = constraints.get(attention_recurrent_constraint)
        self.attention_context_constraint = constraints.get(attention_context_constraint)
        self.attention_context_wa_constraint = constraints.get(attention_context_wa_constraint)
        self.bias_constraint = constraints.get(bias_constraint)
        self.bias_ba_constraint = constraints.get(bias_ba_constraint)
        self.bias_ca_constraint = constraints.get(bias_ca_constraint)

        # Dropouts
        self.dropout = min(1., max(0., dropout)) if dropout is not None else 0.
        self.recurrent_dropout = min(1., max(0., recurrent_dropout)) if recurrent_dropout is not None else 0.
        self.attention_dropout = min(1., max(0., attention_dropout)) if attention_dropout is not None else 0.
        self.num_inputs = num_inputs
        self.input_spec = [InputSpec(ndim=3)]
        for _ in range(len(self.input_spec), self.num_inputs):
            self.input_spec.append(InputSpec(ndim=2))

    def build(self, input_shape):

        assert len(input_shape) >= 2, 'You should pass two inputs to AttLSTM ' \
                                      '(previous_embedded_words and context) ' \
                                      'and two optional inputs (init_state and init_memory)'
        self.input_dim = input_shape[0][2]
        self.context_steps = input_shape[0][1]
        if self.stateful:
            self.reset_states()
        else:
            # initial states: all-zero tensors of shape (units)
            self.states = [None, None, None]  # [h, c, x_att]

        self.kernel = self.add_weight(shape=(self.input_dim, self.units * 4),
                                      name='kernel',
                                      initializer=self.kernel_initializer,
                                      regularizer=self.kernel_regularizer,
                                      constraint=self.kernel_constraint)
        self.recurrent_kernel = self.add_weight(
            shape=(self.units, self.units * 4),
            name='recurrent_kernel',
            initializer=self.recurrent_initializer,
            regularizer=self.recurrent_regularizer,
            constraint=self.recurrent_constraint)

        self.attention_recurrent_kernel = self.add_weight(
            shape=(self.units, self.att_units),
            name='attention_recurrent_kernel',
            initializer=self.attention_recurrent_initializer,
            regularizer=self.attention_recurrent_regularizer,
            constraint=self.attention_recurrent_constraint)

        self.attention_context_kernel = self.add_weight(
            shape=(self.input_dim, self.att_units),
            name='attention_context_kernel',
            initializer=self.attention_context_initializer,
            regularizer=self.attention_context_regularizer,
            constraint=self.attention_context_constraint)

        self.attention_context_wa = self.add_weight(
            shape=(self.att_units,),
            name='attention_context_wa',
            initializer=self.attention_context_wa_initializer,
            regularizer=self.attention_context_wa_regularizer,
            constraint=self.attention_context_wa_constraint)

        if self.use_bias:
            if self.unit_forget_bias:
                def bias_initializer(shape, *args, **kwargs):
                    return K.concatenate([
                        self.bias_initializer((self.units,), *args, **kwargs),
                        initializers.Ones()((self.units,), *args, **kwargs),
                        self.bias_initializer((self.units * 2,), *args, **kwargs),
                    ])
            else:
                bias_initializer = self.bias_initializer
            self.bias = self.add_weight(shape=(self.units * 4,),
                                        name='bias',
                                        initializer=bias_initializer,
                                        regularizer=self.bias_regularizer,
                                        constraint=self.bias_constraint)
        else:
            self.bias = None

        self.bias_ba = self.add_weight(shape=(self.att_units,),
                                       name='bias_ba',
                                       initializer=self.bias_ba_initializer,
                                       regularizer=self.bias_ba_regularizer,
                                       constraint=self.bias_ba_constraint)
        bias_ca_shape = self.context_steps if self.context_steps is None else (self.context_steps,)
        self.bias_ca = self.add_weight(shape=bias_ca_shape,
                                       name='bias_ca',
                                       initializer=self.bias_ca_initializer,
                                       regularizer=self.bias_ca_regularizer,
                                       constraint=self.bias_ca_constraint)

        self.built = True

    def reset_states(self, states=None):
        assert self.stateful, 'Layer must be stateful.'
        input_shape = self.input_shape
        if not input_shape[0]:
            raise Exception('If a RNN is stateful, a complete ' +
                            'input_shape must be provided (including batch size).')
        if hasattr(self, 'states'):
            K.set_value(self.states[0],
                        np.zeros((input_shape[0], self.units)))
            K.set_value(self.states[1],
                        np.zeros((input_shape[0], self.units)))
            K.set_value(self.states[2],
                        np.zeros((input_shape[0], input_shape[3])))
        else:
            self.states = [K.zeros((input_shape[0], self.units)),
                           K.zeros((input_shape[0], self.units)),
                           K.zeros((input_shape[0], input_shape[3]))]

    def preprocess_input(self, inputs, training=None):
        return inputs

    def compute_output_shape(self, input_shape):
        if self.return_sequences:
            main_out = (input_shape[0][0], input_shape[0][1], self.units)
        else:
            main_out = (input_shape[0][0], self.units)

        if self.return_extra_variables:
            dim_x_att = (input_shape[0][0], input_shape[0][1], self.context_dim)
            dim_alpha_att = (input_shape[0][0], input_shape[0][1], input_shape[1][1])
            main_out = [main_out, dim_x_att, dim_alpha_att]

        if self.return_states:
            if not isinstance(main_out, list):
                main_out = [main_out]
            states_dim = (input_shape[0][0], input_shape[0][1], self.units)
            main_out += [states_dim, states_dim]

        return main_out

    def call(self, inputs, mask=None, training=None, initial_state=None):
        # input shape: (nb_samples, time (padded with zeros), input_dim)
        # note that the .build() method of subclasses MUST define
        # self.input_spec with a complete input shape.
        input_shape = K.int_shape(inputs[0])
        state_below = inputs[0]
        if self.num_inputs == 1:  # input: [context]
            self.init_state = None
            self.init_memory = None
        elif self.num_inputs == 2:  # input: [context, init_generic]
            self.init_state = inputs[1]
            self.init_memory = inputs[1]
        elif self.num_inputs == 3:  # input: [context, init_state, init_memory]
            self.init_state = inputs[1]
            self.init_memory = inputs[2]

        if self.stateful:
            initial_states = self.states
        else:
            initial_states = self.get_initial_states(state_below)
        constants = self.get_constants(state_below, training=training)
        preprocessed_input = self.preprocess_input(state_below, training=training)
        last_output, outputs, states = K.rnn(self.step,
                                             preprocessed_input,
                                             initial_states,
                                             go_backwards=self.go_backwards,
                                             mask=mask[0],
                                             constants=constants,
                                             unroll=self.unroll,
                                             input_length=K.shape(state_below)[1],
                                             pos_extra_outputs_states=[2, 3])
        if self.stateful:
            self.updates = []
            for i in range(len(states)):
                self.updates.append((self.states[i], states[i]))

        # Properly set learning phase
        if 0 < self.dropout + self.recurrent_dropout:
            last_output._uses_learning_phase = True
            outputs._uses_learning_phase = True

        if self.return_sequences:
            ret = outputs
        else:
            ret = last_output

        if self.return_extra_variables:
            ret = [ret, states[2], states[3]]

        # intermediate states as additional outputs
        if self.return_states:
            if not isinstance(ret, list):
                ret = [ret]
            ret += [states[0], states[1]]

        return ret

    def compute_mask(self, input, mask):
        if self.return_extra_variables:
            ret = [mask[0], mask[0], mask[0]]
        else:
            ret = mask[0]

        if self.return_states:
            if not isinstance(ret, list):
                ret = [ret]
            ret += [mask[0], mask[0]]

        return ret

    def step(self, x, states):
        h_tm1 = states[0]  # State
        c_tm1 = states[1]  # Memory
        non_used_x_att = states[2]  # Placeholder for returning extra variables
        non_used_alphas_att = states[3]  # Placeholder for returning extra variables
        dp_mask = states[4]  # Dropout W (input)
        rec_dp_mask = states[5]  # Dropout U (recurrent)
        # Att model dropouts
        att_dp_mask = states[6]  # Dropout Wa
        pctx_ = states[7]  # Projected context (i.e. context * Ua + ba)

        # Attention model (see Formulation in class header)
        p_state_ = K.dot(h_tm1 * att_dp_mask[0], self.attention_recurrent_kernel)
        pctx_ = K.tanh(pctx_ + p_state_[:, None, :])
        e = K.dot_product(pctx_, self.attention_context_wa) + self.bias_ca
        alphas = K.softmax(K.reshape(e, [K.shape(e)[0], K.shape(e)[1]]))
        # sum over the in_timesteps dimension resulting in [batch_size, input_dim]
        ctx_ = K.sum(context * alphas[:, :, None], axis=1)

        # LSTM
        z = x + \
            K.dot(h_tm1 * rec_dp_mask[0], self.recurrent_kernel) + \
            K.dot(ctx_ * dp_mask[0], self.kernel)
        if self.use_bias:
            z = K.bias_add(z, self.bias)
        z0 = z[:, :self.units]
        z1 = z[:, self.units: 2 * self.units]
        z2 = z[:, 2 * self.units: 3 * self.units]
        z3 = z[:, 3 * self.units:]
        i = self.recurrent_activation(z0)
        f = self.recurrent_activation(z1)
        o = self.recurrent_activation(z3)
        c = f * c_tm1 + i * self.activation(z2)
        h = o * self.activation(c)
        if 0 < self.dropout + self.recurrent_dropout:
            h._uses_learning_phase = True
        return h, [h, c, ctx_, alphas]

    def get_constants(self, inputs, training=None):
        constants = []
        # States[4] - Dropout W (input dropout)
        if 0 < self.dropout < 1:
            ones = K.ones_like(K.squeeze(self.context[:, 0:1, :], axis=1))

            def dropped_inputs():
                return K.dropout(ones, self.dropout)

            dp_mask = [K.in_train_phase(dropped_inputs,
                                        ones,
                                        training=training) for _ in range(4)]
            constants.append(dp_mask)
        else:
            constants.append([K.cast_to_floatx(1.) for _ in range(4)])

        # States[5] - Dropout_U
        if 0 < self.recurrent_dropout < 1:
            ones = K.ones_like(K.reshape(inputs[:, 0, 0], (-1, 1)))
            ones = K.tile(ones, (1, self.units))

            def dropped_inputs():
                return K.dropout(ones, self.recurrent_dropout)

            rec_dp_mask = [K.in_train_phase(dropped_inputs,
                                            ones,
                                            training=training) for _ in range(4)]
            constants.append(rec_dp_mask)
        else:
            constants.append([K.cast_to_floatx(1.) for _ in range(4)])

        # States[6]  - Dropout_Wa
        if 0 < self.attention_dropout < 1:
            input_dim = self.units
            ones = K.ones_like(K.reshape(inputs[:, 0, 0], (-1, 1)))
            ones = K.concatenate([ones] * input_dim, 1)

            def dropped_inputs():
                return K.dropout(ones, self.recurrent_dropout)

            att_dp_mask = [K.in_train_phase(dropped_inputs,
                                            ones,
                                            training=training)]
            constants.append(att_dp_mask)
        else:
            constants.append([K.cast_to_floatx(1.)])

        if 0 < self.attention_dropout < 1:
            input_dim = K.shape(inputs)[2]
            ones = K.ones_like(K.reshape(inputs[:, :, 0], (-1, K.shape(inputs)[1], 1)))
            ones = K.concatenate([ones] * input_dim, axis=2)
            B_Ua = [K.in_train_phase(K.dropout(ones, self.attention_dropout), ones)]
            pctx = K.dot(inputs * B_Ua[0], self.attention_context_kernel)
        else:
            pctx = K.dot(inputs, self.attention_context_kernel)
        if self.use_bias:
            pctx = K.bias_add(pctx, self.bias_ba)
        # States[7] - pctx_
        constants.append(pctx)

        return constants

    def get_initial_states(self, inputs):
        # build an all-zero tensor of shape (samples, units)
        if self.init_state is None:
            initial_state = K.zeros_like(inputs)  # (samples, timesteps, input_dim)
            initial_state = K.sum(initial_state, axis=(1, 2))  # (samples,)
            initial_state = K.expand_dims(initial_state)  # (samples, 1)
            initial_state = K.tile(initial_state, [1, self.units])  # (samples, units)
            if self.init_memory is None:
                initial_states = [initial_state for _ in range(2)]
            else:
                initial_memory = self.init_memory
                initial_states = [initial_state, initial_memory]
        else:
            initial_state = self.init_state
            if self.init_memory is not None:  # We have state and memory
                initial_memory = self.init_memory
                initial_states = [initial_state, initial_memory]
            else:
                initial_states = [initial_state for _ in range(2)]

        initial_state = K.zeros_like(inputs)  # (samples, input_timesteps, ctx_dim)
        initial_state_alphas = K.sum(initial_state, axis=2)  # (samples, input_timesteps)
        initial_state = K.sum(initial_state, axis=1)  # (samples, ctx_dim)
        extra_states = [initial_state, initial_state_alphas]  # (samples, ctx_dim)

        return initial_states + extra_states

    def get_config(self):
        config = {'units': self.units,
                  "att_units": self.att_units,
                  'activation': activations.serialize(self.activation),
                  'recurrent_activation': activations.serialize(self.recurrent_activation),
                  'return_extra_variables': self.return_extra_variables,
                  'return_states': self.return_states,
                  'kernel_initializer': initializers.serialize(self.kernel_initializer),
                  'recurrent_initializer': initializers.serialize(self.recurrent_initializer),
                  'attention_recurrent_initializer': initializers.serialize(self.attention_recurrent_initializer),
                  'bias_initializer': initializers.serialize(self.bias_initializer),
                  'bias_ba_initializer': initializers.serialize(self.bias_ba_initializer),
                  'bias_ca_initializer': initializers.serialize(self.bias_ca_initializer),
                  'unit_forget_bias': self.unit_forget_bias,
                  'kernel_regularizer': regularizers.serialize(self.kernel_regularizer),
                  'recurrent_regularizer': regularizers.serialize(self.recurrent_regularizer),
                  'attention_recurrent_regularizer': regularizers.serialize(self.attention_recurrent_regularizer),
                  'bias_regularizer': regularizers.serialize(self.bias_regularizer),
                  'bias_ba_regularizer': regularizers.serialize(self.bias_ba_regularizer),
                  'bias_ca_regularizer': regularizers.serialize(self.bias_ca_regularizer),
                  'activity_regularizer': regularizers.serialize(self.activity_regularizer),
                  'kernel_constraint': constraints.serialize(self.kernel_constraint),
                  'recurrent_constraint': constraints.serialize(self.recurrent_constraint),
                  'attention_recurrent_constraint': constraints.serialize(self.attention_recurrent_constraint),
                  'bias_constraint': constraints.serialize(self.bias_constraint),
                  'bias_ba_constraint': constraints.serialize(self.bias_ba_constraint),
                  'bias_ca_constraint': constraints.serialize(self.bias_ca_constraint),
                  'dropout': self.dropout,
                  'recurrent_dropout': self.recurrent_dropout,
                  'attention_dropout': self.attention_dropout,
                  'mask_value': self.mask_value
                  }
        base_config = super(AttLSTM, self).get_config()
        return dict(list(base_config.items()) + list(config.items()))


class AttLSTMCond(Recurrent):
    """Long-Short Term Memory unit with Attention + the previously generated word fed to the current timestep.

    You should give two inputs to this layer:
        1. The shifted sequence of words (shape: (batch_size, output_timesteps, embedding_size))
        2. The complete input sequence (shape: (batch_size, input_timesteps, input_dim))
    Optionally, you can set the initial hidden state, with a tensor of shape: (batch_size, units)

    # Arguments
        units: Positive integer, dimensionality of the output space.
        att_units:  Positive integer, dimensionality of the attention space.
        return_extra_variables: Return the attended context vectors and the attention weights (alphas)
        return_states: Whether it should return the internal RNN states.
        activation: Activation function to use
            (see [activations](../activations.md)).
            If you pass None, no activation is applied
            (ie. "linear" activation: `a(x) = x`).
        recurrent_activation: Activation function to use
            for the recurrent step
            (see [activations](../activations.md)).
        use_bias: Boolean, whether the layer uses a bias vector.
        kernel_initializer: Initializer for the `kernel` weights matrix,
            used for the linear transformation of the inputs
            (see [initializers](../initializers.md)).
        conditional_initializer: Initializer for the `conditional_kernel`
            weights matrix,
            used for the linear transformation of the conditional inputs
            (see [initializers](../initializers.md)).
        recurrent_initializer: Initializer for the `recurrent_kernel`
            weights matrix,
            used for the linear transformation of the recurrent state
            (see [initializers](../initializers.md)).
        attention_recurrent_initializer:  Initializer for the `attention_recurrent_kernel`
            weights matrix, used for the linear transformation of the conditional inputs
            (see [initializers](../initializers.md)).
        attention_context_initializer:  Initializer for the `attention_context_kernel`
            weights matrix,
            used for the linear transformation of the attention context inputs
            (see [initializers](../initializers.md)).
        attention_context_wa_initializer:  Initializer for the `attention_wa_kernel`
            weights matrix,
            used for the linear transformation of the attention context
            (see [initializers](../initializers.md)).
        bias_initializer: Initializer for the bias vector
            (see [initializers](../initializers.md)).
        bias_ba_initializer: Initializer for the bias_ba vector from the attention mechanism
            (see [initializers](../initializers.md)).
        bias_ca_initializer: Initializer for the bias_ca vector from the attention mechanism
            (see [initializers](../initializers.md)).
        mask_value: Value of the mask of the context (0. by default)
        kernel_regularizer: Regularizer function applied to
            the `kernel` weights matrix
            (see [regularizer](../regularizers.md)).
        recurrent_regularizer: Regularizer function applied to
            the `recurrent_kernel` weights matrix
            (see [regularizer](../regularizers.md)).
        conditional_regularizer: Regularizer function applied to
            the `conditional_kernel` weights matrix
            (see [regularizer](../regularizers.md)).
        attention_recurrent_regularizer:  Regularizer function applied to
            the `attention_recurrent__kernel` weights matrix
            (see [regularizer](../regularizers.md)).
        attention_context_regularizer:  Regularizer function applied to
            the `attention_context_kernel` weights matrix
            (see [regularizer](../regularizers.md)).
        attention_context_wa_regularizer:  Regularizer function applied to
            the `attention_context_wa_kernel` weights matrix
            (see [regularizer](../regularizers.md)).
        bias_regularizer: Regularizer function applied to the bias vector
            (see [regularizer](../regularizers.md)).
        bias_ba_regularizer:  Regularizer function applied to the bias_ba vector
            (see [regularizer](../regularizers.md)).
        bias_ca_regularizer:  Regularizer function applied to the bias_ca vector
            (see [regularizer](../regularizers.md)).
        activity_regularizer: Regularizer function applied to
            the output of the layer (its "activation").
            (see [regularizer](../regularizers.md)).
        kernel_constraint: Constraint function applied to
            the `kernel` weights matrix
            (see [constraints](../constraints.md)).
        recurrent_constraint: Constraint function applied to
            the `recurrent_kernel` weights matrix
            (see [constraints](../constraints.md)).
        conditional_constraint: Constraint function applied to
            the `conditional_kernel` weights matrix
            (see [constraints](../constraints.md)).
        attention_recurrent_constraint: Constraint function applied to
            the `attention_recurrent_kernel` weights matrix
            (see [constraints](../constraints.md)).
        attention_context_constraint: Constraint function applied to
            the `attention_context_kernel` weights matrix
            (see [constraints](../constraints.md)).
        attention_context_wa_constraint: Constraint function applied to
            the `attention_context_wa_kernel` weights matrix
            (see [constraints](../constraints.md)).
        bias_constraint: Constraint function applied to the bias vector
            (see [constraints](../constraints.md)).
        bias_ba_constraint: Constraint function applied to
            the `bias_ba` weights matrix
            (see [constraints](../constraints.md)).
        bias_ca_constraint: Constraint function applied to
            the `bias_ca` weights matrix
            (see [constraints](../constraints.md)).
        dropout: Float between 0 and 1.
            Fraction of the units to drop for
            the linear transformation of the context.
        recurrent_dropout: Float between 0 and 1.
            Fraction of the units to drop for
            the linear transformation of the recurrent state.
        conditional_dropout: Float between 0 and 1.
            Fraction of the units to drop for
            the linear transformation of the input.
        conditional_dropout: Float between 0 and 1.
            Fraction of the units to drop for
            the linear transformation of the input.
        attention_dropout: Float between 0 and 1.
            Fraction of the units to drop for
            the linear transformation of the attention mechanism.
        num_inputs: Number of inputs of the layer.

    # References
        - [On the Properties of Neural Machine Translation: Encoder-Decoder Approaches](https://arxiv.org/abs/1409.1259)
        - [Empirical Evaluation of Gated Recurrent Neural Networks on Sequence Modeling](http://arxiv.org/abs/1412.3555v1)
        - [A Theoretically Grounded Application of Dropout in Recurrent Neural Networks](http://arxiv.org/abs/1512.05287)
    """

    @interfaces.legacy_recurrent_support
    def __init__(self, units,
                 att_units=0,
                 return_extra_variables=False,
                 return_states=False,
                 activation='tanh',
                 recurrent_activation='sigmoid',
                 use_bias=True,
                 kernel_initializer='glorot_uniform',
                 conditional_initializer='glorot_uniform',
                 attention_recurrent_initializer='glorot_uniform',
                 attention_context_initializer='glorot_uniform',
                 attention_context_wa_initializer='glorot_uniform',
                 recurrent_initializer='orthogonal',
                 bias_initializer='zeros',
                 bias_ba_initializer='zeros',
                 bias_ca_initializer='zero',
                 unit_forget_bias=True,
                 mask_value=0.,
                 kernel_regularizer=None,
                 recurrent_regularizer=None,
                 conditional_regularizer=None,
                 attention_recurrent_regularizer=None,
                 attention_context_regularizer=None,
                 attention_context_wa_regularizer=None,
                 bias_regularizer=None,
                 bias_ba_regularizer=None,
                 bias_ca_regularizer=None,
                 activity_regularizer=None,
                 kernel_constraint=None,
                 recurrent_constraint=None,
                 conditional_constraint=None,
                 attention_recurrent_constraint=None,
                 attention_context_constraint=None,
                 attention_context_wa_constraint=None,
                 bias_constraint=None,
                 bias_ba_constraint=None,
                 bias_ca_constraint=None,
                 dropout=0.,
                 recurrent_dropout=0.,
                 conditional_dropout=0.,
                 attention_dropout=0.,
                 layer_normalization=False,
                 epsilon_layer_normalization=1e-5,
                 num_inputs=4,
                 **kwargs):
        super(AttLSTMCond, self).__init__(**kwargs)
        self.return_extra_variables = return_extra_variables
        self.return_states = return_states

        # Main parameters
        self.units = units
        self.att_units = units if att_units == 0 else att_units
        self.activation = activations.get(activation)
        self.recurrent_activation = activations.get(recurrent_activation)
        self.use_bias = use_bias
        self.mask_value = mask_value

        # Initializers
        self.kernel_initializer = initializers.get(kernel_initializer)
        self.recurrent_initializer = initializers.get(recurrent_initializer)
        self.conditional_initializer = initializers.get(conditional_initializer)
        self.attention_recurrent_initializer = initializers.get(attention_recurrent_initializer)
        self.attention_context_initializer = initializers.get(attention_context_initializer)
        self.attention_context_wa_initializer = initializers.get(attention_context_wa_initializer)
        self.bias_initializer = initializers.get(bias_initializer)
        self.bias_ba_initializer = initializers.get(bias_ba_initializer)
        self.bias_ca_initializer = initializers.get(bias_ca_initializer)
        self.unit_forget_bias = unit_forget_bias

        # Regularizers
        self.kernel_regularizer = regularizers.get(kernel_regularizer)
        self.recurrent_regularizer = regularizers.get(recurrent_regularizer)
        self.conditional_regularizer = regularizers.get(conditional_regularizer)
        self.attention_recurrent_regularizer = regularizers.get(attention_recurrent_regularizer)
        self.attention_context_regularizer = regularizers.get(attention_context_regularizer)
        self.attention_context_wa_regularizer = regularizers.get(attention_context_wa_regularizer)
        self.bias_regularizer = regularizers.get(bias_regularizer)
        self.bias_ba_regularizer = regularizers.get(bias_ba_regularizer)
        self.bias_ca_regularizer = regularizers.get(bias_ca_regularizer)
        self.activity_regularizer = regularizers.get(activity_regularizer)

        # Constraints
        self.kernel_constraint = constraints.get(kernel_constraint)
        self.recurrent_constraint = constraints.get(recurrent_constraint)
        self.conditional_constraint = constraints.get(conditional_constraint)
        self.attention_recurrent_constraint = constraints.get(attention_recurrent_constraint)
        self.attention_context_constraint = constraints.get(attention_context_constraint)
        self.attention_context_wa_constraint = constraints.get(attention_context_wa_constraint)
        self.bias_constraint = constraints.get(bias_constraint)
        self.bias_ba_constraint = constraints.get(bias_ba_constraint)
        self.bias_ca_constraint = constraints.get(bias_ca_constraint)

        # Dropouts
        self.dropout = min(1., max(0., dropout))
        self.recurrent_dropout = min(1., max(0., recurrent_dropout))
        self.conditional_dropout = min(1., max(0., conditional_dropout))
        self.attention_dropout = min(1., max(0., attention_dropout))

        # Layer normalization
        self.layer_normalization = layer_normalization
        self.gamma_init = initializers.get('ones')
        self.beta_init = initializers.get('zeros')
        self.epsilon_layer_normalization = epsilon_layer_normalization


        self.num_inputs = num_inputs
        self.input_spec = [InputSpec(ndim=3), InputSpec(ndim=3)]
        for _ in range(len(self.input_spec), self.num_inputs):
            self.input_spec.append(InputSpec(ndim=2))

    def build(self, input_shape):

        assert len(input_shape) >= 2, 'You should pass two inputs to AttLSTMCond ' \
                                      '(previous_embedded_words and context) ' \
                                      'and two optional inputs (init_state and init_memory)'
        self.input_dim = input_shape[0][2]
        self.context_steps = input_shape[1][1]
        self.context_dim = input_shape[1][2]
        if self.stateful:
            self.reset_states()
        else:
            # initial states: all-zero tensors of shape (units)
            self.states = [None, None, None]  # [h, c, x_att]

        self.kernel = self.add_weight(shape=(self.context_dim, self.units * 4),
                                      name='kernel',
                                      initializer=self.kernel_initializer,
                                      regularizer=self.kernel_regularizer,
                                      constraint=self.kernel_constraint)
        self.recurrent_kernel = self.add_weight(
            shape=(self.units, self.units * 4),
            name='recurrent_kernel',
            initializer=self.recurrent_initializer,
            regularizer=self.recurrent_regularizer,
            constraint=self.recurrent_constraint)

        self.conditional_kernel = self.add_weight(shape=(self.input_dim, self.units * 4),
                                                  name='conditional_kernel',
                                                  initializer=self.conditional_initializer,
                                                  regularizer=self.conditional_regularizer,
                                                  constraint=self.conditional_constraint)

        self.attention_recurrent_kernel = self.add_weight(
            shape=(self.units, self.att_units),
            name='attention_recurrent_kernel',
            initializer=self.attention_recurrent_initializer,
            regularizer=self.attention_recurrent_regularizer,
            constraint=self.attention_recurrent_constraint)

        self.attention_context_kernel = self.add_weight(
            shape=(self.context_dim, self.att_units),
            name='attention_context_kernel',
            initializer=self.attention_context_initializer,
            regularizer=self.attention_context_regularizer,
            constraint=self.attention_context_constraint)

        self.attention_context_wa = self.add_weight(
            shape=(self.att_units,),
            name='attention_context_wa',
            initializer=self.attention_context_wa_initializer,
            regularizer=self.attention_context_wa_regularizer,
            constraint=self.attention_context_wa_constraint)

        if self.use_bias:
            if self.unit_forget_bias:
                def bias_initializer(shape, *args, **kwargs):
                    return K.concatenate([
                        self.bias_initializer((self.units,), *args, **kwargs),
                        initializers.Ones()((self.units,), *args, **kwargs),
                        self.bias_initializer((self.units * 2,), *args, **kwargs),
                    ])
            else:
                bias_initializer = self.bias_initializer
            self.bias = self.add_weight(shape=(self.units * 4,),
                                        name='bias',
                                        initializer=bias_initializer,
                                        regularizer=self.bias_regularizer,
                                        constraint=self.bias_constraint)
        else:
            self.bias = None

        self.bias_ba = self.add_weight(shape=(self.att_units,),
                                       name='bias_ba',
                                       initializer=self.bias_ba_initializer,
                                       regularizer=self.bias_ba_regularizer,
                                       constraint=self.bias_ba_constraint)
        bias_ca_shape = self.context_steps if self.context_steps is None else (self.context_steps,)
        self.bias_ca = self.add_weight(shape=bias_ca_shape,
                                       name='bias_ca',
                                       initializer=self.bias_ca_initializer,
                                       regularizer=self.bias_ca_regularizer,
                                       constraint=self.bias_ca_constraint)

        if self.layer_normalization:
            self.gamma_state_below0 = self.add_weight(shape=(self.units,),
                                                     name='gamma_state_below0',
                                                     initializer=self.gamma_init)
            self.beta_state_below0 = self.add_weight(shape=(self.units,),
                                                     name='beta_state_below0',
                                                     initializer=self.beta_init)

            self.gamma_state_below1 = self.add_weight(shape=(self.units,),
                                                     name='gamma_state_below1',
                                                     initializer=self.gamma_init)
            self.beta_state_below1 = self.add_weight(shape=(self.units,),
                                                     name='beta_state_below1',
                                                     initializer=self.beta_init)

            self.gamma_state_below2 = self.add_weight(shape=(self.units,),
                                                     name='gamma_state_below2',
                                                     initializer=self.gamma_init)
            self.beta_state_below2 = self.add_weight(shape=(self.units,),
                                                     name='beta_state_below2',
                                                     initializer=self.beta_init)

            self.gamma_state_below3 = self.add_weight(shape=(self.units,),
                                                     name='gamma_state_below3',
                                                     initializer=self.gamma_init)
            self.beta_state_below3 = self.add_weight(shape=(self.units,),
                                                     name='beta_state_below3',
                                                     initializer=self.beta_init)


            self.gamma_ctx0 = self.add_weight(shape=(self.units,),
                                                     name='gamma_ctx0',
                                                     initializer=self.gamma_init)
            self.beta_ctx0 = self.add_weight(shape=(self.units,),
                                                     name='beta_ctx0',
                                                     initializer=self.beta_init)

            self.gamma_ctx1 = self.add_weight(shape=(self.units,),
                                                     name='gamma_ctx1',
                                                     initializer=self.gamma_init)
            self.beta_ctx1 = self.add_weight(shape=(self.units,),
                                                     name='beta_ctx1',
                                                     initializer=self.beta_init)


            self.gamma_ctx2 = self.add_weight(shape=(self.units,),
                                                     name='gamma_ctx2',
                                                     initializer=self.gamma_init)
            self.beta_ctx2 = self.add_weight(shape=(self.units,),
                                                     name='beta_ctx2',
                                                     initializer=self.beta_init)

            self.gamma_ctx3 = self.add_weight(shape=(self.units,),
                                                     name='gamma_ctx3',
                                                     initializer=self.gamma_init)
            self.beta_ctx3 = self.add_weight(shape=(self.units,),
                                                     name='beta_ctx3',
                                                     initializer=self.beta_init)


            self.gamma_preact0 = self.add_weight(shape=(self.units,),
                                                     name='gamma_preact0',
                                                     initializer=self.gamma_init)
            self.beta_preact0 = self.add_weight(shape=(self.units,),
                                                     name='beta_preact0',
                                                     initializer=self.beta_init)

            self.gamma_preact1 = self.add_weight(shape=(self.units,),
                                                     name='gamma_preact1',
                                                     initializer=self.gamma_init)
            self.beta_preact1 = self.add_weight(shape=(self.units,),
                                                     name='beta_preact1',
                                                     initializer=self.beta_init)

            self.gamma_preact2 = self.add_weight(shape=(self.units,),
                                                     name='gamma_preact2',
                                                     initializer=self.gamma_init)
            self.beta_preact2 = self.add_weight(shape=(self.units,),
                                                     name='beta_preact2',
                                                     initializer=self.beta_init)

            self.gamma_preact3 = self.add_weight(shape=(self.units,),
                                                     name='gamma_preact3',
                                                     initializer=self.gamma_init)
            self.beta_preact3 = self.add_weight(shape=(self.units,),
                                                     name='beta_preact3',
                                                     initializer=self.beta_init)

        self.built = True

    def reset_states(self, states=None):
        assert self.stateful, 'Layer must be stateful.'
        input_shape = self.input_shape
        if not input_shape[0]:
            raise Exception('If a RNN is stateful, a complete ' +
                            'input_shape must be provided (including batch size).')
        if hasattr(self, 'states'):
            K.set_value(self.states[0],
                        np.zeros((input_shape[0], self.units)))
            K.set_value(self.states[1],
                        np.zeros((input_shape[0], self.units)))
            K.set_value(self.states[2],
                        np.zeros((input_shape[0], input_shape[3])))
        else:
            self.states = [K.zeros((input_shape[0], self.units)),
                           K.zeros((input_shape[0], self.units)),
                           K.zeros((input_shape[0], input_shape[3]))]

    def preprocess_input(self, inputs, training=None):

        if 0 < self.conditional_dropout < 1:
            ones = K.ones_like(K.squeeze(inputs[:, 0:1, :], axis=1))

            def dropped_inputs():
                return K.dropout(ones, self.conditional_dropout)

            cond_dp_mask = [K.in_train_phase(dropped_inputs,
                                             ones,
                                             training=training) for _ in range(4)]
            return K.dot(inputs * cond_dp_mask[0][:, None, :], self.conditional_kernel)
        else:
            return K.dot(inputs, self.conditional_kernel)

    def compute_output_shape(self, input_shape):
        if self.return_sequences:
            main_out = (input_shape[0][0], input_shape[0][1], self.units)
        else:
            main_out = (input_shape[0][0], self.units)

        if self.return_extra_variables:
            dim_x_att = (input_shape[0][0], input_shape[0][1], self.context_dim)
            dim_alpha_att = (input_shape[0][0], input_shape[0][1], input_shape[1][1])
            main_out = [main_out, dim_x_att, dim_alpha_att]

        if self.return_states:
            if not isinstance(main_out, list):
                main_out = [main_out]
            states_dim = (input_shape[0][0], input_shape[0][1], self.units)
            main_out += [states_dim, states_dim]

        return main_out

    def _ln(self, x, slc):
        # sample-wise normalization
        m = K.mean(x, axis=-1, keepdims=True)
        std = K.sqrt(K.var(x, axis=-1, keepdims=True) + self.epsilon_layer_normalization)
        x_normed = (x - m) / (std + self.epsilon_layer_normalization)
        x_normed = eval('self.gamma_' + slc) * x_normed + eval('self.beta_' + slc)
        return x_normed

    def call(self, x, mask=None, training=None, initial_state=None):
        # input shape: (nb_samples, time (padded with zeros), input_dim)
        # note that the .build() method of subclasses MUST define
        # self.input_spec with a complete input shape.
        input_shape = K.int_shape(inputs[0])
        state_below = inputs[0]
        self.context = inputs[1]
        if self.num_inputs == 2:  # input: [state_below, context]
            self.init_state = None
            self.init_memory = None
        elif self.num_inputs == 3:  # input: [state_below, context, init_generic]
            self.init_state = inputs[2]
            self.init_memory = inputs[2]
        elif self.num_inputs == 4:  # input: [state_below, context, init_state, init_memory]
            self.init_state = inputs[2]
            self.init_memory = inputs[3]

        if self.stateful:
            initial_states = self.states
        else:
            initial_states = self.get_initial_states(state_below)
        constants = self.get_constants(state_below, mask[1], training=training)
        preprocessed_input = self.preprocess_input(state_below, training=training)
        last_output, outputs, states = K.rnn(self.step,
                                             preprocessed_input,
                                             initial_states,
                                             go_backwards=self.go_backwards,
                                             mask=mask[0],
                                             constants=constants,
                                             unroll=self.unroll,
                                             input_length=K.shape(state_below)[1],
                                             pos_extra_outputs_states=[2, 3])
        if self.stateful:
            self.updates = []
            for i in range(len(states)):
                self.updates.append((self.states[i], states[i]))

        # Properly set learning phase
        if 0 < self.dropout + self.recurrent_dropout:
            last_output._uses_learning_phase = True
            outputs._uses_learning_phase = True

        if self.return_sequences:
            ret = outputs
        else:
            ret = last_output

        if self.return_extra_variables:
            ret = [ret, states[2], states[3]]

        # intermediate states as additional outputs
        if self.return_states:
            if not isinstance(ret, list):
                ret = [ret]
            ret += [states[0], states[1]]
        return ret

    def compute_mask(self, input, mask):
        if self.return_extra_variables:
            ret = [mask[0], mask[0], mask[0]]
        else:
            ret = mask[0]

        if self.return_states:
            if not isinstance(ret, list):
                ret = [ret]
            ret += [mask[0], mask[0]]

        return ret

    def step(self, x, states):
        h_tm1 = states[0]  # State
        c_tm1 = states[1]  # Memory
        non_used_x_att = states[2]  # Placeholder for returning extra variables
        non_used_alphas_att = states[3]  # Placeholder for returning extra variables
        dp_mask = states[4]  # Dropout W (input)
        rec_dp_mask = states[5]  # Dropout U (recurrent)
        # Att model dropouts
        att_dp_mask = states[6]  # Dropout Wa
        pctx_ = states[7]  # Projected context (i.e. context * Ua + ba)
        context = states[8]  # Original context
        mask_context = states[9]  # Context mask
        if K.ndim(mask_context) > 1:  # Mask the context (only if necessary)
            pctx_ = K.cast(mask_context[:, :, None], K.dtype(pctx_)) * pctx_
            context = K.cast(mask_context[:, :, None], K.dtype(context)) * context

        # Attention model (see Formulation in class header)
        p_state_ = K.dot(h_tm1 * att_dp_mask[0], self.attention_recurrent_kernel)
        pctx_ = K.tanh(pctx_ + p_state_[:, None, :])
        e = K.dot_product(pctx_, self.attention_context_wa) + self.bias_ca
        if K.ndim(mask_context) > 1:  # Mask the context (only if necessary)
            e = K.cast(mask_context, K.dtype(e)) * e
        alphas = K.softmax(K.reshape(e, [K.shape(e)[0], K.shape(e)[1]]))
        # sum over the in_timesteps dimension resulting in [batch_size, input_dim]
        ctx_ = K.sum(context * alphas[:, :, None], axis=1)

        if self.layer_normalization:
            ct = K.dot(ctx_ * dp_mask[0], self.kernel)
            ct0 = self._ln(ct[:, :self.units], 'ctx0')
            ct1 = self._ln(ct[:, self.units: 2 * self.units], 'ctx1')
            ct2 = self._ln(ct[:, 2 * self.units: 3 * self.units], 'ctx2')
            ct3 = self._ln(ct[:, 3 * self.units:], 'ctx3')

            x0 = self._ln(x[:, :self.units], 'state_below0')
            x1 = self._ln(x[:, self.units: 2 * self.units], 'state_below1')
            x2 = self._ln(x[:, 2 * self.units: 3 * self.units], 'state_below2')
            x3 = self._ln(x[:, 3 * self.units:], 'state_below3')

            preact = K.dot(h_tm1 * rec_dp_mask[0], self.recurrent_kernel)
            if self.use_bias:
                preact = K.bias_add(preact, self.bias)
            preact0 = self._ln(preact[:, :self.units], 'preact0')
            preact1 = self._ln(preact[:, self.units: 2 * self.units], 'preact1')
            preact2 = self._ln(preact[:, 2 * self.units: 3 * self.units], 'preact2')
            preact3 = self._ln(preact[:, 3 * self.units:], 'preact3')
            z0 = ct0 + x0 + preact0
            z1 = ct1 + x1 + preact1
            z2 = ct2 + x2 + preact2
            z3 = ct3 + x3 + preact3
        else:
            # LSTM
            z = x + \
                K.dot(ctx_ * dp_mask[0], self.kernel) +\
                K.dot(h_tm1 * rec_dp_mask[0], self.recurrent_kernel)

            if self.use_bias:
                z = K.bias_add(z, self.bias)
            z0 = z[:, :self.units]
            z1 = z[:, self.units: 2 * self.units]
            z2 = z[:, 2 * self.units: 3 * self.units]
            z3 = z[:, 3 * self.units:]
        i = self.recurrent_activation(z0)
        f = self.recurrent_activation(z1)
        o = self.recurrent_activation(z3)
        c = f * c_tm1 + i * self.activation(z2)
        h = o * self.activation(c)
        if 0 < self.dropout + self.recurrent_dropout:
            h._uses_learning_phase = True
        return h, [h, c, ctx_, alphas]

    def get_constants(self, inputs, mask_context, training=None):
        constants = []
        # States[4] - Dropout_W
        if 0 < self.dropout < 1:
            ones = K.ones_like(K.squeeze(self.context[:, 0:1, :], axis=1))

            def dropped_inputs():
                return K.dropout(ones, self.dropout)

            dp_mask = [K.in_train_phase(dropped_inputs,
                                        ones,
                                        training=training) for _ in range(4)]
            constants.append(dp_mask)
        else:
            constants.append([K.cast_to_floatx(1.) for _ in range(4)])

        # States[5] - Dropout_U
        if 0 < self.recurrent_dropout < 1:
            ones = K.ones_like(K.reshape(inputs[:, 0, 0], (-1, 1)))
            ones = K.tile(ones, (1, self.units))

            def dropped_inputs():
                return K.dropout(ones, self.recurrent_dropout)

            rec_dp_mask = [K.in_train_phase(dropped_inputs,
                                            ones,
                                            training=training) for _ in range(4)]
            constants.append(rec_dp_mask)
        else:
            constants.append([K.cast_to_floatx(1.) for _ in range(4)])

        # States[6]  - Dropout_Wa
        if 0 < self.attention_dropout < 1:
            input_dim = self.units
            ones = K.ones_like(K.reshape(inputs[:, 0, 0], (-1, 1)))
            ones = K.concatenate([ones] * input_dim, 1)

            def dropped_inputs():
                return K.dropout(ones, self.recurrent_dropout)

            att_dp_mask = [K.in_train_phase(dropped_inputs,
                                            ones,
                                            training=training)]
            constants.append(att_dp_mask)
        else:
            constants.append([K.cast_to_floatx(1.)])

        if 0 < self.attention_dropout < 1:
            input_dim = self.context_dim
            ones = K.ones_like(K.reshape(self.context[:, :, 0], (-1, K.shape(self.context)[1], 1)))
            ones = K.concatenate([ones] * input_dim, axis=2)
            B_Ua = [K.in_train_phase(K.dropout(ones, self.attention_dropout), ones)]
            pctx = K.dot(self.context * B_Ua[0], self.attention_context_kernel)
        else:
            pctx = K.dot(self.context, self.attention_context_kernel)
        if self.use_bias:
            pctx = K.bias_add(pctx, self.bias_ba)
        # States[7] - pctx_
        constants.append(pctx)

        # States[8] - context
        constants.append(self.context)

        # States[9] - mask_context
        if mask_context is None:
            mask_context = K.not_equal(K.sum(self.context, axis=2), self.mask_value)
            mask_context = K.cast(mask_context, K.floatx())
        constants.append(mask_context)

        return constants

    def get_initial_states(self, inputs):
        # build an all-zero tensor of shape (samples, units)
        if self.init_state is None:
            initial_state = K.zeros_like(inputs)  # (samples, timesteps, input_dim)
            initial_state = K.sum(initial_state, axis=(1, 2))  # (samples,)
            initial_state = K.expand_dims(initial_state)  # (samples, 1)
            initial_state = K.tile(initial_state, [1, self.units])  # (samples, units)
            if self.init_memory is None:
                initial_states = [initial_state for _ in range(2)]
            else:
                initial_memory = self.init_memory
                initial_states = [initial_state, initial_memory]
        else:
            initial_state = self.init_state
            if self.init_memory is not None:  # We have state and memory
                initial_memory = self.init_memory
                initial_states = [initial_state, initial_memory]
            else:
                initial_states = [initial_state for _ in range(2)]

        initial_state = K.zeros_like(self.context)  # (samples, input_timesteps, ctx_dim)
        initial_state_alphas = K.sum(initial_state, axis=2)  # (samples, input_timesteps)
        initial_state = K.sum(initial_state, axis=1)  # (samples, ctx_dim)
        extra_states = [initial_state, initial_state_alphas]  # (samples, ctx_dim)

        return initial_states + extra_states

    def get_config(self):
        config = {'return_extra_variables': self.return_extra_variables,
                  'return_states': self.return_states,
                  'units': self.units,
                  "att_units": self.att_units,
                  'activation': activations.serialize(self.activation),
                  'recurrent_activation': activations.serialize(self.recurrent_activation),
                  'use_bias': self.use_bias,
                  'mask_value': self.mask_value,
                  'kernel_initializer': initializers.serialize(self.kernel_initializer),
                  'recurrent_initializer': initializers.serialize(self.recurrent_initializer),
                  'conditional_initializer': initializers.serialize(self.conditional_initializer),
                  'attention_recurrent_initializer': initializers.serialize(self.attention_recurrent_initializer),
                  'attention_context_initializer': initializers.serialize(self.attention_context_initializer),
                  'attention_context_wa_initializer': initializers.serialize(self.attention_context_wa_initializer),
                  'bias_initializer': initializers.serialize(self.bias_initializer),
                  'bias_ba_initializer': initializers.serialize(self.bias_ba_initializer),
                  'bias_ca_initializer': initializers.serialize(self.bias_ca_initializer),
                  'unit_forget_bias': self.unit_forget_bias,
                  'kernel_regularizer': regularizers.serialize(self.kernel_regularizer),
                  'recurrent_regularizer': regularizers.serialize(self.recurrent_regularizer),
                  'conditional_regularizer': regularizers.serialize(self.conditional_regularizer),
                  'attention_recurrent_regularizer': regularizers.serialize(self.attention_recurrent_regularizer),
                  'attention_context_regularizer': regularizers.serialize(self.attention_context_regularizer),
                  'attention_context_wa_regularizer': regularizers.serialize(self.attention_context_wa_regularizer),
                  'bias_regularizer': regularizers.serialize(self.bias_regularizer),
                  'bias_ba_regularizer': regularizers.serialize(self.bias_ba_regularizer),
                  'bias_ca_regularizer': regularizers.serialize(self.bias_ca_regularizer),
                  'activity_regularizer': regularizers.serialize(self.activity_regularizer),
                  'kernel_constraint': constraints.serialize(self.kernel_constraint),
                  'recurrent_constraint': constraints.serialize(self.recurrent_constraint),
                  'conditional_constraint': constraints.serialize(self.conditional_constraint),
                  'attention_recurrent_constraint': constraints.serialize(self.attention_recurrent_constraint),
                  'attention_context_constraint': constraints.serialize(self.attention_context_constraint),
                  'attention_context_wa_constraint': constraints.serialize(self.attention_context_wa_constraint),
                  'bias_constraint': constraints.serialize(self.bias_constraint),
                  'bias_ba_constraint': constraints.serialize(self.bias_ba_constraint),
                  'bias_ca_constraint': constraints.serialize(self.bias_ca_constraint),
                  'dropout': self.dropout,
                  'recurrent_dropout': self.recurrent_dropout,
                  'conditional_dropout': self.conditional_dropout,
                  'attention_dropout': self.attention_dropout,
                  'layer_normalization': self.layer_normalization,
                  'num_inputs': self.num_inputs,
                  }
        base_config = super(AttLSTMCond, self).get_config()
        return dict(list(base_config.items()) + list(config.items()))


class AttConditionalLSTMCond(Recurrent):
    """Conditional Long-Short Term Memory unit with Attention + the previously generated word fed to the current timestep.

    You should give two inputs to this layer:
        1. The shifted sequence of words (shape: (batch_size, output_timesteps, embedding_size))
        2. The complete input sequence (shape: (batch_size, input_timesteps, input_dim))
    Optionally, you can set the initial hidden state, with a tensor of shape: (batch_size, units)

    # Arguments
        units: Positive integer, dimensionality of the output space.
        att_units:  Positive integer, dimensionality of the attention space.
        return_extra_variables: Return the attended context vectors and the attention weights (alphas)
        return_states: Whether it should return the internal RNN states.
        activation: Activation function to use
            (see [activations](../activations.md)).
            If you pass None, no activation is applied
            (ie. "linear" activation: `a(x) = x`).
        recurrent_activation: Activation function to use
            for the recurrent step
            (see [activations](../activations.md)).
        use_bias: Boolean, whether the layer uses a bias vector.
        kernel_initializer: Initializer for the `kernel` weights matrix,
            used for the linear transformation of the inputs
            (see [initializers](../initializers.md)).
        conditional_initializer: Initializer for the `conditional_kernel`
            weights matrix,
            used for the linear transformation of the conditional inputs
            (see [initializers](../initializers.md)).
        recurrent_initializer: Initializer for the `recurrent_kernel`
            weights matrix,
            used for the linear transformation of the recurrent state
            (see [initializers](../initializers.md)).
        attention_recurrent_initializer:  Initializer for the `attention_recurrent_kernel`
            weights matrix, used for the linear transformation of the conditional inputs
            (see [initializers](../initializers.md)).
        attention_context_initializer:  Initializer for the `attention_context_kernel`
            weights matrix,
            used for the linear transformation of the attention context inputs
            (see [initializers](../initializers.md)).
        attention_context_wa_initializer:  Initializer for the `attention_wa_kernel`
            weights matrix,
            used for the linear transformation of the attention context
            (see [initializers](../initializers.md)).
        bias_initializer: Initializer for the bias vector
            (see [initializers](../initializers.md)).
        bias_ba_initializer: Initializer for the bias_ba vector from the attention mechanism
            (see [initializers](../initializers.md)).
        bias_ca_initializer: Initializer for the bias_ca vector from the attention mechanism
            (see [initializers](../initializers.md)).
        mask_value: Value of the mask of the context (0. by default)
        kernel_regularizer: Regularizer function applied to
            the `kernel` weights matrix
            (see [regularizer](../regularizers.md)).
        recurrent_regularizer: Regularizer function applied to
            the `recurrent_kernel` weights matrix
            (see [regularizer](../regularizers.md)).
        conditional_regularizer: Regularizer function applied to
            the `conditional_kernel` weights matrix
            (see [regularizer](../regularizers.md)).
        attention_recurrent_regularizer:  Regularizer function applied to
            the `attention_recurrent__kernel` weights matrix
            (see [regularizer](../regularizers.md)).
        attention_context_regularizer:  Regularizer function applied to
            the `attention_context_kernel` weights matrix
            (see [regularizer](../regularizers.md)).
        attention_context_wa_regularizer:  Regularizer function applied to
            the `attention_context_wa_kernel` weights matrix
            (see [regularizer](../regularizers.md)).
        bias_regularizer: Regularizer function applied to the bias vector
            (see [regularizer](../regularizers.md)).
        bias_ba_regularizer:  Regularizer function applied to the bias_ba vector
            (see [regularizer](../regularizers.md)).
        bias_ca_regularizer:  Regularizer function applied to the bias_ca vector
            (see [regularizer](../regularizers.md)).
        activity_regularizer: Regularizer function applied to
            the output of the layer (its "activation").
            (see [regularizer](../regularizers.md)).
        kernel_constraint: Constraint function applied to
            the `kernel` weights matrix
            (see [constraints](../constraints.md)).
        recurrent_constraint: Constraint function applied to
            the `recurrent_kernel` weights matrix
            (see [constraints](../constraints.md)).
        conditional_constraint: Constraint function applied to
            the `conditional_kernel` weights matrix
            (see [constraints](../constraints.md)).
        attention_recurrent_constraint: Constraint function applied to
            the `attention_recurrent_kernel` weights matrix
            (see [constraints](../constraints.md)).
        attention_context_constraint: Constraint function applied to
            the `attention_context_kernel` weights matrix
            (see [constraints](../constraints.md)).
        attention_context_wa_constraint: Constraint function applied to
            the `attention_context_wa_kernel` weights matrix
            (see [constraints](../constraints.md)).
        bias_constraint: Constraint function applied to the bias vector
            (see [constraints](../constraints.md)).
        bias_ba_constraint: Constraint function applied to
            the `bias_ba` weights matrix
            (see [constraints](../constraints.md)).
        bias_ca_constraint: Constraint function applied to
            the `bias_ca` weights matrix
            (see [constraints](../constraints.md)).
        dropout: Float between 0 and 1.
            Fraction of the units to drop for
            the linear transformation of the context.
        recurrent_dropout: Float between 0 and 1.
            Fraction of the units to drop for
            the linear transformation of the recurrent state.
        conditional_dropout: Float between 0 and 1.
            Fraction of the units to drop for
            the linear transformation of the input.
        conditional_dropout: Float between 0 and 1.
            Fraction of the units to drop for
            the linear transformation of the input.
        attention_dropout: Float between 0 and 1.
            Fraction of the units to drop for
            the linear transformation of the attention mechanism.
        num_inputs: Number of inputs of the layer.

    # References
        - [On the Properties of Neural Machine Translation: Encoder-Decoder Approaches](https://arxiv.org/abs/1409.1259)
        - [Empirical Evaluation of Gated Recurrent Neural Networks on Sequence Modeling](http://arxiv.org/abs/1412.3555v1)
        - [A Theoretically Grounded Application of Dropout in Recurrent Neural Networks](http://arxiv.org/abs/1512.05287)
        - [Nematus: a Toolkit for Neural Machine Translation](http://arxiv.org/abs/1703.04357)

    # Formulation

        The resulting attention vector 'phi' at time 't' is formed by applying a weighted sum over
        the set of inputs 'x_i' contained in 'X':

            phi(X, t) = ∑_i alpha_i(t) * x_i,

        where each 'alpha_i' at time 't' is a weighting vector over all the input dimension that
        accomplishes the following condition:

            ∑_i alpha_i = 1

        and is dynamically adapted at each timestep w.r.t. the following formula:

            alpha_i(t) = exp{e_i(t)} /  ∑_j exp{e_j(t)}
    """

    @interfaces.legacy_recurrent_support
    def __init__(self, units,
                 att_units=0,
                 return_extra_variables=False,
                 return_states=False,
                 activation='tanh',
                 recurrent_activation='sigmoid',
                 use_bias=True,
                 kernel_initializer='glorot_uniform',
                 conditional_initializer='glorot_uniform',
                 attention_recurrent_initializer='glorot_uniform',
                 attention_context_initializer='glorot_uniform',
                 attention_context_wa_initializer='glorot_uniform',
                 recurrent_initializer='orthogonal',
                 bias_initializer='zeros',
                 bias_ba_initializer='zeros',
                 bias_ca_initializer='zero',
                 unit_forget_bias=True,
                 mask_value=0.,
                 kernel_regularizer=None,
                 recurrent_regularizer=None,
                 conditional_regularizer=None,
                 attention_recurrent_regularizer=None,
                 attention_context_regularizer=None,
                 attention_context_wa_regularizer=None,
                 bias_regularizer=None,
                 bias_ba_regularizer=None,
                 bias_ca_regularizer=None,
                 activity_regularizer=None,
                 kernel_constraint=None,
                 recurrent_constraint=None,
                 conditional_constraint=None,
                 attention_recurrent_constraint=None,
                 attention_context_constraint=None,
                 attention_context_wa_constraint=None,
                 bias_constraint=None,
                 bias_ba_constraint=None,
                 bias_ca_constraint=None,
                 dropout=0.,
                 recurrent_dropout=0.,
                 conditional_dropout=0.,
                 attention_dropout=0.,
                 layer_normalization=False,
                 epsilon_layer_normalization=1e-5,
                 num_inputs=4,
                 **kwargs):
        super(AttConditionalLSTMCond, self).__init__(**kwargs)

        self.return_extra_variables = return_extra_variables
        self.return_states = return_states

        # Main parameters
        self.units = units
        self.att_units = units if att_units == 0 else att_units
        self.activation = activations.get(activation)
        self.recurrent_activation = activations.get(recurrent_activation)
        self.use_bias = use_bias
        self.mask_value = mask_value

        # Initializers
        self.kernel_initializer = initializers.get(kernel_initializer)
        self.recurrent_initializer = initializers.get(recurrent_initializer)
        self.recurrent1_initializer = initializers.get(recurrent_initializer)
        self.conditional_initializer = initializers.get(conditional_initializer)
        self.attention_recurrent_initializer = initializers.get(attention_recurrent_initializer)
        self.attention_context_initializer = initializers.get(attention_context_initializer)
        self.attention_context_wa_initializer = initializers.get(attention_context_wa_initializer)
        self.bias_initializer = initializers.get(bias_initializer)
        self.bias1_initializer = initializers.get(bias_initializer)
        self.bias_ba_initializer = initializers.get(bias_ba_initializer)
        self.bias_ca_initializer = initializers.get(bias_ca_initializer)
        self.unit_forget_bias = unit_forget_bias

        # Regularizers
        self.kernel_regularizer = regularizers.get(kernel_regularizer)
        self.recurrent_regularizer = regularizers.get(recurrent_regularizer)
        self.recurrent1_regularizer = regularizers.get(recurrent_regularizer)
        self.conditional_regularizer = regularizers.get(conditional_regularizer)
        self.attention_recurrent_regularizer = regularizers.get(attention_recurrent_regularizer)
        self.attention_context_regularizer = regularizers.get(attention_context_regularizer)
        self.attention_context_wa_regularizer = regularizers.get(attention_context_wa_regularizer)
        self.bias_regularizer = regularizers.get(bias_regularizer)
        self.bias1_regularizer = regularizers.get(bias_regularizer)
        self.bias_ba_regularizer = regularizers.get(bias_ba_regularizer)
        self.bias_ca_regularizer = regularizers.get(bias_ca_regularizer)
        self.activity_regularizer = regularizers.get(activity_regularizer)

        # Constraints
        self.kernel_constraint = constraints.get(kernel_constraint)
        self.recurrent_constraint = constraints.get(recurrent_constraint)
        self.recurrent1_constraint = constraints.get(recurrent_constraint)
        self.conditional_constraint = constraints.get(conditional_constraint)
        self.attention_recurrent_constraint = constraints.get(attention_recurrent_constraint)
        self.attention_context_constraint = constraints.get(attention_context_constraint)
        self.attention_context_wa_constraint = constraints.get(attention_context_wa_constraint)
        self.bias_constraint = constraints.get(bias_constraint)
        self.bias1_constraint = constraints.get(bias_constraint)
        self.bias_ba_constraint = constraints.get(bias_ba_constraint)
        self.bias_ca_constraint = constraints.get(bias_ca_constraint)

        # Dropouts
        self.dropout = min(1., max(0., dropout)) if dropout is not None else 0.
        self.recurrent_dropout = min(1., max(0., recurrent_dropout)) if recurrent_dropout is not None else 0.
        self.conditional_dropout = min(1., max(0., conditional_dropout)) if conditional_dropout is not None else 0.
        self.attention_dropout = min(1., max(0., attention_dropout)) if attention_dropout is not None else 0.

        # Layer normalization
        self.layer_normalization = layer_normalization
        self.gamma_init = initializers.get('ones')
        self.beta_init = initializers.get('zeros')
        self.epsilon_layer_normalization = epsilon_layer_normalization

        # Inputs
        self.num_inputs = num_inputs
        self.input_spec = [InputSpec(ndim=3), InputSpec(ndim=3)]
        for _ in range(len(self.input_spec), self.num_inputs):
            self.input_spec.append(InputSpec(ndim=2))

    def build(self, input_shape):
        assert len(input_shape) >= 2, 'You should pass two inputs to AttConditionalLSTMCond ' \
                                      '(previous_embedded_words and context) ' \
                                      'and two optional inputs (init_state and init_memory)'
        self.input_dim = input_shape[0][2]
        self.context_steps = input_shape[1][1]
        self.context_dim = input_shape[1][2]
        if self.stateful:
            self.reset_states()
        else:
            # initial states: all-zero tensors of shape (units)
            self.states = [None, None, None]  # [h, c, x_att]

        self.kernel = self.add_weight(shape=(self.context_dim, self.units * 4),
                                      name='kernel',
                                      initializer=self.kernel_initializer,
                                      regularizer=self.kernel_regularizer,
                                      constraint=self.kernel_constraint)
        self.recurrent_kernel = self.add_weight(
            shape=(self.units, self.units * 4),
            name='recurrent_kernel',
            initializer=self.recurrent_initializer,
            regularizer=self.recurrent_regularizer,
            constraint=self.recurrent_constraint)

        self.recurrent1_kernel = self.add_weight(
            shape=(self.units, self.units * 4),
            name='recurrent1_kernel',
            initializer=self.recurrent1_initializer,
            regularizer=self.recurrent1_regularizer,
            constraint=self.recurrent1_constraint)

        self.conditional_kernel = self.add_weight(shape=(self.input_dim, self.units * 4),
                                                  name='conditional_kernel',
                                                  initializer=self.conditional_initializer,
                                                  regularizer=self.conditional_regularizer,
                                                  constraint=self.conditional_constraint)

        self.attention_recurrent_kernel = self.add_weight(
            shape=(self.units, self.att_units),
            name='attention_recurrent_kernel',
            initializer=self.attention_recurrent_initializer,
            regularizer=self.attention_recurrent_regularizer,
            constraint=self.attention_recurrent_constraint)

        self.attention_context_kernel = self.add_weight(
            shape=(self.context_dim, self.att_units),
            name='attention_context_kernel',
            initializer=self.attention_context_initializer,
            regularizer=self.attention_context_regularizer,
            constraint=self.attention_context_constraint)

        self.attention_context_wa = self.add_weight(
            shape=(self.att_units,),
            name='attention_context_wa',
            initializer=self.attention_context_wa_initializer,
            regularizer=self.attention_context_wa_regularizer,
            constraint=self.attention_context_wa_constraint)

        if self.use_bias:
            if self.unit_forget_bias:
                def bias_initializer(shape, *args, **kwargs):
                    return K.concatenate([
                        self.bias_initializer((self.units,), *args, **kwargs),
                        initializers.Ones()((self.units,), *args, **kwargs),
                        self.bias_initializer((self.units * 2,), *args, **kwargs),
                    ])
            else:
                bias_initializer = self.bias_initializer
            self.bias = self.add_weight(shape=(self.units * 4,),
                                        name='bias',
                                        initializer=bias_initializer,
                                        regularizer=self.bias_regularizer,
                                        constraint=self.bias_constraint)
            if self.unit_forget_bias:
                def bias_initializer1(shape, *args, **kwargs):
                    return K.concatenate([
                        self.bias1_initializer((self.units,), *args, **kwargs),
                        initializers.Ones()((self.units,), *args, **kwargs),
                        self.bias1_initializer((self.units * 2,), *args, **kwargs),
                    ])
            else:
                bias_initializer1 = self.bias1_initializer
            self.bias1 = self.add_weight(shape=(self.units * 4,),
                                         name='bias1',
                                         initializer=bias_initializer1,
                                         regularizer=self.bias1_regularizer,
                                         constraint=self.bias1_constraint)

            self.bias_ba = self.add_weight(shape=(self.att_units,),
                                           name='bias_ba',
                                           initializer=self.bias_ba_initializer,
                                           regularizer=self.bias_ba_regularizer,
                                           constraint=self.bias_ba_constraint)
            bias_ca_shape = self.context_steps if self.context_steps is None else (self.context_steps,)
            self.bias_ca = self.add_weight(shape=bias_ca_shape,
                                           name='bias_ca',
                                           initializer=self.bias_ca_initializer,
                                           regularizer=self.bias_ca_regularizer,
                                           constraint=self.bias_ca_constraint)

        else:
            self.bias = None
            self.bias1 = None
            self.bias_ba = None
            self.bias_ca = None


        if self.layer_normalization:

            self.gamma_state_below0 = self.add_weight(shape=(self.units,),
                                                     name='gamma_state_below0',
                                                     initializer=self.gamma_init)
            self.beta_state_below0 = self.add_weight(shape=(self.units,),
                                                     name='beta_state_below0',
                                                     initializer=self.beta_init)

            self.gamma_state_below1 = self.add_weight(shape=(self.units,),
                                                     name='gamma_state_below1',
                                                     initializer=self.gamma_init)
            self.beta_state_below1 = self.add_weight(shape=(self.units,),
                                                     name='beta_state_below1',
                                                     initializer=self.beta_init)

            self.gamma_state_below2 = self.add_weight(shape=(self.units,),
                                                     name='gamma_state_below2',
                                                     initializer=self.gamma_init)
            self.beta_state_below2 = self.add_weight(shape=(self.units,),
                                                     name='beta_state_below2',
                                                     initializer=self.beta_init)

            self.gamma_state_below3 = self.add_weight(shape=(self.units,),
                                                     name='gamma_state_below3',
                                                     initializer=self.gamma_init)
            self.beta_state_below3 = self.add_weight(shape=(self.units,),
                                                     name='beta_state_below3',
                                                     initializer=self.beta_init)


            self.gamma_ctx0 = self.add_weight(shape=(self.units,),
                                                     name='gamma_ctx0',
                                                     initializer=self.gamma_init)
            self.beta_ctx0 = self.add_weight(shape=(self.units,),
                                                     name='beta_ctx0',
                                                     initializer=self.beta_init)

            self.gamma_ctx1 = self.add_weight(shape=(self.units,),
                                                     name='gamma_ctx1',
                                                     initializer=self.gamma_init)
            self.beta_ctx1 = self.add_weight(shape=(self.units,),
                                                     name='beta_ctx1',
                                                     initializer=self.beta_init)


            self.gamma_ctx2 = self.add_weight(shape=(self.units,),
                                                     name='gamma_ctx2',
                                                     initializer=self.gamma_init)
            self.beta_ctx2 = self.add_weight(shape=(self.units,),
                                                     name='beta_ctx2',
                                                     initializer=self.beta_init)

            self.gamma_ctx3 = self.add_weight(shape=(self.units,),
                                                     name='gamma_ctx3',
                                                     initializer=self.gamma_init)
            self.beta_ctx3 = self.add_weight(shape=(self.units,),
                                                     name='beta_ctx3',
                                                     initializer=self.beta_init)

            self.gamma_preact0 = self.add_weight(shape=(self.units,),
                                                     name='gamma_preact0',
                                                     initializer=self.gamma_init)
            self.beta_preact0 = self.add_weight(shape=(self.units,),
                                                     name='beta_preact0',
                                                     initializer=self.beta_init)

            self.gamma_preact1 = self.add_weight(shape=(self.units,),
                                                     name='gamma_preact1',
                                                     initializer=self.gamma_init)
            self.beta_preact1 = self.add_weight(shape=(self.units,),
                                                     name='beta_preact1',
                                                     initializer=self.beta_init)

            self.gamma_preact2 = self.add_weight(shape=(self.units,),
                                                     name='gamma_preact2',
                                                     initializer=self.gamma_init)
            self.beta_preact2 = self.add_weight(shape=(self.units,),
                                                     name='beta_preact2',
                                                     initializer=self.beta_init)

            self.gamma_preact3 = self.add_weight(shape=(self.units,),
                                                     name='gamma_preact3',
                                                     initializer=self.gamma_init)
            self.beta_preact3 = self.add_weight(shape=(self.units,),
                                                     name='beta_preact3',
                                                     initializer=self.beta_init)

            self.gamma_preact_0 = self.add_weight(shape=(self.units,),
                                                     name='gamma_preact_0',
                                                     initializer=self.gamma_init)
            self.beta_preact_0 = self.add_weight(shape=(self.units,),
                                                     name='beta_preact_0',
                                                     initializer=self.beta_init)

            self.gamma_preact_1 = self.add_weight(shape=(self.units,),
                                                     name='gamma_preact_1',
                                                     initializer=self.gamma_init)
            self.beta_preact_1 = self.add_weight(shape=(self.units,),
                                                     name='beta_preact_1',
                                                     initializer=self.beta_init)

            self.gamma_preact_2 = self.add_weight(shape=(self.units,),
                                                     name='gamma_preact_2',
                                                     initializer=self.gamma_init)
            self.beta_preact_2 = self.add_weight(shape=(self.units,),
                                                     name='beta_preact_2',
                                                     initializer=self.beta_init)

            self.gamma_preact_3 = self.add_weight(shape=(self.units,),
                                                     name='gamma_preact_3',
                                                     initializer=self.gamma_init)
            self.beta_preact_3 = self.add_weight(shape=(self.units,),
                                                     name='beta_preact_3',
                                                     initializer=self.beta_init)


        self.built = True

    def reset_states(self, states=None):
        assert self.stateful, 'Layer must be stateful.'
        input_shape = self.input_shape
        if not input_shape[0]:
            raise Exception('If a RNN is stateful, a complete ' +
                            'input_shape must be provided (including batch size).')
        if hasattr(self, 'states'):
            K.set_value(self.states[0],
                        np.zeros((input_shape[0], self.units)))
            K.set_value(self.states[1],
                        np.zeros((input_shape[0], self.units)))
            K.set_value(self.states[2],
                        np.zeros((input_shape[0], input_shape[3])))
        else:
            self.states = [K.zeros((input_shape[0], self.units)),
                           K.zeros((input_shape[0], self.units)),
                           K.zeros((input_shape[0], input_shape[3]))]

    def preprocess_input(self, inputs, training=None):

        if 0 < self.conditional_dropout < 1:
            ones = K.ones_like(K.squeeze(inputs[:, 0:1, :], axis=1))

            def dropped_inputs():
                return K.dropout(ones, self.conditional_dropout)

            cond_dp_mask = [K.in_train_phase(dropped_inputs,
                                             ones,
                                             training=training) for _ in range(4)]
            return K.dot(inputs * cond_dp_mask[0][:, None, :], self.conditional_kernel)
        else:
            return K.dot(inputs, self.conditional_kernel)

    def compute_output_shape(self, input_shape):
        if self.return_sequences:
            main_out = (input_shape[0][0], input_shape[0][1], self.units)
        else:
            main_out = (input_shape[0][0], self.units)

        if self.return_extra_variables:
            dim_x_att = (input_shape[0][0], input_shape[0][1], self.context_dim)
            dim_alpha_att = (input_shape[0][0], input_shape[0][1], input_shape[1][1])
            main_out = [main_out, dim_x_att, dim_alpha_att]

        if self.return_states:
            if not isinstance(main_out, list):
                main_out = [main_out]
            states_dim = (input_shape[0][0], input_shape[0][1], self.units)
            main_out += [states_dim, states_dim]

        return main_out

    def _ln(self, x, slc):
        # sample-wise normalization
        m = K.mean(x, axis=-1, keepdims=True)
        std = K.sqrt(K.var(x, axis=-1, keepdims=True) + self.epsilon_layer_normalization)
        x_normed = (x - m) / (std + self.epsilon_layer_normalization)
        x_normed = eval('self.gamma_' + slc) * x_normed + eval('self.beta_' + slc)
        return x_normed

    def call(self, x, mask=None, training=None, initial_state=None):
        # input shape: (nb_samples, time (padded with zeros), input_dim)
        # note that the .build() method of subclasses MUST define
        # self.input_spec with a complete input shape.
        input_shape = K.int_shape(inputs[0])
        state_below = inputs[0]
        self.context = inputs[1]
        if self.num_inputs == 2:  # input: [state_below, context]
            self.init_state = None
            self.init_memory = None
        elif self.num_inputs == 3:  # input: [state_below, context, init_generic]
            self.init_state = inputs[2]
            self.init_memory = inputs[2]
        elif self.num_inputs == 4:  # input: [state_below, context, init_state, init_memory]
            self.init_state = inputs[2]
            self.init_memory = inputs[3]

        if self.stateful:
            initial_states = self.states
        else:
            initial_states = self.get_initial_states(state_below)
        constants = self.get_constants(state_below, mask[1], training=training)
        preprocessed_input = self.preprocess_input(state_below, training=training)
        last_output, outputs, states = K.rnn(self.step,
                                             preprocessed_input,
                                             initial_states,
                                             go_backwards=self.go_backwards,
                                             mask=mask[0],
                                             constants=constants,
                                             unroll=self.unroll,
                                             input_length=K.shape(state_below)[1],
                                             pos_extra_outputs_states=[2, 3])
        if self.stateful:
            updates = []
            for i in range(len(states)):
                updates.append((self.states[i], states[i]))
            self.add_update(updates, inputs)
        if self.return_sequences:
            ret = outputs
        else:
            ret = last_output

        # Properly set learning phase
        if getattr(last_output, '_uses_learning_phase', False):
            ret._uses_learning_phase = True

        if self.return_extra_variables:
            ret = [ret, states[2], states[3]]

        # intermediate states as additional outputs
        if self.return_states:
            if not isinstance(ret, (list, tuple)):
                ret = [ret]
            else:
                states = list(states)
            ret += [states[0], states[1]]

        return ret

    def compute_mask(self, input, mask):
        if self.return_extra_variables:
            ret = [mask[0], mask[0], mask[0]]
        else:
            ret = mask[0]

        if self.return_states:
            if not isinstance(ret, list):
                ret = [ret]
            ret += [mask[0], mask[0]]

        return ret

    def step(self, x, states):
        h_tm1 = states[0]  # State
        c_tm1 = states[1]  # Memory
        non_used_x_att = states[2]  # Placeholder for returning extra variables
        non_used_alphas_att = states[3]  # Placeholder for returning extra variables
        ctx_dp_mask = states[4]  # Dropout W
        rec_dp_mask = states[5]  # Dropout U
        # Att model dropouts
        att_dp_mask = states[6]  # Dropout Wa
        pctx_ = states[7]  # Projected context (i.e. context * Ua + ba)
        context = states[8]  # Original context
        mask_context = states[9]  # Context mask
        if K.ndim(mask_context) > 1:  # Mask the context (only if necessary)
            pctx_ = K.cast(mask_context[:, :, None], K.dtype(pctx_)) * pctx_
            context = K.cast(mask_context[:, :, None], K.dtype(context)) * context

        # LSTM_1
        if self.layer_normalization:
            x0 = self._ln(x[:, :self.units], 'state_below0')
            x1 = self._ln(x[:, self.units: 2 * self.units], 'state_below1')
            x2 = self._ln(x[:, 2 * self.units: 3 * self.units], 'state_below2')
            x3 = self._ln(x[:, 3 * self.units:], 'state_below3')

            preact_ = K.dot(h_tm1 * rec_dp_mask[0], self.recurrent1_kernel)
            if self.use_bias:
                preact_ = K.bias_add(preact_, self.bias1)
            preact_0 = self._ln(preact_[:, :self.units], 'preact_0')
            preact_1 = self._ln(preact_[:, self.units: 2 * self.units], 'preact_1')
            preact_2 = self._ln(preact_[:, 2 * self.units: 3 * self.units], 'preact_2')
            preact_3 = self._ln(preact_[:, 3 * self.units:], 'preact_3')
            z_0 = x0 + preact_0
            z_1 = x1 + preact_1
            z_2 = x2 + preact_2
            z_3 = x3 + preact_3
        else:
            z_ = x + K.dot(h_tm1 * rec_dp_mask[0], self.recurrent1_kernel)
            if self.use_bias:
                z_ = K.bias_add(z_, self.bias1)
            z_0 = z_[:, :self.units]
            z_1 = z_[:, self.units: 2 * self.units]
            z_2 = z_[:, 2 * self.units: 3 * self.units]
            z_3 = z_[:, 3 * self.units:]

        i_ = self.recurrent_activation(z_0)
        f_ = self.recurrent_activation(z_1)
        o_ = self.recurrent_activation(z_3)
        c_ = f_ * c_tm1 + i_ * self.activation(z_2)
        h_ = o_ * self.activation(c_)

        # Attention model (see Formulation in class header)
        p_state_ = K.dot_product(h_ * att_dp_mask[0], self.attention_recurrent_kernel)
        pctx_ = K.tanh(pctx_ + p_state_[:, None, :])
        e = K.dot_product(pctx_, self.attention_context_wa) + self.bias_ca
        if K.ndim(mask_context) > 1:  # Mask the context (only if necessary)
            e = K.cast(mask_context, K.dtype(e)) * e
        alphas = K.softmax(K.reshape(e, [K.shape(e)[0], K.shape(e)[1]]))
        # sum over the in_timesteps dimension resulting in [batch_size, input_dim]
        ctx_ = K.sum(context * alphas[:, :, None], axis=1)

        # LSTM_2
        if self.layer_normalization:
            ct = K.dot(ctx_ * ctx_dp_mask[0], self.kernel)
            ct0 = self._ln(ct[:, :self.units], 'ctx0')
            ct1 = self._ln(ct[:, self.units: 2 * self.units], 'ctx1')
            ct2 = self._ln(ct[:, 2 * self.units: 3 * self.units], 'ctx2')
            ct3 = self._ln(ct[:, 3 * self.units:], 'ctx3')

            preact = K.dot(h_ * rec_dp_mask[0], self.recurrent_kernel)
            if self.use_bias:
                preact = K.bias_add(preact, self.bias)
            preact0 = self._ln(preact[:, :self.units], 'preact0')
            preact1 = self._ln(preact[:, self.units: 2 * self.units], 'preact1')
            preact2 = self._ln(preact[:, 2 * self.units: 3 * self.units], 'preact2')
            preact3 = self._ln(preact[:, 3 * self.units:], 'preact3')
            z0 = ct0 + preact0
            z1 = ct1 + preact1
            z2 = ct2 + preact2
            z3 = ct3 + preact3
        else:
            z = K.dot(h_ * rec_dp_mask[0], self.recurrent_kernel) + \
                K.dot(ctx_ * ctx_dp_mask[0], self.kernel)
            if self.use_bias:
                z = K.bias_add(z, self.bias)
            z0 = z[:, :self.units]
            z1 = z[:, self.units: 2 * self.units]
            z2 = z[:, 2 * self.units: 3 * self.units]
            z3 = z[:, 3 * self.units:]
        i = self.recurrent_activation(z0)
        f = self.recurrent_activation(z1)
        o = self.recurrent_activation(z3)
        c = f * c_ + i * self.activation(z2)
        h = o * self.activation(c)
        if 0 < self.dropout + self.recurrent_dropout:
            h._uses_learning_phase = True
        return h, [h, c, ctx_, alphas]

    def get_constants(self, inputs, mask_context, training=None):
        constants = []
        # States[4] - Dropout W (input dropout)
        if 0 < self.dropout < 1:
            ones = K.ones_like(K.squeeze(self.context[:, 0:1, :], axis=1))

            def dropped_inputs():
                return K.dropout(ones, self.dropout)

            dp_mask = [K.in_train_phase(dropped_inputs,
                                        ones,
                                        training=training) for _ in range(4)]
            constants.append(dp_mask)
        else:
            constants.append([K.cast_to_floatx(1.) for _ in range(4)])

        # States[5] - Dropout_U
        if 0 < self.recurrent_dropout < 1:
            ones = K.ones_like(K.reshape(inputs[:, 0, 0], (-1, 1)))
            ones = K.tile(ones, (1, self.units))

            def dropped_inputs():
                return K.dropout(ones, self.recurrent_dropout)

            rec_dp_mask = [K.in_train_phase(dropped_inputs,
                                            ones,
                                            training=training) for _ in range(4)]
            constants.append(rec_dp_mask)
        else:
            constants.append([K.cast_to_floatx(1.) for _ in range(4)])

        # States[6]  - Dropout_Wa
        if 0 < self.attention_dropout < 1:
            input_dim = self.units
            ones = K.ones_like(K.reshape(inputs[:, 0, 0], (-1, 1)))
            ones = K.concatenate([ones] * input_dim, 1)

            def dropped_inputs():
                return K.dropout(ones, self.recurrent_dropout)

            att_dp_mask = [K.in_train_phase(dropped_inputs,
                                            ones,
                                            training=training)]
            constants.append(att_dp_mask)
        else:
            constants.append([K.cast_to_floatx(1.)])

        if 0 < self.attention_dropout < 1:
            input_dim = self.context_dim
            ones = K.ones_like(K.reshape(self.context[:, :, 0], (-1, K.shape(self.context)[1], 1)))
            ones = K.concatenate([ones] * input_dim, axis=2)
            B_Ua = [K.in_train_phase(K.dropout(ones, self.attention_dropout), ones)]
            pctx = K.dot(self.context * B_Ua[0], self.attention_context_kernel)
        else:
            pctx = K.dot(self.context, self.attention_context_kernel)
        if self.use_bias:
            pctx = K.bias_add(pctx, self.bias_ba)
        # States[7] - pctx_
        constants.append(pctx)

        # States[8] - context
        constants.append(self.context)

        # States[9] - mask_context
        if mask_context is None:
            mask_context = K.not_equal(K.sum(self.context, axis=2), self.mask_value)
            mask_context = K.cast(mask_context, K.floatx())
        constants.append(mask_context)

        return constants

    def get_initial_states(self, inputs):
        # build an all-zero tensor of shape (samples, units)
        if self.init_state is None:
            initial_state = K.zeros_like(inputs)  # (samples, timesteps, input_dim)
            initial_state = K.sum(initial_state, axis=(1, 2))  # (samples,)
            initial_state = K.expand_dims(initial_state)  # (samples, 1)
            initial_state = K.tile(initial_state, [1, self.units])  # (samples, units)
            if self.init_memory is None:
                initial_states = [initial_state for _ in range(2)]
            else:
                initial_memory = self.init_memory
                initial_states = [initial_state, initial_memory]
        else:
            initial_state = self.init_state
            if self.init_memory is not None:  # We have state and memory
                initial_memory = self.init_memory
                initial_states = [initial_state, initial_memory]
            else:
                initial_states = [initial_state for _ in range(2)]

        initial_state = K.zeros_like(self.context)  # (samples, input_timesteps, ctx_dim)
        initial_state_alphas = K.sum(initial_state, axis=2)  # (samples, input_timesteps)
        initial_state = K.sum(initial_state, axis=1)  # (samples, ctx_dim)
        extra_states = [initial_state, initial_state_alphas]  # (samples, ctx_dim)

        return initial_states + extra_states

    def get_config(self):
        config = {'return_extra_variables': self.return_extra_variables,
                  'return_states': self.return_states,
                  'units': self.units,
                  'att_units': self.att_units,
                  'activation': activations.serialize(self.activation),
                  'recurrent_activation': activations.serialize(self.recurrent_activation),
                  'use_bias': self.use_bias,
                  'mask_value': self.mask_value,
                  'kernel_initializer': initializers.serialize(self.kernel_initializer),
                  'recurrent_initializer': initializers.serialize(self.recurrent_initializer),
                  'conditional_initializer': initializers.serialize(self.conditional_initializer),
                  'attention_recurrent_initializer': initializers.serialize(self.attention_recurrent_initializer),
                  'attention_context_initializer': initializers.serialize(self.attention_context_initializer),
                  'attention_context_wa_initializer': initializers.serialize(self.attention_context_wa_initializer),
                  'bias_initializer': initializers.serialize(self.bias_initializer),
                  'bias_ba_initializer': initializers.serialize(self.bias_ba_initializer),
                  'bias_ca_initializer': initializers.serialize(self.bias_ca_initializer),
                  'unit_forget_bias': self.unit_forget_bias,
                  'kernel_regularizer': regularizers.serialize(self.kernel_regularizer),
                  'recurrent_regularizer': regularizers.serialize(self.recurrent_regularizer),
                  'conditional_regularizer': regularizers.serialize(self.conditional_regularizer),
                  'attention_recurrent_regularizer': regularizers.serialize(self.attention_recurrent_regularizer),
                  'attention_context_regularizer': regularizers.serialize(self.attention_context_regularizer),
                  'attention_context_wa_regularizer': regularizers.serialize(self.attention_context_wa_regularizer),
                  'bias_regularizer': regularizers.serialize(self.bias_regularizer),
                  'bias_ba_regularizer': regularizers.serialize(self.bias_ba_regularizer),
                  'bias_ca_regularizer': regularizers.serialize(self.bias_ca_regularizer),
                  'activity_regularizer': regularizers.serialize(self.activity_regularizer),
                  'kernel_constraint': constraints.serialize(self.kernel_constraint),
                  'recurrent_constraint': constraints.serialize(self.recurrent_constraint),
                  'conditional_constraint': constraints.serialize(self.conditional_constraint),
                  'attention_recurrent_constraint': constraints.serialize(self.attention_recurrent_constraint),
                  'attention_context_constraint': constraints.serialize(self.attention_context_constraint),
                  'attention_context_wa_constraint': constraints.serialize(self.attention_context_wa_constraint),
                  'bias_constraint': constraints.serialize(self.bias_constraint),
                  'bias_ba_constraint': constraints.serialize(self.bias_ba_constraint),
                  'bias_ca_constraint': constraints.serialize(self.bias_ca_constraint),
                  'dropout': self.dropout,
                  'recurrent_dropout': self.recurrent_dropout,
                  'conditional_dropout': self.conditional_dropout,
                  'attention_dropout': self.attention_dropout,
                  'layer_normalization': self.layer_normalization,
                  'num_inputs': self.num_inputs
                  }
        base_config = super(AttConditionalLSTMCond, self).get_config()
        return dict(list(base_config.items()) + list(config.items()))


class AttLSTMCond2Inputs(Recurrent):
    """Long-Short Term Memory unit with the previously generated word fed to the current timestep
    and two input contexts (with two attention mechanisms).

    You should give two inputs to this layer:
        1. The shifted sequence of words (shape: (batch_size, output_timesteps, embedding_size))
        2. The complete input sequence (shape: (batch_size, input_timesteps, input_dim))
    Optionally, you can set the initial hidden state, with a tensor of shape: (batch_size, units)

    # Arguments
        units: Positive integer, dimensionality of the output space.
        att_units:  Positive integer, dimensionality of the attention space.
        return_extra_variables: Return the attended context vectors and the attention weights (alphas)
        return_states: Whether it should return the internal RNN states.
        activation: Activation function to use
            (see [activations](../activations.md)).
            If you pass None, no activation is applied
            (ie. "linear" activation: `a(x) = x`).
        recurrent_activation: Activation function to use
            for the recurrent step
            (see [activations](../activations.md)).
        use_bias: Boolean, whether the layer uses a bias vector.
        kernel_initializer: Initializer for the `kernel` weights matrix,
            used for the linear transformation of the inputs
            (see [initializers](../initializers.md)).
        conditional_initializer: Initializer for the `conditional_kernel`
            weights matrix,
            used for the linear transformation of the conditional inputs
            (see [initializers](../initializers.md)).
        recurrent_initializer: Initializer for the `recurrent_kernel`
            weights matrix,
            used for the linear transformation of the recurrent state
            (see [initializers](../initializers.md)).
        attention_recurrent_initializer:  Initializer for the `attention_recurrent_kernel`
            weights matrix, used for the linear transformation of the conditional inputs
            (see [initializers](../initializers.md)).
        attention_context_initializer:  Initializer for the `attention_context_kernel`
            weights matrix,
            used for the linear transformation of the attention context inputs
            (see [initializers](../initializers.md)).
        attention_context_wa_initializer:  Initializer for the `attention_wa_kernel`
            weights matrix,
            used for the linear transformation of the attention context
            (see [initializers](../initializers.md)).
        bias_initializer: Initializer for the bias vector
            (see [initializers](../initializers.md)).
        bias_ba_initializer: Initializer for the bias_ba vector from the attention mechanism
            (see [initializers](../initializers.md)).
        bias_ca_initializer: Initializer for the bias_ca vector from the attention mechanism
            (see [initializers](../initializers.md)).
        mask_value: Value of the mask of the context (0. by default)
        kernel_regularizer: Regularizer function applied to
            the `kernel` weights matrix
            (see [regularizer](../regularizers.md)).
        recurrent_regularizer: Regularizer function applied to
            the `recurrent_kernel` weights matrix
            (see [regularizer](../regularizers.md)).
        conditional_regularizer: Regularizer function applied to
            the `conditional_kernel` weights matrix
            (see [regularizer](../regularizers.md)).
        attention_recurrent_regularizer:  Regularizer function applied to
            the `attention_recurrent__kernel` weights matrix
            (see [regularizer](../regularizers.md)).
        attention_context_regularizer:  Regularizer function applied to
            the `attention_context_kernel` weights matrix
            (see [regularizer](../regularizers.md)).
        attention_context_wa_regularizer:  Regularizer function applied to
            the `attention_context_wa_kernel` weights matrix
            (see [regularizer](../regularizers.md)).
        bias_regularizer: Regularizer function applied to the bias vector
            (see [regularizer](../regularizers.md)).
        bias_ba_regularizer:  Regularizer function applied to the bias_ba vector
            (see [regularizer](../regularizers.md)).
        bias_ca_regularizer:  Regularizer function applied to the bias_ca vector
            (see [regularizer](../regularizers.md)).
        activity_regularizer: Regularizer function applied to
            the output of the layer (its "activation").
            (see [regularizer](../regularizers.md)).
        kernel_constraint: Constraint function applied to
            the `kernel` weights matrix
            (see [constraints](../constraints.md)).
        recurrent_constraint: Constraint function applied to
            the `recurrent_kernel` weights matrix
            (see [constraints](../constraints.md)).
        conditional_constraint: Constraint function applied to
            the `conditional_kernel` weights matrix
            (see [constraints](../constraints.md)).
        attention_recurrent_constraint: Constraint function applied to
            the `attention_recurrent_kernel` weights matrix
            (see [constraints](../constraints.md)).
        attention_context_constraint: Constraint function applied to
            the `attention_context_kernel` weights matrix
            (see [constraints](../constraints.md)).
        attention_context_wa_constraint: Constraint function applied to
            the `attention_context_wa_kernel` weights matrix
            (see [constraints](../constraints.md)).
        bias_constraint: Constraint function applied to the bias vector
            (see [constraints](../constraints.md)).
        bias_ba_constraint: Constraint function applied to
            the `bias_ba` weights matrix
            (see [constraints](../constraints.md)).
        bias_ca_constraint: Constraint function applied to
            the `bias_ca` weights matrix
            (see [constraints](../constraints.md)).
        dropout: Float between 0 and 1.
            Fraction of the units to drop for
            the linear transformation of the context.
        recurrent_dropout: Float between 0 and 1.
            Fraction of the units to drop for
            the linear transformation of the recurrent state.
        conditional_dropout: Float between 0 and 1.
            Fraction of the units to drop for
            the linear transformation of the input.
        conditional_dropout: Float between 0 and 1.
            Fraction of the units to drop for
            the linear transformation of the input.
        attention_dropout: Float between 0 and 1.
            Fraction of the units to drop for
            the linear transformation of the attention mechanism.
        num_inputs: Number of inputs of the layer.

    # References
        - [On the Properties of Neural Machine Translation: Encoder-Decoder Approaches](https://arxiv.org/abs/1409.1259)
        - [Empirical Evaluation of Gated Recurrent Neural Networks on Sequence Modeling](http://arxiv.org/abs/1412.3555v1)
        - [A Theoretically Grounded Application of Dropout in Recurrent Neural Networks](http://arxiv.org/abs/1512.05287)
        - [Egocentric Video Description based on Temporally-Linked Sequences](https://arxiv.org/abs/1704.02163)
    """

    def __init__(self, units,
                 att_units1=0,
                 att_units2=0,
                 return_states=False,
                 activation='tanh',
                 recurrent_activation='sigmoid',
                 return_extra_variables=False,
                 attend_on_both=False,
                 use_bias=True,
                 kernel_initializer='glorot_uniform',
                 kernel_initializer2='glorot_uniform',
                 conditional_initializer='glorot_uniform',
                 attention_recurrent_initializer='glorot_uniform',
                 attention_recurrent_initializer2='glorot_uniform',
                 attention_context_initializer='glorot_uniform',
                 attention_context_initializer2='glorot_uniform',
                 attention_context_wa_initializer='glorot_uniform',
                 attention_context_wa_initializer2='glorot_uniform',
                 recurrent_initializer='orthogonal',
                 bias_initializer='zeros',
                 bias_initializer2='zeros',
                 bias_ba_initializer='zeros',
                 bias_ba_initializer2='zeros',
                 bias_ca_initializer='zero',
                 bias_ca_initializer2='zero',
                 unit_forget_bias=True,
                 mask_value=0.,
                 kernel_regularizer=None,
                 kernel_regularizer2=None,
                 conditional_regularizer=None,
                 recurrent_regularizer=None,
                 bias_regularizer=None,
                 bias_regularizer2=None,
                 attention_context_regularizer=None,
                 attention_context_regularizer2=None,
                 attention_context_wa_regularizer=None,
                 attention_context_wa_regularizer2=None,
                 attention_recurrent_regularizer=None,
                 attention_recurrent_regularizer2=None,
                 bias_ba_regularizer=None,
                 bias_ba_regularizer2=None,
                 bias_ca_regularizer=None,
                 bias_ca_regularizer2=None,
                 kernel_constraint=None,
                 kernel_constraint2=None,
                 recurrent_constraint=None,
                 conditional_constraint=None,
                 attention_recurrent_constraint=None,
                 attention_recurrent_constraint2=None,
                 attention_context_constraint=None,
                 attention_context_constraint2=None,
                 attention_context_wa_constraint=None,
                 attention_context_wa_constraint2=None,
                 bias_constraint=None,
                 bias_constraint2=None,
                 bias_ba_constraint=None,
                 bias_ba_constraint2=None,
                 bias_ca_constraint=None,
                 bias_ca_constraint2=None,
                 dropout=0.,
                 dropout2=0.,
                 recurrent_dropout=0.,
                 conditional_dropout=0.,
                 attention_dropout=0.,
                 attention_dropout2=0.,
                 num_inputs=5,
                 **kwargs):

        super(AttLSTMCond2Inputs, self).__init__(**kwargs)

        self.return_extra_variables = return_extra_variables
        self.return_states = return_states

        # Main parameters
        self.units = units
        self.num_inputs = num_inputs
        self.att_units1 = units if att_units1 == 0 else att_units1
        self.att_units2 = units if att_units2 == 0 else att_units2
        self.activation = activations.get(activation)
        self.recurrent_activation = activations.get(recurrent_activation)
        self.use_bias = use_bias
        self.mask_value = mask_value
        self.attend_on_both = attend_on_both

        # Initializers
        self.kernel_initializer = initializers.get(kernel_initializer)
        self.kernel_initializer2 = initializers.get(kernel_initializer2)
        self.recurrent_initializer = initializers.get(recurrent_initializer)
        self.conditional_initializer = initializers.get(conditional_initializer)
        self.attention_recurrent_initializer = initializers.get(attention_recurrent_initializer)
        self.attention_recurrent_initializer2 = initializers.get(attention_recurrent_initializer2)
        self.attention_context_initializer = initializers.get(attention_context_initializer)
        self.attention_context_initializer2 = initializers.get(attention_context_initializer2)
        self.attention_context_wa_initializer = initializers.get(attention_context_wa_initializer)
        self.attention_context_wa_initializer2 = initializers.get(attention_context_wa_initializer2)
        self.bias_initializer = initializers.get(bias_initializer)
        self.bias_initializer2 = initializers.get(bias_initializer2)
        self.bias_ba_initializer = initializers.get(bias_ba_initializer)
        self.bias_ba_initializer2 = initializers.get(bias_ba_initializer2)
        self.bias_ca_initializer = initializers.get(bias_ca_initializer)
        self.bias_ca_initializer2 = initializers.get(bias_ca_initializer2)
        self.unit_forget_bias = unit_forget_bias

        # Regularizers
        self.kernel_regularizer = regularizers.get(kernel_regularizer)
        self.bias_regularizer = regularizers.get(bias_regularizer)
        self.kernel_regularizer2 = regularizers.get(kernel_regularizer2)
        self.bias_regularizer2 = regularizers.get(bias_regularizer2)
        self.conditional_regularizer = regularizers.get(conditional_regularizer)
        self.recurrent_regularizer = regularizers.get(recurrent_regularizer)
        # attention model learnable params
        self.attention_context_wa_regularizer = regularizers.get(attention_context_wa_regularizer)
        self.attention_context_regularizer = regularizers.get(attention_context_regularizer)
        self.attention_recurrent_regularizer = regularizers.get(attention_recurrent_regularizer)
        self.bias_ba_regularizer = regularizers.get(bias_ba_regularizer)
        self.bias_ca_regularizer = regularizers.get(bias_ca_regularizer)
        if self.attend_on_both:
            # attention model 2 learnable params
            self.attention_context_wa_regularizer2 = regularizers.get(attention_context_wa_regularizer2)
            self.attention_context_regularizer2 = regularizers.get(attention_context_regularizer2)
            self.attention_recurrent_regularizer2 = regularizers.get(attention_recurrent_regularizer2)
            self.bias_ba_regularizer2 = regularizers.get(bias_ba_regularizer2)
            self.bias_ca_regularizer2 = regularizers.get(bias_ca_regularizer2)

        # Constraints
        self.kernel_constraint = constraints.get(kernel_constraint)
        self.kernel_constraint2 = constraints.get(kernel_constraint2)
        self.recurrent_constraint = constraints.get(recurrent_constraint)
        self.conditional_constraint = constraints.get(conditional_constraint)
        self.attention_recurrent_constraint = constraints.get(attention_recurrent_constraint)
        self.attention_recurrent_constraint2 = constraints.get(attention_recurrent_constraint2)
        self.attention_context_constraint = constraints.get(attention_context_constraint)
        self.attention_context_constraint2 = constraints.get(attention_context_constraint2)
        self.attention_context_wa_constraint = constraints.get(attention_context_wa_constraint)
        self.attention_context_wa_constraint2 = constraints.get(attention_context_wa_constraint2)
        self.bias_constraint = constraints.get(bias_constraint)
        self.bias_constraint2 = constraints.get(bias_constraint2)
        self.bias_ba_constraint = constraints.get(bias_ba_constraint)
        self.bias_ba_constraint2 = constraints.get(bias_ba_constraint2)
        self.bias_ca_constraint = constraints.get(bias_ca_constraint)
        self.bias_ca_constraint2 = constraints.get(bias_ca_constraint2)

        # Dropouts
        self.dropout = min(1., max(0., dropout)) if dropout is not None else 0.
        self.dropout2 = min(1., max(0., dropout2)) if dropout2 is not None else 0.
        self.recurrent_dropout = min(1., max(0., recurrent_dropout)) if recurrent_dropout is not None else 0.
        self.conditional_dropout = min(1., max(0., conditional_dropout)) if conditional_dropout is not None else 0.
        self.attention_dropout = min(1., max(0., attention_dropout)) if attention_dropout is not None else 0.
        if self.attend_on_both:
            self.attention_dropout2 = min(1., max(0., attention_dropout2)) if attention_dropout2 is not None else 0.

        self.input_spec = [InputSpec(ndim=3), InputSpec(ndim=3), InputSpec(ndim=3)]
        for _ in range(len(self.input_spec), self.num_inputs):
            self.input_spec.append(InputSpec(ndim=2))

    def build(self, input_shape):
        assert len(input_shape) >= 3 or 'You should pass three inputs to AttLSTMCond2Inputs ' \
                                        '(previous_embedded_words, context1 and context2) and ' \
                                        'two optional inputs (init_state and init_memory)'
        self.input_dim = input_shape[0][2]

        if self.stateful:
            self.reset_states()
        else:
            # initial states: all-zero tensors of shape (units)
            self.states = [None, None, None, None]  # [h, c, x_att, x_att2]

        if self.attend_on_both:
            assert K.ndim(self.input_spec[1]) == 3 and K.ndim(self.input_spec[2]), 'When using two attention models,' \
                                                                                   'you should pass two 3D tensors' \
                                                                                   'to AttLSTMCond2Inputs'
        else:
            assert K.ndim(self.input_spec[1]) == 3, 'When using an attention model, you should pass one 3D tensors' \
                                                    'to AttLSTMCond2Inputs'

        if K.ndim(self.input_spec[1]) == 3:
            self.context1_steps = input_shape[1][1]
            self.context1_dim = input_shape[1][2]

        if K.ndim(self.input_spec[2]) == 3:
            self.context2_steps = input_shape[2][1]
            self.context2_dim = input_shape[2][2]
        else:
            self.context2_dim = input_shape[2][1]

        self.kernel = self.add_weight(shape=(self.context1_dim, self.units * 4),
                                      initializer=self.kernel_initializer,
                                      name='kernel',
                                      regularizer=self.kernel_regularizer,
                                      constraint=self.kernel_constraint)

        self.kernel2 = self.add_weight(shape=(self.context2_dim, self.units * 4),
                                       initializer=self.kernel_initializer2,
                                       name='kernel2',
                                       regularizer=self.kernel_regularizer2,
                                       constraint=self.kernel_constraint2)

        self.recurrent_kernel = self.add_weight(
<<<<<<< HEAD
                                            shape=(self.units, self.units * 4),
                                            name='recurrent_kernel',
                                            initializer=self.recurrent_initializer,
                                            regularizer=self.recurrent_regularizer,
                                            constraint=self.recurrent_constraint)
=======
            shape=(self.units, self.units * 4),
            name='recurrent_kernel',
            initializer=self.attention_recurrent_initializer,
            regularizer=self.attention_recurrent_regularizer,
            constraint=self.attention_recurrent_constraint)
>>>>>>> f4e27d21

        self.conditional_kernel = self.add_weight(shape=(self.input_dim, self.units * 4),
                                                  name='conditional_kernel',
                                                  initializer=self.conditional_initializer,
                                                  regularizer=self.conditional_regularizer,
                                                  constraint=self.conditional_constraint)

        self.attention_recurrent_kernel = self.add_weight(shape=(self.units, self.att_units1),
                                                          initializer=self.attention_recurrent_initializer,
                                                          name='attention_recurrent_kernel',
                                                          regularizer=self.attention_recurrent_regularizer,
                                                          constraint=self.attention_recurrent_constraint)

        self.attention_context_kernel = self.add_weight(shape=(self.context1_dim, self.att_units1),
                                                        initializer=self.attention_context_initializer,
                                                        name='attention_context_kernel',
                                                        regularizer=self.attention_context_regularizer,
                                                        constraint=self.attention_context_constraint)

        self.attention_context_wa = self.add_weight(shape=(self.att_units1,),
                                                    initializer=self.attention_context_wa_initializer,
                                                    name='attention_context_wa',
                                                    regularizer=self.attention_context_wa_regularizer,
                                                    constraint=self.attention_context_wa_constraint)

        self.bias_ba = self.add_weight(shape=(self.att_units1,),
<<<<<<< HEAD
                                  initializer=self.bias_ba_initializer,
                                  name='bias_ba',
                                  regularizer=self.bias_ba_regularizer,
                                  constraint=self.bias_ba_constraint)
        bias_ca_shape = None if self.context1_steps is None else (self.context1_steps,)
=======
                                       initializer=self.bias_ba_initializer,
                                       name='bias_ba',
                                       regularizer=self.bias_ba_regularizer,
                                       constraint=self.bias_ba_constraint)
        bias_ca_shape = self.context1_steps if self.context1_steps is None else (self.context1_steps,)
>>>>>>> f4e27d21
        self.bias_ca = self.add_weight(shape=bias_ca_shape,
                                       initializer=self.bias_ca_initializer,
                                       name='bias_ca',
                                       regularizer=self.bias_ca_regularizer,
                                       constraint=self.bias_ca_constraint)

        if self.use_bias:
            if self.unit_forget_bias:
                def bias_initializer(shape, *args, **kwargs):
                    return K.concatenate([
                        self.bias_initializer((self.units,), *args, **kwargs),
                        initializers.Ones()((self.units,), *args, **kwargs),
                        self.bias_initializer((self.units * 2,), *args, **kwargs),
                    ])
            else:
                bias_initializer = self.bias_initializer
            self.bias = self.add_weight(shape=(self.units * 4,),
                                        name='bias',
                                        initializer=bias_initializer,
                                        regularizer=self.bias_regularizer,
                                        constraint=self.bias_constraint)
        else:
            self.bias = None

        if self.attend_on_both:
            # Initialize Att model params (following the same format for any option of self.consume_less)
            self.attention_recurrent_kernel2 = self.add_weight(shape=(self.units, self.att_units2),
                                                               initializer=self.attention_recurrent_initializer2,
                                                               name='attention_recurrent_kernel2',
                                                               regularizer=self.attention_recurrent_regularizer2,
                                                               constraint=self.attention_recurrent_constraint2)

            self.attention_context_kernel2 = self.add_weight(shape=(self.context2_dim, self.att_units2),
                                                             initializer=self.attention_context_initializer2,
                                                             name='attention_context_kernel2',
                                                             regularizer=self.attention_context_regularizer2,
                                                             constraint=self.attention_context_constraint2)

            self.attention_context_wa2 = self.add_weight(shape=(self.att_units2,),
                                                         initializer=self.attention_context_wa_initializer2,
                                                         name='attention_context_wa2',
                                                         regularizer=self.attention_context_wa_regularizer2,
                                                         constraint=self.attention_context_wa_constraint2)

            self.bias_ba2 = self.add_weight(shape=(self.att_units2,),
<<<<<<< HEAD
                                           initializer=self.bias_ba_initializer2,
                                           name='bias_ba2',
                                           regularizer=self.bias_ba_regularizer2,
                                           constraint=self.bias_ba_constraint2)
            bias_ca_shape2 = None if self.context2_steps is None else (self.context2_steps,)
            self.bias_ca2 = self.add_weight(shape=bias_ca_shape2,
                                           initializer=self.bias_ca_initializer2,
                                           name='bias_ca2',
                                           regularizer=self.bias_ca_regularizer2,
                                           constraint=self.bias_ca_constraint2)
=======
                                            initializer=self.bias_ba_initializer2,
                                            name='bias_ba2',
                                            regularizer=self.bias_ba_regularizer2,
                                            constraint=self.bias_ba_constraint2)
            bias_ca_shape = self.context2_steps if self.context2_steps is None else (self.context2_steps,)
            self.bias_ca2 = self.add_weight(shape=bias_ca_shape,
                                            initializer=self.bias_ca_initializer2,
                                            name='bias_ca2',
                                            regularizer=self.bias_ca_regularizer2,
                                            constraint=self.bias_ca_constraint2)
>>>>>>> f4e27d21

            if self.use_bias:
                if self.unit_forget_bias:
                    def bias_initializer2(shape, *args, **kwargs):
                        return K.concatenate([
                            self.bias_initializer((self.units,), *args, **kwargs),
                            initializers.Ones()((self.units,), *args, **kwargs),
                            self.bias_initializer((self.units * 2,), *args, **kwargs),
                        ])
                else:
                    bias_initializer2 = self.bias_initializer2
                self.bias2 = self.add_weight(shape=(self.units * 4,),
                                             name='bias2',
                                             initializer=bias_initializer2,
                                             regularizer=self.bias_regularizer2,
                                             constraint=self.bias_constraint2)
            else:
                self.bias2 = None

        self.built = True

    def reset_states(self):
        assert self.stateful, 'Layer must be stateful.'
        input_shape = K.shape(self.input_spec[0][0])
        if not input_shape[0]:
            raise Exception('If a RNN is stateful, a complete ' +
                            'input_shape must be provided (including batch size).')
        if hasattr(self, 'states'):
            K.set_value(self.states[0],
                        np.zeros((input_shape[0], self.units)))
            K.set_value(self.states[1],
                        np.zeros((input_shape[0], self.units)))
            K.set_value(self.states[2],
                        np.zeros((input_shape[0], input_shape[3])))
        else:
            self.states = [K.zeros((input_shape[0], self.units)),
                           K.zeros((input_shape[0], self.units)),
                           K.zeros((input_shape[0], input_shape[3]))]

    def preprocess_input(self, inputs, training=None):
        if 0 < self.conditional_dropout < 1:
            ones = K.ones_like(K.squeeze(inputs[:, 0:1, :], axis=1))

            def dropped_inputs():
                return K.dropout(ones, self.conditional_dropout)

            cond_dp_mask = [K.in_train_phase(dropped_inputs,
                                             ones,
                                             training=training) for _ in range(4)]
            return K.dot(inputs * cond_dp_mask[0][:, None, :], self.conditional_kernel)
        else:
            return K.dot(inputs, self.conditional_kernel)

    def compute_output_shape(self, input_shape):
        if self.return_sequences:
            main_out = (input_shape[0][0], input_shape[0][1], self.units)
        else:
            main_out = (input_shape[0][0], self.units)

        if self.return_extra_variables:
            dim_x_att = (input_shape[0][0], input_shape[0][1], self.context1_dim)
            dim_alpha_att = (input_shape[0][0], input_shape[0][1], input_shape[1][1])
            dim_x_att2 = (input_shape[0][0], input_shape[0][1], self.context2_dim)
            dim_alpha_att2 = (input_shape[0][0], input_shape[0][1], input_shape[2][1])
            main_out = [main_out, dim_x_att, dim_alpha_att, dim_x_att2, dim_alpha_att2]

        if self.return_states:
            if not isinstance(main_out, list):
                main_out = [main_out]
            states_dim = (input_shape[0][0], input_shape[0][1], self.units)
            main_out += [states_dim, states_dim]

        return main_out

    def call(self, inputs, mask=None, training=None, initial_state=None):
        # input shape: (nb_samples, time (padded with zeros), input_dim)
        # note that the .build() method of subclasses MUST define
        # self.input_spec with a complete input shape.

        input_shape = K.int_shape(inputs[0])
        state_below = inputs[0]
        self.context1 = inputs[1]
        self.context2 = inputs[2]
        if self.num_inputs == 3:  # input: [state_below, context]
            self.init_state = None
            self.init_memory = None
        elif self.num_inputs == 4:  # input: [state_below, context, init_generic]
            self.init_state = inputs[3]
            self.init_memory = inputs[3]
        elif self.num_inputs == 5:  # input: [state_below, context, init_state, init_memory]
            self.init_state = inputs[3]
            self.init_memory = inputs[4]
        if K._BACKEND == 'tensorflow':
            if not input_shape[1]:
                raise Exception('When using TensorFlow, you should define '
                                'explicitly the number of timesteps of '
                                'your sequences.\n'
                                'If your first layer is an Embedding, '
                                'make sure to pass it an "input_length" '
                                'argument. Otherwise, make sure '
                                'the first layer has '
                                'an "input_shape" or "batch_input_shape" '
                                'argument, including the time axis. '
                                'Found input shape at layer ' + self.name +
                                ': ' + str(input_shape))
        if self.stateful:
            initial_states = self.states
        else:
            initial_states = self.get_initial_states(state_below)
        constants = self.get_constants(state_below, mask[1], mask[2], training=training)
        preprocessed_input = self.preprocess_input(state_below, training=training)
        last_output, outputs, states = K.rnn(self.step,
                                             preprocessed_input,
                                             initial_states,
                                             go_backwards=self.go_backwards,
                                             mask=mask[0],
                                             constants=constants,
                                             unroll=self.unroll,
                                             input_length=K.shape(state_below)[1],
                                             pos_extra_outputs_states=[2, 3, 4, 5])
        if self.stateful:
            self.updates = []
            for i in range(len(states)):
                self.updates.append((self.states[i], states[i]))

        # Properly set learning phase
        if 0 < self.dropout + self.recurrent_dropout:
            last_output._uses_learning_phase = True
            outputs._uses_learning_phase = True

        if self.return_sequences:
            ret = outputs
        else:
            ret = last_output
        if self.return_extra_variables:
            ret = [ret, states[2], states[3], states[4], states[5]]
        # intermediate states as additional outputs
        if self.return_states:
            if not isinstance(ret, list):
                ret = [ret]
            ret += [states[0], states[1]]

        return ret

    def compute_mask(self, input, mask):

        if self.return_extra_variables:
            ret = [mask[0], mask[0], mask[0], mask[0], mask[0]]
        else:
            ret = mask[0]

        if self.return_states:
            if not isinstance(ret, list):
                ret = [ret]
            ret += [mask[0], mask[0]]
        return ret

    def step(self, x, states):
        h_tm1 = states[0]  # State
        c_tm1 = states[1]  # Memory
        pos_states = 10

        non_used_x_att = states[2]  # Placeholder for returning extra variables
        non_used_alphas_att = states[3]  # Placeholder for returning extra variables
        non_used_x_att2 = states[4]  # Placeholder for returning extra variables
        non_used_alphas_att2 = states[5]  # Placeholder for returning extra variables

        rec_dp_mask = states[6]  # Dropout U
        dp_mask2 = states[7]  # Dropout T
        dp_mask = states[8]  # Dropout W

        # Att model dropouts
        # att_dp_mask_wa = states[9]  # Dropout wa
        att_dp_mask = states[9]  # Dropout Wa
        # Att model 2 dropouts
        if self.attend_on_both:
            # att_dp_mask_wa2 = states[pos_states]  # Dropout wa
            att_dp_mask2 = states[pos_states]  # Dropout Wa

            context1 = states[pos_states + 1]  # Context
            mask_context1 = states[pos_states + 2]  # Context mask
            pctx_1 = states[pos_states + 3]  # Projected context (i.e. context * Ua + ba)

            context2 = states[pos_states + 4]  # Context 2
            mask_context2 = states[pos_states + 5]  # Context 2 mask
            pctx_2 = states[pos_states + 6]  # Projected context 2 (i.e. context * Ua2 + ba2)
        else:
            context1 = states[pos_states]  # Context
            mask_context1 = states[pos_states + 1]  # Context mask
            pctx_1 = states[pos_states + 2]  # Projected context (i.e. context * Ua + ba)

            context2 = states[pos_states + 3]  # Context 2
            mask_context2 = states[pos_states + 4]  # Context 2 mask

        if K.ndim(mask_context1) > 1:  # Mask the context (only if necessary)
            pctx_1 = mask_context1[:, :, None] * pctx_1
            context1 = mask_context1[:, :, None] * context1

        # Attention model 1 (see Formulation in class header)
        p_state_1 = K.dot(h_tm1 * att_dp_mask[0], self.attention_recurrent_kernel)
        pctx_1 = K.tanh(pctx_1 + p_state_1[:, None, :])
        e1 = K.dot(pctx_1, self.attention_context_wa) + self.bias_ca  # * att_dp_mask_wa[0]
        if K.ndim(mask_context1) > 1:  # Mask the context (only if necessary)
            e1 = mask_context1 * e1
        alphas_shape1 = e1.shape
        alphas1 = K.softmax(e1.reshape([alphas_shape1[0], alphas_shape1[1]]))
        # sum over the in_timesteps dimension resulting in [batch_size, input_dim]
        ctx_1 = (context1 * alphas1[:, :, None]).sum(axis=1)

        if self.attend_on_both and K.ndim(mask_context2) > 1:  # Mask the context2 (only if necessary)
            pctx_2 = mask_context2[:, :, None] * pctx_2
            context2 = mask_context2[:, :, None] * context2

        if self.attend_on_both:
            # Attention model 2 (see Formulation in class header)
            p_state_2 = K.dot(h_tm1 * dp_mask2[0], self.attention_recurrent_kernel2)
            pctx_2 = K.tanh(pctx_2 + p_state_2[:, None, :])
            e2 = K.dot(pctx_2, self.attention_context_wa2) + self.bias_ca2  # * att_dp_mask_wa2[0]
            if K.ndim(mask_context2) > 1:  # Mask the context (only if necessary)
                e2 = mask_context2 * e2
            alphas_shape2 = e2.shape
            alphas2 = K.softmax(e2.reshape([alphas_shape2[0], alphas_shape2[1]]))
            # sum over the in_timesteps dimension resulting in [batch_size, input_dim]
            ctx_2 = (context2 * alphas2[:, :, None]).sum(axis=1)
        else:
            ctx_2 = context2
            alphas2 = mask_context2

        z = x + \
            K.dot(h_tm1 * rec_dp_mask[0], self.recurrent_kernel) + \
            K.dot(ctx_1 * dp_mask[0], self.kernel) + \
            K.dot(ctx_2 * dp_mask2[0], self.kernel2)
        if self.use_bias:
            z = K.bias_add(z, self.bias)
            z = K.bias_add(z, self.bias2)
        z0 = z[:, :self.units]
        z1 = z[:, self.units: 2 * self.units]
        z2 = z[:, 2 * self.units: 3 * self.units]
        z3 = z[:, 3 * self.units:]

        i = self.recurrent_activation(z0)
        f = self.recurrent_activation(z1)
        c = f * c_tm1 + i * self.activation(z2)
        o = self.recurrent_activation(z3)
        h = o * self.activation(c)
        return h, [h, c, ctx_1, alphas1, ctx_2, alphas2]

    def get_constants(self, inputs, mask_context1, mask_context2, training=None):
        constants = []
        # States[6] - Dropout_U
        if 0 < self.recurrent_dropout < 1:
            ones = K.ones_like(K.reshape(inputs[:, 0, 0], (-1, 1)))
            ones = K.tile(ones, (1, self.units))

            def dropped_inputs():
                return K.dropout(ones, self.recurrent_dropout)

            rec_dp_mask = [K.in_train_phase(dropped_inputs,
                                            ones,
                                            training=training) for _ in range(4)]
            constants.append(rec_dp_mask)
        else:
            constants.append([K.cast_to_floatx(1.) for _ in range(4)])

        # States[7]- Dropout_T
        if 0 < self.dropout2 < 1:
            ones = K.ones_like(K.squeeze(self.context2[:, 0:1, :], axis=1))

            def dropped_inputs():
                return K.dropout(ones, self.dropout2)

            dp_mask2 = [K.in_train_phase(dropped_inputs,
                                         ones,
                                         training=training) for _ in range(4)]
            constants.append(dp_mask2)
        else:
            constants.append([K.cast_to_floatx(1.) for _ in range(4)])

        # States[8]- Dropout_W
        if 0 < self.dropout < 1:
            ones = K.ones_like(K.squeeze(self.context1[:, 0:1, :], axis=1))

            def dropped_inputs():
                return K.dropout(ones, self.dropout)

            dp_mask = [K.in_train_phase(dropped_inputs,
                                        ones,
                                        training=training) for _ in range(4)]
            constants.append(dp_mask)
        else:
            constants.append([K.cast_to_floatx(1.) for _ in range(4)])

        # AttModel
        # States[9] - Dropout_Wa
        if 0 < self.attention_dropout < 1:
            input_dim = self.units
            ones = K.ones_like(K.reshape(inputs[:, 0, 0], (-1, 1)))
            ones = K.concatenate([ones] * input_dim, 1)

            def dropped_inputs():
                return K.dropout(ones, self.recurrent_dropout)

            att_dp_mask = [K.in_train_phase(dropped_inputs,
                                            ones,
                                            training=training)]
            constants.append(att_dp_mask)
        else:
            constants.append([K.cast_to_floatx(1.)])

        if self.attend_on_both:
            # AttModel2
            # States[10]
            if 0 < self.attention_dropout2 < 1:
                input_dim = self.units
                ones = K.ones_like(K.reshape(inputs[:, 0, 0], (-1, 1)))
                ones = K.concatenate([ones] * input_dim, 1)

                def dropped_inputs():
                    return K.dropout(ones, self.recurrent_dropout)

                att_dp_mask2 = [K.in_train_phase(dropped_inputs,
                                                 ones,
                                                 training=training)]
                constants.append(att_dp_mask2)
            else:
                constants.append([K.cast_to_floatx(1.)])

        # States[11] - Context1
        constants.append(self.context1)
        # States[12] - MaskContext1
        if mask_context1 is None:
            mask_context1 = K.not_equal(K.sum(self.context1, axis=2), self.mask_value)
            mask_context1 = K.cast(mask_context1, K.floatx())
        constants.append(mask_context1)

        # States[13] - pctx_1
        if 0 < self.attention_dropout < 1:
            input_dim = self.context1_dim
            ones = K.ones_like(K.reshape(self.context1[:, :, 0], (-1, K.shape(self.context1)[1], 1)))
            ones = K.concatenate([ones] * input_dim, axis=2)
            B_Ua = [K.in_train_phase(K.dropout(ones, self.attention_dropout), ones)]
            pctx_1 = K.dot(self.context1 * B_Ua[0], self.attention_context_kernel)
        else:
            pctx_1 = K.dot(self.context1, self.attention_context_kernel)
        if self.use_bias:
            pctx_1 = K.bias_add(pctx_1, self.bias_ba)
        constants.append(pctx_1)

        if self.attend_on_both:

            # States[14] - Context2
            constants.append(self.context2)
            # States[15] - MaskContext2
            if self.attend_on_both:
                if mask_context2 is None:
                    mask_context2 = K.not_equal(K.sum(self.context2, axis=2), self.mask_value)
                    mask_context2 = K.cast(mask_context2, K.floatx())
            else:
                mask_context2 = K.ones_like(self.context2[:, 0])
            constants.append(mask_context2)
            # States[16] - pctx_2
            if 0 < self.attention_dropout2 < 1:
                input_dim = self.context2_dim
                ones = K.ones_like(K.reshape(self.context2[:, :, 0], (-1, K.shape(self.context2)[1], 1)))
                ones = K.concatenate([ones] * input_dim, axis=2)
                B_Ua2 = [K.in_train_phase(K.dropout(ones, self.attention_dropout2), ones)]
                pctx_2 = K.dot(self.context2 * B_Ua2[0], self.attention_context_kernel2)
            else:
                pctx_2 = K.dot(self.context2, self.attention_context_kernel2)
            if self.use_bias:
                pctx_2 = K.bias_add(pctx_2, self.bias_ba2)
            constants.append(pctx_2)

        return constants

    def get_initial_states(self, x):
        # build an all-zero tensor of shape (samples, units)
        if self.init_state is None:
            # build an all-zero tensor of shape (samples, units)
            initial_state = K.zeros_like(x)  # (samples, timesteps, input_dim)
            initial_state = K.sum(initial_state, axis=(1, 2))  # (samples,)
            initial_state = K.expand_dims(initial_state)  # (samples, 1)
            initial_state = K.tile(initial_state, [1, self.units])  # (samples, units)
            if self.init_memory is None:
                initial_states = [initial_state for _ in range(2)]
            else:
                initial_memory = self.init_memory
                initial_states = [initial_state, initial_memory]
        else:
            initial_state = self.init_state
            if self.init_memory is not None:  # We have state and memory
                initial_memory = self.init_memory
                initial_states = [initial_state, initial_memory]
            else:
                initial_states = [initial_state for _ in range(2)]

        # extra states for context1 and context2
        initial_state1 = K.zeros_like(self.context1)  # (samples, input_timesteps, ctx1_dim)
        initial_state_alphas1 = K.sum(initial_state1, axis=2)  # (samples, input_timesteps)
        initial_state1 = K.sum(initial_state1, axis=1)  # (samples, ctx1_dim)
        extra_states = [initial_state1, initial_state_alphas1]
        initial_state2 = K.zeros_like(self.context2)  # (samples, input_timesteps, ctx2_dim)
        if self.attend_on_both:  # Reduce on temporal dimension
            initial_state_alphas2 = K.sum(initial_state2, axis=2)  # (samples, input_timesteps)
            initial_state2 = K.sum(initial_state2, axis=1)  # (samples, ctx2_dim)
        else:  # Already reduced
            initial_state_alphas2 = initial_state2  # (samples, ctx2_dim)

        extra_states.append(initial_state2)
        extra_states.append(initial_state_alphas2)

        return initial_states + extra_states

    def get_config(self):
        config = {"units": self.units,
                  "att_units1": self.att_units1,
                  "att_units2": self.att_units2,
                  "return_extra_variables": self.return_extra_variables,
                  "return_states": self.return_states,
                  "use_bias": self.use_bias,
                  "mask_value": self.mask_value,
                  "attend_on_both": self.attend_on_both,
                  'unit_forget_bias': self.unit_forget_bias,
                  'activation': activations.serialize(self.activation),
                  'recurrent_activation': activations.serialize(self.recurrent_activation),
                  "kernel_regularizer": regularizers.serialize(self.kernel_regularizer),
                  "kernel_regularizer2": regularizers.serialize(self.kernel_regularizer2),
                  "conditional_regularizer": regularizers.serialize(self.conditional_regularizer),
                  "recurrent_regularizer": regularizers.serialize(self.recurrent_regularizer),
                  "bias_regularizer": regularizers.serialize(self.bias_regularizer),
                  'attention_context_wa_regularizer': regularizers.serialize(self.attention_context_wa_regularizer),
                  'attention_context_regularizer': regularizers.serialize(self.attention_context_regularizer),
                  'attention_recurrent_regularizer': regularizers.serialize(self.attention_recurrent_regularizer),
                  'bias_ba_regularizer': regularizers.serialize(self.bias_ba_regularizer),
                  'bias_ca_regularizer': regularizers.serialize(self.bias_ca_regularizer),
                  "bias_regularizer2": regularizers.serialize(self.bias_regularizer2),
                  'attention_context_wa_regularizer2': regularizers.serialize(self.attention_context_wa_regularizer2),
                  'attention_context_regularizer2': regularizers.serialize(self.attention_context_regularizer2),
                  'attention_recurrent_regularizer2': regularizers.serialize(self.attention_recurrent_regularizer2),
                  'bias_ba_regularizer2': regularizers.serialize(self.bias_ba_regularizer2),
                  'bias_ca_regularizer2': regularizers.serialize(self.bias_ca_regularizer2),
                  "kernel_initializer": initializers.serialize(self.kernel_initializer),
                  "kernel_initializer2": initializers.serialize(self.kernel_initializer2),
                  "conditional_initializer": initializers.serialize(self.conditional_initializer),
                  "recurrent_initializer": initializers.serialize(self.recurrent_initializer),
                  "bias_initializer": initializers.serialize(self.bias_initializer),
                  'attention_context_wa_initializer': initializers.serialize(self.attention_context_wa_initializer),
                  'attention_context_initializer': initializers.serialize(self.attention_context_initializer),
                  'attention_recurrent_initializer': initializers.serialize(self.attention_recurrent_initializer),
                  'bias_ba_initializer': initializers.serialize(self.bias_ba_initializer),
                  'bias_ca_initializer': initializers.serialize(self.bias_ca_initializer),
                  "bias_initializer2": initializers.serialize(self.bias_regularizer2),
                  'attention_context_wa_initializer2': initializers.serialize(self.attention_context_wa_initializer2),
                  'attention_context_initializer2': initializers.serialize(self.attention_context_initializer2),
                  'attention_recurrent_initializer2': initializers.serialize(self.attention_recurrent_initializer2),
                  'bias_ba_initializer2': initializers.serialize(self.bias_ba_initializer2),
                  'bias_ca_initializer2': initializers.serialize(self.bias_ca_initializer2),
                  "kernel_constraint": constraints.serialize(self.kernel_constraint),
                  "kernel_constraint2": constraints.serialize(self.kernel_constraint2),
                  "conditional_constraint": constraints.serialize(self.conditional_constraint),
                  "recurrent_constraint": constraints.serialize(self.recurrent_constraint),
                  "bias_constraint": constraints.serialize(self.bias_constraint),
                  'attention_context_wa_constraint': constraints.serialize(self.attention_context_wa_constraint),
                  'attention_context_constraint': constraints.serialize(self.attention_context_constraint),
                  'attention_recurrent_constraint': constraints.serialize(self.attention_recurrent_constraint),
                  'bias_ba_constraint': constraints.serialize(self.bias_ba_constraint),
                  'bias_ca_constraint': constraints.serialize(self.bias_ca_constraint),
                  "bias_constraint2": constraints.serialize(self.bias_constraint2),
                  'attention_context_wa_constraint2': constraints.serialize(self.attention_context_wa_constraint2),
                  'attention_context_constraint2': constraints.serialize(self.attention_context_constraint2),
                  'attention_recurrent_constraint2': constraints.serialize(self.attention_recurrent_constraint2),
                  'bias_ba_constraint2': constraints.serialize(self.bias_ba_constraint2),
                  'bias_ca_constraint2': constraints.serialize(self.bias_ca_constraint2),
                  "dropout": self.dropout,
                  "dropout2": self.dropout2,
                  "recurrent_dropout": self.recurrent_dropout,
                  "conditional_dropout": self.conditional_dropout,
                  'attention_dropout': self.attention_dropout,
                  'attention_dropout2': self.attention_dropout2 if self.attend_on_both else None
                  }
        base_config = super(AttLSTMCond2Inputs, self).get_config()
        return dict(list(base_config.items()) + list(config.items()))

# TODO: Adapt ALL LSTM* to the new interface
class AttLSTMCond3Inputs(Recurrent):
    """Long-Short Term Memory unit with the previously generated word fed to the current timestep
    and three input contexts (with three attention mechanisms).

    You should give two inputs to this layer:
        1. The shifted sequence of words (shape: (batch_size, output_timesteps, embedding_size))
        2. The complete input sequence (shape: (batch_size, input_timesteps, input_dim))
    Optionally, you can set the initial hidden state, with a tensor of shape: (batch_size, units)

    # Arguments
        units: Positive integer, dimensionality of the output space.
        att_units:  Positive integer, dimensionality of the attention space.
        return_extra_variables: Return the attended context vectors and the attention weights (alphas)
        return_states: Whether it should return the internal RNN states.
        activation: Activation function to use
            (see [activations](../activations.md)).
            If you pass None, no activation is applied
            (ie. "linear" activation: `a(x) = x`).
        recurrent_activation: Activation function to use
            for the recurrent step
            (see [activations](../activations.md)).
        use_bias: Boolean, whether the layer uses a bias vector.
        kernel_initializer: Initializer for the `kernel` weights matrix,
            used for the linear transformation of the inputs
            (see [initializers](../initializers.md)).
        conditional_initializer: Initializer for the `conditional_kernel`
            weights matrix,
            used for the linear transformation of the conditional inputs
            (see [initializers](../initializers.md)).
        recurrent_initializer: Initializer for the `recurrent_kernel`
            weights matrix,
            used for the linear transformation of the recurrent state
            (see [initializers](../initializers.md)).
        attention_recurrent_initializer:  Initializer for the `attention_recurrent_kernel`
            weights matrix, used for the linear transformation of the conditional inputs
            (see [initializers](../initializers.md)).
        attention_context_initializer:  Initializer for the `attention_context_kernel`
            weights matrix,
            used for the linear transformation of the attention context inputs
            (see [initializers](../initializers.md)).
        attention_context_wa_initializer:  Initializer for the `attention_wa_kernel`
            weights matrix,
            used for the linear transformation of the attention context
            (see [initializers](../initializers.md)).
        bias_initializer: Initializer for the bias vector
            (see [initializers](../initializers.md)).
        bias_ba_initializer: Initializer for the bias_ba vector from the attention mechanism
            (see [initializers](../initializers.md)).
        bias_ca_initializer: Initializer for the bias_ca vector from the attention mechanism
            (see [initializers](../initializers.md)).
        mask_value: Value of the mask of the context (0. by default)
        kernel_regularizer: Regularizer function applied to
            the `kernel` weights matrix
            (see [regularizer](../regularizers.md)).
        recurrent_regularizer: Regularizer function applied to
            the `recurrent_kernel` weights matrix
            (see [regularizer](../regularizers.md)).
        conditional_regularizer: Regularizer function applied to
            the `conditional_kernel` weights matrix
            (see [regularizer](../regularizers.md)).
        attention_recurrent_regularizer:  Regularizer function applied to
            the `attention_recurrent__kernel` weights matrix
            (see [regularizer](../regularizers.md)).
        attention_context_regularizer:  Regularizer function applied to
            the `attention_context_kernel` weights matrix
            (see [regularizer](../regularizers.md)).
        attention_context_wa_regularizer:  Regularizer function applied to
            the `attention_context_wa_kernel` weights matrix
            (see [regularizer](../regularizers.md)).
        bias_regularizer: Regularizer function applied to the bias vector
            (see [regularizer](../regularizers.md)).
        bias_ba_regularizer:  Regularizer function applied to the bias_ba vector
            (see [regularizer](../regularizers.md)).
        bias_ca_regularizer:  Regularizer function applied to the bias_ca vector
            (see [regularizer](../regularizers.md)).
        activity_regularizer: Regularizer function applied to
            the output of the layer (its "activation").
            (see [regularizer](../regularizers.md)).
        kernel_constraint: Constraint function applied to
            the `kernel` weights matrix
            (see [constraints](../constraints.md)).
        recurrent_constraint: Constraint function applied to
            the `recurrent_kernel` weights matrix
            (see [constraints](../constraints.md)).
        conditional_constraint: Constraint function applied to
            the `conditional_kernel` weights matrix
            (see [constraints](../constraints.md)).
        attention_recurrent_constraint: Constraint function applied to
            the `attention_recurrent_kernel` weights matrix
            (see [constraints](../constraints.md)).
        attention_context_constraint: Constraint function applied to
            the `attention_context_kernel` weights matrix
            (see [constraints](../constraints.md)).
        attention_context_wa_constraint: Constraint function applied to
            the `attention_context_wa_kernel` weights matrix
            (see [constraints](../constraints.md)).
        bias_constraint: Constraint function applied to the bias vector
            (see [constraints](../constraints.md)).
        bias_ba_constraint: Constraint function applied to
            the `bias_ba` weights matrix
            (see [constraints](../constraints.md)).
        bias_ca_constraint: Constraint function applied to
            the `bias_ca` weights matrix
            (see [constraints](../constraints.md)).
        dropout: Float between 0 and 1.
            Fraction of the units to drop for
            the linear transformation of the context.
        recurrent_dropout: Float between 0 and 1.
            Fraction of the units to drop for
            the linear transformation of the recurrent state.
        conditional_dropout: Float between 0 and 1.
            Fraction of the units to drop for
            the linear transformation of the input.
        conditional_dropout: Float between 0 and 1.
            Fraction of the units to drop for
            the linear transformation of the input.
        attention_dropout: Float between 0 and 1.
            Fraction of the units to drop for
            the linear transformation of the attention mechanism.
        num_inputs: Number of inputs of the layer.

    # References
        - [On the Properties of Neural Machine Translation: Encoder-Decoder Approaches](https://arxiv.org/abs/1409.1259)
        - [Empirical Evaluation of Gated Recurrent Neural Networks on Sequence Modeling](http://arxiv.org/abs/1412.3555v1)
        - [A Theoretically Grounded Application of Dropout in Recurrent Neural Networks](http://arxiv.org/abs/1512.05287)
        - [Egocentric Video Description based on Temporally-Linked Sequences](https://arxiv.org/abs/1704.02163)
    """

    def __init__(self, units, att_units1=0, att_units2=0, att_units3=0,
                 init='glorot_uniform', inner_init='orthogonal', init_att='glorot_uniform',
                 return_states=False, return_extra_variables=False, attend_on_both=False,
                 forget_bias_init='ones', activation='tanh',
                 inner_activation='hard_sigmoid', consume_less='gpu', mask_value=0.,
                 S_regularizer=None, T_regularizer=None, W_regularizer=None, V_regularizer=None, U_regularizer=None,
                 b_regularizer=None,
                 wa_regularizer=None, Wa_regularizer=None, Ua_regularizer=None, ba_regularizer=None,
                 ca_regularizer=None,
                 wa2_regularizer=None, Wa2_regularizer=None, Ua2_regularizer=None, ba2_regularizer=None,
                 ca2_regularizer=None,
                 wa3_regularizer=None, Wa3_regularizer=None, Ua3_regularizer=None, ba3_regularizer=None,
                 ca3_regularizer=None,
                 dropout_S=0., dropout_T=0., dropout_W=0., dropout_U=0., dropout_V=0.,
                 dropout_wa=0., dropout_Wa=0., dropout_Ua=0.,
                 dropout_wa2=0., dropout_Wa2=0., dropout_Ua2=0.,
                 dropout_wa3=0., dropout_Wa3=0., dropout_Ua3=0.,
                 num_inputs=6,
                 **kwargs):

        super(AttLSTMCond3Inputs, self).__init__(**kwargs)

        # Main parameters
        self.output_dim = output_dim
        self.units = units
        self.num_inputs = num_inputs
        self.att_units1 = units if att_units1 == 0 else att_units1
        self.att_units2 = units if att_units2 == 0 else att_units2
        self.att_units3 = units if att_units3 == 0 else att_units3
        self.return_extra_variables = return_extra_variables
        self.return_states = return_states
        self.init = initializations.get(init)
        self.inner_init = initializations.get(inner_init)
        self.init_att = initializations.get(init_att)
        self.forget_bias_init = initializations.get(forget_bias_init)
        self.activation = activations.get(activation)
        self.inner_activation = activations.get(inner_activation)
        self.consume_less = consume_less
        self.mask_value = mask_value
        self.attend_on_both = attend_on_both
        # Dropouts
        self.dropout_S, self.dropout_T, self.dropout_W, self.dropout_U, self.dropout_V = \
            dropout_S, dropout_T, dropout_W, dropout_U, dropout_V
        self.dropout_wa, self.dropout_Wa, self.dropout_Ua = dropout_wa, dropout_Wa, dropout_Ua
        if self.attend_on_both:
            self.dropout_wa2, self.dropout_Wa2, self.dropout_Ua2 = dropout_wa2, dropout_Wa2, dropout_Ua2
            self.dropout_wa3, self.dropout_Wa3, self.dropout_Ua3 = dropout_wa3, dropout_Wa3, dropout_Ua3

        if self.dropout_T or self.dropout_W or self.dropout_U or self.dropout_V or self.dropout_wa or \
                self.dropout_Wa or self.dropout_Ua:
            self.uses_learning_phase = True
        if self.attend_on_both and (self.dropout_wa2 or self.dropout_Wa2 or self.dropout_Ua2 or self.dropout_wa3 or self.dropout_Wa3 or self.dropout_Ua3):
            self.uses_learning_phase = True

        # Initializers
        self.init = initializers.get(init)
        self.inner_init = initializers.get(inner_init)
        self.init_att = initializers.get(init_att)
        self.forget_bias_init = initializers.get(forget_bias_init)

        # Regularizers
        self.S_regularizer = regularizers.get(S_regularizer)
        self.T_regularizer = regularizers.get(T_regularizer)
        self.W_regularizer = regularizers.get(W_regularizer)
        self.V_regularizer = regularizers.get(V_regularizer)
        self.U_regularizer = regularizers.get(U_regularizer)
        self.b_regularizer = regularizers.get(b_regularizer)
        # attention model learnable params
        self.wa_regularizer = regularizers.get(wa_regularizer)
        self.Wa_regularizer = regularizers.get(Wa_regularizer)
        self.Ua_regularizer = regularizers.get(Ua_regularizer)
        self.ba_regularizer = regularizers.get(ba_regularizer)
        self.ca_regularizer = regularizers.get(ca_regularizer)
        if self.attend_on_both:
            # attention model learnable params
            self.wa2_regularizer = regularizers.get(wa2_regularizer)
            self.Wa2_regularizer = regularizers.get(Wa2_regularizer)
            self.Ua2_regularizer = regularizers.get(Ua2_regularizer)
            self.ba2_regularizer = regularizers.get(ba2_regularizer)
            self.ca2_regularizer = regularizers.get(ca2_regularizer)

            self.wa3_regularizer = regularizers.get(wa3_regularizer)
            self.Wa3_regularizer = regularizers.get(Wa3_regularizer)
            self.Ua3_regularizer = regularizers.get(Ua3_regularizer)
            self.ba3_regularizer = regularizers.get(ba3_regularizer)
            self.ca3_regularizer = regularizers.get(ca3_regularizer)
        self.input_spec = [InputSpec(ndim=3), InputSpec(ndim=3), InputSpec(ndim=3), InputSpec(ndim=3)]
        for _ in range(len(self.input_spec), self.num_inputs):
            self.input_spec.append(InputSpec(ndim=2))

    def build(self, input_shape):
        assert len(input_shape) >= 4 or 'You should pass three inputs to AttLSTMCond2Inputs ' \
                                        '(previous_embedded_words, context1, context2, context3) and ' \
                                        'two optional inputs (init_state and init_memory)'

        if len(input_shape) == 4:
            self.input_spec = [InputSpec(shape=input_shape[0]),
                               InputSpec(shape=input_shape[1]),
                               InputSpec(shape=input_shape[2]),
                               InputSpec(shape=input_shape[3])]
            self.num_inputs = 4
        elif len(input_shape) == 6:
            self.input_spec = [InputSpec(shape=input_shape[0]),
                               InputSpec(shape=input_shape[1]),
                               InputSpec(shape=input_shape[2]),
                               InputSpec(shape=input_shape[3]),
                               InputSpec(shape=input_shape[4]),
                               InputSpec(shape=input_shape[5])]
            self.num_inputs = 6
        self.input_dim = input_shape[0][2]

        if self.attend_on_both:
            assert self.input_spec[1].ndim == 3 and self.input_spec[1].ndim == 3 and self.input_spec[3].ndim == 3, \
                'When using two attention models, you should pass two 3D tensors to AttLSTMCond3Inputs'
        else:
            assert self.input_spec[1].ndim == 3, 'When using an attention model, you should pass one 3D tensors' \
                                                 'to AttLSTMCond3Inputs'

        if self.input_spec[1].ndim == 3:
            self.context1_steps = input_shape[1][1]
            self.context1_dim = input_shape[1][2]

        if self.input_spec[2].ndim == 3:
            self.context2_steps = input_shape[2][1]
            self.context2_dim = input_shape[2][2]

        else:
            self.context2_dim = input_shape[2][1]

        if self.input_spec[3].ndim == 3:
            self.context3_steps = input_shape[3][1]
            self.context3_dim = input_shape[3][2]
        else:
            self.context3_dim = input_shape[3][1]

        if self.stateful:
            self.reset_states()
        else:
            # initial states: 2 all-zero tensors of shape (units)
            self.states = [None, None, None, None, None]

        # Initialize Att model params (following the same format for any option of self.consume_less)
        self.wa = self.add_weight((self.att_units1,),
                                  initializer=self.init_att,
                                  name='{}_wa'.format(self.name),
                                  regularizer=self.wa_regularizer)

        self.Wa = self.add_weight((self.units, self.att_units1),
                                  initializer=self.init_att,
                                  name='{}_Wa'.format(self.name),
                                  regularizer=self.Wa_regularizer)
        self.Ua = self.add_weight((self.context1_dim, self.att_units1),
                                  initializer=self.inner_init,
                                  name='{}_Ua'.format(self.name),
                                  regularizer=self.Ua_regularizer)

        self.ba = self.add_weight(shape=self.att_units1,
                                  initializer='zero',
                                  name='{}_ba'.format(self.name),
                                  regularizer=self.ba_regularizer)

        self.ca = self.add_weight(shape=self.context1_steps,
                                  initializer='zero',
                                  name='{}_ca'.format(self.name),
                                  regularizer=self.ca_regularizer)

        if self.attend_on_both:
            # Initialize Att model params (following the same format for any option of self.consume_less)
            self.wa2 = self.add_weight((self.att_units2,),
                                       initializer=self.init,
                                       name='{}_wa2'.format(self.name),
                                       regularizer=self.wa2_regularizer)

            self.Wa2 = self.add_weight((self.units, self.att_units2),
                                       initializer=self.init,
                                       name='{}_Wa2'.format(self.name),
                                       regularizer=self.Wa2_regularizer)
            self.Ua2 = self.add_weight((self.context2_dim, self.att_units2),
                                       initializer=self.inner_init,
                                       name='{}_Ua2'.format(self.name),
                                       regularizer=self.Ua2_regularizer)

            self.ba2 = self.add_weight(shape=self.att_units2,
                                       name='{}_ba2'.format(self.name),
                                       initializer='zero',
                                       regularizer=self.ba2_regularizer)

            self.ca2 = self.add_weight(shape=self.context2_steps,
                                       name='{}_ca2'.format(self.name),
                                       initializer='zero',
                                       regularizer=self.ca2_regularizer)

            self.wa3 = self.add_weight(shape=(self.att_units3,),
                                       initializer=self.init,
                                       name='{}_wa3'.format(self.name),
                                       regularizer=self.wa3_regularizer)

            self.Wa3 = self.add_weight(shape=(self.units, self.att_units3),
                                       initializer=self.init,
                                       name='{}_Wa3'.format(self.name),
                                       regularizer=self.Wa3_regularizer)
            self.Ua3 = self.add_weight(shape=(self.context3_dim, self.att_units3),
                                       initializer=self.inner_init,
                                       name='{}_Ua3'.format(self.name),
                                       regularizer=self.Ua3_regularizer)

            self.ba3 = self.add_weight(shape=self.att_units3,
                                       name='{}_ba3'.format(self.name),
                                       initializer='zero',
                                       regularizer=self.ba3_regularizer)

            self.ca3 = self.add_weight(shape=self.context3_steps,
                                       name='{}_ca3'.format(self.name),
                                       initializer='zero',
                                       regularizer=self.ca3_regularizer)

        if self.consume_less == 'gpu':

            self.T = self.add_weight(shape=(self.context1_dim, 4 * self.units),
                                     initializer=self.init,
                                     name='{}_T'.format(self.name),
                                     regularizer=self.W_regularizer)
            self.W = self.add_weight(shape=(self.context2_dim, 4 * self.units),
                                     initializer=self.init,
                                     name='{}_W'.format(self.name),
                                     regularizer=self.W_regularizer)
            self.S = self.add_weight(shape=(self.context3_dim, 4 * self.units),
                                     initializer=self.init,
                                     name='{}_S'.format(self.name),
                                     regularizer=self.S_regularizer)

            self.U = self.add_weight(shape=(self.units, 4 * self.units),
                                     initializer=self.inner_init,
                                     name='{}_U'.format(self.name),
                                     regularizer=self.U_regularizer)
            self.V = self.add_weight(shape=(self.input_dim, 4 * self.units),
                                     initializer=self.init,
                                     name='{}_V'.format(self.name),
                                     regularizer=self.V_regularizer)

            '''
            def b_reg(shape, name=None):
                return K.variable(np.hstack((np.zeros(self.units),
                                             K.get_value(self.forget_bias_init((self.units,))),
                                             np.zeros(self.units),
                                             np.zeros(self.units))),
                                  name='{}_b'.format(self.name))
            '''

            self.b = self.add_weight(shape=(self.units * 4,),
                                     initializer='zero',
                                     name='{}_b'.format(self.name),
                                     regularizer=self.b_regularizer)

            """
            self.trainable_weights = [self.wa, self.Wa, self.Ua, self.ba, self.ca,  # AttModel parameters
                                      self.S,
                                      self.T,
                                      self.W,
                                      self.U,
                                      self.V,
                                      self.b]
            if self.attend_on_both:
                self.trainable_weights += [self.wa2, self.Wa2, self.Ua2, self.ba2, self.ca2,  # AttModel2 parameters)
                                           self.wa3, self.Wa3, self.Ua3, self.ba3, self.ca3  # AttModel3 parameters)
                                           ]
            """

        else:
            raise NotImplementedError

        if self.initial_weights is not None:
            self.set_weights(self.initial_weights)
            del self.initial_weights
        self.built = True

    def reset_states(self):
        assert self.stateful, 'Layer must be stateful.'
        input_shape = K.shape(self.input_spec[0][0])
        if not input_shape[0]:
            raise Exception('If a RNN is stateful, a complete ' +
                            'input_shape must be provided (including batch size).')
        if hasattr(self, 'states'):
            K.set_value(self.states[0],
                        np.zeros((input_shape[0], self.units)))
            K.set_value(self.states[1],
                        np.zeros((input_shape[0], self.units)))
            K.set_value(self.states[2],
                        np.zeros((input_shape[0], input_shape[3])))
        else:
            self.states = [K.zeros((input_shape[0], self.units)),
                           K.zeros((input_shape[0], self.units)),
                           K.zeros((input_shape[0], input_shape[3]))]

    def preprocess_input(self, x, B_V):
        return K.dot(x * B_V[0], self.V)

    def compute_output_shape(self, input_shape):
        if self.return_sequences:
            main_out = (input_shape[0][0], input_shape[0][1], self.units)
        else:
            main_out = (input_shape[0][0], self.units)

        if self.return_extra_variables:
            dim_x_att = (input_shape[0][0], input_shape[0][1], self.context1_dim)
            dim_alpha_att = (input_shape[0][0], input_shape[0][1], input_shape[1][1])
            dim_x_att2 = (input_shape[0][0], input_shape[0][1], self.context2_dim)
            dim_alpha_att2 = (input_shape[0][0], input_shape[0][1], input_shape[2][1])
            dim_x_att3 = (input_shape[0][0], input_shape[0][1], self.context3_dim)
            dim_alpha_att3 = (input_shape[0][0], input_shape[0][1], input_shape[3][1])

            main_out = [main_out, dim_x_att, dim_alpha_att,
                        dim_x_att2, dim_alpha_att2,
                        dim_x_att3, dim_alpha_att3]

        if self.return_states:
            if not isinstance(main_out, list):
                main_out = [main_out]
            states_dim = (input_shape[0][0], input_shape[0][1], self.units)
            main_out += [states_dim, states_dim]

        return main_out

    def call(self, x, mask=None):
        # input shape: (nb_samples, time (padded with zeros), input_dim)
        # note that the .build() method of subclasses MUST define
        # self.input_spec with a complete input shape.

        input_shape = self.input_spec[0].shape
        state_below = x[0]
        self.context1 = x[1]
        self.context2 = x[2]
        self.context3 = x[3]

        if self.num_inputs == 4:  # input: [state_below, context, context3]
            self.init_state = None
            self.init_memory = None
        elif self.num_inputs == 5:  # input: [state_below, context, context2, init_generic]
            self.init_state = x[4]
            self.init_memory = x[4]
        elif self.num_inputs == 6:  # input: [state_below, context, context2,  init_state, init_memory]
            self.init_state = x[4]
            self.init_memory = x[5]
        if K._BACKEND == 'tensorflow':
            if not input_shape[1]:
                raise Exception('When using TensorFlow, you should define '
                                'explicitly the number of timesteps of '
                                'your sequences.\n'
                                'If your first layer is an Embedding, '
                                'make sure to pass it an "input_length" '
                                'argument. Otherwise, make sure '
                                'the first layer has '
                                'an "input_shape" or "batch_input_shape" '
                                'argument, including the time axis. '
                                'Found input shape at layer ' + self.name +
                                ': ' + str(input_shape))
        if self.stateful:
            initial_states = self.states
        else:
            initial_states = self.get_initial_states(state_below)
        constants, B_V = self.get_constants(state_below, mask[1], mask[2], mask[3])

        preprocessed_input = self.preprocess_input(state_below, B_V)

        last_output, outputs, states = K.rnn(self.step,
                                             preprocessed_input,
                                             initial_states,
                                             go_backwards=self.go_backwards,
                                             mask=mask[0],
                                             constants=constants,
                                             unroll=self.unroll,
                                             input_length=K.shape(state_below)[1],
                                             pos_extra_outputs_states=[2, 3, 4, 5, 6, 7])
        if self.stateful:
            self.updates = []
            for i in range(len(states)):
                self.updates.append((self.states[i], states[i]))
        if self.return_sequences:
            ret = outputs
        else:
            ret = last_output
        if self.return_extra_variables:
            ret = [ret, states[2], states[3], states[4], states[5], states[6], states[7]]
        # intermediate states as additional outputs
        if self.return_states:
            if not isinstance(ret, list):
                ret = [ret]
            ret += [states[0], states[1]]

        return ret

    def compute_mask(self, input, mask):

        if self.return_extra_variables:
            ret = [mask[0], mask[0], mask[0], mask[0], mask[0], mask[0], mask[0]]
        else:
            ret = mask[0]

        if self.return_states:
            if not isinstance(ret, list):
                ret = [ret]
            ret += [mask[0], mask[0]]
        return ret

    def step(self, x, states):
        h_tm1 = states[0]  # State
        c_tm1 = states[1]  # Memory
        pos_states = 14

        non_used_x_att = states[2]  # Placeholder for returning extra variables
        non_used_alphas_att = states[3]  # Placeholder for returning extra variables

        non_used_x_att2 = states[4]  # Placeholder for returning extra variables
        non_used_alphas_att2 = states[5]  # Placeholder for returning extra variables

        non_used_x_att3 = states[6]  # Placeholder for returning extra variables
        non_used_alphas_att3 = states[7]  # Placeholder for returning extra variables

        B_U = states[8]  # Dropout U
        B_T = states[9]  # Dropout T
        B_W = states[10]  # Dropout W
        B_S = states[11]  # Dropout T

        # Att model dropouts
        B_wa = states[12]  # Dropout wa
        B_Wa = states[13]  # Dropout Wa
        # Att model 2 dropouts
        if self.attend_on_both:
            B_wa2 = states[pos_states]  # Dropout wa
            B_Wa2 = states[pos_states + 1]  # Dropout Wa
            B_wa3 = states[pos_states + 2]  # Dropout wa3
            B_Wa3 = states[pos_states + 3]  # Dropout Wa3

            context1 = states[pos_states + 4]  # Context
            mask_context1 = states[pos_states + 5]  # Context mask
            pctx_1 = states[pos_states + 6]  # Projected context (i.e. context * Ua + ba)

            context2 = states[pos_states + 7]  # Context 2
            mask_context2 = states[pos_states + 8]  # Context 2 mask
            pctx_2 = states[pos_states + 9]  # Projected context 2 (i.e. context * Ua2 + ba2)

            context3 = states[pos_states + 10]  # Context 3
            mask_context3 = states[pos_states + 11]  # Context 3 mask
            pctx_3 = states[pos_states + 12]  # Projected context 3 (i.e. context * Ua3 + ba3)

        else:
            context1 = states[pos_states]  # Context
            mask_context1 = states[pos_states + 1]  # Context mask
            pctx_1 = states[pos_states + 2]  # Projected context (i.e. context * Ua + ba)

            context2 = states[pos_states + 3]  # Context 2
            mask_context2 = states[pos_states + 4]  # Context 2 mask

            context3 = states[pos_states + 5]  # Context 2
            mask_context3 = states[pos_states + 6]  # Context 2 mask

        if K.ndim(mask_context1) > 1:  # Mask the context (only if necessary)
            pctx_1 = mask_context1[:, :, None] * pctx_1
            context1 = mask_context1[:, :, None] * context1

        # Attention model 1 (see Formulation in class header)
        p_state_1 = K.dot(h_tm1 * B_Wa[0], self.Wa)
        pctx_1 = K.tanh(pctx_1 + p_state_1[:, None, :])
        e1 = K.dot(pctx_1 * B_wa[0], self.wa) + self.ca
        if K.ndim(mask_context1) > 1:  # Mask the context (only if necessary)
            e1 = mask_context1 * e1
        alphas1 = K.softmax(e1.reshape([K.shape(e1)[0], K.shape(e1)[1]]))
        # sum over the in_timesteps dimension resulting in [batch_size, input_dim]
        ctx_1 = K.sum(context1 * alphas1[:, :, None], axis=1)

        if self.attend_on_both:
            if K.ndim(mask_context2) > 1:  # Mask the context2 (only if necessary)
                pctx_2 = mask_context2[:, :, None] * pctx_2
                context2 = mask_context2[:, :, None] * context2
            if K.ndim(mask_context3) > 1:  # Mask the context2 (only if necessary)
                pctx_3 = mask_context3[:, :, None] * pctx_3
                context3 = mask_context3[:, :, None] * context3

        if self.attend_on_both:
            # Attention model 2 (see Formulation in class header)
            p_state_2 = K.dot(h_tm1 * B_Wa2[0], self.Wa2)
            pctx_2 = K.tanh(pctx_2 + p_state_2[:, None, :])
            e2 = K.dot(pctx_2 * B_wa2[0], self.wa2) + self.ca2
            if K.ndim(mask_context2) > 1:  # Mask the context (only if necessary)
                e2 = mask_context2 * e2
            alphas2 = K.softmax(e2.reshape([K.shape(e2)[0], K.shape(e2)[1]]))
            # sum over the in_timesteps dimension resulting in [batch_size, input_dim]
            ctx_2 = K.sum(context2 * alphas2[:, :, None], axis=1)

            # Attention model 3 (see Formulation in class header)
            p_state_3 = K.dot(h_tm1 * B_Wa3[0], self.Wa3)
            pctx_3 = K.tanh(pctx_3 + p_state_3[:, None, :])
            e3 = K.dot(pctx_3 * B_wa3[0], self.wa3) + self.ca3
            if K.ndim(mask_context3) > 1:  # Mask the context (only if necessary)
                e3 = mask_context3 * e3
            alphas3 = K.softmax(e3.reshape([K.shape(e3)[0], K.shape(e3)[1]]))
            # sum over the in_timesteps dimension resulting in [batch_size, input_dim]
            ctx_3 = K.sum(context3 * alphas3[:, :, None], axis=1)

        else:
            ctx_2 = context2
            alphas2 = mask_context2
            ctx_3 = context3
            alphas3 = mask_context3

        z = x + \
            K.dot(h_tm1 * B_U[0], self.U) + \
            K.dot(ctx_1 * B_T[0], self.T) + \
            K.dot(ctx_2 * B_W[0], self.W) + \
            K.dot(ctx_3 * B_S[0], self.S) + \
            self.b
        z0 = z[:, :self.units]
        z1 = z[:, self.units: 2 * self.units]
        z2 = z[:, 2 * self.units: 3 * self.units]
        z3 = z[:, 3 * self.units:]

        i = self.inner_activation(z0)
        f = self.inner_activation(z1)
        c = f * c_tm1 + i * self.activation(z2)
        o = self.inner_activation(z3)
        h = o * self.activation(c)

        return h, [h, c, ctx_1, alphas1, ctx_2, alphas2, ctx_3, alphas3]

    def get_constants(self, x, mask_context1, mask_context2, mask_context3):
        constants = []
        # States[8]
        if 0 < self.dropout_U < 1:
            ones = K.ones_like(K.reshape(x[:, 0, 0], (-1, 1)))
            ones = K.concatenate([ones] * self.units, 1)
            B_U = [K.in_train_phase(K.dropout(ones, self.dropout_U), ones) for _ in range(4)]
            constants.append(B_U)
        else:
            constants.append([K.cast_to_floatx(1.) for _ in range(4)])

        # States[9]
        if 0 < self.dropout_T < 1:
            input_shape = K.shape(self.input_spec[1][0])
            input_dim = input_shape[-1]
            ones = K.ones_like(K.reshape(x[:, 0, 0], (-1, 1)))
            ones = K.concatenate([ones] * input_dim, 1)
            B_T = [K.in_train_phase(K.dropout(ones, self.dropout_T), ones) for _ in range(4)]
            constants.append(B_T)
        else:
            B_T = [K.cast_to_floatx(1.) for _ in range(4)]
        constants.append(B_T)

        # States[10]
        if 0 < self.dropout_W < 1:
            input_shape = K.shape(self.input_spec[2][0])
            input_dim = input_shape[-1]
            ones = K.ones_like(K.reshape(x[:, 0, 0], (-1, 1)))
            ones = K.concatenate([ones] * input_dim, 1)
            B_W = [K.in_train_phase(K.dropout(ones, self.dropout_W), ones) for _ in range(4)]
            constants.append(B_W)
        else:
            B_W = [K.cast_to_floatx(1.) for _ in range(4)]
        constants.append(B_W)

        # States[11]
        if 0 < self.dropout_S < 1:
            input_shape = K.shape(self.input_spec[3][0])
            input_dim = input_shape[-1]
            ones = K.ones_like(K.reshape(x[:, 0, 0], (-1, 1)))
            ones = K.concatenate([ones] * input_dim, 1)
            B_S = [K.in_train_phase(K.dropout(ones, self.dropout_S), ones) for _ in range(4)]
            constants.append(B_S)
        else:
            B_S = [K.cast_to_floatx(1.) for _ in range(4)]
        constants.append(B_S)

        # AttModel
        # States[12]
        if 0 < self.dropout_wa < 1:
            ones = K.ones_like(K.reshape(self.context1[:, :, 0], (-1, K.shape(self.context1)[1], 1)))
            # ones = K.concatenate([ones], 1)
            B_wa = [K.in_train_phase(K.dropout(ones, self.dropout_wa), ones)]
            constants.append(B_wa)
        else:
            constants.append([K.cast_to_floatx(1.)])

        # States[13]
        if 0 < self.dropout_Wa < 1:
            input_dim = self.units
            ones = K.ones_like(K.reshape(x[:, 0, 0], (-1, 1)))
            ones = K.concatenate([ones] * input_dim, 1)
            B_Wa = [K.in_train_phase(K.dropout(ones, self.dropout_Wa), ones)]
            constants.append(B_Wa)
        else:
            constants.append([K.cast_to_floatx(1.)])

        if self.attend_on_both:
            # AttModel2
            # States[14]
            if 0 < self.dropout_wa2 < 1:
                ones = K.ones_like(K.reshape(self.context2[:, :, 0], (-1, K.shape(self.context2)[1], 1)))
                # ones = K.concatenate([ones], 1)
                B_wa2 = [K.in_train_phase(K.dropout(ones, self.dropout_wa2), ones)]
                constants.append(B_wa2)
            else:
                constants.append([K.cast_to_floatx(1.)])

            # States[15]
            if 0 < self.dropout_Wa2 < 1:
                input_dim = self.units
                ones = K.ones_like(K.reshape(x[:, 0, 0], (-1, 1)))
                ones = K.concatenate([ones] * input_dim, 1)
                B_Wa2 = [K.in_train_phase(K.dropout(ones, self.dropout_Wa2), ones)]
                constants.append(B_Wa2)
            else:
                constants.append([K.cast_to_floatx(1.)])

            # States[16]
            if 0 < self.dropout_wa3 < 1:
                ones = K.ones_like(K.reshape(self.context2[:, :, 0], (-1, K.shape(self.context3)[1], 1)))
                B_wa3 = [K.in_train_phase(K.dropout(ones, self.dropout_wa3), ones)]
                constants.append(B_wa3)
            else:
                constants.append([K.cast_to_floatx(1.)])

            # States[17]
            if 0 < self.dropout_Wa3 < 1:
                input_dim = self.units
                ones = K.ones_like(K.reshape(x[:, 0, 0], (-1, 1)))
                ones = K.concatenate([ones] * input_dim, 1)
                B_Wa3 = [K.in_train_phase(K.dropout(ones, self.dropout_Wa3), ones)]
                constants.append(B_Wa3)
            else:
                constants.append([K.cast_to_floatx(1.)])

        # States[18] - [14]
        constants.append(self.context1)
        # States [19] - [15]
        if mask_context1 is None:
            mask_context1 = K.not_equal(K.sum(self.context1, axis=2), self.mask_value)
        constants.append(mask_context1)

        # States [20] - [15]
        if 0 < self.dropout_Ua < 1:
            input_dim = self.context1_dim
            ones = K.ones_like(K.reshape(self.context1[:, :, 0], (-1, K.shape(self.context1)[1], 1)))
            ones = K.concatenate([ones] * input_dim, axis=2)
            B_Ua = [K.in_train_phase(K.dropout(ones, self.dropout_Ua), ones)]
            pctx1 = K.dot(self.context1 * B_Ua[0], self.Ua) + self.ba
        else:
            pctx1 = K.dot(self.context1, self.Ua) + self.ba
        constants.append(pctx1)

        # States[21] - [16]
        constants.append(self.context2)
        # States [22] - [17]
        if self.attend_on_both:
            if mask_context2 is None:
                mask_context2 = K.not_equal(K.sum(self.context2, axis=2), self.mask_value)
        else:
            mask_context2 = K.ones_like(self.context2[:, 0])
        constants.append(mask_context2)

        # States [23] - [18]
        if self.attend_on_both:
            if 0 < self.dropout_Ua2 < 1:
                input_dim = self.context2_dim
                ones = K.ones_like(K.reshape(self.context2[:, :, 0], (-1, K.shape(self.context2)[1], 1)))
                ones = K.concatenate([ones] * input_dim, axis=2)
                B_Ua2 = [K.in_train_phase(K.dropout(ones, self.dropout_Ua2), ones)]
                pctx2 = K.dot(self.context2 * B_Ua2[0], self.Ua2) + self.ba2
            else:
                pctx2 = K.dot(self.context2, self.Ua2) + self.ba2
            constants.append(pctx2)

        # States[24] - [19]
        constants.append(self.context3)
        # States [25] - [20]
        if self.attend_on_both:
            if mask_context3 is None:
                mask_context3 = K.not_equal(K.sum(self.context3, axis=2), self.mask_value)
        else:
            mask_context3 = K.ones_like(self.context3[:, 0])
        constants.append(mask_context3)

        # States [26] - [21]
        if self.attend_on_both:
            if 0 < self.dropout_Ua3 < 1:
                input_dim = self.context3_dim
                ones = K.ones_like(K.reshape(self.context3[:, :, 0], (-1, K.shape(self.context3)[1], 1)))
                ones = K.concatenate([ones] * input_dim, axis=2)
                B_Ua3 = [K.in_train_phase(K.dropout(ones, self.dropout_Ua3), ones)]
                pctx3 = K.dot(self.context3 * B_Ua3[0], self.Ua3) + self.ba3
            else:
                pctx3 = K.dot(self.context3, self.Ua3) + self.ba3
            constants.append(pctx3)

        if 0 < self.dropout_V < 1:
            input_dim = self.input_dim
            ones = K.ones_like(K.reshape(x[:, :, 0], (-1, K.shape(x)[1], 1)))
            ones = K.concatenate([ones] * input_dim, axis=2)
            B_V = [K.in_train_phase(K.dropout(ones, self.dropout_V), ones) for _ in range(4)]
        else:
            B_V = [K.cast_to_floatx(1.) for _ in range(4)]
        return constants, B_V

    def get_initial_states(self, x):
        # build an all-zero tensor of shape (samples, units)
        if self.init_state is None:
            # build an all-zero tensor of shape (samples, units)
            initial_state = K.zeros_like(x)  # (samples, timesteps, input_dim)
            initial_state = K.sum(initial_state, axis=(1, 2))  # (samples,)
            initial_state = K.expand_dims(initial_state)  # (samples, 1)
            initial_state = K.tile(initial_state, [1, self.units])  # (samples, units)
            if self.init_memory is None:
                initial_states = [initial_state for _ in range(2)]
            else:
                initial_memory = self.init_memory
                initial_states = [initial_state, initial_memory]
        else:
            initial_state = self.init_state
            if self.init_memory is not None:  # We have state and memory
                initial_memory = self.init_memory
                initial_states = [initial_state, initial_memory]
            else:
                initial_states = [initial_state for _ in range(2)]

        # extra states for context1 and context2 and context3
        initial_state1 = K.zeros_like(self.context1)  # (samples, input_timesteps, ctx1_dim)
        initial_state_alphas1 = K.sum(initial_state1, axis=2)  # (samples, input_timesteps)
        initial_state1 = K.sum(initial_state1, axis=1)  # (samples, ctx1_dim)
        extra_states = [initial_state1, initial_state_alphas1]
        initial_state2 = K.zeros_like(self.context2)  # (samples, input_timesteps, ctx2_dim)
        initial_state3 = K.zeros_like(self.context3)  # (samples, input_timesteps, ctx2_dim)

        if self.attend_on_both:  # Reduce on temporal dimension
            initial_state_alphas2 = K.sum(initial_state2, axis=2)  # (samples, input_timesteps)
            initial_state2 = K.sum(initial_state2, axis=1)  # (samples, ctx2_dim)
            initial_state_alphas3 = K.sum(initial_state3, axis=2)  # (samples, input_timesteps)
            initial_state3 = K.sum(initial_state3, axis=1)  # (samples, ctx3_dim)
        else:  # Already reduced
            initial_state_alphas2 = initial_state2  # (samples, ctx2_dim)
            initial_state_alphas3 = initial_state3  # (samples, ctx2_dim)

        extra_states.append(initial_state2)
        extra_states.append(initial_state_alphas2)

        extra_states.append(initial_state3)
        extra_states.append(initial_state_alphas3)
        return initial_states + extra_states

    def get_config(self):
        config = {"units": self.units,
                  "att_units1": self.att_units1,
                  "att_units2": self.att_units2,
                  "att_units3": self.att_units3,
                  "return_extra_variables": self.return_extra_variables,
                  "return_states": self.return_states,
                  "mask_value": self.mask_value,
                  "attend_on_both": self.attend_on_both,
                  "kernel_initializer": initializers.serialize(self.W_regularizer),
                  "recurrent_initializer": initializers.serialize(self.U_regularizer),
                  "unit_forget_bias": initializers.serialize(self.forget_bias_init),
                  "activation": activations.serialize(self.activation),
                  "recurrent_activation": activations.serialize(self.inner_activation),
                  "S_regularizer": self.S_regularizer.get_config() if self.S_regularizer else None,
                  "T_regularizer": self.T_regularizer.get_config() if self.T_regularizer else None,
                  "W_regularizer": self.W_regularizer.get_config() if self.W_regularizer else None,
                  "V_regularizer": self.V_regularizer.get_config() if self.V_regularizer else None,
                  "U_regularizer": self.U_regularizer.get_config() if self.U_regularizer else None,
                  "b_regularizer": self.b_regularizer.get_config() if self.b_regularizer else None,
                  'wa_regularizer': self.wa_regularizer.get_config() if self.wa_regularizer else None,
                  'Wa_regularizer': self.Wa_regularizer.get_config() if self.Wa_regularizer else None,
                  'Ua_regularizer': self.Ua_regularizer.get_config() if self.Ua_regularizer else None,
                  'ba_regularizer': self.ba_regularizer.get_config() if self.ba_regularizer else None,
                  'ca_regularizer': self.ca_regularizer.get_config() if self.ca_regularizer else None,
                  'wa2_regularizer': self.wa2_regularizer.get_config() if self.attend_on_both and self.wa2_regularizer else None,
                  'Wa2_regularizer': self.Wa2_regularizer.get_config() if self.attend_on_both and self.Wa2_regularizer else None,
                  'Ua2_regularizer': self.Ua2_regularizer.get_config() if self.attend_on_both and self.Ua2_regularizer else None,
                  'ba2_regularizer': self.ba2_regularizer.get_config() if self.attend_on_both and self.ba2_regularizer else None,
                  'ca2_regularizer': self.ca2_regularizer.get_config() if self.attend_on_both and self.ca2_regularizer else None,
                  'wa3_regularizer': self.wa3_regularizer.get_config() if self.attend_on_both and self.wa3_regularizer else None,
                  'Wa3_regularizer': self.Wa3_regularizer.get_config() if self.attend_on_both and self.Wa3_regularizer else None,
                  'Ua3_regularizer': self.Ua3_regularizer.get_config() if self.attend_on_both and self.Ua3_regularizer else None,
                  'ba3_regularizer': self.ba3_regularizer.get_config() if self.attend_on_both and self.ba3_regularizer else None,
                  'ca3_regularizer': self.ca3_regularizer.get_config() if self.attend_on_both and self.ca3_regularizer else None,
                  "dropout_S": self.dropout_S,
                  "dropout_T": self.dropout_T,
                  "dropout_W": self.dropout_W,
                  "dropout_U": self.dropout_U,
                  "dropout_V": self.dropout_V,
                  'dropout_wa': self.dropout_wa,
                  'dropout_Wa': self.dropout_Wa,
                  'dropout_Ua': self.dropout_Ua,
                  'dropout_wa2': self.dropout_wa2 if self.attend_on_both else None,
                  'dropout_Wa2': self.dropout_Wa2 if self.attend_on_both else None,
                  'dropout_Ua2': self.dropout_Ua2 if self.attend_on_both else None,
                  'dropout_wa3': self.dropout_wa3 if self.attend_on_both else None,
                  'dropout_Wa3': self.dropout_Wa3 if self.attend_on_both else None,
                  'dropout_Ua3': self.dropout_Ua3 if self.attend_on_both else None
                  }
        base_config = super(AttLSTMCond3Inputs, self).get_config()
        return dict(list(base_config.items()) + list(config.items()))<|MERGE_RESOLUTION|>--- conflicted
+++ resolved
@@ -7768,19 +7768,11 @@
                                        constraint=self.kernel_constraint2)
 
         self.recurrent_kernel = self.add_weight(
-<<<<<<< HEAD
                                             shape=(self.units, self.units * 4),
                                             name='recurrent_kernel',
                                             initializer=self.recurrent_initializer,
                                             regularizer=self.recurrent_regularizer,
                                             constraint=self.recurrent_constraint)
-=======
-            shape=(self.units, self.units * 4),
-            name='recurrent_kernel',
-            initializer=self.attention_recurrent_initializer,
-            regularizer=self.attention_recurrent_regularizer,
-            constraint=self.attention_recurrent_constraint)
->>>>>>> f4e27d21
 
         self.conditional_kernel = self.add_weight(shape=(self.input_dim, self.units * 4),
                                                   name='conditional_kernel',
@@ -7807,19 +7799,11 @@
                                                     constraint=self.attention_context_wa_constraint)
 
         self.bias_ba = self.add_weight(shape=(self.att_units1,),
-<<<<<<< HEAD
                                   initializer=self.bias_ba_initializer,
                                   name='bias_ba',
                                   regularizer=self.bias_ba_regularizer,
                                   constraint=self.bias_ba_constraint)
         bias_ca_shape = None if self.context1_steps is None else (self.context1_steps,)
-=======
-                                       initializer=self.bias_ba_initializer,
-                                       name='bias_ba',
-                                       regularizer=self.bias_ba_regularizer,
-                                       constraint=self.bias_ba_constraint)
-        bias_ca_shape = self.context1_steps if self.context1_steps is None else (self.context1_steps,)
->>>>>>> f4e27d21
         self.bias_ca = self.add_weight(shape=bias_ca_shape,
                                        initializer=self.bias_ca_initializer,
                                        name='bias_ca',
@@ -7865,7 +7849,6 @@
                                                          constraint=self.attention_context_wa_constraint2)
 
             self.bias_ba2 = self.add_weight(shape=(self.att_units2,),
-<<<<<<< HEAD
                                            initializer=self.bias_ba_initializer2,
                                            name='bias_ba2',
                                            regularizer=self.bias_ba_regularizer2,
@@ -7876,18 +7859,6 @@
                                            name='bias_ca2',
                                            regularizer=self.bias_ca_regularizer2,
                                            constraint=self.bias_ca_constraint2)
-=======
-                                            initializer=self.bias_ba_initializer2,
-                                            name='bias_ba2',
-                                            regularizer=self.bias_ba_regularizer2,
-                                            constraint=self.bias_ba_constraint2)
-            bias_ca_shape = self.context2_steps if self.context2_steps is None else (self.context2_steps,)
-            self.bias_ca2 = self.add_weight(shape=bias_ca_shape,
-                                            initializer=self.bias_ca_initializer2,
-                                            name='bias_ca2',
-                                            regularizer=self.bias_ca_regularizer2,
-                                            constraint=self.bias_ca_constraint2)
->>>>>>> f4e27d21
 
             if self.use_bias:
                 if self.unit_forget_bias:
