# -*- coding: utf-8 -*-
from __future__ import absolute_import
import numpy as np
import warnings

from .. import backend as K
from .. import activations
from .. import initializers
from .. import regularizers
from .. import constraints
from ..engine import Layer
from ..engine import InputSpec
from ..utils.generic_utils import has_arg

# Legacy support.
from ..legacy.layers import Recurrent
from ..legacy import interfaces


class StackedRNNCells(Layer):
    """Wrapper allowing a stack of RNN cells to behave as a single cell.

    Used to implement efficient stacked RNNs.

    # Arguments
        cells: List of RNN cell instances.

    # Examples

    ```python
        cells = [
            keras.layers.LSTMCell(output_dim),
            keras.layers.LSTMCell(output_dim),
            keras.layers.LSTMCell(output_dim),
        ]

        inputs = keras.Input((timesteps, input_dim))
        x = keras.layers.RNN(cells)(inputs)
    ```
    """

    def __init__(self, cells, **kwargs):
        for cell in cells:
            if not hasattr(cell, 'call'):
                raise ValueError('All cells must have a `call` method. '
                                 'received cells:', cells)
            if not hasattr(cell, 'state_size'):
                raise ValueError('All cells must have a '
                                 '`state_size` attribute. '
                                 'received cells:', cells)
        self.cells = cells
        super(StackedRNNCells, self).__init__(**kwargs)

    @property
    def state_size(self):
        # States are a flat list
        # in reverse order of the cell stack.
        # This allows to preserve the requirement
        # `stack.state_size[0] == output_dim`.
        # e.g. states of a 2-layer LSTM would be
        # `[h2, c2, h1, c1]`
        # (assuming one LSTM has states [h, c])
        state_size = []
        for cell in self.cells[::-1]:
            if hasattr(cell.state_size, '__len__'):
                state_size += list(cell.state_size)
            else:
                state_size.append(cell.state_size)
        return tuple(state_size)

    def call(self, inputs, states, **kwargs):
        # Recover per-cell states.
        nested_states = []
        for cell in self.cells[::-1]:
            if hasattr(cell.state_size, '__len__'):
                nested_states.append(states[:len(cell.state_size)])
                states = states[len(cell.state_size):]
            else:
                nested_states.append([states[0]])
                states = states[1:]
        nested_states = nested_states[::-1]

        # Call the cells in order and store the returned states.
        new_nested_states = []
        for cell, states in zip(self.cells, nested_states):
            inputs, states = cell.call(inputs, states, **kwargs)
            new_nested_states.append(states)

        # Format the new states as a flat list
        # in reverse cell order.
        states = []
        for cell_states in new_nested_states[::-1]:
            states += cell_states
        return inputs, states

    def build(self, input_shape):
        for cell in self.cells:
            if isinstance(cell, Layer):
                cell.build(input_shape)
            if hasattr(cell.state_size, '__len__'):
                output_dim = cell.state_size[0]
            else:
                output_dim = cell.state_size
            input_shape = (input_shape[0], input_shape[1], output_dim)
        self.built = True

    def get_config(self):
        cells = []
        for cell in self.cells:
            cells.append({'class_name': cell.__class__.__name__,
                          'config': cell.get_config()})
        config = {'cells': cells}
        base_config = super(StackedRNNCells, self).get_config()
        return dict(list(base_config.items()) + list(config.items()))

    @classmethod
    def from_config(cls, config, custom_objects=None):
        from . import deserialize as deserialize_layer
        cells = []
        for cell_config in config.pop('cells'):
            cells.append(deserialize_layer(cell_config,
                                           custom_objects=custom_objects))
        return cls(cells, **config)

    @property
    def trainable_weights(self):
        if not self.trainable:
            return []
        weights = []
        for cell in self.cells:
            if isinstance(cell, Layer):
                weights += cell.trainable_weights
        return weights

    @property
    def non_trainable_weights(self):
        weights = []
        for cell in self.cells:
            if isinstance(cell, Layer):
                weights += cell.non_trainable_weights
        if not self.trainable:
            trainable_weights = []
            for cell in self.cells:
                if isinstance(cell, Layer):
                    trainable_weights += cell.trainable_weights
            return trainable_weights + weights
        return weights

    def get_weights(self):
        """Retrieves the weights of the model.

        # Returns
            A flat list of Numpy arrays.
        """
        weights = []
        for cell in self.cells:
            if isinstance(cell, Layer):
                weights += cell.weights
        return K.batch_get_value(weights)

    def set_weights(self, weights):
        """Sets the weights of the model.

        # Arguments
            weights: A list of Numpy arrays with shapes and types matching
                the output of `model.get_weights()`.
        """
        tuples = []
        for cell in self.cells:
            if isinstance(cell, Layer):
                num_param = len(cell.weights)
                weights = weights[:num_param]
                for sw, w in zip(cell.weights, weights):
                    tuples.append((sw, w))
                weights = weights[num_param:]
        K.batch_set_value(tuples)

    @property
    def losses(self):
        losses = []
        for cell in self.cells:
            if isinstance(cell, Layer):
                cell_losses = cell.losses
                losses += cell_losses
        return losses

    def get_losses_for(self, inputs=None):
        losses = []
        for cell in self.cells:
            if isinstance(cell, Layer):
                cell_losses = cell.get_losses_for(inputs)
                losses += cell_losses
        return losses


class RNN(Layer):
    """Base class for recurrent layers.

    # Arguments
        cell: A RNN cell instance. A RNN cell is a class that has:
            - a `call(input_at_t, states_at_t)` method, returning
                `(output_at_t, states_at_t_plus_1)`. The call method of the
                cell can also take the optional argument `constants`, see
                section "Note on passing external constants" below.
            - a `state_size` attribute. This can be a single integer
                (single state) in which case it is
                the size of the recurrent state
                (which should be the same as the size of the cell output).
                This can also be a list/tuple of integers
                (one size per state). In this case, the first entry
                (`state_size[0]`) should be the same as
                the size of the cell output.
            It is also possible for `cell` to be a list of RNN cell instances,
            in which cases the cells get stacked on after the other in the RNN,
            implementing an efficient stacked RNN.
        return_sequences: Boolean. Whether to return the last output.
            in the output sequence, or the full sequence.
        return_state: Boolean. Whether to return the last state
            in addition to the output.
        go_backwards: Boolean (default False).
            If True, process the input sequence backwards and return the
            reversed sequence.
        stateful: Boolean (default False). If True, the last state
            for each sample at index i in a batch will be used as initial
            state for the sample of index i in the following batch.
        unroll: Boolean (default False).
            If True, the network will be unrolled,
            else a symbolic loop will be used.
            Unrolling can speed-up a RNN,
            although it tends to be more memory-intensive.
            Unrolling is only suitable for short sequences.
        input_dim: dimensionality of the input (integer).
            This argument (or alternatively,
            the keyword argument `input_shape`)
            is required when using this layer as the first layer in a model.
        input_length: Length of input sequences, to be specified
            when it is constant.
            This argument is required if you are going to connect
            `Flatten` then `Dense` layers upstream
            (without it, the shape of the dense outputs cannot be computed).
            Note that if the recurrent layer is not the first layer
            in your model, you would need to specify the input length
            at the level of the first layer
            (e.g. via the `input_shape` argument)

    # Input shape
        3D tensor with shape `(batch_size, timesteps, input_dim)`.

    # Output shape
        - if `return_state`: a list of tensors. The first tensor is
            the output. The remaining tensors are the last states,
            each with shape `(batch_size, units)`.
        - if `return_sequences`: 3D tensor with shape
            `(batch_size, timesteps, units)`.
        - else, 2D tensor with shape `(batch_size, units)`.

    # Masking
        This layer supports masking for input data with a variable number
        of timesteps. To introduce masks to your data,
        use an [Embedding](embeddings.md) layer with the `mask_zero` parameter
        set to `True`.

    # Note on using statefulness in RNNs
        You can set RNN layers to be 'stateful', which means that the states
        computed for the samples in one batch will be reused as initial states
        for the samples in the next batch. This assumes a one-to-one mapping
        between samples in different successive batches.

        To enable statefulness:
            - specify `stateful=True` in the layer constructor.
            - specify a fixed batch size for your model, by passing
                if sequential model:
                  `batch_input_shape=(...)` to the first layer in your model.
                else for functional model with 1 or more Input layers:
                  `batch_shape=(...)` to all the first layers in your model.
                This is the expected shape of your inputs
                *including the batch size*.
                It should be a tuple of integers, e.g. `(32, 10, 100)`.
            - specify `shuffle=False` when calling fit().

        To reset the states of your model, call `.reset_states()` on either
        a specific layer, or on your entire model.

    # Note on specifying the initial state of RNNs
        You can specify the initial state of RNN layers symbolically by
        calling them with the keyword argument `initial_state`. The value of
        `initial_state` should be a tensor or list of tensors representing
        the initial state of the RNN layer.

        You can specify the initial state of RNN layers numerically by
        calling `reset_states` with the keyword argument `states`. The value of
        `states` should be a numpy array or list of numpy arrays representing
        the initial state of the RNN layer.

    # Note on passing external constants to RNNs
        You can pass "external" constants to the cell using the `constants`
        keyword argument of `RNN.__call__` (as well as `RNN.call`) method. This
        requires that the `cell.call` method accepts the same keyword argument
        `constants`. Such constants can be used to condition the cell
        transformation on additional static inputs (not changing over time),
        a.k.a. an attention mechanism.

    # Examples

    ```python
        # First, let's define a RNN Cell, as a layer subclass.

        class MinimalRNNCell(keras.layers.Layer):

            def __init__(self, units, **kwargs):
                self.units = units
                self.state_size = units
                super(MinimalRNNCell, self).__init__(**kwargs)

            def build(self, input_shape):
                self.kernel = self.add_weight(shape=(input_shape[-1], self.units),
                                              initializer='uniform',
                                              name='kernel')
                self.recurrent_kernel = self.add_weight(
                    shape=(self.units, self.units),
                    initializer='uniform',
                    name='recurrent_kernel')
                self.built = True

            def call(self, inputs, states):
                prev_output = states[0]
                h = K.dot(inputs, self.kernel)
                output = h + K.dot(prev_output, self.recurrent_kernel)
                return output, [output]

        # Let's use this cell in a RNN layer:

        cell = MinimalRNNCell(32)
        x = keras.Input((None, 5))
        layer = RNN(cell)
        y = layer(x)

        # Here's how to use the cell to build a stacked RNN:

        cells = [MinimalRNNCell(32), MinimalRNNCell(64)]
        x = keras.Input((None, 5))
        layer = RNN(cells)
        y = layer(x)
    ```
    """

    def __init__(self, cell,
                 return_sequences=False,
                 return_state=False,
                 go_backwards=False,
                 stateful=False,
                 unroll=False,
                 **kwargs):
        if isinstance(cell, (list, tuple)):
            cell = StackedRNNCells(cell)
        if not hasattr(cell, 'call'):
            raise ValueError('`cell` should have a `call` method. '
                             'The RNN was passed:', cell)
        if not hasattr(cell, 'state_size'):
            raise ValueError('The RNN cell should have '
                             'an attribute `state_size` '
                             '(tuple of integers, '
                             'one integer per RNN state).')
        super(RNN, self).__init__(**kwargs)
        self.cell = cell
        self.return_sequences = return_sequences
        self.return_state = return_state
        self.go_backwards = go_backwards
        self.stateful = stateful
        self.unroll = unroll

        self.supports_masking = True
        self.input_spec = [InputSpec(ndim=3)]
        self.state_spec = None
        self._states = None
        self.constants_spec = None
        self._num_constants = None

    @property
    def states(self):
        if self._states is None:
            if isinstance(self.cell.state_size, int):
                num_states = 1
            else:
                num_states = len(self.cell.state_size)
            return [None for _ in range(num_states)]
        return self._states

    @states.setter
    def states(self, states):
        self._states = states

    def compute_output_shape(self, input_shape):
        if isinstance(input_shape, list):
            input_shape = input_shape[0]

        if hasattr(self.cell.state_size, '__len__'):
            output_dim = self.cell.state_size[0]
        else:
            output_dim = self.cell.state_size

        if self.return_sequences:
            output_shape = (input_shape[0], input_shape[1], output_dim)
        else:
            output_shape = (input_shape[0], output_dim)

        if self.return_state:
            state_shape = [(input_shape[0], output_dim) for _ in self.states]
            return [output_shape] + state_shape
        else:
            return output_shape

    def compute_mask(self, inputs, mask):
        if isinstance(mask, list):
            mask = mask[0]
        output_mask = mask if self.return_sequences else None
        if self.return_state:
            state_mask = [None for _ in self.states]
            return [output_mask] + state_mask
        else:
            return output_mask

    def build(self, input_shape):
        # Note input_shape will be list of shapes of initial states and
        # constants if these are passed in __call__.
        if self._num_constants is not None:
            constants_shape = input_shape[-self._num_constants:]
        else:
            constants_shape = None

        if isinstance(input_shape, list):
            input_shape = input_shape[0]

        batch_size = input_shape[0] if self.stateful else None
        input_dim = input_shape[-1]
        self.input_spec[0] = InputSpec(shape=(batch_size, None, input_dim))

        # allow cell (if layer) to build before we set or validate state_spec
        if isinstance(self.cell, Layer):
            step_input_shape = (input_shape[0],) + input_shape[2:]
            if constants_shape is not None:
                self.cell.build([step_input_shape] + constants_shape)
            else:
                self.cell.build(step_input_shape)

        # set or validate state_spec
        if hasattr(self.cell.state_size, '__len__'):
            state_size = list(self.cell.state_size)
        else:
            state_size = [self.cell.state_size]

        if self.state_spec is not None:
            # initial_state was passed in call, check compatibility
            if not [spec.shape[-1] for spec in self.state_spec] == state_size:
                raise ValueError(
                    'An initial_state was passed that is not compatible with '
                    '`cell.state_size`. Received `state_spec`={}; '
                    'However `cell.state_size` is '
                    '{}'.format(self.state_spec, self.cell.state_size))
        else:
            self.state_spec = [InputSpec(shape=(None, dim))
                               for dim in state_size]
        if self.stateful:
            self.reset_states()

    def get_initial_state(self, inputs):
        # build an all-zero tensor of shape (samples, output_dim)
        initial_state = K.zeros_like(inputs)  # (samples, timesteps, input_dim)
        initial_state = K.sum(initial_state, axis=(1, 2))  # (samples,)
        initial_state = K.expand_dims(initial_state)  # (samples, 1)
        if hasattr(self.cell.state_size, '__len__'):
            return [K.tile(initial_state, [1, dim])
                    for dim in self.cell.state_size]
        else:
            return [K.tile(initial_state, [1, self.cell.state_size])]

    def __call__(self, inputs, initial_state=None, constants=None, **kwargs):
        inputs, initial_state, constants = self._standardize_args(
            inputs, initial_state, constants)

        if initial_state is None and constants is None:
            return super(RNN, self).__call__(inputs, **kwargs)

        # If any of `initial_state` or `constants` are specified and are Keras
        # tensors, then add them to the inputs and temporarily modify the
        # input_spec to include them.

        additional_inputs = []
        additional_specs = []
        if initial_state is not None:
            kwargs['initial_state'] = initial_state
            additional_inputs += initial_state
            self.state_spec = [InputSpec(shape=K.int_shape(state))
                               for state in initial_state]
            additional_specs += self.state_spec
        if constants is not None:
            kwargs['constants'] = constants
            additional_inputs += constants
            self.constants_spec = [InputSpec(shape=K.int_shape(constant))
                                   for constant in constants]
            self._num_constants = len(constants)
            additional_specs += self.constants_spec
        # at this point additional_inputs cannot be empty
        is_keras_tensor = hasattr(additional_inputs[0], '_keras_history')
        for tensor in additional_inputs:
            if hasattr(tensor, '_keras_history') != is_keras_tensor:
                raise ValueError('The initial state or constants of an RNN'
                                 ' layer cannot be specified with a mix of'
                                 ' Keras tensors and non-Keras tensors')

        if is_keras_tensor:
            # Compute the full input spec, including state and constants
            full_input = [inputs] + additional_inputs
            full_input_spec = self.input_spec + additional_specs
            # Perform the call with temporarily replaced input_spec
            original_input_spec = self.input_spec
            self.input_spec = full_input_spec
            output = super(RNN, self).__call__(full_input, **kwargs)
            self.input_spec = original_input_spec
            return output
        else:
            return super(RNN, self).__call__(inputs, **kwargs)

    def call(self,
             inputs,
             mask=None,
             training=None,
             initial_state=None,
             constants=None):
        # input shape: `(samples, time (padded with zeros), input_dim)`
        # note that the .build() method of subclasses MUST define
        # self.input_spec and self.state_spec with complete input shapes.
        if isinstance(inputs, list):
            inputs = inputs[0]
        if initial_state is not None:
            pass
        elif self.stateful:
            initial_state = self.states
        else:
            initial_state = self.get_initial_state(inputs)

        if isinstance(mask, list):
            mask = mask[0]

        if len(initial_state) != len(self.states):
            raise ValueError('Layer has ' + str(len(self.states)) +
                             ' states but was passed ' +
                             str(len(initial_state)) +
                             ' initial states.')
        input_shape = K.int_shape(inputs)
        timesteps = input_shape[1]
        if self.unroll and timesteps in [None, 1]:
            raise ValueError('Cannot unroll a RNN if the '
                             'time dimension is undefined or equal to 1. \n'
                             '- If using a Sequential model, '
                             'specify the time dimension by passing '
                             'an `input_shape` or `batch_input_shape` '
                             'argument to your first layer. If your '
                             'first layer is an Embedding, you can '
                             'also use the `input_length` argument.\n'
                             '- If using the functional API, specify '
                             'the time dimension by passing a `shape` '
                             'or `batch_shape` argument to your Input layer.')

        kwargs = {}
        if has_arg(self.cell.call, 'training'):
            kwargs['training'] = training

        if constants:
            if not has_arg(self.cell.call, 'constants'):
                raise ValueError('RNN cell does not support constants')

            def step(inputs, states):
                constants = states[-self._num_constants:]
                states = states[:-self._num_constants]
                return self.cell.call(inputs, states, constants=constants,
                                      **kwargs)
        else:
            def step(inputs, states):
                return self.cell.call(inputs, states, **kwargs)

        last_output, outputs, states = K.rnn(step,
                                             inputs,
                                             initial_state,
                                             constants=constants,
                                             go_backwards=self.go_backwards,
                                             mask=mask,
                                             unroll=self.unroll,
                                             input_length=timesteps)
        if self.stateful:
            updates = []
            for i in range(len(states)):
                updates.append((self.states[i], states[i]))
            self.add_update(updates, inputs)

        if self.return_sequences:
            output = outputs
        else:
            output = last_output

        # Properly set learning phase
        if getattr(last_output, '_uses_learning_phase', False):
            output._uses_learning_phase = True

        if self.return_state:
            if not isinstance(states, (list, tuple)):
                states = [states]
            else:
                states = list(states)
            return [output] + states
        else:
            return output

    def _standardize_args(self, inputs, initial_state, constants):
        """Brings the arguments of `__call__` that can contain input tensors to
        standard format.

        When running a model loaded from file, the input tensors
        `initial_state` and `constants` can be passed to `RNN.__call__` as part
        of `inputs` instead of by the dedicated keyword arguments. This method
        makes sure the arguments are separated and that `initial_state` and
        `constants` are lists of tensors (or None).

        # Arguments
            inputs: tensor or list/tuple of tensors
            initial_state: tensor or list of tensors or None
            constants: tensor or list of tensors or None

        # Returns
            inputs: tensor
            initial_state: list of tensors or None
            constants: list of tensors or None
        """
        if isinstance(inputs, list):
            assert initial_state is None and constants is None
            if self._num_constants is not None:
                constants = inputs[-self._num_constants:]
                inputs = inputs[:-self._num_constants]
            if len(inputs) > 1:
                initial_state = inputs[1:]
            inputs = inputs[0]

        def to_list_or_none(x):
            if x is None or isinstance(x, list):
                return x
            if isinstance(x, tuple):
                return list(x)
            return [x]

        initial_state = to_list_or_none(initial_state)
        constants = to_list_or_none(constants)

        return inputs, initial_state, constants

    def reset_states(self, states=None):
        if not self.stateful:
            raise AttributeError('Layer must be stateful.')
        batch_size = self.input_spec[0].shape[0]
        if not batch_size:
            raise ValueError('If a RNN is stateful, it needs to know '
                             'its batch size. Specify the batch size '
                             'of your input tensors: \n'
                             '- If using a Sequential model, '
                             'specify the batch size by passing '
                             'a `batch_input_shape` '
                             'argument to your first layer.\n'
                             '- If using the functional API, specify '
                             'the time dimension by passing a '
                             '`batch_shape` argument to your Input layer.')
        # initialize state if None
        if self.states[0] is None:
            if hasattr(self.cell.state_size, '__len__'):
                self.states = [K.zeros((batch_size, dim))
                               for dim in self.cell.state_size]
            else:
                self.states = [K.zeros((batch_size, self.cell.state_size))]
        elif states is None:
            if hasattr(self.cell.state_size, '__len__'):
                for state, dim in zip(self.states, self.cell.state_size):
                    K.set_value(state, np.zeros((batch_size, dim)))
            else:
                K.set_value(self.states[0],
                            np.zeros((batch_size, self.cell.state_size)))
        else:
            if not isinstance(states, (list, tuple)):
                states = [states]
            if len(states) != len(self.states):
                raise ValueError('Layer ' + self.name + ' expects ' +
                                 str(len(self.states)) + ' states, '
                                 'but it received ' + str(len(states)) +
                                 ' state values. Input received: ' +
                                 str(states))
            for index, (value, state) in enumerate(zip(states, self.states)):
                if hasattr(self.cell.state_size, '__len__'):
                    dim = self.cell.state_size[index]
                else:
                    dim = self.cell.state_size
                if value.shape != (batch_size, dim):
                    raise ValueError('State ' + str(index) +
                                     ' is incompatible with layer ' +
                                     self.name + ': expected shape=' +
                                     str((batch_size, dim)) +
                                     ', found shape=' + str(value.shape))
                # TODO: consider batch calls to `set_value`.
                K.set_value(state, value)

    def get_config(self):
        config = {'return_sequences': self.return_sequences,
                  'return_state': self.return_state,
                  'go_backwards': self.go_backwards,
                  'stateful': self.stateful,
                  'unroll': self.unroll}
        if self._num_constants is not None:
            config['num_constants'] = self._num_constants

        cell_config = self.cell.get_config()
        config['cell'] = {'class_name': self.cell.__class__.__name__,
                          'config': cell_config}
        base_config = super(RNN, self).get_config()
        return dict(list(base_config.items()) + list(config.items()))

    @classmethod
    def from_config(cls, config, custom_objects=None):
        from . import deserialize as deserialize_layer
        cell = deserialize_layer(config.pop('cell'),
                                 custom_objects=custom_objects)
        num_constants = config.pop('num_constants', None)
        layer = cls(cell, **config)
        layer._num_constants = num_constants
        return layer

    @property
    def trainable_weights(self):
        if not self.trainable:
            return []
        if isinstance(self.cell, Layer):
            return self.cell.trainable_weights
        return []

    @property
    def non_trainable_weights(self):
        if isinstance(self.cell, Layer):
            if not self.trainable:
                return self.cell.weights
            return self.cell.non_trainable_weights
        return []

    @property
    def losses(self):
        if isinstance(self.cell, Layer):
            return self.cell.losses
        return []

    def get_losses_for(self, inputs=None):
        if isinstance(self.cell, Layer):
            cell_losses = self.cell.get_losses_for(inputs)
            return cell_losses + super(RNN, self).get_losses_for(inputs)
        return super(RNN, self).get_losses_for(inputs)


class SimpleRNNCell(Layer):
    """Cell class for SimpleRNN.

    # Arguments
        units: Positive integer, dimensionality of the output space.
        activation: Activation function to use
            (see [activations](../activations.md)).
            If you pass None, no activation is applied
            (ie. "linear" activation: `a(x) = x`).
        use_bias: Boolean, whether the layer uses a bias vector.
        kernel_initializer: Initializer for the `kernel` weights matrix,
            used for the linear transformation of the inputs.
            (see [initializers](../initializers.md)).
        recurrent_initializer: Initializer for the `recurrent_kernel`
            weights matrix,
            used for the linear transformation of the recurrent state.
            (see [initializers](../initializers.md)).
        bias_initializer: Initializer for the bias vector
            (see [initializers](../initializers.md)).
        kernel_regularizer: Regularizer function applied to
            the `kernel` weights matrix
            (see [regularizer](../regularizers.md)).
        recurrent_regularizer: Regularizer function applied to
            the `recurrent_kernel` weights matrix
            (see [regularizer](../regularizers.md)).
        bias_regularizer: Regularizer function applied to the bias vector
            (see [regularizer](../regularizers.md)).
        kernel_constraint: Constraint function applied to
            the `kernel` weights matrix
            (see [constraints](../constraints.md)).
        recurrent_constraint: Constraint function applied to
            the `recurrent_kernel` weights matrix
            (see [constraints](../constraints.md)).
        bias_constraint: Constraint function applied to the bias vector
            (see [constraints](../constraints.md)).
        dropout: Float between 0 and 1.
            Fraction of the units to drop for
            the linear transformation of the inputs.
        recurrent_dropout: Float between 0 and 1.
            Fraction of the units to drop for
            the linear transformation of the recurrent state.
    """

    def __init__(self, units,
                 activation='tanh',
                 use_bias=True,
                 kernel_initializer='glorot_uniform',
                 recurrent_initializer='orthogonal',
                 bias_initializer='zeros',
                 kernel_regularizer=None,
                 recurrent_regularizer=None,
                 bias_regularizer=None,
                 kernel_constraint=None,
                 recurrent_constraint=None,
                 bias_constraint=None,
                 dropout=0.,
                 recurrent_dropout=0.,
                 **kwargs):
        super(SimpleRNNCell, self).__init__(**kwargs)
        self.units = units
        self.activation = activations.get(activation)
        self.use_bias = use_bias

        self.kernel_initializer = initializers.get(kernel_initializer)
        self.recurrent_initializer = initializers.get(recurrent_initializer)
        self.bias_initializer = initializers.get(bias_initializer)

        self.kernel_regularizer = regularizers.get(kernel_regularizer)
        self.recurrent_regularizer = regularizers.get(recurrent_regularizer)
        self.bias_regularizer = regularizers.get(bias_regularizer)

        self.kernel_constraint = constraints.get(kernel_constraint)
        self.recurrent_constraint = constraints.get(recurrent_constraint)
        self.bias_constraint = constraints.get(bias_constraint)

        self.dropout = min(1., max(0., dropout))
        self.recurrent_dropout = min(1., max(0., recurrent_dropout))
        self.state_size = self.units
        self._dropout_mask = None
        self._recurrent_dropout_mask = None

    def build(self, input_shape):
        self.kernel = self.add_weight(shape=(input_shape[-1], self.units),
                                      name='kernel',
                                      initializer=self.kernel_initializer,
                                      regularizer=self.kernel_regularizer,
                                      constraint=self.kernel_constraint)
        self.recurrent_kernel = self.add_weight(
            shape=(self.units, self.units),
            name='recurrent_kernel',
            initializer=self.recurrent_initializer,
            regularizer=self.recurrent_regularizer,
            constraint=self.recurrent_constraint)
        if self.use_bias:
            self.bias = self.add_weight(shape=(self.units,),
                                        name='bias',
                                        initializer=self.bias_initializer,
                                        regularizer=self.bias_regularizer,
                                        constraint=self.bias_constraint)
        else:
            self.bias = None
        self.built = True

    def _generate_dropout_mask(self, inputs, training=None):
        if 0 < self.dropout < 1:
            ones = K.ones_like(K.squeeze(inputs[:, 0:1, :], axis=1))

            def dropped_inputs():
                return K.dropout(ones, self.dropout)

            self._dropout_mask = K.in_train_phase(
                dropped_inputs,
                ones,
                training=training)
        else:
            self._dropout_mask = None

    def _generate_recurrent_dropout_mask(self, inputs, training=None):
        if 0 < self.recurrent_dropout < 1:
            ones = K.ones_like(K.reshape(inputs[:, 0, 0], (-1, 1)))
            ones = K.tile(ones, (1, self.units))

            def dropped_inputs():
                return K.dropout(ones, self.dropout)

            self._recurrent_dropout_mask = K.in_train_phase(
                dropped_inputs,
                ones,
                training=training)
        else:
            self._recurrent_dropout_mask = None

    def call(self, inputs, states, training=None):
        prev_output = states[0]
        dp_mask = self._dropout_mask
        rec_dp_mask = self._recurrent_dropout_mask

        if dp_mask is not None:
            h = K.dot(inputs * dp_mask, self.kernel)
        else:
            h = K.dot(inputs, self.kernel)
        if self.bias is not None:
            h = K.bias_add(h, self.bias)

        if rec_dp_mask is not None:
            prev_output *= rec_dp_mask
        output = h + K.dot(prev_output, self.recurrent_kernel)
        if self.activation is not None:
            output = self.activation(output)

        # Properly set learning phase on output tensor.
        if 0 < self.dropout + self.recurrent_dropout:
            if training is None:
                output._uses_learning_phase = True
        return output, [output]


class SimpleRNN(RNN):
    """Fully-connected RNN where the output is to be fed back to input.

    # Arguments
        units: Positive integer, dimensionality of the output space.
        activation: Activation function to use
            (see [activations](../activations.md)).
            If you pass None, no activation is applied
            (ie. "linear" activation: `a(x) = x`).
        use_bias: Boolean, whether the layer uses a bias vector.
        kernel_initializer: Initializer for the `kernel` weights matrix,
            used for the linear transformation of the inputs.
            (see [initializers](../initializers.md)).
        recurrent_initializer: Initializer for the `recurrent_kernel`
            weights matrix,
            used for the linear transformation of the recurrent state.
            (see [initializers](../initializers.md)).
        bias_initializer: Initializer for the bias vector
            (see [initializers](../initializers.md)).
        kernel_regularizer: Regularizer function applied to
            the `kernel` weights matrix
            (see [regularizer](../regularizers.md)).
        recurrent_regularizer: Regularizer function applied to
            the `recurrent_kernel` weights matrix
            (see [regularizer](../regularizers.md)).
        bias_regularizer: Regularizer function applied to the bias vector
            (see [regularizer](../regularizers.md)).
        activity_regularizer: Regularizer function applied to
            the output of the layer (its "activation").
            (see [regularizer](../regularizers.md)).
        kernel_constraint: Constraint function applied to
            the `kernel` weights matrix
            (see [constraints](../constraints.md)).
        recurrent_constraint: Constraint function applied to
            the `recurrent_kernel` weights matrix
            (see [constraints](../constraints.md)).
        bias_constraint: Constraint function applied to the bias vector
            (see [constraints](../constraints.md)).
        dropout: Float between 0 and 1.
            Fraction of the units to drop for
            the linear transformation of the inputs.
        recurrent_dropout: Float between 0 and 1.
            Fraction of the units to drop for
            the linear transformation of the recurrent state.
        return_sequences: Boolean. Whether to return the last output.
            in the output sequence, or the full sequence.
        return_state: Boolean. Whether to return the last state
            in addition to the output.
        go_backwards: Boolean (default False).
            If True, process the input sequence backwards and return the
            reversed sequence.
        stateful: Boolean (default False). If True, the last state
            for each sample at index i in a batch will be used as initial
            state for the sample of index i in the following batch.
        unroll: Boolean (default False).
            If True, the network will be unrolled,
            else a symbolic loop will be used.
            Unrolling can speed-up a RNN,
            although it tends to be more memory-intensive.
            Unrolling is only suitable for short sequences.
    """

    @interfaces.legacy_recurrent_support
    def __init__(self, units,
                 activation='tanh',
                 use_bias=True,
                 kernel_initializer='glorot_uniform',
                 recurrent_initializer='orthogonal',
                 bias_initializer='zeros',
                 kernel_regularizer=None,
                 recurrent_regularizer=None,
                 bias_regularizer=None,
                 activity_regularizer=None,
                 kernel_constraint=None,
                 recurrent_constraint=None,
                 bias_constraint=None,
                 dropout=0.,
                 recurrent_dropout=0.,
                 return_sequences=False,
                 return_state=False,
                 go_backwards=False,
                 stateful=False,
                 unroll=False,
                 **kwargs):
        if 'implementation' in kwargs:
            kwargs.pop('implementation')
            warnings.warn('The `implementation` argument '
                          'in `SimpleRNN` has been deprecated. '
                          'Please remove it from your layer call.')
        if K.backend() == 'cntk':
            if not kwargs.get('unroll') and (dropout > 0 or recurrent_dropout > 0):
                warnings.warn(
                    'RNN dropout is not supported with the CNTK backend '
                    'when using dynamic RNNs (i.e. non-unrolled). '
                    'You can either set `unroll=True`, '
                    'set `dropout` and `recurrent_dropout` to 0, '
                    'or use a different backend.')
                dropout = 0.
                recurrent_dropout = 0.

        cell = SimpleRNNCell(units,
                             activation=activation,
                             use_bias=use_bias,
                             kernel_initializer=kernel_initializer,
                             recurrent_initializer=recurrent_initializer,
                             bias_initializer=bias_initializer,
                             kernel_regularizer=kernel_regularizer,
                             recurrent_regularizer=recurrent_regularizer,
                             bias_regularizer=bias_regularizer,
                             kernel_constraint=kernel_constraint,
                             recurrent_constraint=recurrent_constraint,
                             bias_constraint=bias_constraint,
                             dropout=dropout,
                             recurrent_dropout=recurrent_dropout)
        super(SimpleRNN, self).__init__(cell,
                                        return_sequences=return_sequences,
                                        return_state=return_state,
                                        go_backwards=go_backwards,
                                        stateful=stateful,
                                        unroll=unroll,
                                        **kwargs)
        self.activity_regularizer = regularizers.get(activity_regularizer)

    def call(self, inputs, mask=None, training=None, initial_state=None):
        self.cell._generate_dropout_mask(inputs, training=training)
        self.cell._generate_recurrent_dropout_mask(inputs, training=training)
        return super(SimpleRNN, self).call(inputs,
                                           mask=mask,
                                           training=training,
                                           initial_state=initial_state)

    @property
    def units(self):
        return self.cell.units

    @property
    def activation(self):
        return self.cell.activation

    @property
    def use_bias(self):
        return self.cell.use_bias

    @property
    def kernel_initializer(self):
        return self.cell.kernel_initializer

    @property
    def recurrent_initializer(self):
        return self.cell.recurrent_initializer

    @property
    def bias_initializer(self):
        return self.cell.bias_initializer

    @property
    def kernel_regularizer(self):
        return self.cell.kernel_regularizer

    @property
    def recurrent_regularizer(self):
        return self.cell.recurrent_regularizer

    @property
    def bias_regularizer(self):
        return self.cell.bias_regularizer

    @property
    def kernel_constraint(self):
        return self.cell.kernel_constraint

    @property
    def recurrent_constraint(self):
        return self.cell.recurrent_constraint

    @property
    def bias_constraint(self):
        return self.cell.bias_constraint

    @property
    def dropout(self):
        return self.cell.dropout

    @property
    def recurrent_dropout(self):
        return self.cell.recurrent_dropout

    def get_config(self):
        config = {'units': self.units,
                  'activation': activations.serialize(self.activation),
                  'use_bias': self.use_bias,
                  'kernel_initializer': initializers.serialize(self.kernel_initializer),
                  'recurrent_initializer': initializers.serialize(self.recurrent_initializer),
                  'bias_initializer': initializers.serialize(self.bias_initializer),
                  'kernel_regularizer': regularizers.serialize(self.kernel_regularizer),
                  'recurrent_regularizer': regularizers.serialize(self.recurrent_regularizer),
                  'bias_regularizer': regularizers.serialize(self.bias_regularizer),
                  'activity_regularizer': regularizers.serialize(self.activity_regularizer),
                  'kernel_constraint': constraints.serialize(self.kernel_constraint),
                  'recurrent_constraint': constraints.serialize(self.recurrent_constraint),
                  'bias_constraint': constraints.serialize(self.bias_constraint),
                  'dropout': self.dropout,
                  'recurrent_dropout': self.recurrent_dropout}
        base_config = super(SimpleRNN, self).get_config()
        del base_config['cell']
        return dict(list(base_config.items()) + list(config.items()))

    @classmethod
    def from_config(cls, config):
        if 'implementation' in config:
            config.pop('implementation')
        return cls(**config)


class GRUCell(Layer):
    """Cell class for the GRU layer.

    # Arguments
        units: Positive integer, dimensionality of the output space.
        activation: Activation function to use
            (see [activations](../activations.md)).
            If you pass None, no activation is applied
            (ie. "linear" activation: `a(x) = x`).
        recurrent_activation: Activation function to use
            for the recurrent step
            (see [activations](../activations.md)).
        use_bias: Boolean, whether the layer uses a bias vector.
        kernel_initializer: Initializer for the `kernel` weights matrix,
            used for the linear transformation of the inputs.
            (see [initializers](../initializers.md)).
        recurrent_initializer: Initializer for the `recurrent_kernel`
            weights matrix,
            used for the linear transformation of the recurrent state.
            (see [initializers](../initializers.md)).
        bias_initializer: Initializer for the bias vector
            (see [initializers](../initializers.md)).
        kernel_regularizer: Regularizer function applied to
            the `kernel` weights matrix
            (see [regularizer](../regularizers.md)).
        recurrent_regularizer: Regularizer function applied to
            the `recurrent_kernel` weights matrix
            (see [regularizer](../regularizers.md)).
        bias_regularizer: Regularizer function applied to the bias vector
            (see [regularizer](../regularizers.md)).
        kernel_constraint: Constraint function applied to
            the `kernel` weights matrix
            (see [constraints](../constraints.md)).
        recurrent_constraint: Constraint function applied to
            the `recurrent_kernel` weights matrix
            (see [constraints](../constraints.md)).
        bias_constraint: Constraint function applied to the bias vector
            (see [constraints](../constraints.md)).
        dropout: Float between 0 and 1.
            Fraction of the units to drop for
            the linear transformation of the inputs.
        recurrent_dropout: Float between 0 and 1.
            Fraction of the units to drop for
            the linear transformation of the recurrent state.
        implementation: Implementation mode, either 1 or 2.
            Mode 1 will structure its operations as a larger number of
            smaller dot products and additions, whereas mode 2 will
            batch them into fewer, larger operations. These modes will
            have different performance profiles on different hardware and
            for different applications.
    """

    def __init__(self, units,
                 activation='tanh',
                 recurrent_activation='hard_sigmoid',
                 use_bias=True,
                 kernel_initializer='glorot_uniform',
                 recurrent_initializer='orthogonal',
                 bias_initializer='zeros',
                 kernel_regularizer=None,
                 recurrent_regularizer=None,
                 bias_regularizer=None,
                 kernel_constraint=None,
                 recurrent_constraint=None,
                 bias_constraint=None,
                 dropout=0.,
                 recurrent_dropout=0.,
                 layer_normalization=False,
                 epsilon_layer_normalization=1e-5,
                 implementation=2,
                 **kwargs):
        super(GRUCell, self).__init__(**kwargs)
        self.units = units
        self.activation = activations.get(activation)
        self.recurrent_activation = activations.get(recurrent_activation)
        self.use_bias = use_bias

        self.kernel_initializer = initializers.get(kernel_initializer)
        self.recurrent_initializer = initializers.get(recurrent_initializer)
        self.bias_initializer = initializers.get(bias_initializer)

        self.kernel_regularizer = regularizers.get(kernel_regularizer)
        self.recurrent_regularizer = regularizers.get(recurrent_regularizer)
        self.bias_regularizer = regularizers.get(bias_regularizer)

        self.kernel_constraint = constraints.get(kernel_constraint)
        self.recurrent_constraint = constraints.get(recurrent_constraint)
        self.bias_constraint = constraints.get(bias_constraint)

        self.dropout = min(1., max(0., dropout))
        self.recurrent_dropout = min(1., max(0., recurrent_dropout))
        self.implementation = implementation
        self.state_size = self.units
        self._dropout_mask = None
        self._recurrent_dropout_mask = None

        # Layer normalization
        self.layer_normalization = layer_normalization
        self.gamma_init = initializers.get('ones')
        self.beta_init = initializers.get('zeros')
        self.epsilon_layer_normalization = epsilon_layer_normalization

    def build(self, input_shape):
        input_dim = input_shape[-1]
        self.kernel = self.add_weight(shape=(input_dim, self.units * 3),
                                      name='kernel',
                                      initializer=self.kernel_initializer,
                                      regularizer=self.kernel_regularizer,
                                      constraint=self.kernel_constraint)
        self.recurrent_kernel = self.add_weight(
            shape=(self.units, self.units * 3),
            name='recurrent_kernel',
            initializer=self.recurrent_initializer,
            regularizer=self.recurrent_regularizer,
            constraint=self.recurrent_constraint)

        if self.use_bias:
            self.bias = self.add_weight(shape=(self.units * 3,),
                                        name='bias',
                                        initializer=self.bias_initializer,
                                        regularizer=self.bias_regularizer,
                                        constraint=self.bias_constraint)
        else:
            self.bias = None

        self.kernel_z = self.kernel[:, :self.units]
        self.recurrent_kernel_z = self.recurrent_kernel[:, :self.units]
        self.kernel_r = self.kernel[:, self.units: self.units * 2]
        self.recurrent_kernel_r = self.recurrent_kernel[:,
                                                        self.units:
                                                        self.units * 2]
        self.kernel_h = self.kernel[:, self.units * 2:]
        self.recurrent_kernel_h = self.recurrent_kernel[:, self.units * 2:]

        if self.use_bias:
            self.bias_z = self.bias[:self.units]
            self.bias_r = self.bias[self.units: self.units * 2]
            self.bias_h = self.bias[self.units * 2:]
        else:
            self.bias_z = None
            self.bias_r = None
            self.bias_h = None

        if self.layer_normalization:
            assert self.implementation != 1, 'Layer normalization is not implemented with implementation == 1'
            self.gamma_state_below0 = self.add_weight(shape=(2*self.units,),
                                                     name='gamma_state_below0',
                                                     initializer=self.gamma_init)
            self.beta_state_below0 = self.add_weight(shape=(2*self.units,),
                                                     name='beta_state_below0',
                                                     initializer=self.beta_init)

            self.gamma_state_below1 = self.add_weight(shape=(self.units,),
                                                     name='gamma_state_below1',
                                                     initializer=self.gamma_init)
            self.beta_state_below1 = self.add_weight(shape=(self.units,),
                                                     name='beta_state_below1',
                                                     initializer=self.beta_init)

            self.gamma_preact0 = self.add_weight(shape=(2*self.units,),
                                                     name='gamma_preact0',
                                                     initializer=self.gamma_init)
            self.beta_preact0 = self.add_weight(shape=(2*self.units,),
                                                     name='beta_preact0',
                                                     initializer=self.beta_init)

            self.gamma_preact1 = self.add_weight(shape=(self.units,),
                                                     name='gamma_preact1',
                                                     initializer=self.gamma_init)
            self.beta_preact1 = self.add_weight(shape=(self.units,),
                                                     name='beta_preact1',
                                                     initializer=self.beta_init)

        self.built = True

    def _generate_dropout_mask(self, inputs, training=None):
        if 0 < self.dropout < 1:
            ones = K.ones_like(K.squeeze(inputs[:, 0:1, :], axis=1))

            def dropped_inputs():
                return K.dropout(ones, self.dropout)

            self._dropout_mask = [K.in_train_phase(
                dropped_inputs,
                ones,
                training=training)
                for _ in range(3)]
        else:
            self._dropout_mask = None

    def _generate_recurrent_dropout_mask(self, inputs, training=None):
        if 0 < self.recurrent_dropout < 1:
            ones = K.ones_like(K.reshape(inputs[:, 0, 0], (-1, 1)))
            ones = K.tile(ones, (1, self.units))

            def dropped_inputs():
                return K.dropout(ones, self.dropout)

            self._recurrent_dropout_mask = [K.in_train_phase(
                dropped_inputs,
                ones,
                training=training)
                for _ in range(3)]
        else:
            self._recurrent_dropout_mask = None

    def _ln(self, x, slc):
        # sample-wise normalization
        m = K.mean(x, axis=-1, keepdims=True)
        std = K.sqrt(K.var(x, axis=-1, keepdims=True) + self.epsilon_layer_normalization)
        x_normed = (x - m) / (std + self.epsilon_layer_normalization)
        x_normed = eval('self.gamma_' + slc) * x_normed + eval('self.beta_' + slc)
        return x_normed

    def call(self, inputs, states, training=None):
        h_tm1 = states[0]  # previous memory

        # dropout matrices for input units
        dp_mask = self._dropout_mask
        # dropout matrices for recurrent units
        rec_dp_mask = self._recurrent_dropout_mask

        if self.implementation == 1:
            if 0. < self.dropout < 1.:
                inputs_z = inputs * dp_mask[0]
                inputs_r = inputs * dp_mask[1]
                inputs_h = inputs * dp_mask[2]
            else:
                inputs_z = inputs
                inputs_r = inputs
                inputs_h = inputs
            x_z = K.dot(inputs_z, self.kernel_z)
            x_r = K.dot(inputs_r, self.kernel_r)
            x_h = K.dot(inputs_h, self.kernel_h)
            if self.use_bias:
                x_z = K.bias_add(x_z, self.bias_z)
                x_r = K.bias_add(x_r, self.bias_r)
                x_h = K.bias_add(x_h, self.bias_h)

            if 0. < self.recurrent_dropout < 1.:
                h_tm1_z = h_tm1 * rec_dp_mask[0]
                h_tm1_r = h_tm1 * rec_dp_mask[1]
                h_tm1_h = h_tm1 * rec_dp_mask[2]
            else:
                h_tm1_z = h_tm1
                h_tm1_r = h_tm1
                h_tm1_h = h_tm1
            z = self.recurrent_activation(x_z + K.dot(h_tm1_z,
                                                      self.recurrent_kernel_z))
            r = self.recurrent_activation(x_r + K.dot(h_tm1_r,
                                                      self.recurrent_kernel_r))

            hh = self.activation(x_h + K.dot(r * h_tm1_h,
                                             self.recurrent_kernel_h))
        else:
            if 0. < self.dropout < 1.:
                inputs *= dp_mask[0]
            matrix_x = K.dot(inputs, self.kernel)
            if self.use_bias:
                matrix_x = K.bias_add(matrix_x, self.bias)
            if 0. < self.recurrent_dropout < 1.:
                h_tm1 *= rec_dp_mask[0]

            if self.layer_normalization:
                x_ = self._ln(matrix_x[:, : 2 * self.units], 'state_below0')
                xx_ = self._ln(matrix_x[:, 2 * self.units:], 'state_below1')
                matrix_inner = self._ln(K.dot(h_tm1,
                                             self.recurrent_kernel[:, :2 * self.units]), 'preact0')
                x_z = x_[:, :self.units]
                x_r = x_[:, self.units: 2 * self.units]
            else:
                matrix_inner = K.dot(h_tm1,
                                     self.recurrent_kernel[:, :2 * self.units])

                x_z = matrix_x[:, :self.units]
                x_r = matrix_x[:, self.units: 2 * self.units]

            recurrent_z = matrix_inner[:, :self.units]
            recurrent_r = matrix_inner[:, self.units: 2 * self.units]

            z = self.recurrent_activation(x_z + recurrent_z)
            r = self.recurrent_activation(x_r + recurrent_r)
            if self.layer_normalization:
                x_h = xx_
                recurrent_h = self._ln(K.dot(r * h_tm1, self.recurrent_kernel[:, 2 * self.units:]), 'preact1')
            else:
                x_h = matrix_x[:, 2 * self.units:]
                recurrent_h = K.dot(r * h_tm1,
                                    self.recurrent_kernel[:, 2 * self.units:])
            hh = self.activation(x_h + recurrent_h)
        h = z * h_tm1 + (1 - z) * hh
        if 0 < self.dropout + self.recurrent_dropout:
            if training is None:
                h._uses_learning_phase = True
        return h, [h]


class GRU(RNN):
    """Gated Recurrent Unit - Cho et al. 2014.

    # Arguments
        units: Positive integer, dimensionality of the output space.
        activation: Activation function to use
            (see [activations](../activations.md)).
            If you pass None, no activation is applied
            (ie. "linear" activation: `a(x) = x`).
        recurrent_activation: Activation function to use
            for the recurrent step
            (see [activations](../activations.md)).
        use_bias: Boolean, whether the layer uses a bias vector.
        kernel_initializer: Initializer for the `kernel` weights matrix,
            used for the linear transformation of the inputs.
            (see [initializers](../initializers.md)).
        recurrent_initializer: Initializer for the `recurrent_kernel`
            weights matrix,
            used for the linear transformation of the recurrent state.
            (see [initializers](../initializers.md)).
        bias_initializer: Initializer for the bias vector
            (see [initializers](../initializers.md)).
        kernel_regularizer: Regularizer function applied to
            the `kernel` weights matrix
            (see [regularizer](../regularizers.md)).
        recurrent_regularizer: Regularizer function applied to
            the `recurrent_kernel` weights matrix
            (see [regularizer](../regularizers.md)).
        bias_regularizer: Regularizer function applied to the bias vector
            (see [regularizer](../regularizers.md)).
        activity_regularizer: Regularizer function applied to
            the output of the layer (its "activation").
            (see [regularizer](../regularizers.md)).
        kernel_constraint: Constraint function applied to
            the `kernel` weights matrix
            (see [constraints](../constraints.md)).
        recurrent_constraint: Constraint function applied to
            the `recurrent_kernel` weights matrix
            (see [constraints](../constraints.md)).
        bias_constraint: Constraint function applied to the bias vector
            (see [constraints](../constraints.md)).
        dropout: Float between 0 and 1.
            Fraction of the units to drop for
            the linear transformation of the inputs.
        recurrent_dropout: Float between 0 and 1.
            Fraction of the units to drop for
            the linear transformation of the recurrent state.
        implementation: Implementation mode, either 1 or 2.
            Mode 1 will structure its operations as a larger number of
            smaller dot products and additions, whereas mode 2 will
            batch them into fewer, larger operations. These modes will
            have different performance profiles on different hardware and
            for different applications.
        return_sequences: Boolean. Whether to return the last output.
            in the output sequence, or the full sequence.
        return_state: Boolean. Whether to return the last state
            in addition to the output.
        go_backwards: Boolean (default False).
            If True, process the input sequence backwards and return the
            reversed sequence.
        stateful: Boolean (default False). If True, the last state
            for each sample at index i in a batch will be used as initial
            state for the sample of index i in the following batch.
        unroll: Boolean (default False).
            If True, the network will be unrolled,
            else a symbolic loop will be used.
            Unrolling can speed-up a RNN,
            although it tends to be more memory-intensive.
            Unrolling is only suitable for short sequences.

    # References
        - [On the Properties of Neural Machine Translation: Encoder-Decoder Approaches](https://arxiv.org/abs/1409.1259)
        - [Empirical Evaluation of Gated Recurrent Neural Networks on Sequence Modeling](http://arxiv.org/abs/1412.3555v1)
        - [A Theoretically Grounded Application of Dropout in Recurrent Neural Networks](http://arxiv.org/abs/1512.05287)
    """

    @interfaces.legacy_recurrent_support
    def __init__(self, units,
                 activation='tanh',
                 recurrent_activation='hard_sigmoid',
                 use_bias=True,
                 kernel_initializer='glorot_uniform',
                 recurrent_initializer='orthogonal',
                 bias_initializer='zeros',
                 kernel_regularizer=None,
                 recurrent_regularizer=None,
                 bias_regularizer=None,
                 activity_regularizer=None,
                 kernel_constraint=None,
                 recurrent_constraint=None,
                 bias_constraint=None,
                 dropout=0.,
                 recurrent_dropout=0.,
                 layer_normalization=False,
                 epsilon_layer_normalization=1e-5,
                 implementation=2,
                 return_sequences=False,
                 return_state=False,
                 go_backwards=False,
                 stateful=False,
                 unroll=False,
                 **kwargs):
        if implementation == 0:
            warnings.warn('`implementation=0` has been deprecated, '
                          'and now defaults to `implementation=2`.'
                          'Please update your layer call.')
        if K.backend() == 'cntk':
            if not kwargs.get('unroll') and (dropout > 0 or recurrent_dropout > 0):
                warnings.warn(
                    'RNN dropout is not supported with the CNTK backend '
                    'when using dynamic RNNs (i.e. non-unrolled). '
                    'You can either set `unroll=True`, '
                    'set `dropout` and `recurrent_dropout` to 0, '
                    'or use a different backend.')
                dropout = 0.
                recurrent_dropout = 0.

        cell = GRUCell(units,
                       activation=activation,
                       recurrent_activation=recurrent_activation,
                       use_bias=use_bias,
                       kernel_initializer=kernel_initializer,
                       recurrent_initializer=recurrent_initializer,
                       bias_initializer=bias_initializer,
                       kernel_regularizer=kernel_regularizer,
                       recurrent_regularizer=recurrent_regularizer,
                       bias_regularizer=bias_regularizer,
                       kernel_constraint=kernel_constraint,
                       recurrent_constraint=recurrent_constraint,
                       bias_constraint=bias_constraint,
                       dropout=dropout,
                       recurrent_dropout=recurrent_dropout,
                       layer_normalization=layer_normalization,
                       epsilon_layer_normalization=epsilon_layer_normalization,
                       implementation=implementation)
        super(GRU, self).__init__(cell,
                                  return_sequences=return_sequences,
                                  return_state=return_state,
                                  go_backwards=go_backwards,
                                  stateful=stateful,
                                  unroll=unroll,
                                  **kwargs)
        self.activity_regularizer = regularizers.get(activity_regularizer)

    def call(self, inputs, mask=None, training=None, initial_state=None):
        self.cell._generate_dropout_mask(inputs, training=training)
        self.cell._generate_recurrent_dropout_mask(inputs, training=training)
        return super(GRU, self).call(inputs,
                                     mask=mask,
                                     training=training,
                                     initial_state=initial_state)

    @property
    def units(self):
        return self.cell.units

    @property
    def activation(self):
        return self.cell.activation

    @property
    def recurrent_activation(self):
        return self.cell.recurrent_activation

    @property
    def use_bias(self):
        return self.cell.use_bias

    @property
    def kernel_initializer(self):
        return self.cell.kernel_initializer

    @property
    def recurrent_initializer(self):
        return self.cell.recurrent_initializer

    @property
    def bias_initializer(self):
        return self.cell.bias_initializer

    @property
    def kernel_regularizer(self):
        return self.cell.kernel_regularizer

    @property
    def recurrent_regularizer(self):
        return self.cell.recurrent_regularizer

    @property
    def bias_regularizer(self):
        return self.cell.bias_regularizer

    @property
    def kernel_constraint(self):
        return self.cell.kernel_constraint

    @property
    def recurrent_constraint(self):
        return self.cell.recurrent_constraint

    @property
    def bias_constraint(self):
        return self.cell.bias_constraint

    @property
    def dropout(self):
        return self.cell.dropout

    @property
    def recurrent_dropout(self):
        return self.cell.recurrent_dropout

    @property
    def layer_normalization(self):
        return self.cell.layer_normalization

    @property
    def epsilon_layer_normalization(self):
        return self.cell.epsilon_layer_normalization

    @property
    def implementation(self):
        return self.cell.implementation

    def get_config(self):
        config = {'units': self.units,
                  'activation': activations.serialize(self.activation),
                  'recurrent_activation': activations.serialize(self.recurrent_activation),
                  'use_bias': self.use_bias,
                  'kernel_initializer': initializers.serialize(self.kernel_initializer),
                  'recurrent_initializer': initializers.serialize(self.recurrent_initializer),
                  'bias_initializer': initializers.serialize(self.bias_initializer),
                  'kernel_regularizer': regularizers.serialize(self.kernel_regularizer),
                  'recurrent_regularizer': regularizers.serialize(self.recurrent_regularizer),
                  'bias_regularizer': regularizers.serialize(self.bias_regularizer),
                  'activity_regularizer': regularizers.serialize(self.activity_regularizer),
                  'kernel_constraint': constraints.serialize(self.kernel_constraint),
                  'recurrent_constraint': constraints.serialize(self.recurrent_constraint),
                  'bias_constraint': constraints.serialize(self.bias_constraint),
                  'dropout': self.dropout,
                  'recurrent_dropout': self.recurrent_dropout,
                  'layer_normalization':self.layer_normalization,
                  'epsilon_layer_normalization':self.epsilon_layer_normalization,
                  'implementation': self.implementation}
        base_config = super(GRU, self).get_config()
        del base_config['cell']
        return dict(list(base_config.items()) + list(config.items()))

    @classmethod
    def from_config(cls, config):
        if 'implementation' in config and config['implementation'] == 0:
            config['implementation'] = 1
        return cls(**config)


class GRUCond(Recurrent):
    '''Gated Recurrent Unit - Cho et al. 2014. with the previously generated word fed to the current timestep.
    You should give two inputs to this layer:
        1. The shifted sequence of words (shape: (mini_batch_size, output_timesteps, embedding_size))

    # Arguments
        units: dimension of the internal projections and the final output.
        kernel_initializer: weight initialization function.
            Can be the name of an existing function (str),
            or a Theano function (see: [initializations](../initializations.md)).
        recurrent_initializer: initialization function of the inner cells.
        return_states: boolean indicating if we want the intermediate states (hidden_state and memory) as additional outputs
        activation: activation function.
            Can be the name of an existing function (str),
            or a Theano function (see: [activations](../activations.md)).
        recurrent_activation: activation function for the inner cells.
        W_regularizer: instance of [WeightRegularizer](../regularizers.md)
            (eg. L1 or L2 regularization), applied to the input weights matrices.
        U_regularizer: instance of [WeightRegularizer](../regularizers.md)
            (eg. L1 or L2 regularization), applied to the recurrent weights matrices.
        b_regularizer: instance of [WeightRegularizer](../regularizers.md),
            applied to the bias.
        dropout_W: float between 0 and 1. Fraction of the input units to drop for input gates.
        dropout_U: float between 0 and 1. Fraction of the input units to drop for recurrent connections.
        w_a_regularizer: instance of [WeightRegularizer](../regularizers.md)
            (eg. L1 or L2 regularization), applied to the input weights matrices.
        W_a_regularizer: instance of [WeightRegularizer](../regularizers.md)
            (eg. L1 or L2 regularization), applied to the input weights matrices.
        U_a_regularizer: instance of [WeightRegularizer](../regularizers.md)
            (eg. L1 or L2 regularization), applied to the recurrent weights matrices.
        b_a_regularizer: instance of [WeightRegularizer](../regularizers.md),
            applied to the bias.
        dropout_w_a: float between 0 and 1.
        dropout_W_a: float between 0 and 1.
        dropout_U_a: float between 0 and 1.


    # Formulation

        The resulting attention vector 'phi' at time 't' is formed by applying a weighted sum over
        the set of inputs 'x_i' contained in 'X':

            phi(X, t) = ∑_i alpha_i(t) * x_i,

        where each 'alpha_i' at time 't' is a weighting vector over all the input dimension that
        accomplishes the following condition:

            ∑_i alpha_i = 1

        and is dynamically adapted at each timestep w.r.t. the following formula:

            alpha_i(t) = exp{e_i(t)} /  ∑_j exp{e_j(t)}

        where each 'e_i' at time 't' is calculated as:

            e_i(t) = wa' * tanh( Wa * x_i  +  Ua * h(t-1)  +  ba ),

        where the following are learnable with the respectively named sizes:
                wa                Wa                     Ua                 ba
            [input_dim] [input_dim, input_dim] [units, input_dim] [input_dim]

        The names of 'Ua' and 'Wa' are exchanged w.r.t. the provided reference as well as 'v' being renamed
        to 'x' for matching Keras LSTM's nomenclature.


    # References
        - [On the Properties of Neural Machine Translation: Encoder–Decoder Approaches](http://www.aclweb.org/anthology/W14-4012)
        - [Empirical Evaluation of Gated Recurrent Neural Networks on Sequence Modeling:(http://arxiv.org/pdf/1412.3555v1.pdf)
        - [Long short-term memory](http://deeplearning.cs.cmu.edu/pdfs/Hochreiter97_lstm.pdf) (original 1997 paper)
        - [Learning to forget: Continual prediction with LSTM](http://www.mitpressjournals.org/doi/pdf/10.1162/089976600300015015)
        - [Supervised sequence labeling with recurrent neural networks](http://www.cs.toronto.edu/~graves/preprint.pdf)
        - [A Theoretically Grounded Application of Dropout in Recurrent Neural Networks](http://arxiv.org/abs/1512.05287)
    '''

    @interfaces.legacy_recurrent_support
    def __init__(self, units,
                 return_states=False,
                 activation='tanh',
                 recurrent_activation='sigmoid',
                 use_bias=True,
                 kernel_initializer='glorot_uniform',
                 conditional_initializer='glorot_uniform',
                 recurrent_initializer='orthogonal',
                 bias_initializer='zeros',
                 mask_value=0.,
                 kernel_regularizer=None,
                 recurrent_regularizer=None,
                 conditional_regularizer=None,
                 bias_regularizer=None,
                 activity_regularizer=None,
                 kernel_constraint=None,
                 recurrent_constraint=None,
                 conditional_constraint=None,
                 bias_constraint=None,
                 dropout=0.,
                 recurrent_dropout=0.,
                 conditional_dropout=0.,
                 num_inputs=4,
                 **kwargs):

        super(GRUCond, self).__init__(**kwargs)

        self.return_states = return_states

        # Main parameters
        self.units = units
        self.activation = activations.get(activation)
        self.recurrent_activation = activations.get(recurrent_activation)
        self.use_bias = use_bias
        self.mask_value = mask_value

        # Initializers
        self.kernel_initializer = initializers.get(kernel_initializer)
        self.recurrent_initializer = initializers.get(recurrent_initializer)
        self.conditional_initializer = initializers.get(conditional_initializer)
        self.bias_initializer = initializers.get(bias_initializer)

        # Regularizers
        self.kernel_regularizer = regularizers.get(kernel_regularizer)
        self.recurrent_regularizer = regularizers.get(recurrent_regularizer)
        self.conditional_regularizer = regularizers.get(conditional_regularizer)
        self.bias_regularizer = regularizers.get(bias_regularizer)
        self.activity_regularizer = regularizers.get(activity_regularizer)

        # Constraints
        self.kernel_constraint = constraints.get(kernel_constraint)
        self.recurrent_constraint = constraints.get(recurrent_constraint)
        self.conditional_constraint = constraints.get(conditional_constraint)
        self.bias_constraint = constraints.get(bias_constraint)

        # Dropouts
        self.dropout = min(1., max(0., dropout))
        self.recurrent_dropout = min(1., max(0., recurrent_dropout))
        self.conditional_dropout = min(1., max(0., conditional_dropout))
        self.num_inputs = num_inputs
        self.input_spec = [InputSpec(ndim=3), InputSpec(ndim=3)]
        for _ in range(len(self.input_spec), self.num_inputs):
            self.input_spec.append(InputSpec(ndim=2))

    def build(self, input_shape):

        assert len(input_shape) == 2 or len(input_shape) == 3, 'You should pass two inputs to GRUCond ' \
                                                               '(context and previous_embedded_words) and ' \
                                                               'one optional inputs (init_state). ' \
                                                               'It currently has %d inputs' % len(input_shape)

        self.input_dim = input_shape[0][2]
        if self.input_spec[1].ndim == 3:
            self.context_dim = input_shape[1][2]
            self.static_ctx = False
            assert input_shape[1][1] == input_shape[0][1], 'When using a 3D ctx in GRUCond, it has to have the same ' \
                                                           'number of timesteps (dimension 1) as the input. Currently,' \
                                                           'the number of input timesteps is: ' \
                                                           + str(input_shape[0][1]) + \
                                                           ', while the number of ctx timesteps is ' \
                                                           + str(input_shape[1][1]) + ' (complete shapes: ' \
                                                           + str(input_shape[0]) + ', ' + str(input_shape[1]) + ')'
        else:
            self.context_dim = input_shape[1][1]
            self.static_ctx = True

        if self.stateful:
            self.reset_states()
        else:
            # initial states: all-zero tensors of shape (units)
            self.states = [None, None]  # [h, c]

        self.kernel = self.add_weight(shape=(self.context_dim, self.units * 3),
                                      name='kernel',
                                      initializer=self.kernel_initializer,
                                      regularizer=self.kernel_regularizer,
                                      constraint=self.kernel_constraint)

        self.recurrent_kernel = self.add_weight(
            shape=(self.units, self.units * 3),
            name='recurrent_kernel',
            initializer=self.recurrent_initializer,
            regularizer=self.recurrent_regularizer,
            constraint=self.recurrent_constraint)

        self.conditional_kernel = self.add_weight(shape=(self.input_dim, self.units * 3),
                                                  name='conditional_kernel',
                                                  initializer=self.conditional_initializer,
                                                  regularizer=self.conditional_regularizer,
                                                  constraint=self.conditional_constraint)

        if self.use_bias:
            self.bias = self.add_weight(shape=(self.units * 3,),
                                        name='bias',
                                        initializer=self.bias_initializer,
                                        regularizer=self.bias_regularizer,
                                        constraint=self.bias_constraint)
        else:
            self.bias = None

        self.built = True

    def reset_states(self, states=None):
        assert self.stateful, 'Layer must be stateful.'
        input_shape = self.input_shape
        if not input_shape[0]:
            raise Exception('If a RNN is stateful, a complete ' +
                            'input_shape must be provided (including batch size).')
        if hasattr(self, 'states'):
            K.set_value(self.states[0],
                        np.zeros((input_shape[0], self.units)))
            K.set_value(self.states[1],
                        np.zeros((input_shape[0], self.units)))
            K.set_value(self.states[2],
                        np.zeros((input_shape[0], input_shape[3])))
        else:
            self.states = [K.zeros((input_shape[0], self.units))]

    def preprocess_input(self, inputs, training=None):

        if 0 < self.conditional_dropout < 1:
            input_dim = self.input_dim
            ones = K.ones_like(K.reshape(inputs[:, :, 0], (-1, inputs.shape[1], 1)))  # (bs, timesteps, 1)
            ones = K.concatenate([ones] * input_dim, axis=2)

            def dropped_inputs():
                return K.dropout(ones, self.recurrent_dropout)

            cond_dp_mask = [K.in_train_phase(dropped_inputs,
                                             ones,
                                             training=training) for _ in range(3)]
        else:
            cond_dp_mask = [K.cast_to_floatx(1.) for _ in range(3)]

        if 0 < self.dropout < 1:
            input_dim = self.input_dim
            ones = K.ones_like(K.reshape(self.context[:, :, 0], (-1, self.context.shape[1], 1)))  # (bs, timesteps, 1)
            ones = K.concatenate([ones] * input_dim, axis=2)

            def dropped_inputs():
                return K.dropout(ones, self.recurrent_dropout)

            dp_mask = [K.in_train_phase(dropped_inputs,
                                        ones,
                                        training=training) for _ in range(3)]
        else:
            dp_mask = [K.cast_to_floatx(1.) for _ in range(3)]

        if self.static_ctx:
            K.dot(inputs * cond_dp_mask, self.conditional_kernel)
        else:
            return K.dot(inputs * cond_dp_mask, self.conditional_kernel) + \
                   K.dot(self.context * dp_mask[0], self.kernel)

    def compute_output_shape(self, input_shape):
        if self.return_sequences:
            main_out = (input_shape[0][0], input_shape[0][1], self.units)
        else:
            main_out = (input_shape[0][0], self.units)

        if self.return_states:
            states_dim = (input_shape[0][0], input_shape[0][1], self.units)
            main_out = [main_out, states_dim]
        return main_out

    def call(self, x, mask=None, training=None, initial_state=None):
        # input shape: (nb_samples, time (padded with zeros), input_dim)
        # note that the .build() method of subclasses MUST define
        # self.input_spec with a complete input shape.
        input_shape = self.input_spec[0].shape
        state_below = x[0]
        self.context = x[1]
        if self.num_inputs == 2:  # input: [state_below, context]
            self.init_state = None
        elif self.num_inputs == 3:  # input: [state_below, context, init_generic]
            self.init_state = x[2]
        elif self.num_inputs == 4:  # input: [state_below, context, init_state, init_memory]
            self.init_state = x[2]
        if K._BACKEND == 'tensorflow':
            if not input_shape[1]:
                raise Exception('When using TensorFlow, you should define '
                                'explicitly the number of timesteps of '
                                'your sequences.\n'
                                'If your first layer is an Embedding, '
                                'make sure to pass it an "input_length" '
                                'argument. Otherwise, make sure '
                                'the first layer has '
                                'an "input_shape" or "batch_input_shape" '
                                'argument, including the time axis. '
                                'Found input shape at layer ' + self.name +
                                ': ' + str(input_shape))
        if self.stateful:
            initial_states = self.states
        else:
            initial_states = self.get_initial_states(state_below)
        constants = self.get_constants(state_below, mask[1], training=training)
        preprocessed_input = self.preprocess_input(state_below, training=training)
        last_output, outputs, states = K.rnn(self.step,
                                             preprocessed_input,
                                             initial_states,
                                             go_backwards=self.go_backwards,
                                             mask=mask[0],
                                             constants=constants,
                                             unroll=self.unroll,
                                             input_length=state_below.shape[1])
        if self.stateful:
            self.updates = []
            for i in range(len(states)):
                self.updates.append((self.states[i], states[i]))

        # Properly set learning phase
        if 0 < self.dropout + self.recurrent_dropout:
            last_output._uses_learning_phase = True
            outputs._uses_learning_phase = True

        if self.return_sequences:
            ret = outputs
        else:
            ret = last_output

        # intermediate states as additional outputs
        if self.return_states:
            if not isinstance(ret, list):
                ret = [ret]
            ret += [states[0]]

        return ret

    def compute_mask(self, input, mask):
        if self.return_sequences:
            ret = mask[0]
        else:
            ret = None
        if self.return_states:
            ret = [ret, None]
        return ret

    def step(self, x, states):
        h_tm1 = states[0]  # State
        rec_dp_mask = states[1]  # Dropout U (recurrent)
        matrix_x = x
        if self.use_bias:
            matrix_x = K.bias_add(matrix_x, self.bias)

        if self.static_ctx:
            dp_mask = states[3]  # Dropout W
            context = states[4]
            mask_context = states[5]  # Context mask
            if mask_context.ndim > 1:  # Mask the context (only if necessary)
                context = mask_context[:, :, None] * context
            matrix_x += K.dot(context * dp_mask[0], self.kernel)

        matrix_inner = K.dot(h_tm1 * rec_dp_mask[0], self.recurrent_kernel[:, :2 * self.units])
        x_z = matrix_x[:, :self.units]
        x_r = matrix_x[:, self.units: 2 * self.units]
        inner_z = matrix_inner[:, :self.units]
        inner_r = matrix_inner[:, self.units: 2 * self.units]

        z = self.recurrent_activation(x_z + inner_z)
        r = self.recurrent_activation(x_r + inner_r)

        x_h = matrix_x[:, 2 * self.units:]
        inner_h = K.dot(r * h_tm1 * rec_dp_mask[0], self.recurrent_kernel[:, 2 * self.units:])
        hh = self.activation(x_h + inner_h)
        h = z * h_tm1 + (1 - z) * hh

        return h, [h]

    def get_constants(self, inputs, mask_context, training=None):
        constants = []
        # States[2] - Dropout_U
        if 0 < self.recurrent_dropout < 1:
            ones = K.ones_like(K.reshape(inputs[:, 0, 0], (-1, 1)))
            ones = K.tile(ones, (1, self.units))

            def dropped_inputs():
                return K.dropout(ones, self.recurrent_dropout)

            rec_dp_mask = [K.in_train_phase(dropped_inputs,
                                            ones,
                                            training=training) for _ in range(3)]
            constants.append(rec_dp_mask)
        else:
            constants.append([K.cast_to_floatx(1.) for _ in range(3)])

        # States[3]
        if 0 < self.dropout < 1:
            input_shape = self.input_spec[1][0].shape
            input_dim = input_shape[-1]
            ones = K.ones_like(K.reshape(inputs[:, 0, 0], (-1, 1)))
            ones = K.concatenate([ones] * input_dim, 1)
            B_W = [K.in_train_phase(K.dropout(ones, self.dropout_W), ones) for _ in range(3)]
        else:
            B_W = [K.cast_to_floatx(1.) for _ in range(3)]
        if self.static_ctx:
            constants.append(B_W)

        # States[4] - context
        constants.append(self.context)

        # States[5] - mask_context
        if mask_context is None:
            mask_context = K.not_equal(K.sum(self.context, axis=2), self.mask_value)
        constants.append(mask_context)

        return constants

    def get_initial_states(self, inputs):
        # build an all-zero tensor of shape (samples, units)
        if self.init_state is None:
            initial_state = K.zeros_like(inputs)  # (samples, timesteps, input_dim)
            initial_state = K.sum(initial_state, axis=(1, 2))  # (samples,)
            initial_state = K.expand_dims(initial_state)  # (samples, 1)
            initial_state = K.tile(initial_state, [1, self.units])  # (samples, units)
        else:
            initial_state = self.init_state
        initial_states = [initial_state]

        return initial_states

    def get_config(self):
        config = {'units': self.units,
                  'activation': activations.serialize(self.activation),
                  'recurrent_activation': activations.serialize(self.recurrent_activation),
                  'return_states': self.return_states,
                  'kernel_initializer': initializers.serialize(self.kernel_initializer),
                  'recurrent_initializer': initializers.serialize(self.recurrent_initializer),
                  'conditional_initializer': initializers.serialize(self.conditional_initializer),
                  'bias_initializer': initializers.serialize(self.bias_initializer),
                  'kernel_regularizer': regularizers.serialize(self.kernel_regularizer),
                  'recurrent_regularizer': regularizers.serialize(self.recurrent_regularizer),
                  'conditional_regularizer': regularizers.serialize(self.conditional_regularizer),
                  'bias_regularizer': regularizers.serialize(self.bias_regularizer),
                  'activity_regularizer': regularizers.serialize(self.activity_regularizer),
                  'kernel_constraint': constraints.serialize(self.kernel_constraint),
                  'recurrent_constraint': constraints.serialize(self.recurrent_constraint),
                  'conditional_constraint': constraints.serialize(self.conditional_constraint),
                  'bias_constraint': constraints.serialize(self.bias_constraint),
                  'dropout': self.dropout,
                  'recurrent_dropout': self.recurrent_dropout,
                  'conditional_dropout': self.conditional_dropout,
                  'mask_value': self.mask_value
                  }
        base_config = super(GRUCond, self).get_config()
        return dict(list(base_config.items()) + list(config.items()))


class AttGRU(Recurrent):
    '''Gated Recurrent Unit with Attention + the previously generated word fed to the current timestep.
    You should give two inputs to this layer:
        1. The shifted sequence of words (shape: (mini_batch_size, output_timesteps, embedding_size))
        2. The complete input sequence (shape: (mini_batch_size, input_timesteps, input_dim))
    # Arguments
        units: dimension of the internal projections and the final output.
        embedding_size: dimension of the word embedding module used for the enconding of the generated words.
        return_extra_variables: indicates if we only need the LSTM hidden state (False) or we want
            additional internal variables as outputs (True). The additional variables provided are:
            - x_att (None, out_timesteps, dim_encoder): feature vector computed after the Att.Model at each timestep
            - alphas (None, out_timesteps, in_timesteps): weights computed by the Att.Model at each timestep
        return_states: boolean indicating if we want the intermediate states (hidden_state and memory) as additional outputs
        output_timesteps: number of output timesteps (# of output vectors generated)
        kernel_initializer: weight initialization function.
            Can be the name of an existing function (str),
            or a Theano function (see: [initializations](../initializations.md)).
        recurrent_initializer: initialization function of the inner cells.
        activation: activation function.
            Can be the name of an existing function (str),
            or a Theano function (see: [activations](../activations.md)).
        recurrent_activation: activation function for the inner cells.
        W_regularizer: instance of [WeightRegularizer](../regularizers.md)
            (eg. L1 or L2 regularization), applied to the input weights matrices.
        U_regularizer: instance of [WeightRegularizer](../regularizers.md)
            (eg. L1 or L2 regularization), applied to the recurrent weights matrices.
        b_regularizer: instance of [WeightRegularizer](../regularizers.md),
            applied to the bias.
        dropout_W: float between 0 and 1. Fraction of the input units to drop for input gates.
        dropout_U: float between 0 and 1. Fraction of the input units to drop for recurrent connections.
        w_a_regularizer: instance of [WeightRegularizer](../regularizers.md)
            (eg. L1 or L2 regularization), applied to the input weights matrices.
        W_a_regularizer: instance of [WeightRegularizer](../regularizers.md)
            (eg. L1 or L2 regularization), applied to the input weights matrices.
        U_a_regularizer: instance of [WeightRegularizer](../regularizers.md)
            (eg. L1 or L2 regularization), applied to the recurrent weights matrices.
        b_a_regularizer: instance of [WeightRegularizer](../regularizers.md),
            applied to the bias.
        dropout_w_a: float between 0 and 1.
        dropout_W_a: float between 0 and 1.
        dropout_U_a: float between 0 and 1.

    # Formulation

        The resulting attention vector 'phi' at time 't' is formed by applying a weighted sum over
        the set of inputs 'x_i' contained in 'X':

            phi(X, t) = ∑_i alpha_i(t) * x_i,

        where each 'alpha_i' at time 't' is a weighting vector over all the input dimension that
        accomplishes the following condition:

            ∑_i alpha_i = 1

        and is dynamically adapted at each timestep w.r.t. the following formula:

            alpha_i(t) = exp{e_i(t)} /  ∑_j exp{e_j(t)}

        where each 'e_i' at time 't' is calculated as:

            e_i(t) = wa' * tanh( Wa * x_i  +  Ua * h(t-1)  +  ba ),

        where the following are learnable with the respectively named sizes:
                wa                Wa                     Ua                 ba
            [input_dim] [input_dim, input_dim] [units, input_dim] [input_dim]

        The names of 'Ua' and 'Wa' are exchanged w.r.t. the provided reference as well as 'v' being renamed
        to 'x' for matching Keras LSTM's nomenclature.

    # References
        -   Yao L, Torabi A, Cho K, Ballas N, Pal C, Larochelle H, Courville A.
            Describing videos by exploiting temporal structure.
            InProceedings of the IEEE International Conference on Computer Vision 2015 (pp. 4507-4515).
    '''

    @interfaces.legacy_recurrent_support
    def __init__(self, units,
                 att_units=0,
                 return_extra_variables=False,
                 return_states=False,
                 activation='tanh',
                 recurrent_activation='sigmoid',
                 use_bias=True,
                 kernel_initializer='glorot_uniform',
                 attention_recurrent_initializer='glorot_uniform',
                 attention_context_initializer='glorot_uniform',
                 attention_context_wa_initializer='glorot_uniform',
                 recurrent_initializer='orthogonal',
                 bias_initializer='zeros',
                 bias_ba_initializer='zeros',
                 bias_ca_initializer='zero',
                 mask_value=0.,
                 kernel_regularizer=None,
                 recurrent_regularizer=None,
                 attention_recurrent_regularizer=None,
                 attention_context_regularizer=None,
                 attention_context_wa_regularizer=None,
                 bias_regularizer=None,
                 bias_ba_regularizer=None,
                 bias_ca_regularizer=None,
                 activity_regularizer=None,
                 kernel_constraint=None,
                 recurrent_constraint=None,
                 attention_recurrent_constraint=None,
                 attention_context_constraint=None,
                 attention_context_wa_constraint=None,
                 bias_constraint=None,
                 bias_ba_constraint=None,
                 bias_ca_constraint=None,
                 dropout=0.,
                 recurrent_dropout=0.,
                 attention_dropout=0.,
                 num_inputs=3,
                 **kwargs):
        super(AttGRU, self).__init__(**kwargs)
        self.return_extra_variables = return_extra_variables
        self.return_states = return_states

        # Main parameters
        self.units = units
        self.att_units = units if att_units == 0 else att_units
        self.activation = activations.get(activation)
        self.recurrent_activation = activations.get(recurrent_activation)
        self.use_bias = use_bias
        self.mask_value = mask_value

        # Initializers
        self.kernel_initializer = initializers.get(kernel_initializer)
        self.recurrent_initializer = initializers.get(recurrent_initializer)
        self.attention_recurrent_initializer = initializers.get(attention_recurrent_initializer)
        self.attention_context_initializer = initializers.get(attention_context_initializer)
        self.attention_context_wa_initializer = initializers.get(attention_context_wa_initializer)
        self.bias_initializer = initializers.get(bias_initializer)
        self.bias_ba_initializer = initializers.get(bias_ba_initializer)
        self.bias_ca_initializer = initializers.get(bias_ca_initializer)

        # Regularizers
        self.kernel_regularizer = regularizers.get(kernel_regularizer)
        self.recurrent_regularizer = regularizers.get(recurrent_regularizer)
        self.attention_recurrent_regularizer = regularizers.get(attention_recurrent_regularizer)
        self.attention_context_regularizer = regularizers.get(attention_context_regularizer)
        self.attention_context_wa_regularizer = regularizers.get(attention_context_wa_regularizer)
        self.bias_regularizer = regularizers.get(bias_regularizer)
        self.bias_ba_regularizer = regularizers.get(bias_ba_regularizer)
        self.bias_ca_regularizer = regularizers.get(bias_ca_regularizer)
        self.activity_regularizer = regularizers.get(activity_regularizer)

        # Constraints
        self.kernel_constraint = constraints.get(kernel_constraint)
        self.recurrent_constraint = constraints.get(recurrent_constraint)
        self.attention_recurrent_constraint = constraints.get(attention_recurrent_constraint)
        self.attention_context_constraint = constraints.get(attention_context_constraint)
        self.attention_context_wa_constraint = constraints.get(attention_context_wa_constraint)
        self.bias_constraint = constraints.get(bias_constraint)
        self.bias_ba_constraint = constraints.get(bias_ba_constraint)
        self.bias_ca_constraint = constraints.get(bias_ca_constraint)

        # Dropouts
        self.dropout = min(1., max(0., dropout))
        self.recurrent_dropout = min(1., max(0., recurrent_dropout))
        self.attention_dropout = min(1., max(0., attention_dropout))
        self.num_inputs = num_inputs
        self.input_spec = [InputSpec(ndim=3)]
        for _ in range(len(self.input_spec), self.num_inputs):
            self.input_spec.append(InputSpec(ndim=2))

    def build(self, input_shape):

        assert len(input_shape) >= 2, 'You should pass two inputs to AttGRU ' \
                                      '(previous_embedded_words and context) ' \
                                      'and two optional inputs (init_state and init_memory)'
        self.input_dim = input_shape[0][2]
        self.context_steps = input_shape[0][1]
        if self.stateful:
            self.reset_states()
        else:
            # initial states: all-zero tensors of shape (units)
            self.states = [None, None, None]  # [h, c, x_att]

        self.kernel = self.add_weight(shape=(self.input_dim, self.units * 3),
                                      name='kernel',
                                      initializer=self.kernel_initializer,
                                      regularizer=self.kernel_regularizer,
                                      constraint=self.kernel_constraint)
        self.recurrent_kernel = self.add_weight(
            shape=(self.units, self.units * 3),
            name='recurrent_kernel',
            initializer=self.recurrent_initializer,
            regularizer=self.recurrent_regularizer,
            constraint=self.recurrent_constraint)

        self.attention_recurrent_kernel = self.add_weight(
            shape=(self.units, self.att_units),
            name='attention_recurrent_kernel',
            initializer=self.attention_recurrent_initializer,
            regularizer=self.attention_recurrent_regularizer,
            constraint=self.attention_recurrent_constraint)

        self.attention_context_kernel = self.add_weight(
            shape=(self.input_dim, self.att_units),
            name='attention_context_kernel',
            initializer=self.attention_context_initializer,
            regularizer=self.attention_context_regularizer,
            constraint=self.attention_context_constraint)

        self.attention_context_wa = self.add_weight(
            shape=(self.att_units,),
            name='attention_context_wa',
            initializer=self.attention_context_wa_initializer,
            regularizer=self.attention_context_wa_regularizer,
            constraint=self.attention_context_wa_constraint)

        if self.use_bias:
            self.bias = self.add_weight(shape=(self.units * 3,),
                                        name='bias',
                                        initializer=self.bias_initializer,
                                        regularizer=self.bias_regularizer,
                                        constraint=self.bias_constraint)
        else:
            self.bias = None

        self.bias_ba = self.add_weight(shape=self.att_units,
                                       name='bias_ba',
                                       initializer=self.bias_ba_initializer,
                                       regularizer=self.bias_ba_regularizer,
                                       constraint=self.bias_ba_constraint)

        self.bias_ca = self.add_weight(shape=self.context_steps,
                                       name='bias_ca',
                                       initializer=self.bias_ca_initializer,
                                       regularizer=self.bias_ca_regularizer,
                                       constraint=self.bias_ca_constraint)

        self.built = True

    def reset_states(self, states=None):
        assert self.stateful, 'Layer must be stateful.'
        input_shape = self.input_shape
        if not input_shape[0]:
            raise Exception('If a RNN is stateful, a complete ' +
                            'input_shape must be provided (including batch size).')
        if hasattr(self, 'states'):
            K.set_value(self.states[0],
                        np.zeros((input_shape[0], self.units)))
            K.set_value(self.states[1],
                        np.zeros((input_shape[0], input_shape[3])))
        else:
            self.states = [K.zeros((input_shape[0], self.units)),
                           K.zeros((input_shape[0], input_shape[3]))]

    def preprocess_input(self, inputs, training=None):
        return inputs

    def compute_output_shape(self, input_shape):
        if self.return_sequences:
            main_out = (input_shape[0][0], input_shape[0][1], self.units)
        else:
            main_out = (input_shape[0][0], self.units)

        if self.return_extra_variables:
            dim_x_att = (input_shape[0][0], input_shape[0][1], self.context_dim)
            dim_alpha_att = (input_shape[0][0], input_shape[0][1], input_shape[1][1])
            main_out = [main_out, dim_x_att, dim_alpha_att]

        if self.return_states:
            if not isinstance(main_out, list):
                main_out = [main_out]
            states_dim = (input_shape[0][0], input_shape[0][1], self.units)
            main_out += [states_dim]

        return main_out

    def call(self, x, mask=None, training=None, initial_state=None):
        # input shape: (nb_samples, time (padded with zeros), input_dim)
        # note that the .build() method of subclasses MUST define
        # self.input_spec with a complete input shape.
        input_shape = self.input_spec[0].shape
        state_below = x[0]
        if self.num_inputs == 1:  # input: [context]
            self.init_state = None
        elif self.num_inputs == 2:  # input: [context, init_generic]
            self.init_state = x[1]
        if K._BACKEND == 'tensorflow':
            if not input_shape[1]:
                raise Exception('When using TensorFlow, you should define '
                                'explicitly the number of timesteps of '
                                'your sequences.\n'
                                'If your first layer is an Embedding, '
                                'make sure to pass it an "input_length" '
                                'argument. Otherwise, make sure '
                                'the first layer has '
                                'an "input_shape" or "batch_input_shape" '
                                'argument, including the time axis. '
                                'Found input shape at layer ' + self.name +
                                ': ' + str(input_shape))
        if self.stateful:
            initial_states = self.states
        else:
            initial_states = self.get_initial_states(state_below)
        constants = self.get_constants(state_below, training=training)
        preprocessed_input = self.preprocess_input(state_below, training=training)
        last_output, outputs, states = K.rnn(self.step,
                                             preprocessed_input,
                                             initial_states,
                                             go_backwards=self.go_backwards,
                                             mask=mask[0],
                                             constants=constants,
                                             unroll=self.unroll,
                                             input_length=state_below.shape[1],
                                             pos_extra_outputs_states=[1, 2])
        if self.stateful:
            self.updates = []
            for i in range(len(states)):
                self.updates.append((self.states[i], states[i]))

        # Properly set learning phase
        if 0 < self.dropout + self.recurrent_dropout:
            last_output._uses_learning_phase = True
            outputs._uses_learning_phase = True

        if self.return_sequences:
            ret = outputs
        else:
            ret = last_output

        if self.return_extra_variables:
            ret = [ret, states[1], states[2]]

        # intermediate states as additional outputs
        if self.return_states:
            if not isinstance(ret, list):
                ret = [ret]
            ret += [states[0]]

        return ret

    def compute_mask(self, input, mask):
        if self.return_extra_variables:
            ret = [mask[0], mask[0], mask[0]]
        else:
            ret = mask[0]

        if self.return_states:
            if not isinstance(ret, list):
                ret = [ret]
            ret += [mask[0], mask[0]]

        return ret

    def step(self, x, states):
        h_tm1 = states[0]  # State
        non_used_x_att = states[1]  # Placeholder for returning extra variables
        non_used_alphas_att = states[2]  # Placeholder for returning extra variables
        dp_mask = states[3]  # Dropout W (input)
        rec_dp_mask = states[4]  # Dropout U (recurrent)
        # Att model dropouts
        att_dp_mask = states[5]  # Dropout Wa
        pctx_ = states[6]  # Projected context (i.e. context * Ua + ba)

        # Attention model (see Formulation in class header)
        p_state_ = K.dot(h_tm1 * att_dp_mask[0], self.attention_recurrent_kernel)
        pctx_ = K.tanh(pctx_ + p_state_[:, None, :])
        e = K.dot(pctx_, self.attention_context_wa) + self.bias_ca
        #if mask_context.ndim > 1:  # Mask the context (only if necessary)
        #    e = mask_context * e
        alphas_shape = e.shape
        alphas = K.softmax(e.reshape([alphas_shape[0], alphas_shape[1]]))
        # sum over the in_timesteps dimension resulting in [batch_size, input_dim]
        ctx_ = (context * alphas[:, :, None]).sum(axis=1)

        matrix_x = x + K.dot(ctx_ * dp_mask[0], self.kernel)
        if self.use_bias:
            matrix_x = K.bias_add(matrix_x, self.bias)
        matrix_inner = K.dot(h_tm1 * rec_dp_mask[0], self.recurrent_kernel[:, :2 * self.units])

        x_z = matrix_x[:, :self.units]
        x_r = matrix_x[:, self.units: 2 * self.units]
        recurrent_z = matrix_inner[:, :self.units]
        recurrent_r = matrix_inner[:, self.units: 2 * self.units]

        z = self.recurrent_activation(x_z + recurrent_z)
        r = self.recurrent_activation(x_r + recurrent_r)

        x_h = matrix_x[:, 2 * self.units:]
        recurrent_h = K.dot(r * h_tm1 * rec_dp_mask[0],
                            self.recurrent_kernel[:, 2 * self.units:])
        hh = self.activation(x_h + recurrent_h)
        h = z * h_tm1 + (1 - z) * hh
        if 0 < self.dropout + self.recurrent_dropout:
            h._uses_learning_phase = True

        return h, [h, ctx_, alphas]

    def get_constants(self, inputs, training=None):
        constants = []
        # States[4] - Dropout_W
        if 0 < self.dropout < 1:
            # TODO: Fails?
            input_shape = K.int_shape(inputs)
            input_dim = input_shape[-1]
            ones = K.ones_like(K.reshape(inputs[:, 0, 0], (-1, 1)))
            ones = K.tile(ones, (1, int(input_dim)))

            def dropped_inputs():
                return K.dropout(ones, self.dropout)

            dp_mask = [K.in_train_phase(dropped_inputs,
                                        ones,
                                        training=training) for _ in range(3)]
            constants.append(dp_mask)
        else:
            constants.append([K.cast_to_floatx(1.) for _ in range(4)])

        # States[5] - Dropout_U
        if 0 < self.recurrent_dropout < 1:
            ones = K.ones_like(K.reshape(inputs[:, 0, 0], (-1, 1)))
            ones = K.tile(ones, (1, self.units))

            def dropped_inputs():
                return K.dropout(ones, self.recurrent_dropout)

            rec_dp_mask = [K.in_train_phase(dropped_inputs,
                                            ones,
                                            training=training) for _ in range(3)]
            constants.append(rec_dp_mask)
        else:
            constants.append([K.cast_to_floatx(1.) for _ in range(4)])

        # States[6]  - Dropout_Wa
        if 0 < self.attention_dropout < 1:
            input_dim = self.units
            ones = K.ones_like(K.reshape(inputs[:, 0, 0], (-1, 1)))
            ones = K.concatenate([ones] * input_dim, 1)

            def dropped_inputs():
                return K.dropout(ones, self.recurrent_dropout)

            att_dp_mask = [K.in_train_phase(dropped_inputs,
                                            ones,
                                            training=training)]
            constants.append(att_dp_mask)
        else:
            constants.append([K.cast_to_floatx(1.)])

        if 0 < self.attention_dropout < 1:
            input_dim = inputs.shape[2]
            ones = K.ones_like(K.reshape(inputs[:, :, 0], (-1, inputs.shape[1], 1)))
            ones = K.concatenate([ones] * input_dim, axis=2)
            B_Ua = [K.in_train_phase(K.dropout(ones, self.attention_dropout), ones)]
            pctx = K.dot(inputs * B_Ua[0], self.attention_context_kernel)
        else:
            pctx = K.dot(inputs, self.attention_context_kernel)
        if self.use_bias:
            pctx = K.bias_add(pctx, self.bias_ba)
        # States[7] - pctx_
        constants.append(pctx)

        return constants

    def get_initial_states(self, inputs):
        # build an all-zero tensor of shape (samples, units)
        if self.init_state is None:
            initial_state = K.zeros_like(inputs)  # (samples, timesteps, input_dim)
            initial_state = K.sum(initial_state, axis=(1, 2))  # (samples,)
            initial_state = K.expand_dims(initial_state)  # (samples, 1)
            initial_state = K.tile(initial_state, [1, self.units])  # (samples, units)
        else:
            initial_state = self.init_state
        initial_states = [initial_state]

        initial_state = K.zeros_like(self.context)  # (samples, input_timesteps, ctx_dim)
        initial_state_alphas = K.sum(initial_state, axis=2)  # (samples, input_timesteps)
        initial_state = K.sum(initial_state, axis=1)  # (samples, ctx_dim)
        extra_states = [initial_state, initial_state_alphas]  # (samples, ctx_dim)

        return initial_states + extra_states

    def get_config(self):
        config = {'units': self.units,
                  "att_units": self.att_units,
                  'activation': activations.serialize(self.activation),
                  'recurrent_activation': activations.serialize(self.recurrent_activation),
                  'return_extra_variables': self.return_extra_variables,
                  'return_states': self.return_states,
                  'kernel_initializer': initializers.serialize(self.kernel_initializer),
                  'recurrent_initializer': initializers.serialize(self.recurrent_initializer),
                  'attention_recurrent_initializer': initializers.serialize(self.attention_recurrent_initializer),
                  'bias_initializer': initializers.serialize(self.bias_initializer),
                  'bias_ba_initializer': initializers.serialize(self.bias_ba_initializer),
                  'bias_ca_initializer': initializers.serialize(self.bias_ca_initializer),
                  'kernel_regularizer': regularizers.serialize(self.kernel_regularizer),
                  'recurrent_regularizer': regularizers.serialize(self.recurrent_regularizer),
                  'attention_recurrent_regularizer': regularizers.serialize(self.attention_recurrent_regularizer),
                  'bias_regularizer': regularizers.serialize(self.bias_regularizer),
                  'bias_ba_regularizer': regularizers.serialize(self.bias_ba_regularizer),
                  'bias_ca_regularizer': regularizers.serialize(self.bias_ca_regularizer),
                  'activity_regularizer': regularizers.serialize(self.activity_regularizer),
                  'kernel_constraint': constraints.serialize(self.kernel_constraint),
                  'recurrent_constraint': constraints.serialize(self.recurrent_constraint),
                  'attention_recurrent_constraint': constraints.serialize(self.attention_recurrent_constraint),
                  'bias_constraint': constraints.serialize(self.bias_constraint),
                  'bias_ba_constraint': constraints.serialize(self.bias_ba_constraint),
                  'bias_ca_constraint': constraints.serialize(self.bias_ca_constraint),
                  'dropout': self.dropout,
                  'recurrent_dropout': self.recurrent_dropout,
                  'attention_dropout': self.attention_dropout,
                  'mask_value': self.mask_value
                  }
        base_config = super(AttGRU, self).get_config()
        return dict(list(base_config.items()) + list(config.items()))


class AttGRUCond(Recurrent):
    '''Gated Recurrent Unit - Cho et al. 2014. with Attention + the previously generated word fed to the current timestep.
    You should give two inputs to this layer:
        1. The shifted sequence of words (shape: (mini_batch_size, output_timesteps, embedding_size))
        2. The complete input sequence (shape: (mini_batch_size, input_timesteps, input_dim))

    # Arguments
        units: dimension of the internal projections and the final output.
        kernel_initializer: weight initialization function.
            Can be the name of an existing function (str),
            or a Theano function (see: [initializations](../initializations.md)).
        return_extra_variables: indicates if we only need the LSTM hidden state (False) or we want
            additional internal variables as outputs (True). The additional variables provided are:
            - x_att (None, out_timesteps, dim_encoder): feature vector computed after the Att.Model at each timestep
            - alphas (None, out_timesteps, in_timesteps): weights computed by the Att.Model at each timestep
        return_states: boolean indicating if we want the intermediate states (hidden_state and memory) as additional outputs
        recurrent_initializer: initialization function of the inner cells.
        activation: activation function.
            Can be the name of an existing function (str),
            or a Theano function (see: [activations](../activations.md)).
        recurrent_activation: activation function for the inner cells.
        W_regularizer: instance of [WeightRegularizer](../regularizers.md)
            (eg. L1 or L2 regularization), applied to the input weights matrices.
        U_regularizer: instance of [WeightRegularizer](../regularizers.md)
            (eg. L1 or L2 regularization), applied to the recurrent weights matrices.
        b_regularizer: instance of [WeightRegularizer](../regularizers.md),
            applied to the bias.
        dropout_W: float between 0 and 1. Fraction of the input units to drop for input gates.
        dropout_U: float between 0 and 1. Fraction of the input units to drop for recurrent connections.
        w_a_regularizer: instance of [WeightRegularizer](../regularizers.md)
            (eg. L1 or L2 regularization), applied to the input weights matrices.
        W_a_regularizer: instance of [WeightRegularizer](../regularizers.md)
            (eg. L1 or L2 regularization), applied to the input weights matrices.
        U_a_regularizer: instance of [WeightRegularizer](../regularizers.md)
            (eg. L1 or L2 regularization), applied to the recurrent weights matrices.
        b_a_regularizer: instance of [WeightRegularizer](../regularizers.md),
            applied to the bias.
        dropout_w_a: float between 0 and 1.
        dropout_W_a: float between 0 and 1.
        dropout_U_a: float between 0 and 1.


    # Formulation

        The resulting attention vector 'phi' at time 't' is formed by applying a weighted sum over
        the set of inputs 'x_i' contained in 'X':

            phi(X, t) = ∑_i alpha_i(t) * x_i,

        where each 'alpha_i' at time 't' is a weighting vector over all the input dimension that
        accomplishes the following condition:

            ∑_i alpha_i = 1

        and is dynamically adapted at each timestep w.r.t. the following formula:

            alpha_i(t) = exp{e_i(t)} /  ∑_j exp{e_j(t)}

        where each 'e_i' at time 't' is calculated as:

            e_i(t) = wa' * tanh( Wa * x_i  +  Ua * h(t-1)  +  ba ),

        where the following are learnable with the respectively named sizes:
                wa                Wa                     Ua                 ba
            [input_dim] [input_dim, input_dim] [units, input_dim] [input_dim]

        The names of 'Ua' and 'Wa' are exchanged w.r.t. the provided reference as well as 'v' being renamed
        to 'x' for matching Keras LSTM's nomenclature.


    # References
        - [On the Properties of Neural Machine Translation:
            Encoder–Decoder Approaches](http://www.aclweb.org/anthology/W14-4012)
        - [Empirical Evaluation of Gated Recurrent Neural Networks on
            Sequence Modeling](http://arxiv.org/pdf/1412.3555v1.pdf)
        - [A Theoretically Grounded Application of Dropout in
            Recurrent Neural Networks](http://arxiv.org/abs/1512.05287)
    '''

    @interfaces.legacy_recurrent_support
    def __init__(self, units,
                 att_units=0,
                 return_extra_variables=False,
                 return_states=False,
                 activation='tanh',
                 recurrent_activation='sigmoid',
                 use_bias=True,
                 kernel_initializer='glorot_uniform',
                 conditional_initializer='glorot_uniform',
                 attention_recurrent_initializer='glorot_uniform',
                 attention_context_initializer='glorot_uniform',
                 attention_context_wa_initializer='glorot_uniform',
                 recurrent_initializer='orthogonal',
                 bias_initializer='zeros',
                 bias_ba_initializer='zeros',
                 bias_ca_initializer='zero',
                 mask_value=0.,
                 kernel_regularizer=None,
                 recurrent_regularizer=None,
                 conditional_regularizer=None,
                 attention_recurrent_regularizer=None,
                 attention_context_regularizer=None,
                 attention_context_wa_regularizer=None,
                 bias_regularizer=None,
                 bias_ba_regularizer=None,
                 bias_ca_regularizer=None,
                 activity_regularizer=None,
                 kernel_constraint=None,
                 recurrent_constraint=None,
                 conditional_constraint=None,
                 attention_recurrent_constraint=None,
                 attention_context_constraint=None,
                 attention_context_wa_constraint=None,
                 bias_constraint=None,
                 bias_ba_constraint=None,
                 bias_ca_constraint=None,
                 dropout=0.,
                 recurrent_dropout=0.,
                 conditional_dropout=0.,
                 attention_dropout=0.,
                 num_inputs=3,
                 layer_normalization=False,
                 epsilon_layer_normalization=1e-5,
                 **kwargs):
        super(AttGRUCond, self).__init__(**kwargs)
        self.return_extra_variables = return_extra_variables
        self.return_states = return_states

        # Main parameters
        self.units = units
        self.att_units = units if att_units == 0 else att_units
        self.activation = activations.get(activation)
        self.recurrent_activation = activations.get(recurrent_activation)
        self.use_bias = use_bias
        self.mask_value = mask_value

        # Initializers
        self.kernel_initializer = initializers.get(kernel_initializer)
        self.recurrent_initializer = initializers.get(recurrent_initializer)
        self.conditional_initializer = initializers.get(conditional_initializer)
        self.attention_recurrent_initializer = initializers.get(attention_recurrent_initializer)
        self.attention_context_initializer = initializers.get(attention_context_initializer)
        self.attention_context_wa_initializer = initializers.get(attention_context_wa_initializer)
        self.bias_initializer = initializers.get(bias_initializer)
        self.bias_ba_initializer = initializers.get(bias_ba_initializer)
        self.bias_ca_initializer = initializers.get(bias_ca_initializer)

        # Regularizers
        self.kernel_regularizer = regularizers.get(kernel_regularizer)
        self.recurrent_regularizer = regularizers.get(recurrent_regularizer)
        self.conditional_regularizer = regularizers.get(conditional_regularizer)
        self.attention_recurrent_regularizer = regularizers.get(attention_recurrent_regularizer)
        self.attention_context_regularizer = regularizers.get(attention_context_regularizer)
        self.attention_context_wa_regularizer = regularizers.get(attention_context_wa_regularizer)
        self.bias_regularizer = regularizers.get(bias_regularizer)
        self.bias_ba_regularizer = regularizers.get(bias_ba_regularizer)
        self.bias_ca_regularizer = regularizers.get(bias_ca_regularizer)
        self.activity_regularizer = regularizers.get(activity_regularizer)

        # Constraints
        self.kernel_constraint = constraints.get(kernel_constraint)
        self.recurrent_constraint = constraints.get(recurrent_constraint)
        self.conditional_constraint = constraints.get(conditional_constraint)
        self.attention_recurrent_constraint = constraints.get(attention_recurrent_constraint)
        self.attention_context_constraint = constraints.get(attention_context_constraint)
        self.attention_context_wa_constraint = constraints.get(attention_context_wa_constraint)
        self.bias_constraint = constraints.get(bias_constraint)
        self.bias_ba_constraint = constraints.get(bias_ba_constraint)
        self.bias_ca_constraint = constraints.get(bias_ca_constraint)

        # Dropouts
        self.dropout = min(1., max(0., dropout))
        self.recurrent_dropout = min(1., max(0., recurrent_dropout))
        self.conditional_dropout = min(1., max(0., conditional_dropout))
        self.attention_dropout = min(1., max(0., attention_dropout))

        # Layer normalization
        self.layer_normalization = layer_normalization
        self.gamma_init = initializers.get('ones')
        self.beta_init = initializers.get('zeros')
        self.epsilon_layer_normalization = epsilon_layer_normalization

        self.num_inputs = num_inputs
        self.input_spec = [InputSpec(ndim=3), InputSpec(ndim=3)]
        for _ in range(len(self.input_spec), self.num_inputs):
            self.input_spec.append(InputSpec(ndim=2))

    def build(self, input_shape):

        assert len(input_shape) >= 2, 'You should pass two inputs to AttGRUCond ' \
                                      '(previous_embedded_words and context) ' \
                                      'and two optional inputs (init_state and init_memory)'
        self.input_dim = input_shape[0][2]
        self.context_steps = input_shape[1][1]
        self.context_dim = input_shape[1][2]
        if self.stateful:
            self.reset_states()
        else:
            # initial states: all-zero tensors of shape (units)
            self.states = [None, None]  # [h, x_att]

        self.kernel = self.add_weight(shape=(self.context_dim, self.units * 3),
                                      name='kernel',
                                      initializer=self.kernel_initializer,
                                      regularizer=self.kernel_regularizer,
                                      constraint=self.kernel_constraint)

        self.recurrent_kernel = self.add_weight(
            shape=(self.units, self.units * 3),
            name='recurrent_kernel',
            initializer=self.recurrent_initializer,
            regularizer=self.recurrent_regularizer,
            constraint=self.recurrent_constraint)

        self.conditional_kernel = self.add_weight(shape=(self.input_dim, self.units * 3),
                                                  name='conditional_kernel',
                                                  initializer=self.conditional_initializer,
                                                  regularizer=self.conditional_regularizer,
                                                  constraint=self.conditional_constraint)

        self.attention_recurrent_kernel = self.add_weight(
            shape=(self.units, self.att_units),
            name='attention_recurrent_kernel',
            initializer=self.attention_recurrent_initializer,
            regularizer=self.attention_recurrent_regularizer,
            constraint=self.attention_recurrent_constraint)

        self.attention_context_kernel = self.add_weight(
            shape=(self.context_dim, self.att_units),
            name='attention_context_kernel',
            initializer=self.attention_context_initializer,
            regularizer=self.attention_context_regularizer,
            constraint=self.attention_context_constraint)

        self.attention_context_wa = self.add_weight(
            shape=(self.att_units,),
            name='attention_context_wa',
            initializer=self.attention_context_wa_initializer,
            regularizer=self.attention_context_wa_regularizer,
            constraint=self.attention_context_wa_constraint)

        if self.use_bias:
            self.bias = self.add_weight(shape=(self.units * 3,),
                                        name='bias',
                                        initializer=self.bias_initializer,
                                        regularizer=self.bias_regularizer,
                                        constraint=self.bias_constraint)


        else:
            self.bias = None

        self.bias_ba = self.add_weight(shape=self.att_units,
                                       name='bias_ba',
                                       initializer=self.bias_ba_initializer,
                                       regularizer=self.bias_ba_regularizer,
                                       constraint=self.bias_ba_constraint)

        self.bias_ca = self.add_weight(shape=self.context_steps,
                                       name='bias_ca',
                                       initializer=self.bias_ca_initializer,
                                       regularizer=self.bias_ca_regularizer,
                                       constraint=self.bias_ca_constraint)


        if self.layer_normalization:
            self.gamma_state_below0 = self.add_weight(shape=(2*self.units,),
                                                     name='gamma_state_below0',
                                                     initializer=self.gamma_init)
            self.beta_state_below0 = self.add_weight(shape=(2*self.units,),
                                                     name='beta_state_below0',
                                                     initializer=self.beta_init)

            self.gamma_state_below1 = self.add_weight(shape=(self.units,),
                                                     name='gamma_state_below1',
                                                     initializer=self.gamma_init)
            self.beta_state_below1 = self.add_weight(shape=(self.units,),
                                                     name='beta_state_below1',
                                                     initializer=self.beta_init)

            self.gamma_preact0 = self.add_weight(shape=(2*self.units,),
                                                     name='gamma_preact0',
                                                     initializer=self.gamma_init)
            self.beta_preact0 = self.add_weight(shape=(2*self.units,),
                                                     name='beta_preact0',
                                                     initializer=self.beta_init)

            self.gamma_preact1 = self.add_weight(shape=(self.units,),
                                                     name='gamma_preact1',
                                                     initializer=self.gamma_init)
            self.beta_preact1 = self.add_weight(shape=(self.units,),
                                                     name='beta_preact1',
                                                     initializer=self.beta_init)

        self.built = True

    def reset_states(self, states=None):
        assert self.stateful, 'Layer must be stateful.'
        input_shape = self.input_shape
        if not input_shape[0]:
            raise Exception('If a RNN is stateful, a complete ' +
                            'input_shape must be provided (including batch size).')
        if hasattr(self, 'states'):
            K.set_value(self.states[0],
                        np.zeros((input_shape[0], self.units)))
            K.set_value(self.states[1],
                        np.zeros((input_shape[0], self.units)))
            K.set_value(self.states[2],
                        np.zeros((input_shape[0], input_shape[3])))
        else:
            self.states = [K.zeros((input_shape[0], self.units)),
                           K.zeros((input_shape[0], input_shape[3]))]

    def preprocess_input(self, inputs, training=None):

        if 0 < self.conditional_dropout < 1:
            ones = K.ones_like(K.squeeze(inputs[:, 0:1, :], axis=1))
            def dropped_inputs():
                return K.dropout(ones, self.conditional_dropout)
            cond_dp_mask = [K.in_train_phase(dropped_inputs,
                                             ones,
                                             training=training) for _ in range(3)]
            return K.dot(inputs * cond_dp_mask[0][:, None, :], self.conditional_kernel)
        else:
            return K.dot(inputs, self.conditional_kernel)

    def compute_output_shape(self, input_shape):
        if self.return_sequences:
            main_out = (input_shape[0][0], input_shape[0][1], self.units)
        else:
            main_out = (input_shape[0][0], self.units)

        if self.return_extra_variables:
            dim_x_att = (input_shape[0][0], input_shape[0][1], self.context_dim)
            dim_alpha_att = (input_shape[0][0], input_shape[0][1], input_shape[1][1])
            main_out = [main_out, dim_x_att, dim_alpha_att]

        if self.return_states:
            if not isinstance(main_out, list):
                main_out = [main_out]
            states_dim = (input_shape[0][0], input_shape[0][1], self.units)
            main_out += [states_dim]

        return main_out

    def _ln(self, x, slc):
        # sample-wise normalization
        m = K.mean(x, axis=-1, keepdims=True)
        std = K.sqrt(K.var(x, axis=-1, keepdims=True) + self.epsilon_layer_normalization)
        x_normed = (x - m) / (std + self.epsilon_layer_normalization)
        x_normed = eval('self.gamma_' + slc) * x_normed + eval('self.beta_' + slc)
        return x_normed

    def call(self, x, mask=None, training=None, initial_state=None):
        # input shape: (nb_samples, time (padded with zeros), input_dim)
        # note that the .build() method of subclasses MUST define
        # self.input_spec with a complete input shape.
        input_shape = self.input_spec[0].shape
        state_below = x[0]
        self.context = x[1]
        if self.num_inputs == 2:  # input: [state_below, context]
            self.init_state = None
        elif self.num_inputs == 3:  # input: [state_below, context, init_generic]
            self.init_state = x[2]
        elif self.num_inputs == 4:  # input: [state_below, context, init_state, init_memory]
            self.init_state = x[2]
        if K._BACKEND == 'tensorflow':
            if not input_shape[1]:
                raise Exception('When using TensorFlow, you should define '
                                'explicitly the number of timesteps of '
                                'your sequences.\n'
                                'If your first layer is an Embedding, '
                                'make sure to pass it an "input_length" '
                                'argument. Otherwise, make sure '
                                'the first layer has '
                                'an "input_shape" or "batch_input_shape" '
                                'argument, including the time axis. '
                                'Found input shape at layer ' + self.name +
                                ': ' + str(input_shape))
        if self.stateful:
            initial_states = self.states
        else:
            initial_states = self.get_initial_states(state_below)
        constants = self.get_constants(state_below, mask[1], training=training)
        preprocessed_input = self.preprocess_input(state_below, training=training)
        last_output, outputs, states = K.rnn(self.step,
                                             preprocessed_input,
                                             initial_states,
                                             go_backwards=self.go_backwards,
                                             mask=mask[0],
                                             constants=constants,
                                             unroll=self.unroll,
                                             input_length=state_below.shape[1],
                                             pos_extra_outputs_states=[1, 2])
        if self.stateful:
            self.updates = []
            for i in range(len(states)):
                self.updates.append((self.states[i], states[i]))

        # Properly set learning phase
        if 0 < self.dropout + self.recurrent_dropout:
            last_output._uses_learning_phase = True
            outputs._uses_learning_phase = True

        if self.return_sequences:
            ret = outputs
        else:
            ret = last_output

        if self.return_extra_variables:
            ret = [ret, states[1], states[2]]

        # intermediate states as additional outputs
        if self.return_states:
            if not isinstance(ret, list):
                ret = [ret]
            ret += [states[0]]

        return ret

    def compute_mask(self, input, mask):
        if self.return_extra_variables:
            ret = [mask[0], mask[0], mask[0]]
        else:
            ret = mask[0]

        if self.return_states:
            if not isinstance(ret, list):
                ret = [ret]
            ret += [mask[0]]

        return ret

    def step(self, x, states):
        h_tm1 = states[0]  # State
        non_used_x_att = states[1]  # Placeholder for returning extra variables
        non_used_alphas_att = states[2]  # Placeholder for returning extra variables
        dp_mask = states[3]  # Dropout W (input)
        rec_dp_mask = states[4]  # Dropout U (recurrent)
        # Att model dropouts
        att_dp_mask = states[5]  # Dropout Wa
        pctx_ = states[6]  # Projected context (i.e. context * Ua + ba)
        context = states[7]  # Original context
        mask_context = states[8]  # Context mask
        if mask_context.ndim > 1:  # Mask the context (only if necessary)
            pctx_ = mask_context[:, :, None] * pctx_
            context = mask_context[:, :, None] * context

        # Attention model (see Formulation in class header)
        p_state_ = K.dot(h_tm1 * att_dp_mask[0], self.attention_recurrent_kernel)
        pctx_ = K.tanh(pctx_ + p_state_[:, None, :])
        e = K.dot(pctx_, self.attention_context_wa) + self.bias_ca
        if mask_context.ndim > 1:  # Mask the context (only if necessary)
            e = mask_context * e
        alphas_shape = e.shape
        alphas = K.softmax(e.reshape([alphas_shape[0], alphas_shape[1]]))
        # sum over the in_timesteps dimension resulting in [batch_size, input_dim]
        ctx_ = (context * alphas[:, :, None]).sum(axis=1)
        matrix_x = x + K.dot(ctx_ * dp_mask[0], self.kernel)

        if self.use_bias:
            matrix_x = K.bias_add(matrix_x, self.bias)

        if self.layer_normalization:
            x_ = self._ln(matrix_x[:, : 2 * self.units], 'state_below0')
            xx_ = self._ln(matrix_x[:, 2 * self.units:], 'state_below1')
            matrix_inner = self._ln(K.dot(h_tm1 * rec_dp_mask[0], self.recurrent_kernel[:, :2 * self.units]), 'preact0')
            x_z = x_[:, :self.units]
            x_r = x_[:, self.units: 2 * self.units]
        else:
            matrix_inner = K.dot(h_tm1 * rec_dp_mask[0], self.recurrent_kernel[:, :2 * self.units])
            x_z = matrix_x[:, :self.units]
            x_r = matrix_x[:, self.units: 2 * self.units]

        recurrent_z = matrix_inner[:, :self.units]
        recurrent_r = matrix_inner[:, self.units: 2 * self.units]

        z = self.recurrent_activation(x_z + recurrent_z)
        r = self.recurrent_activation(x_r + recurrent_r)
        if self.layer_normalization:
            x_h = xx_
            recurrent_h = self._ln(K.dot(r * h_tm1 * rec_dp_mask[0], self.recurrent_kernel[:, 2 * self.units:]), 'preact1')
        else:
            x_h = matrix_x[:, 2 * self.units:]
            recurrent_h = K.dot(r * h_tm1 * rec_dp_mask[0],
                                self.recurrent_kernel[:, 2 * self.units:])
        hh = self.activation(x_h + recurrent_h)
        h = z * h_tm1 + (1 - z) * hh
        if 0 < self.dropout + self.recurrent_dropout:
            h._uses_learning_phase = True

        return h, [h, ctx_, alphas]

    def get_constants(self, inputs, mask_context, training=None):
        constants = []
        # States[4] - Dropout_W
        if 0 < self.dropout < 1:
            ones = K.ones_like(K.squeeze(self.context[:, 0:1, :], axis=1))
            def dropped_inputs():
                return K.dropout(ones, self.dropout)
            dp_mask = [K.in_train_phase(dropped_inputs,
                                        ones,
                                        training=training) for _ in range(3)]
            constants.append(dp_mask)
        else:
            constants.append([K.cast_to_floatx(1.) for _ in range(3)])

        # States[5] - Dropout_U
        if 0 < self.recurrent_dropout < 1:
            ones = K.ones_like(K.reshape(inputs[:, 0, 0], (-1, 1)))
            ones = K.tile(ones, (1, self.units))

            def dropped_inputs():
                return K.dropout(ones, self.recurrent_dropout)

            rec_dp_mask = [K.in_train_phase(dropped_inputs,
                                            ones,
                                            training=training) for _ in range(3)]
            constants.append(rec_dp_mask)
        else:
            constants.append([K.cast_to_floatx(1.) for _ in range(3)])

        # States[6]  - Dropout_Wa
        if 0 < self.attention_dropout < 1:
            input_dim = self.units
            ones = K.ones_like(K.reshape(inputs[:, 0, 0], (-1, 1)))
            ones = K.concatenate([ones] * input_dim, 1)

            def dropped_inputs():
                return K.dropout(ones, self.recurrent_dropout)

            att_dp_mask = [K.in_train_phase(dropped_inputs,
                                            ones,
                                            training=training)]
            constants.append(att_dp_mask)
        else:
            constants.append([K.cast_to_floatx(1.)])

        if 0 < self.attention_dropout < 1:
            input_dim = self.context_dim
            ones = K.ones_like(K.reshape(self.context[:, :, 0], (-1, self.context.shape[1], 1)))
            ones = K.concatenate([ones] * input_dim, axis=2)
            B_Ua = [K.in_train_phase(K.dropout(ones, self.attention_dropout), ones)]
            pctx = K.dot(self.context * B_Ua[0], self.attention_context_kernel)
        else:
            pctx = K.dot(self.context, self.attention_context_kernel)
        if self.use_bias:
            pctx = K.bias_add(pctx, self.bias_ba)
        # States[7] - pctx_
        constants.append(pctx)

        # States[8] - context
        constants.append(self.context)

        # States[9] - mask_context
        if mask_context is None:
            mask_context = K.not_equal(K.sum(self.context, axis=2), self.mask_value)
        constants.append(mask_context)

        return constants

    def get_initial_states(self, inputs):
        # build an all-zero tensor of shape (samples, units)
        if self.init_state is None:
            initial_state = K.zeros_like(inputs)  # (samples, timesteps, input_dim)
            initial_state = K.sum(initial_state, axis=(1, 2))  # (samples,)
            initial_state = K.expand_dims(initial_state)  # (samples, 1)
            initial_state = K.tile(initial_state, [1, self.units])  # (samples, units)
        else:
            initial_state = self.init_state
        initial_states = [initial_state]

        initial_state = K.zeros_like(self.context)  # (samples, input_timesteps, ctx_dim)
        initial_state_alphas = K.sum(initial_state, axis=2)  # (samples, input_timesteps)
        initial_state = K.sum(initial_state, axis=1)  # (samples, ctx_dim)
        extra_states = [initial_state, initial_state_alphas]  # (samples, ctx_dim)

        return initial_states + extra_states

    def get_config(self):
        config = {'units': self.units,
                  "att_units": self.att_units,
                  'activation': activations.serialize(self.activation),
                  'recurrent_activation': activations.serialize(self.recurrent_activation),
                  'return_extra_variables': self.return_extra_variables,
                  'return_states': self.return_states,
                  'kernel_initializer': initializers.serialize(self.kernel_initializer),
                  'recurrent_initializer': initializers.serialize(self.recurrent_initializer),
                  'conditional_initializer': initializers.serialize(self.conditional_initializer),
                  'attention_recurrent_initializer': initializers.serialize(self.attention_recurrent_initializer),
                  'attention_context_initializer': initializers.serialize(self.attention_context_initializer),
                  'attention_context_wa_initializer': initializers.serialize(self.attention_context_wa_initializer),
                  'bias_initializer': initializers.serialize(self.bias_initializer),
                  'bias_ba_initializer': initializers.serialize(self.bias_ba_initializer),
                  'bias_ca_initializer': initializers.serialize(self.bias_ca_initializer),
                  'kernel_regularizer': regularizers.serialize(self.kernel_regularizer),
                  'recurrent_regularizer': regularizers.serialize(self.recurrent_regularizer),
                  'conditional_regularizer': regularizers.serialize(self.conditional_regularizer),
                  'attention_recurrent_regularizer': regularizers.serialize(self.attention_recurrent_regularizer),
                  'attention_context_regularizer': regularizers.serialize(self.attention_context_regularizer),
                  'attention_context_wa_regularizer': regularizers.serialize(self.attention_context_wa_regularizer),
                  'bias_regularizer': regularizers.serialize(self.bias_regularizer),
                  'bias_ba_regularizer': regularizers.serialize(self.bias_ba_regularizer),
                  'bias_ca_regularizer': regularizers.serialize(self.bias_ca_regularizer),
                  'activity_regularizer': regularizers.serialize(self.activity_regularizer),
                  'kernel_constraint': constraints.serialize(self.kernel_constraint),
                  'recurrent_constraint': constraints.serialize(self.recurrent_constraint),
                  'conditional_constraint': constraints.serialize(self.conditional_constraint),
                  'attention_recurrent_constraint': constraints.serialize(self.attention_recurrent_constraint),
                  'attention_context_constraint': constraints.serialize(self.attention_context_constraint),
                  'attention_context_wa_constraint': constraints.serialize(self.attention_context_wa_constraint),
                  'bias_constraint': constraints.serialize(self.bias_constraint),
                  'bias_ba_constraint': constraints.serialize(self.bias_ba_constraint),
                  'bias_ca_constraint': constraints.serialize(self.bias_ca_constraint),
                  'dropout': self.dropout,
                  'recurrent_dropout': self.recurrent_dropout,
                  'conditional_dropout': self.conditional_dropout,
                  'attention_dropout': self.attention_dropout,
                  'layer_normalization': self.layer_normalization,
                  'mask_value': self.mask_value
                  }
        base_config = super(AttGRUCond, self).get_config()
        return dict(list(base_config.items()) + list(config.items()))


class AttConditionalGRUCond(Recurrent):
    '''Gated Recurrent Unit - Cho et al. 2014. with Attention + the previously generated word fed to the current timestep.
    You should give two inputs to this layer:
        1. The shifted sequence of words (shape: (mini_batch_size, output_timesteps, embedding_size))
        2. The complete input sequence (shape: (mini_batch_size, input_timesteps, input_dim))

    # Arguments
        units: dimension of the internal projections and the final output.
        kernel_initializer: weight initialization function.
            Can be the name of an existing function (str),
            or a Theano function (see: [initializations](../initializations.md)).
        return_extra_variables: indicates if we only need the LSTM hidden state (False) or we want
            additional internal variables as outputs (True). The additional variables provided are:
            - x_att (None, out_timesteps, dim_encoder): feature vector computed after the Att.Model at each timestep
            - alphas (None, out_timesteps, in_timesteps): weights computed by the Att.Model at each timestep
        return_states: boolean indicating if we want the intermediate states (hidden_state and memory) as additional outputs
        recurrent_initializer: initialization function of the inner cells.
        activation: activation function.
            Can be the name of an existing function (str),
            or a Theano function (see: [activations](../activations.md)).
        recurrent_activation: activation function for the inner cells.
        W_regularizer: instance of [WeightRegularizer](../regularizers.md)
            (eg. L1 or L2 regularization), applied to the input weights matrices.
        U_regularizer: instance of [WeightRegularizer](../regularizers.md)
            (eg. L1 or L2 regularization), applied to the recurrent weights matrices.
        b_regularizer: instance of [WeightRegularizer](../regularizers.md),
            applied to the bias.
        dropout_W: float between 0 and 1. Fraction of the input units to drop for input gates.
        dropout_U: float between 0 and 1. Fraction of the input units to drop for recurrent connections.
        w_a_regularizer: instance of [WeightRegularizer](../regularizers.md)
            (eg. L1 or L2 regularization), applied to the input weights matrices.
        W_a_regularizer: instance of [WeightRegularizer](../regularizers.md)
            (eg. L1 or L2 regularization), applied to the input weights matrices.
        U_a_regularizer: instance of [WeightRegularizer](../regularizers.md)
            (eg. L1 or L2 regularization), applied to the recurrent weights matrices.
        b_a_regularizer: instance of [WeightRegularizer](../regularizers.md),
            applied to the bias.
        dropout_w_a: float between 0 and 1.
        dropout_W_a: float between 0 and 1.
        dropout_U_a: float between 0 and 1.


    # Formulation

        The resulting attention vector 'phi' at time 't' is formed by applying a weighted sum over
        the set of inputs 'x_i' contained in 'X':

            phi(X, t) = ∑_i alpha_i(t) * x_i,

        where each 'alpha_i' at time 't' is a weighting vector over all the input dimension that
        accomplishes the following condition:

            ∑_i alpha_i = 1

        and is dynamically adapted at each timestep w.r.t. the following formula:

            alpha_i(t) = exp{e_i(t)} /  ∑_j exp{e_j(t)}

        where each 'e_i' at time 't' is calculated as:

            e_i(t) = wa' * tanh( Wa * x_i  +  Ua * h(t-1)  +  ba ),

        where the following are learnable with the respectively named sizes:
                wa                Wa                     Ua                 ba
            [input_dim] [input_dim, input_dim] [units, input_dim] [input_dim]

        The names of 'Ua' and 'Wa' are exchanged w.r.t. the provided reference as well as 'v' being renamed
        to 'x' for matching Keras LSTM's nomenclature.


    # References
        - [On the Properties of Neural Machine Translation:
            Encoder–Decoder Approaches](http://www.aclweb.org/anthology/W14-4012)
        - [Empirical Evaluation of Gated Recurrent Neural Networks on
            Sequence Modeling](http://arxiv.org/pdf/1412.3555v1.pdf)
        - [A Theoretically Grounded Application of Dropout in
            Recurrent Neural Networks](http://arxiv.org/abs/1512.05287)
    '''

    @interfaces.legacy_recurrent_support
    def __init__(self, units,
                 att_units=0,
                 return_extra_variables=False,
                 return_states=False,
                 activation='tanh',
                 recurrent_activation='sigmoid',
                 use_bias=True,
                 kernel_initializer='glorot_uniform',
                 conditional_initializer='glorot_uniform',
                 attention_recurrent_initializer='glorot_uniform',
                 attention_context_initializer='glorot_uniform',
                 attention_context_wa_initializer='glorot_uniform',
                 recurrent_initializer='orthogonal',
                 bias_initializer='zeros',
                 bias_ba_initializer='zeros',
                 bias_ca_initializer='zero',
                 mask_value=0.,
                 kernel_regularizer=None,
                 recurrent_regularizer=None,
                 conditional_regularizer=None,
                 attention_recurrent_regularizer=None,
                 attention_context_regularizer=None,
                 attention_context_wa_regularizer=None,
                 bias_regularizer=None,
                 bias_ba_regularizer=None,
                 bias_ca_regularizer=None,
                 activity_regularizer=None,
                 kernel_constraint=None,
                 recurrent_constraint=None,
                 conditional_constraint=None,
                 attention_recurrent_constraint=None,
                 attention_context_constraint=None,
                 attention_context_wa_constraint=None,
                 bias_constraint=None,
                 bias_ba_constraint=None,
                 bias_ca_constraint=None,
                 dropout=0.,
                 recurrent_dropout=0.,
                 conditional_dropout=0.,
                 attention_dropout=0.,
                 layer_normalization=False,
                 epsilon_layer_normalization=1e-5,
                 num_inputs=3,
                 **kwargs):
        super(AttConditionalGRUCond, self).__init__(**kwargs)
        self.return_extra_variables = return_extra_variables
        self.return_states = return_states

        # Main parameters
        self.units = units
        self.att_units = units if att_units == 0 else att_units
        self.activation = activations.get(activation)
        self.recurrent_activation = activations.get(recurrent_activation)
        self.use_bias = use_bias
        self.mask_value = mask_value

        # Initializers
        self.kernel_initializer = initializers.get(kernel_initializer)
        self.recurrent_initializer = initializers.get(recurrent_initializer)
        self.recurrent1_initializer = initializers.get(recurrent_initializer)
        self.conditional_initializer = initializers.get(conditional_initializer)
        self.attention_recurrent_initializer = initializers.get(attention_recurrent_initializer)
        self.attention_context_initializer = initializers.get(attention_context_initializer)
        self.attention_context_wa_initializer = initializers.get(attention_context_wa_initializer)
        self.bias_initializer = initializers.get(bias_initializer)
        self.bias1_initializer = initializers.get(bias_initializer)
        self.bias_ba_initializer = initializers.get(bias_ba_initializer)
        self.bias_ca_initializer = initializers.get(bias_ca_initializer)

        # Regularizers
        self.kernel_regularizer = regularizers.get(kernel_regularizer)
        self.recurrent_regularizer = regularizers.get(recurrent_regularizer)
        self.recurrent1_regularizer = regularizers.get(recurrent_regularizer)
        self.conditional_regularizer = regularizers.get(conditional_regularizer)
        self.attention_recurrent_regularizer = regularizers.get(attention_recurrent_regularizer)
        self.attention_context_regularizer = regularizers.get(attention_context_regularizer)
        self.attention_context_wa_regularizer = regularizers.get(attention_context_wa_regularizer)
        self.bias_regularizer = regularizers.get(bias_regularizer)
        self.bias1_regularizer = regularizers.get(bias_regularizer)
        self.bias_ba_regularizer = regularizers.get(bias_ba_regularizer)
        self.bias_ca_regularizer = regularizers.get(bias_ca_regularizer)
        self.activity_regularizer = regularizers.get(activity_regularizer)

        # Constraints
        self.kernel_constraint = constraints.get(kernel_constraint)
        self.recurrent_constraint = constraints.get(recurrent_constraint)
        self.recurrent1_constraint = constraints.get(recurrent_constraint)
        self.conditional_constraint = constraints.get(conditional_constraint)
        self.attention_recurrent_constraint = constraints.get(attention_recurrent_constraint)
        self.attention_context_constraint = constraints.get(attention_context_constraint)
        self.attention_context_wa_constraint = constraints.get(attention_context_wa_constraint)
        self.bias_constraint = constraints.get(bias_constraint)
        self.bias1_constraint = constraints.get(bias_constraint)
        self.bias_ba_constraint = constraints.get(bias_ba_constraint)
        self.bias_ca_constraint = constraints.get(bias_ca_constraint)

        # Dropouts
        self.dropout = min(1., max(0., dropout))
        self.recurrent_dropout = min(1., max(0., recurrent_dropout))
        self.conditional_dropout = min(1., max(0., conditional_dropout))
        self.attention_dropout = min(1., max(0., attention_dropout))

        # Layer normalization
        self.layer_normalization = layer_normalization
        self.gamma_init = initializers.get('ones')
        self.beta_init = initializers.get('zeros')
        self.epsilon_layer_normalization = epsilon_layer_normalization

        self.num_inputs = num_inputs
        self.input_spec = [InputSpec(ndim=3), InputSpec(ndim=3)]
        for _ in range(len(self.input_spec), self.num_inputs):
            self.input_spec.append(InputSpec(ndim=2))

    def build(self, input_shape):

        assert len(input_shape) >= 2, 'You should pass two inputs to AttConditionalGRUCond ' \
                                      '(previous_embedded_words and context) ' \
                                      'and two optional inputs (init_state and init_memory)'
        self.input_dim = input_shape[0][2]
        self.context_steps = input_shape[1][1]
        self.context_dim = input_shape[1][2]
        if self.stateful:
            self.reset_states()
        else:
            # initial states: all-zero tensors of shape (units)
            self.states = [None, None]  # [h, x_att]

        self.kernel = self.add_weight(shape=(self.context_dim, self.units * 3),
                                      name='kernel',
                                      initializer=self.kernel_initializer,
                                      regularizer=self.kernel_regularizer,
                                      constraint=self.kernel_constraint)
        self.recurrent_kernel = self.add_weight(
            shape=(self.units, self.units * 3),
            name='recurrent_kernel',
            initializer=self.recurrent_initializer,
            regularizer=self.recurrent_regularizer,
            constraint=self.recurrent_constraint)

        self.recurrent1_kernel = self.add_weight(
            shape=(self.units, self.units * 3),
            name='recurrent1_kernel',
            initializer=self.recurrent1_initializer,
            regularizer=self.recurrent1_regularizer,
            constraint=self.recurrent1_constraint)

        self.conditional_kernel = self.add_weight(shape=(self.input_dim, self.units * 3),
                                                  name='conditional_kernel',
                                                  initializer=self.conditional_initializer,
                                                  regularizer=self.conditional_regularizer,
                                                  constraint=self.conditional_constraint)

        self.attention_recurrent_kernel = self.add_weight(
            shape=(self.units, self.att_units),
            name='attention_recurrent_kernel',
            initializer=self.attention_recurrent_initializer,
            regularizer=self.attention_recurrent_regularizer,
            constraint=self.attention_recurrent_constraint)

        self.attention_context_kernel = self.add_weight(
            shape=(self.context_dim, self.att_units),
            name='attention_context_kernel',
            initializer=self.attention_context_initializer,
            regularizer=self.attention_context_regularizer,
            constraint=self.attention_context_constraint)

        self.attention_context_wa = self.add_weight(
            shape=(self.att_units,),
            name='attention_context_wa',
            initializer=self.attention_context_wa_initializer,
            regularizer=self.attention_context_wa_regularizer,
            constraint=self.attention_context_wa_constraint)

        if self.use_bias:
            self.bias = self.add_weight(shape=(self.units * 3,),
                                        name='bias',
                                        initializer=self.bias_initializer,
                                        regularizer=self.bias_regularizer,
                                        constraint=self.bias_constraint)

            self.bias1 = self.add_weight(shape=(self.units * 3,),
                                         name='bias1',
                                         initializer=self.bias1_initializer,
                                         regularizer=self.bias1_regularizer,
                                         constraint=self.bias1_constraint)
        else:
            self.bias = None
            self.bias1 = None

        self.bias_ba = self.add_weight(shape=self.att_units,
                                       name='bias_ba',
                                       initializer=self.bias_ba_initializer,
                                       regularizer=self.bias_ba_regularizer,
                                       constraint=self.bias_ba_constraint)

        self.bias_ca = self.add_weight(shape=self.context_steps,
                                       name='bias_ca',
                                       initializer=self.bias_ca_initializer,
                                       regularizer=self.bias_ca_regularizer,
                                       constraint=self.bias_ca_constraint)


        if self.layer_normalization:

            self.gamma_state_below_0 = self.add_weight(shape=(2*self.units,),
                                                     name='gamma_state_below_0',
                                                     initializer=self.gamma_init)
            self.beta_state_below_0 = self.add_weight(shape=(2*self.units,),
                                                     name='beta_state_below_0',
                                                     initializer=self.beta_init)

            self.gamma_state_below_1 = self.add_weight(shape=(self.units,),
                                                     name='gamma_state_below_1',
                                                     initializer=self.gamma_init)
            self.beta_state_below_1 = self.add_weight(shape=(self.units,),
                                                     name='beta_state_below_1',
                                                     initializer=self.beta_init)

            self.gamma_preact_0 = self.add_weight(shape=(2*self.units,),
                                                     name='gamma_preact_0',
                                                     initializer=self.gamma_init)
            self.beta_preact_0 = self.add_weight(shape=(2*self.units,),
                                                     name='beta_preact_0',
                                                     initializer=self.beta_init)

            self.gamma_preact_1 = self.add_weight(shape=(self.units,),
                                                     name='gamma_preact_1',
                                                     initializer=self.gamma_init)
            self.beta_preact_1 = self.add_weight(shape=(self.units,),
                                                     name='beta_preact_1',
                                                     initializer=self.beta_init)

            self.gamma_state_below0 = self.add_weight(shape=(2*self.units,),
                                                     name='gamma_state_below0',
                                                     initializer=self.gamma_init)
            self.beta_state_below0 = self.add_weight(shape=(2*self.units,),
                                                     name='beta_state_below0',
                                                     initializer=self.beta_init)

            self.gamma_state_below1 = self.add_weight(shape=(self.units,),
                                                     name='gamma_state_below1',
                                                     initializer=self.gamma_init)
            self.beta_state_below1 = self.add_weight(shape=(self.units,),
                                                     name='beta_state_below1',
                                                     initializer=self.beta_init)

            self.gamma_preact0 = self.add_weight(shape=(2*self.units,),
                                                     name='gamma_preact0',
                                                     initializer=self.gamma_init)
            self.beta_preact0 = self.add_weight(shape=(2*self.units,),
                                                     name='beta_preact0',
                                                     initializer=self.beta_init)

            self.gamma_preact1 = self.add_weight(shape=(self.units,),
                                                     name='gamma_preact1',
                                                     initializer=self.gamma_init)
            self.beta_preact1 = self.add_weight(shape=(self.units,),
                                                     name='beta_preact1',
                                                     initializer=self.beta_init)

        self.built = True

    def reset_states(self, states=None):
        assert self.stateful, 'Layer must be stateful.'
        input_shape = self.input_shape
        if not input_shape[0]:
            raise Exception('If a RNN is stateful, a complete ' +
                            'input_shape must be provided (including batch size).')
        if hasattr(self, 'states'):
            K.set_value(self.states[0],
                        np.zeros((input_shape[0], self.units)))
            K.set_value(self.states[1],
                        np.zeros((input_shape[0], self.units)))
            K.set_value(self.states[2],
                        np.zeros((input_shape[0], input_shape[3])))
        else:
            self.states = [K.zeros((input_shape[0], self.units)),
                           K.zeros((input_shape[0], input_shape[3]))]

    def preprocess_input(self, inputs, training=None):

        if 0 < self.conditional_dropout < 1:
            ones = K.ones_like(K.squeeze(inputs[:, 0:1, :], axis=1))
            def dropped_inputs():
                return K.dropout(ones, self.conditional_dropout)
            cond_dp_mask = [K.in_train_phase(dropped_inputs,
                                             ones,
                                             training=training) for _ in range(3)]
            return K.dot(inputs * cond_dp_mask[0][:, None, :], self.conditional_kernel)

        else:
            return K.dot(inputs, self.conditional_kernel)

    def compute_output_shape(self, input_shape):
        if self.return_sequences:
            main_out = (input_shape[0][0], input_shape[0][1], self.units)
        else:
            main_out = (input_shape[0][0], self.units)

        if self.return_extra_variables:
            dim_x_att = (input_shape[0][0], input_shape[0][1], self.context_dim)
            dim_alpha_att = (input_shape[0][0], input_shape[0][1], input_shape[1][1])
            main_out = [main_out, dim_x_att, dim_alpha_att]

        if self.return_states:
            if not isinstance(main_out, list):
                main_out = [main_out]
            states_dim = (input_shape[0][0], input_shape[0][1], self.units)
            main_out += [states_dim]

        return main_out

    def _ln(self, x, slc):
        # sample-wise normalization
        m = K.mean(x, axis=-1, keepdims=True)
        std = K.sqrt(K.var(x, axis=-1, keepdims=True) + self.epsilon_layer_normalization)
        x_normed = (x - m) / (std + self.epsilon_layer_normalization)
        x_normed = eval('self.gamma_' + slc) * x_normed + eval('self.beta_' + slc)
        return x_normed

    def call(self, x, mask=None, training=None, initial_state=None):
        # input shape: (nb_samples, time (padded with zeros), input_dim)
        # note that the .build() method of subclasses MUST define
        # self.input_spec with a complete input shape.
        input_shape = self.input_spec[0].shape
        state_below = x[0]
        self.context = x[1]
        if self.num_inputs == 2:  # input: [state_below, context]
            self.init_state = None
        elif self.num_inputs == 3:  # input: [state_below, context, init_generic]
            self.init_state = x[2]
        elif self.num_inputs == 4:  # input: [state_below, context, init_state, init_memory]
            self.init_state = x[2]
        if K._BACKEND == 'tensorflow':
            if not input_shape[1]:
                raise Exception('When using TensorFlow, you should define '
                                'explicitly the number of timesteps of '
                                'your sequences.\n'
                                'If your first layer is an Embedding, '
                                'make sure to pass it an "input_length" '
                                'argument. Otherwise, make sure '
                                'the first layer has '
                                'an "input_shape" or "batch_input_shape" '
                                'argument, including the time axis. '
                                'Found input shape at layer ' + self.name +
                                ': ' + str(input_shape))
        if self.stateful:
            initial_states = self.states
        else:
            initial_states = self.get_initial_states(state_below)
        constants = self.get_constants(state_below, mask[1], training=training)
        preprocessed_input = self.preprocess_input(state_below, training=training)
        last_output, outputs, states = K.rnn(self.step,
                                             preprocessed_input,
                                             initial_states,
                                             go_backwards=self.go_backwards,
                                             mask=mask[0],
                                             constants=constants,
                                             unroll=self.unroll,
                                             input_length=state_below.shape[1],
                                             pos_extra_outputs_states=[1, 2])
        if self.stateful:
            self.updates = []
            for i in range(len(states)):
                self.updates.append((self.states[i], states[i]))

        # Properly set learning phase
        if 0 < self.dropout + self.recurrent_dropout:
            last_output._uses_learning_phase = True
            outputs._uses_learning_phase = True

        if self.return_sequences:
            ret = outputs
        else:
            ret = last_output

        if self.return_extra_variables:
            ret = [ret, states[1], states[2]]

        # intermediate states as additional outputs
        if self.return_states:
            if not isinstance(ret, list):
                ret = [ret]
            ret += [states[0]]

        return ret

    def compute_mask(self, input, mask):
        if self.return_extra_variables:
            ret = [mask[0], mask[0], mask[0]]
        else:
            ret = mask[0]

        if self.return_states:
            if not isinstance(ret, list):
                ret = [ret]
            ret += [mask[0]]

        return ret

    def step(self, x, states):
        h_tm1 = states[0]  # State
        non_used_x_att = states[1]  # Placeholder for returning extra variables
        non_used_alphas_att = states[2]  # Placeholder for returning extra variables
        dp_mask = states[3]  # Dropout W (input)
        rec_dp_mask = states[4]  # Dropout U (recurrent)
        # Att model dropouts
        att_dp_mask = states[5]  # Dropout Wa
        pctx_ = states[6]  # Projected context (i.e. context * Ua + ba)
        context = states[7]  # Original context
        mask_context = states[8]  # Context mask
        if mask_context.ndim > 1:  # Mask the context (only if necessary)
            pctx_ = mask_context[:, :, None] * pctx_
            context = mask_context[:, :, None] * context

        # GRU_1
        matrix_x_ = x
        if self.use_bias:
            matrix_x_ = K.bias_add(matrix_x_, self.bias1)

        if self.layer_normalization:
            x__ = self._ln(matrix_x_[:, : 2 * self.units], 'state_below_0')
            xx__ = self._ln(matrix_x_[:, 2 * self.units:], 'state_below_1')
            matrix_inner_ = self._ln(K.dot(h_tm1 * rec_dp_mask[0], self.recurrent1_kernel[:, :2 * self.units]), 'preact_0')
            x_z_ = x__[:, :self.units]
            x_r_ = x__[:, self.units: 2 * self.units]
        else:
            matrix_inner_ = K.dot(h_tm1 * rec_dp_mask[0], self.recurrent1_kernel[:, :2 * self.units])
            x_z_ = matrix_x_[:, :self.units]
            x_r_ = matrix_x_[:, self.units: 2 * self.units]
        recurrent_z_ = matrix_inner_[:, :self.units]
        recurrent_r_ = matrix_inner_[:, self.units: 2 * self.units]
        z_ = self.recurrent_activation(x_z_ + recurrent_z_)
        r_ = self.recurrent_activation(x_r_ + recurrent_r_)

        if self.layer_normalization:
            x_h_ = xx__
            recurrent_h = self._ln(K.dot(r_ * h_tm1 * rec_dp_mask[0], self.recurrent1_kernel[:, 2 * self.units:]), 'preact_1')
        else:
            x_h_ = matrix_x_[:, 2 * self.units:]
            recurrent_h = K.dot(r_ * h_tm1 * rec_dp_mask[0], self.recurrent1_kernel[:, 2 * self.units:])
        hh_ = self.activation(x_h_ + recurrent_h)
        h_ = z_ * h_tm1 + (1 - z_) * hh_

        # Attention model (see Formulation in class header)
        p_state_ = K.dot(h_ * att_dp_mask[0], self.attention_recurrent_kernel)
        pctx_ = K.tanh(pctx_ + p_state_[:, None, :])
        e = K.dot(pctx_, self.attention_context_wa) + self.bias_ca
        if mask_context.ndim > 1:  # Mask the context (only if necessary)
            e = mask_context * e
        alphas_shape = e.shape
        alphas = K.softmax(e.reshape([alphas_shape[0], alphas_shape[1]]))
        # sum over the in_timesteps dimension resulting in [batch_size, input_dim]
        ctx_ = (context * alphas[:, :, None]).sum(axis=1)

        matrix_x = K.dot(ctx_ * dp_mask[0], self.kernel)
        if self.use_bias:
            matrix_x = K.bias_add(matrix_x, self.bias)
        if self.layer_normalization:
            x_ = self._ln(matrix_x[:, : 2 * self.units], 'state_below0')
            xx_ = self._ln(matrix_x[:, 2 * self.units:], 'state_below1')
            matrix_inner = self._ln(K.dot(h_ * rec_dp_mask[0], self.recurrent_kernel[:, :2 * self.units]), 'preact0')
            x_z = x_[:, :self.units]
            x_r = x_[:, self.units: 2 * self.units]
        else:
            matrix_inner = K.dot(h_ * rec_dp_mask[0], self.recurrent_kernel[:, :2 * self.units])
            x_z = matrix_x[:, :self.units]
            x_r = matrix_x[:, self.units: 2 * self.units]
        recurrent_z = matrix_inner[:, :self.units]
        recurrent_r = matrix_inner[:, self.units: 2 * self.units]

        z = self.recurrent_activation(x_z + recurrent_z)
        r = self.recurrent_activation(x_r + recurrent_r)
        if self.layer_normalization:
            x_h = xx_
            recurrent_h = self._ln(K.dot(r * h_tm1 * rec_dp_mask[0], self.recurrent_kernel[:, 2 * self.units:]), 'preact1')
        else:
            x_h = matrix_x[:, 2 * self.units:]
            recurrent_h = K.dot(r * h_tm1 * rec_dp_mask[0],
                                self.recurrent_kernel[:, 2 * self.units:])
        hh = self.activation(x_h + recurrent_h)
        h = z * h_tm1 + (1 - z) * hh
        if 0 < self.dropout + self.recurrent_dropout:
            h._uses_learning_phase = True

        return h, [h, ctx_, alphas]

    def get_constants(self, inputs, mask_context, training=None):
        constants = []
        # States[4] - Dropout_W
        if 0 < self.dropout < 1:
            ones = K.ones_like(K.squeeze(self.context[:, 0:1, :], axis=1))

            def dropped_inputs():
                return K.dropout(ones, self.dropout)

            dp_mask = [K.in_train_phase(dropped_inputs,
                                        ones,
                                        training=training)
                       for _ in range(3)]
            constants.append(dp_mask)
        else:
            constants.append([K.cast_to_floatx(1.) for _ in range(3)])

        # States[5] - Dropout_U
        if 0 < self.recurrent_dropout < 1:
            ones = K.ones_like(K.reshape(inputs[:, 0, 0], (-1, 1)))
            ones = K.tile(ones, (1, self.units))

            def dropped_inputs():
                return K.dropout(ones, self.recurrent_dropout)

            rec_dp_mask = [K.in_train_phase(dropped_inputs,
                                            ones,
                                            training=training) for _ in range(3)]
            constants.append(rec_dp_mask)
        else:
            constants.append([K.cast_to_floatx(1.) for _ in range(3)])

        # States[6]  - Dropout_Wa
        if 0 < self.attention_dropout < 1:
            input_dim = self.units
            ones = K.ones_like(K.reshape(inputs[:, 0, 0], (-1, 1)))
            ones = K.concatenate([ones] * input_dim, 1)

            def dropped_inputs():
                return K.dropout(ones, self.recurrent_dropout)

            att_dp_mask = [K.in_train_phase(dropped_inputs,
                                            ones,
                                            training=training)]
            constants.append(att_dp_mask)
        else:
            constants.append([K.cast_to_floatx(1.)])

        if 0 < self.attention_dropout < 1:
            input_dim = self.context_dim
            ones = K.ones_like(K.reshape(self.context[:, :, 0], (-1, self.context.shape[1], 1)))
            ones = K.concatenate([ones] * input_dim, axis=2)
            B_Ua = [K.in_train_phase(K.dropout(ones, self.attention_dropout), ones)]
            pctx = K.dot(self.context * B_Ua[0], self.attention_context_kernel)
        else:
            pctx = K.dot(self.context, self.attention_context_kernel)
        if self.use_bias:
            pctx = K.bias_add(pctx, self.bias_ba)
        # States[7] - pctx_
        constants.append(pctx)

        # States[8] - context
        constants.append(self.context)

        # States[9] - mask_context
        if mask_context is None:
            mask_context = K.not_equal(K.sum(self.context, axis=2), self.mask_value)
        constants.append(mask_context)

        return constants

    def get_initial_states(self, inputs):
        # build an all-zero tensor of shape (samples, units)
        if self.init_state is None:
            initial_state = K.zeros_like(inputs)  # (samples, timesteps, input_dim)
            initial_state = K.sum(initial_state, axis=(1, 2))  # (samples,)
            initial_state = K.expand_dims(initial_state)  # (samples, 1)
            initial_state = K.tile(initial_state, [1, self.units])  # (samples, units)
        else:
            initial_state = self.init_state
        initial_states = [initial_state]

        initial_state = K.zeros_like(self.context)  # (samples, input_timesteps, ctx_dim)
        initial_state_alphas = K.sum(initial_state, axis=2)  # (samples, input_timesteps)
        initial_state = K.sum(initial_state, axis=1)  # (samples, ctx_dim)
        extra_states = [initial_state, initial_state_alphas]  # (samples, ctx_dim)

        return initial_states + extra_states

    def get_config(self):
        config = {'return_extra_variables': self.return_extra_variables,
                  'return_states': self.return_states,
                  'units': self.units,
                  'att_units': self.att_units,
                  'mask_value': self.mask_value,
                  'use_bias': self.use_bias,
                  'activation': activations.serialize(self.activation),
                  'recurrent_activation': activations.serialize(self.recurrent_activation),
                  'kernel_initializer': initializers.serialize(self.kernel_initializer),
                  'recurrent_initializer': initializers.serialize(self.recurrent_initializer),
                  'conditional_initializer': initializers.serialize(self.conditional_initializer),
                  'attention_recurrent_initializer': initializers.serialize(self.attention_recurrent_initializer),
                  'attention_context_initializer': initializers.serialize(self.attention_context_initializer),
                  'attention_context_wa_initializer': initializers.serialize(self.attention_context_wa_initializer),
                  'bias_initializer': initializers.serialize(self.bias_initializer),
                  'bias_ba_initializer': initializers.serialize(self.bias_ba_initializer),
                  'bias_ca_initializer': initializers.serialize(self.bias_ca_initializer),
                  'kernel_regularizer': regularizers.serialize(self.kernel_regularizer),
                  'recurrent_regularizer': regularizers.serialize(self.recurrent_regularizer),
                  'conditional_regularizer': regularizers.serialize(self.conditional_regularizer),
                  'attention_recurrent_regularizer': regularizers.serialize(self.attention_recurrent_regularizer),
                  'attention_context_regularizer': regularizers.serialize(self.attention_context_regularizer),
                  'attention_context_wa_regularizer': regularizers.serialize(self.attention_context_wa_regularizer),
                  'bias_regularizer': regularizers.serialize(self.bias_regularizer),
                  'bias_ba_regularizer': regularizers.serialize(self.bias_ba_regularizer),
                  'bias_ca_regularizer': regularizers.serialize(self.bias_ca_regularizer),
                  'activity_regularizer': regularizers.serialize(self.activity_regularizer),
                  'kernel_constraint': constraints.serialize(self.kernel_constraint),
                  'recurrent_constraint': constraints.serialize(self.recurrent_constraint),
                  'conditional_constraint': constraints.serialize(self.conditional_constraint),
                  'attention_recurrent_constraint': constraints.serialize(self.attention_recurrent_constraint),
                  'attention_context_constraint': constraints.serialize(self.attention_context_constraint),
                  'attention_context_wa_constraint': constraints.serialize(self.attention_context_wa_constraint),
                  'bias_constraint': constraints.serialize(self.bias_constraint),
                  'bias_ba_constraint': constraints.serialize(self.bias_ba_constraint),
                  'bias_ca_constraint': constraints.serialize(self.bias_ca_constraint),
                  'dropout': self.dropout,
                  'recurrent_dropout': self.recurrent_dropout,
                  'conditional_dropout': self.conditional_dropout,
                  'attention_dropout': self.attention_dropout,
<<<<<<< HEAD
                  'layer_normalization': self.layer_normalization,
                  'mask_value': self.mask_value
=======
                  'num_inputs': self.num_inputs
>>>>>>> 674e85b6
                  }
        base_config = super(AttConditionalGRUCond, self).get_config()
        return dict(list(base_config.items()) + list(config.items()))


class LSTMCell(Layer):
    """Cell class for the LSTM layer.

    # Arguments
        units: Positive integer, dimensionality of the output space.
        activation: Activation function to use
            (see [activations](../activations.md)).
            If you pass None, no activation is applied
            (ie. "linear" activation: `a(x) = x`).
        recurrent_activation: Activation function to use
            for the recurrent step
            (see [activations](../activations.md)).
        use_bias: Boolean, whether the layer uses a bias vector.
        kernel_initializer: Initializer for the `kernel` weights matrix,
            used for the linear transformation of the inputs.
            (see [initializers](../initializers.md)).
        recurrent_initializer: Initializer for the `recurrent_kernel`
            weights matrix,
            used for the linear transformation of the recurrent state.
            (see [initializers](../initializers.md)).
        bias_initializer: Initializer for the bias vector
            (see [initializers](../initializers.md)).
        unit_forget_bias: Boolean.
            If True, add 1 to the bias of the forget gate at initialization.
            Setting it to true will also force `bias_initializer="zeros"`.
            This is recommended in [Jozefowicz et al.](http://www.jmlr.org/proceedings/papers/v37/jozefowicz15.pdf)
        kernel_regularizer: Regularizer function applied to
            the `kernel` weights matrix
            (see [regularizer](../regularizers.md)).
        recurrent_regularizer: Regularizer function applied to
            the `recurrent_kernel` weights matrix
            (see [regularizer](../regularizers.md)).
        bias_regularizer: Regularizer function applied to the bias vector
            (see [regularizer](../regularizers.md)).
        kernel_constraint: Constraint function applied to
            the `kernel` weights matrix
            (see [constraints](../constraints.md)).
        recurrent_constraint: Constraint function applied to
            the `recurrent_kernel` weights matrix
            (see [constraints](../constraints.md)).
        bias_constraint: Constraint function applied to the bias vector
            (see [constraints](../constraints.md)).
        dropout: Float between 0 and 1.
            Fraction of the units to drop for
            the linear transformation of the inputs.
        recurrent_dropout: Float between 0 and 1.
            Fraction of the units to drop for
            the linear transformation of the recurrent state.
        implementation: Implementation mode, either 1 or 2.
            Mode 1 will structure its operations as a larger number of
            smaller dot products and additions, whereas mode 2 will
            batch them into fewer, larger operations. These modes will
            have different performance profiles on different hardware and
            for different applications.
    """

    def __init__(self, units,
                 activation='tanh',
                 recurrent_activation='hard_sigmoid',
                 use_bias=True,
                 kernel_initializer='glorot_uniform',
                 recurrent_initializer='orthogonal',
                 bias_initializer='zeros',
                 unit_forget_bias=True,
                 kernel_regularizer=None,
                 recurrent_regularizer=None,
                 bias_regularizer=None,
                 kernel_constraint=None,
                 recurrent_constraint=None,
                 bias_constraint=None,
                 dropout=0.,
                 recurrent_dropout=0.,
                 layer_normalization=False,
                 epsilon_layer_normalization=1e-5,
                 implementation=2,
                 **kwargs):
        super(LSTMCell, self).__init__(**kwargs)
        self.units = units
        self.activation = activations.get(activation)
        self.recurrent_activation = activations.get(recurrent_activation)
        self.use_bias = use_bias

        self.kernel_initializer = initializers.get(kernel_initializer)
        self.recurrent_initializer = initializers.get(recurrent_initializer)
        self.bias_initializer = initializers.get(bias_initializer)
        self.unit_forget_bias = unit_forget_bias

        self.kernel_regularizer = regularizers.get(kernel_regularizer)
        self.recurrent_regularizer = regularizers.get(recurrent_regularizer)
        self.bias_regularizer = regularizers.get(bias_regularizer)

        self.kernel_constraint = constraints.get(kernel_constraint)
        self.recurrent_constraint = constraints.get(recurrent_constraint)
        self.bias_constraint = constraints.get(bias_constraint)

        self.dropout = min(1., max(0., dropout))
        self.recurrent_dropout = min(1., max(0., recurrent_dropout))
        self.implementation = implementation
        self.state_size = (self.units, self.units)
        self._dropout_mask = None
        self._recurrent_dropout_mask = None

        # Layer normalization
        self.layer_normalization = layer_normalization
        self.gamma_init = initializers.get('ones')
        self.beta_init = initializers.get('zeros')
        self.epsilon_layer_normalization = epsilon_layer_normalization

    def build(self, input_shape):
        input_dim = input_shape[-1]
        self.kernel = self.add_weight(shape=(input_dim, self.units * 4),
                                      name='kernel',
                                      initializer=self.kernel_initializer,
                                      regularizer=self.kernel_regularizer,
                                      constraint=self.kernel_constraint)
        self.recurrent_kernel = self.add_weight(
            shape=(self.units, self.units * 4),
            name='recurrent_kernel',
            initializer=self.recurrent_initializer,
            regularizer=self.recurrent_regularizer,
            constraint=self.recurrent_constraint)

        if self.use_bias:
            if self.unit_forget_bias:
                def bias_initializer(shape, *args, **kwargs):
                    return K.concatenate([
                        self.bias_initializer((self.units,), *args, **kwargs),
                        initializers.Ones()((self.units,), *args, **kwargs),
                        self.bias_initializer((self.units * 2,), *args, **kwargs),
                    ])
            else:
                bias_initializer = self.bias_initializer
            self.bias = self.add_weight(shape=(self.units * 4,),
                                        name='bias',
                                        initializer=bias_initializer,
                                        regularizer=self.bias_regularizer,
                                        constraint=self.bias_constraint)
        else:
            self.bias = None

        self.kernel_i = self.kernel[:, :self.units]
        self.kernel_f = self.kernel[:, self.units: self.units * 2]
        self.kernel_c = self.kernel[:, self.units * 2: self.units * 3]
        self.kernel_o = self.kernel[:, self.units * 3:]

        self.recurrent_kernel_i = self.recurrent_kernel[:, :self.units]
        self.recurrent_kernel_f = self.recurrent_kernel[:, self.units: self.units * 2]
        self.recurrent_kernel_c = self.recurrent_kernel[:, self.units * 2: self.units * 3]
        self.recurrent_kernel_o = self.recurrent_kernel[:, self.units * 3:]

        if self.use_bias:
            self.bias_i = self.bias[:self.units]
            self.bias_f = self.bias[self.units: self.units * 2]
            self.bias_c = self.bias[self.units * 2: self.units * 3]
            self.bias_o = self.bias[self.units * 3:]
        else:
            self.bias_i = None
            self.bias_f = None
            self.bias_c = None
            self.bias_o = None

        if self.layer_normalization:
            assert self.implementation != 1, 'Layer normalization is not implemented with implementation == 1'
            self.gamma_state_below0 = self.add_weight(shape=(self.units,),
                                                     name='gamma_state_below0',
                                                     initializer=self.gamma_init)
            self.beta_state_below0 = self.add_weight(shape=(self.units,),
                                                     name='beta_state_below0',
                                                     initializer=self.beta_init)

            self.gamma_state_below1 = self.add_weight(shape=(self.units,),
                                                     name='gamma_state_below1',
                                                     initializer=self.gamma_init)
            self.beta_state_below1 = self.add_weight(shape=(self.units,),
                                                     name='beta_state_below1',
                                                     initializer=self.beta_init)
            self.gamma_state_below2 = self.add_weight(shape=(self.units,),
                                                     name='gamma_state_below2',
                                                     initializer=self.gamma_init)
            self.beta_state_below2 = self.add_weight(shape=(self.units,),
                                                     name='beta_state_below2',
                                                     initializer=self.beta_init)

            self.gamma_state_below3 = self.add_weight(shape=(self.units,),
                                                     name='gamma_state_below3',
                                                     initializer=self.gamma_init)
            self.beta_state_below3 = self.add_weight(shape=(self.units,),
                                                     name='beta_state_below3',
                                                     initializer=self.beta_init)

            self.gamma_preact0 = self.add_weight(shape=(self.units,),
                                                     name='gamma_preact0',
                                                     initializer=self.gamma_init)
            self.beta_preact0 = self.add_weight(shape=(self.units,),
                                                     name='beta_preact0',
                                                     initializer=self.beta_init)

            self.gamma_preact1 = self.add_weight(shape=(self.units,),
                                                     name='gamma_preact1',
                                                     initializer=self.gamma_init)
            self.beta_preact1 = self.add_weight(shape=(self.units,),
                                                     name='beta_preact1',
                                                     initializer=self.beta_init)

            self.gamma_preact2 = self.add_weight(shape=(self.units,),
                                                     name='gamma_preact2',
                                                     initializer=self.gamma_init)
            self.beta_preact2 = self.add_weight(shape=(self.units,),
                                                     name='beta_preact2',
                                                     initializer=self.beta_init)

            self.gamma_preact3 = self.add_weight(shape=(self.units,),
                                                     name='gamma_preact3',
                                                     initializer=self.gamma_init)
            self.beta_preact3 = self.add_weight(shape=(self.units,),
                                                     name='beta_preact3',
                                                     initializer=self.beta_init)
        self.built = True

    def _generate_dropout_mask(self, inputs, training=None):
        if 0 < self.dropout < 1:
            ones = K.ones_like(K.squeeze(inputs[:, 0:1, :], axis=1))

            def dropped_inputs():
                return K.dropout(ones, self.dropout)

            self._dropout_mask = [K.in_train_phase(
                dropped_inputs,
                ones,
                training=training)
                for _ in range(4)]
        else:
            self._dropout_mask = None

    def _generate_recurrent_dropout_mask(self, inputs, training=None):
        if 0 < self.recurrent_dropout < 1:
            ones = K.ones_like(K.reshape(inputs[:, 0, 0], (-1, 1)))
            ones = K.tile(ones, (1, self.units))

            def dropped_inputs():
                return K.dropout(ones, self.dropout)

            self._recurrent_dropout_mask = [K.in_train_phase(
                dropped_inputs,
                ones,
                training=training)
                for _ in range(4)]
        else:
            self._recurrent_dropout_mask = None

    def _ln(self, x, slc):
        # sample-wise normalization
        m = K.mean(x, axis=-1, keepdims=True)
        std = K.sqrt(K.var(x, axis=-1, keepdims=True) + self.epsilon_layer_normalization)
        x_normed = (x - m) / (std + self.epsilon_layer_normalization)
        x_normed = eval('self.gamma_' + slc) * x_normed + eval('self.beta_' + slc)
        return x_normed

    def call(self, inputs, states, training=None):
        # dropout matrices for input units
        dp_mask = self._dropout_mask
        # dropout matrices for recurrent units
        rec_dp_mask = self._recurrent_dropout_mask

        h_tm1 = states[0]  # previous memory state
        c_tm1 = states[1]  # previous carry state

        if self.implementation == 1:
            if 0 < self.dropout < 1.:
                inputs_i = inputs * dp_mask[0]
                inputs_f = inputs * dp_mask[1]
                inputs_c = inputs * dp_mask[2]
                inputs_o = inputs * dp_mask[3]
            else:
                inputs_i = inputs
                inputs_f = inputs
                inputs_c = inputs
                inputs_o = inputs
            x_i = K.dot(inputs_i, self.kernel_i)
            x_f = K.dot(inputs_f, self.kernel_f)
            x_c = K.dot(inputs_c, self.kernel_c)
            x_o = K.dot(inputs_o, self.kernel_o)
            if self.use_bias:
                x_i = K.bias_add(x_i, self.bias_i)
                x_f = K.bias_add(x_f, self.bias_f)
                x_c = K.bias_add(x_c, self.bias_c)
                x_o = K.bias_add(x_o, self.bias_o)

            if 0 < self.recurrent_dropout < 1.:
                h_tm1_i = h_tm1 * rec_dp_mask[0]
                h_tm1_f = h_tm1 * rec_dp_mask[1]
                h_tm1_c = h_tm1 * rec_dp_mask[2]
                h_tm1_o = h_tm1 * rec_dp_mask[3]
            else:
                h_tm1_i = h_tm1
                h_tm1_f = h_tm1
                h_tm1_c = h_tm1
                h_tm1_o = h_tm1
            i = self.recurrent_activation(x_i + K.dot(h_tm1_i,
                                                      self.recurrent_kernel_i))
            f = self.recurrent_activation(x_f + K.dot(h_tm1_f,
                                                      self.recurrent_kernel_f))
            c = f * c_tm1 + i * self.activation(x_c + K.dot(h_tm1_c,
                                                            self.recurrent_kernel_c))
            o = self.recurrent_activation(x_o + K.dot(h_tm1_o,
                                                      self.recurrent_kernel_o))
        else:
            if 0. < self.dropout < 1.:
                inputs *= dp_mask[0]
            x = K.dot(inputs, self.kernel)
            if self.layer_normalization:
                x0 = self._ln(x[:, :self.units], 'state_below0')
                x1 = self._ln(x[:, self.units: 2 * self.units], 'state_below1')
                x2 = self._ln(x[:, 2 * self.units: 3 * self.units], 'state_below2')
                x3 = self._ln(x[:, 3 * self.units:], 'state_below3')
            if 0. < self.recurrent_dropout < 1.:
                h_tm1 *= rec_dp_mask[0]
            z = K.dot(h_tm1, self.recurrent_kernel)
            if self.use_bias:
                z = K.bias_add(z, self.bias)
            if self.layer_normalization:
                z0 = self._ln(z[:, :self.units], 'preact0') + x0
                z1 = self._ln(z[:, self.units: 2 * self.units], 'preact1') + x1
                z2 = self._ln(z[:, 2 * self.units: 3 * self.units], 'preact2') + x2
                z3 = self._ln(z[:, 3 * self.units:], 'preact3') + x3
            else:
                z += x
                z0 = z[:, :self.units]
                z1 = z[:, self.units: 2 * self.units]
                z2 = z[:, 2 * self.units: 3 * self.units]
                z3 = z[:, 3 * self.units:]

            i = self.recurrent_activation(z0)
            f = self.recurrent_activation(z1)
            c = f * c_tm1 + i * self.activation(z2)
            o = self.recurrent_activation(z3)

        h = o * self.activation(c)
        if 0 < self.dropout + self.recurrent_dropout:
            if training is None:
                h._uses_learning_phase = True
        return h, [h, c]


class LSTM(RNN):
    """Long-Short Term Memory layer - Hochreiter 1997.

    # Arguments
        units: Positive integer, dimensionality of the output space.
        activation: Activation function to use
            (see [activations](../activations.md)).
            If you pass None, no activation is applied
            (ie. "linear" activation: `a(x) = x`).
        recurrent_activation: Activation function to use
            for the recurrent step
            (see [activations](../activations.md)).
        use_bias: Boolean, whether the layer uses a bias vector.
        kernel_initializer: Initializer for the `kernel` weights matrix,
            used for the linear transformation of the inputs.
            (see [initializers](../initializers.md)).
        recurrent_initializer: Initializer for the `recurrent_kernel`
            weights matrix,
            used for the linear transformation of the recurrent state.
            (see [initializers](../initializers.md)).
        bias_initializer: Initializer for the bias vector
            (see [initializers](../initializers.md)).
        unit_forget_bias: Boolean.
            If True, add 1 to the bias of the forget gate at initialization.
            Setting it to true will also force `bias_initializer="zeros"`.
            This is recommended in [Jozefowicz et al.](http://www.jmlr.org/proceedings/papers/v37/jozefowicz15.pdf)
        kernel_regularizer: Regularizer function applied to
            the `kernel` weights matrix
            (see [regularizer](../regularizers.md)).
        recurrent_regularizer: Regularizer function applied to
            the `recurrent_kernel` weights matrix
            (see [regularizer](../regularizers.md)).
        bias_regularizer: Regularizer function applied to the bias vector
            (see [regularizer](../regularizers.md)).
        activity_regularizer: Regularizer function applied to
            the output of the layer (its "activation").
            (see [regularizer](../regularizers.md)).
        kernel_constraint: Constraint function applied to
            the `kernel` weights matrix
            (see [constraints](../constraints.md)).
        recurrent_constraint: Constraint function applied to
            the `recurrent_kernel` weights matrix
            (see [constraints](../constraints.md)).
        bias_constraint: Constraint function applied to the bias vector
            (see [constraints](../constraints.md)).
        dropout: Float between 0 and 1.
            Fraction of the units to drop for
            the linear transformation of the inputs.
        recurrent_dropout: Float between 0 and 1.
            Fraction of the units to drop for
            the linear transformation of the recurrent state.
        implementation: Implementation mode, either 1 or 2.
            Mode 1 will structure its operations as a larger number of
            smaller dot products and additions, whereas mode 2 will
            batch them into fewer, larger operations. These modes will
            have different performance profiles on different hardware and
            for different applications.
        return_sequences: Boolean. Whether to return the last output.
            in the output sequence, or the full sequence.
        return_state: Boolean. Whether to return the last state
            in addition to the output.
        go_backwards: Boolean (default False).
            If True, process the input sequence backwards and return the
            reversed sequence.
        stateful: Boolean (default False). If True, the last state
            for each sample at index i in a batch will be used as initial
            state for the sample of index i in the following batch.
        unroll: Boolean (default False).
            If True, the network will be unrolled,
            else a symbolic loop will be used.
            Unrolling can speed-up a RNN,
            although it tends to be more memory-intensive.
            Unrolling is only suitable for short sequences.

    # References
        - [Long short-term memory](http://www.bioinf.jku.at/publications/older/2604.pdf) (original 1997 paper)
        - [Learning to forget: Continual prediction with LSTM](http://www.mitpressjournals.org/doi/pdf/10.1162/089976600300015015)
        - [Supervised sequence labeling with recurrent neural networks](http://www.cs.toronto.edu/~graves/preprint.pdf)
        - [A Theoretically Grounded Application of Dropout in Recurrent Neural Networks](http://arxiv.org/abs/1512.05287)
    """

    @interfaces.legacy_recurrent_support
    def __init__(self, units,
                 activation='tanh',
                 recurrent_activation='hard_sigmoid',
                 use_bias=True,
                 kernel_initializer='glorot_uniform',
                 recurrent_initializer='orthogonal',
                 bias_initializer='zeros',
                 unit_forget_bias=True,
                 kernel_regularizer=None,
                 recurrent_regularizer=None,
                 bias_regularizer=None,
                 activity_regularizer=None,
                 kernel_constraint=None,
                 recurrent_constraint=None,
                 bias_constraint=None,
                 dropout=0.,
                 recurrent_dropout=0.,
                 layer_normalization=False,
                 epsilon_layer_normalization=1e-5,
                 implementation=2,
                 return_sequences=False,
                 return_state=False,
                 go_backwards=False,
                 stateful=False,
                 unroll=False,
                 **kwargs):
        if implementation == 0:
            warnings.warn('`implementation=0` has been deprecated, '
                          'and now defaults to `implementation=2`.'
                          'Please update your layer call.')
        if K.backend() == 'cntk':
            if not kwargs.get('unroll') and (dropout > 0 or recurrent_dropout > 0):
                warnings.warn(
                    'RNN dropout is not supported with the CNTK backend '
                    'when using dynamic RNNs (i.e. non-unrolled). '
                    'You can either set `unroll=True`, '
                    'set `dropout` and `recurrent_dropout` to 0, '
                    'or use a different backend.')
                dropout = 0.
                recurrent_dropout = 0.

        cell = LSTMCell(units,
                        activation=activation,
                        recurrent_activation=recurrent_activation,
                        use_bias=use_bias,
                        kernel_initializer=kernel_initializer,
                        recurrent_initializer=recurrent_initializer,
                        unit_forget_bias=unit_forget_bias,
                        bias_initializer=bias_initializer,
                        kernel_regularizer=kernel_regularizer,
                        recurrent_regularizer=recurrent_regularizer,
                        bias_regularizer=bias_regularizer,
                        kernel_constraint=kernel_constraint,
                        recurrent_constraint=recurrent_constraint,
                        bias_constraint=bias_constraint,
                        dropout=dropout,
                        recurrent_dropout=recurrent_dropout,
                        layer_normalization=layer_normalization,
                        epsilon_layer_normalization=epsilon_layer_normalization,
                        implementation=implementation)
        super(LSTM, self).__init__(cell,
                                   return_sequences=return_sequences,
                                   return_state=return_state,
                                   go_backwards=go_backwards,
                                   stateful=stateful,
                                   unroll=unroll,
                                   **kwargs)
        self.activity_regularizer = regularizers.get(activity_regularizer)

    def call(self, inputs, mask=None, training=None, initial_state=None):
        self.cell._generate_dropout_mask(inputs, training=training)
        self.cell._generate_recurrent_dropout_mask(inputs, training=training)
        return super(LSTM, self).call(inputs,
                                      mask=mask,
                                      training=training,
                                      initial_state=initial_state)

    @property
    def units(self):
        return self.cell.units

    @property
    def activation(self):
        return self.cell.activation

    @property
    def recurrent_activation(self):
        return self.cell.recurrent_activation

    @property
    def use_bias(self):
        return self.cell.use_bias

    @property
    def kernel_initializer(self):
        return self.cell.kernel_initializer

    @property
    def recurrent_initializer(self):
        return self.cell.recurrent_initializer

    @property
    def bias_initializer(self):
        return self.cell.bias_initializer

    @property
    def unit_forget_bias(self):
        return self.cell.unit_forget_bias

    @property
    def kernel_regularizer(self):
        return self.cell.kernel_regularizer

    @property
    def recurrent_regularizer(self):
        return self.cell.recurrent_regularizer

    @property
    def bias_regularizer(self):
        return self.cell.bias_regularizer

    @property
    def kernel_constraint(self):
        return self.cell.kernel_constraint

    @property
    def recurrent_constraint(self):
        return self.cell.recurrent_constraint

    @property
    def bias_constraint(self):
        return self.cell.bias_constraint

    @property
    def dropout(self):
        return self.cell.dropout

    @property
    def recurrent_dropout(self):
        return self.cell.recurrent_dropout

    @property
    def layer_normalization(self):
        return self.cell.layer_normalization

    @property
    def epsilon_layer_normalization(self):
        return self.cell.epsilon_layer_normalization

    @property
    def implementation(self):
        return self.cell.implementation

    def get_config(self):
        config = {'units': self.units,
                  'activation': activations.serialize(self.activation),
                  'recurrent_activation': activations.serialize(self.recurrent_activation),
                  'use_bias': self.use_bias,
                  'kernel_initializer': initializers.serialize(self.kernel_initializer),
                  'recurrent_initializer': initializers.serialize(self.recurrent_initializer),
                  'bias_initializer': initializers.serialize(self.bias_initializer),
                  'unit_forget_bias': self.unit_forget_bias,
                  'kernel_regularizer': regularizers.serialize(self.kernel_regularizer),
                  'recurrent_regularizer': regularizers.serialize(self.recurrent_regularizer),
                  'bias_regularizer': regularizers.serialize(self.bias_regularizer),
                  'activity_regularizer': regularizers.serialize(self.activity_regularizer),
                  'kernel_constraint': constraints.serialize(self.kernel_constraint),
                  'recurrent_constraint': constraints.serialize(self.recurrent_constraint),
                  'bias_constraint': constraints.serialize(self.bias_constraint),
                  'dropout': self.dropout,
                  'recurrent_dropout': self.recurrent_dropout,
                  'layer_normalization':self.layer_normalization,
                  'epsilon_layer_normalization':self.epsilon_layer_normalization,
                  'implementation': self.implementation}
        base_config = super(LSTM, self).get_config()
        del base_config['cell']
        return dict(list(base_config.items()) + list(config.items()))

    @classmethod
    def from_config(cls, config):
        if 'implementation' in config and config['implementation'] == 0:
            config['implementation'] = 1
        return cls(**config)


# TODO: Adapt ALL LSTM* to the new interface

class LSTMCond(Recurrent):
    '''Conditional LSTM: The previously generated word is fed to the current timestep

    # Arguments
        units: dimension of the internal projections and the final output.
        kernel_initializer: weight initialization function.
            Can be the name of an existing function (str),
            or a Theano function (see: [initializations](../initializations.md)).
        recurrent_initializer: initialization function of the inner cells.
        return_states: boolean indicating if we want the intermediate states (hidden_state and memory) as additional outputs
        forget_bias_initializer: initialization function for the bias of the forget gate.
            [Jozefowicz et al.](http://www.jmlr.org/proceedings/papers/v37/jozefowicz15.pdf)
            recommend initializing with ones.
        activation: activation function.
            Can be the name of an existing function (str),
            or a Theano function (see: [activations](../activations.md)).
        recurrent_activation: activation function for the inner cells.
        W_regularizer: instance of [WeightRegularizer](../regularizers.md)
            (eg. L1 or L2 regularization), applied to the input weights matrices.
        U_regularizer: instance of [WeightRegularizer](../regularizers.md)
            (eg. L1 or L2 regularization), applied to the recurrent weights matrices.
        b_regularizer: instance of [WeightRegularizer](../regularizers.md),
            applied to the bias.
        dropout_W: float between 0 and 1. Fraction of the input units to drop for input gates.
        dropout_U: float between 0 and 1. Fraction of the input units to drop for recurrent connections.

    # References
        - [Long short-term memory](http://deeplearning.cs.cmu.edu/pdfs/Hochreiter97_lstm.pdf) (original 1997 paper)
        - [Learning to forget: Continual prediction with LSTM](http://www.mitpressjournals.org/doi/pdf/10.1162/089976600300015015)
        - [Supervised sequence labelling with recurrent neural networks](http://www.cs.toronto.edu/~graves/preprint.pdf)
        - [A Theoretically Grounded Application of Dropout in Recurrent Neural Networks](http://arxiv.org/abs/1512.05287)
    '''

    @interfaces.legacy_recurrent_support
    def __init__(self, units,
                 return_states=False,
                 activation='tanh',
                 recurrent_activation='sigmoid',
                 use_bias=True,
                 kernel_initializer='glorot_uniform',
                 conditional_initializer='glorot_uniform',
                 recurrent_initializer='orthogonal',
                 bias_initializer='zeros',
                 bias_ba_initializer='zeros',
                 bias_ca_initializer='zero',
                 forget_bias_init='one',
                 unit_forget_bias=True,
                 mask_value=0.,
                 kernel_regularizer=None,
                 recurrent_regularizer=None,
                 conditional_regularizer=None,
                 bias_regularizer=None,
                 bias_ba_regularizer=None,
                 bias_ca_regularizer=None,
                 activity_regularizer=None,
                 kernel_constraint=None,
                 recurrent_constraint=None,
                 conditional_constraint=None,
                 bias_constraint=None,
                 bias_ba_constraint=None,
                 bias_ca_constraint=None,
                 dropout=0.,
                 recurrent_dropout=0.,
                 conditional_dropout=0.,
                 num_inputs=4,
                 **kwargs):

        super(LSTMCond, self).__init__(**kwargs)

        self.return_states = return_states

        # Main parameters
        self.units = units
        self.activation = activations.get(activation)
        self.recurrent_activation = activations.get(recurrent_activation)
        self.use_bias = use_bias
        self.mask_value = mask_value

        # Initializers
        self.kernel_initializer = initializers.get(kernel_initializer)
        self.recurrent_initializer = initializers.get(recurrent_initializer)
        self.conditional_initializer = initializers.get(conditional_initializer)
        self.bias_initializer = initializers.get(bias_initializer)
        self.bias_ba_initializer = initializers.get(bias_ba_initializer)
        self.bias_ca_initializer = initializers.get(bias_ca_initializer)
        self.unit_forget_bias = unit_forget_bias
        self.forget_bias_initializer = initializers.get(forget_bias_init)

        # Regularizers
        self.kernel_regularizer = regularizers.get(kernel_regularizer)
        self.recurrent_regularizer = regularizers.get(recurrent_regularizer)
        self.conditional_regularizer = regularizers.get(conditional_regularizer)
        self.bias_regularizer = regularizers.get(bias_regularizer)
        self.bias_ba_regularizer = regularizers.get(bias_ba_regularizer)
        self.bias_ca_regularizer = regularizers.get(bias_ca_regularizer)
        self.activity_regularizer = regularizers.get(activity_regularizer)

        # Constraints
        self.kernel_constraint = constraints.get(kernel_constraint)
        self.recurrent_constraint = constraints.get(recurrent_constraint)
        self.conditional_constraint = constraints.get(conditional_constraint)
        self.bias_constraint = constraints.get(bias_constraint)
        self.bias_ba_constraint = constraints.get(bias_ba_constraint)
        self.bias_ca_constraint = constraints.get(bias_ca_constraint)

        # Dropouts
        self.dropout = min(1., max(0., dropout))
        self.recurrent_dropout = min(1., max(0., recurrent_dropout))
        self.conditional_dropout = min(1., max(0., conditional_dropout))
        self.num_inputs = num_inputs
        self.input_spec = [InputSpec(ndim=3), InputSpec(ndim=2)]
        for _ in range(len(self.input_spec), self.num_inputs):
            self.input_spec.append(InputSpec(ndim=2))

    def build(self, input_shape):

        assert len(input_shape) == 2 or len(input_shape) == 4, 'You should pass two inputs to LSTMCond ' \
                                                               '(context and previous_embedded_words) and ' \
                                                               'two optional inputs (init_state and init_memory). ' \
                                                               'It currently has %d inputs' % len(input_shape)

        self.input_dim = input_shape[0][2]
        if self.input_spec[1].ndim == 3:
            self.context_dim = input_shape[1][2]
            self.static_ctx = False
            assert input_shape[1][1] == input_shape[0][1], 'When using a 3D ctx in LSTMCond, it has to have the same ' \
                                                           'number of timesteps (dimension 1) as the input. Currently,' \
                                                           'the number of input timesteps is: ' \
                                                           + str(input_shape[0][1]) + \
                                                           ', while the number of ctx timesteps is ' \
                                                           + str(input_shape[1][1]) + ' (complete shapes: ' \
                                                           + str(input_shape[0]) + ', ' + str(input_shape[1]) + ')'
        else:
            self.context_dim = input_shape[1][1]
            self.static_ctx = True

        if self.stateful:
            self.reset_states()
        else:
            # initial states: all-zero tensors of shape (units)
            self.states = [None, None]  # [h, c]

        self.kernel = self.add_weight(shape=(self.context_dim, self.units * 4),
                                      name='kernel',
                                      initializer=self.kernel_initializer,
                                      regularizer=self.kernel_regularizer,
                                      constraint=self.kernel_constraint)

        self.recurrent_kernel = self.add_weight(
            shape=(self.units, self.units * 4),
            name='recurrent_kernel',
            initializer=self.recurrent_initializer,
            regularizer=self.recurrent_regularizer,
            constraint=self.recurrent_constraint)

        self.conditional_kernel = self.add_weight(shape=(self.input_dim, self.units * 4),
                                                  name='conditional_kernel',
                                                  initializer=self.conditional_initializer,
                                                  regularizer=self.conditional_regularizer,
                                                  constraint=self.conditional_constraint)

        if self.use_bias:
            if self.unit_forget_bias:
                def bias_initializer(shape, *args, **kwargs):
                    return K.concatenate([
                        self.bias_initializer((self.units,), *args, **kwargs),
                        initializers.Ones()((self.units,), *args, **kwargs),
                        self.bias_initializer((self.units * 2,), *args, **kwargs),
                    ])
            else:
                bias_initializer = self.bias_initializer

            self.bias = self.add_weight(shape=(self.units * 4,),
                                        name='bias',
                                        initializer=bias_initializer,
                                        regularizer=self.bias_regularizer,
                                        constraint=self.bias_constraint)

        else:
            self.bias = None

        self.built = True

    def reset_states(self, states=None):
        assert self.stateful, 'Layer must be stateful.'
        input_shape = self.input_shape
        if not input_shape[0]:
            raise Exception('If a RNN is stateful, a complete ' +
                            'input_shape must be provided (including batch size).')
        if hasattr(self, 'states'):
            K.set_value(self.states[0],
                        np.zeros((input_shape[0], self.units)))
            K.set_value(self.states[1],
                        np.zeros((input_shape[0], self.units)))
            K.set_value(self.states[2],
                        np.zeros((input_shape[0], input_shape[3])))
        else:
            self.states = [K.zeros((input_shape[0], self.units)),
                           K.zeros((input_shape[0], self.units))]

    def preprocess_input(self, inputs, training=None):
        if 0 < self.conditional_dropout < 1:
            ones = K.ones_like(K.squeeze(inputs[:, 0:1, :], axis=1))
            def dropped_inputs():
                return K.dropout(ones, self.conditional_dropout)
            cond_dp_mask = [K.in_train_phase(dropped_inputs,
                                             ones,
                                             training=training) for _ in range(4)]
            preprocessed_input = K.dot(inputs * cond_dp_mask[0][:, None, :], self.conditional_kernel)
        else:
            preprocessed_input = K.dot(inputs, self.conditional_kernel)

        if self.static_ctx:
            return preprocessed_input

        # Not Static ctx
        if 0 < self.dropout < 1:
            ones = K.ones_like(K.squeeze(self.context[:, 0:1, :], axis=1))
            def dropped_inputs():
                return K.dropout(ones, self.dropout)
            dp_mask = [K.in_train_phase(dropped_inputs, ones,
                                             training=training) for _ in range(4)]
            preprocessed_context = K.dot(self.context * dp_mask[0][:, None, :], self.kernel)
        else:
            preprocessed_context = K.dot(self.context, self.kernel)
        return preprocessed_input + preprocessed_context

    def compute_output_shape(self, input_shape):
        if self.return_sequences:
            main_out = (input_shape[0][0], input_shape[0][1], self.units)
        else:
            main_out = (input_shape[0][0], self.units)

        if self.return_states:
            states_dim = (input_shape[0][0], input_shape[0][1], self.units)
            main_out = [main_out, states_dim, states_dim]
        return main_out

    def call(self, x, mask=None, training=None, initial_state=None):
        # input shape: (nb_samples, time (padded with zeros), input_dim)
        # note that the .build() method of subclasses MUST define
        # self.input_spec with a complete input shape.
        input_shape = self.input_spec[0].shape
        state_below = x[0]
        self.context = x[1]
        if self.num_inputs == 2:  # input: [state_below, context]
            self.init_state = None
            self.init_memory = None
        elif self.num_inputs == 3:  # input: [state_below, context, init_generic]
            self.init_state = x[2]
            self.init_memory = x[2]
        elif self.num_inputs == 4:  # input: [state_below, context, init_state, init_memory]
            self.init_state = x[2]
            self.init_memory = x[3]
        if K._BACKEND == 'tensorflow':
            if not input_shape[1]:
                raise Exception('When using TensorFlow, you should define '
                                'explicitly the number of timesteps of '
                                'your sequences.\n'
                                'If your first layer is an Embedding, '
                                'make sure to pass it an "input_length" '
                                'argument. Otherwise, make sure '
                                'the first layer has '
                                'an "input_shape" or "batch_input_shape" '
                                'argument, including the time axis. '
                                'Found input shape at layer ' + self.name +
                                ': ' + str(input_shape))
        if self.stateful:
            initial_states = self.states
        else:
            initial_states = self.get_initial_states(state_below)
        constants = self.get_constants(state_below, mask[1], training=training)
        preprocessed_input = self.preprocess_input(state_below, training=training)
        last_output, outputs, states = K.rnn(self.step,
                                             preprocessed_input,
                                             initial_states,
                                             go_backwards=self.go_backwards,
                                             mask=mask[0],
                                             constants=constants,
                                             unroll=self.unroll,
                                             input_length=state_below.shape[1])
        if self.stateful:
            self.updates = []
            for i in range(len(states)):
                self.updates.append((self.states[i], states[i]))

        # Properly set learning phase
        if 0 < self.dropout + self.recurrent_dropout:
            last_output._uses_learning_phase = True
            outputs._uses_learning_phase = True

        if self.return_sequences:
            ret = outputs
        else:
            ret = last_output

        # intermediate states as additional outputs
        if self.return_states:
            if not isinstance(ret, list):
                ret = [ret]
            ret += [states[0], states[1]]

        return ret

    def compute_mask(self, input, mask):
        if self.return_sequences:
            ret = mask[0]
        else:
            ret = None
        if self.return_states:
            ret = [ret, None, None]
        return ret

    def step(self, x, states):
        h_tm1 = states[0]  # State
        c_tm1 = states[1]  # Memory
        dp_mask = states[2]  # Dropout W (input)
        rec_dp_mask = states[3]  # Dropout U (recurrent)
        z = x + K.dot(h_tm1 * rec_dp_mask[0], self.recurrent_kernel)
        if self.static_ctx:
            context = states[4]
            #mask_context = states[5]  # Context mask
            #if mask_context.ndim > 1:  # Mask the context (only if necessary)
            #    context = mask_context[:, :, None] * context
            z += K.dot(context * dp_mask[0], self.kernel)
        if self.use_bias:
            z = K.bias_add(z, self.bias)
        z0 = z[:, :self.units]
        z1 = z[:, self.units: 2 * self.units]
        z2 = z[:, 2 * self.units: 3 * self.units]
        z3 = z[:, 3 * self.units:]
        i = self.recurrent_activation(z0)
        f = self.recurrent_activation(z1)
        o = self.recurrent_activation(z3)
        c = f * c_tm1 + i * self.activation(z2)
        h = o * self.activation(c)
        if 0 < self.dropout + self.recurrent_dropout:
            h._uses_learning_phase = True
        return h, [h, c]

    def get_constants(self, inputs, mask_context, training=None):
        constants = []

        # States[3] - Dropout_W
        if 0 < self.dropout < 1:
            ones = K.ones_like(K.squeeze(self.context[:, 0:1, :], axis=1))
            def dropped_inputs():
                return K.dropout(ones, self.dropout)
            dp_mask = [K.in_train_phase(dropped_inputs,
                                        ones,
                                        training=training) for _ in range(4)]
            constants.append(dp_mask)
        else:
            constants.append([K.cast_to_floatx(1.) for _ in range(4)])

        # States[4] - Dropout_U
        if 0 < self.recurrent_dropout < 1:
            ones = K.ones_like(K.reshape(inputs[:, 0, 0], (-1, 1)))
            ones = K.tile(ones, (1, self.units))

            def dropped_inputs():
                return K.dropout(ones, self.recurrent_dropout)

            rec_dp_mask = [K.in_train_phase(dropped_inputs,
                                            ones,
                                            training=training) for _ in range(4)]
            constants.append(rec_dp_mask)
        else:
            constants.append([K.cast_to_floatx(1.) for _ in range(4)])

        # States[4] - context
        if self.static_ctx:
            constants.append(self.context)


        return constants

    def get_initial_states(self, inputs):
        # build an all-zero tensor of shape (samples, units)
        if self.init_state is None:
            initial_state = K.zeros_like(inputs)  # (samples, timesteps, input_dim)
            initial_state = K.sum(initial_state, axis=(1, 2))  # (samples,)
            initial_state = K.expand_dims(initial_state)  # (samples, 1)
            initial_state = K.tile(initial_state, [1, self.units])  # (samples, units)
            if self.init_memory is None:
                initial_states = [initial_state for _ in range(2)]
            else:
                initial_memory = self.init_memory
                initial_states = [initial_state, initial_memory]
        else:
            initial_state = self.init_state
            if self.init_memory is not None:  # We have state and memory
                initial_memory = self.init_memory
                initial_states = [initial_state, initial_memory]
            else:
                initial_states = [initial_state for _ in range(2)]

        return initial_states

    def get_config(self):
        config = {'units': self.units,
                  'activation': activations.serialize(self.activation),
                  'recurrent_activation': activations.serialize(self.recurrent_activation),
                  'return_states': self.return_states,
                  'kernel_initializer': initializers.serialize(self.kernel_initializer),
                  'recurrent_initializer': initializers.serialize(self.recurrent_initializer),
                  'conditional_initializer': initializers.serialize(self.conditional_initializer),
                  'bias_initializer': initializers.serialize(self.bias_initializer),
                  'bias_ba_initializer': initializers.serialize(self.bias_ba_initializer),
                  'bias_ca_initializer': initializers.serialize(self.bias_ca_initializer),
                  'unit_forget_bias': self.unit_forget_bias,
                  'kernel_regularizer': regularizers.serialize(self.kernel_regularizer),
                  'recurrent_regularizer': regularizers.serialize(self.recurrent_regularizer),
                  'conditional_regularizer': regularizers.serialize(self.conditional_regularizer),
                  'bias_regularizer': regularizers.serialize(self.bias_regularizer),
                  'bias_ba_regularizer': regularizers.serialize(self.bias_ba_regularizer),
                  'bias_ca_regularizer': regularizers.serialize(self.bias_ca_regularizer),
                  'activity_regularizer': regularizers.serialize(self.activity_regularizer),
                  'kernel_constraint': constraints.serialize(self.kernel_constraint),
                  'recurrent_constraint': constraints.serialize(self.recurrent_constraint),
                  'conditional_constraint': constraints.serialize(self.conditional_constraint),
                  'bias_constraint': constraints.serialize(self.bias_constraint),
                  'bias_ba_constraint': constraints.serialize(self.bias_ba_constraint),
                  'bias_ca_constraint': constraints.serialize(self.bias_ca_constraint),
                  'dropout': self.dropout,
                  'recurrent_dropout': self.recurrent_dropout,
                  'conditional_dropout': self.conditional_dropout,
                  'mask_value': self.mask_value
                  }
        base_config = super(LSTMCond, self).get_config()
        return dict(list(base_config.items()) + list(config.items()))


class AttLSTM(Recurrent):
    '''Long-Short Term Memory unit with Attention + the previously generated word fed to the current timestep.
    You should give two inputs to this layer:
        1. The shifted sequence of words (shape: (mini_batch_size, output_timesteps, embedding_size))
        2. The complete input sequence (shape: (mini_batch_size, input_timesteps, input_dim))
    # Arguments
        units: dimension of the internal projections and the final output.
        embedding_size: dimension of the word embedding module used for the enconding of the generated words.
        return_extra_variables: indicates if we only need the LSTM hidden state (False) or we want
            additional internal variables as outputs (True). The additional variables provided are:
            - x_att (None, out_timesteps, dim_encoder): feature vector computed after the Att.Model at each timestep
            - alphas (None, out_timesteps, in_timesteps): weights computed by the Att.Model at each timestep
        return_states: boolean indicating if we want the intermediate states (hidden_state and memory) as additional outputs
        output_timesteps: number of output timesteps (# of output vectors generated)
        kernel_initializer: weight initialization function.
            Can be the name of an existing function (str),
            or a Theano function (see: [initializations](../initializations.md)).
        recurrent_initializer: initialization function of the inner cells.
        forget_bias_initializer: initialization function for the bias of the forget gate.
            [Jozefowicz et al.](http://www.jmlr.org/proceedings/papers/v37/jozefowicz15.pdf)
            recommend initializing with ones.
        activation: activation function.
            Can be the name of an existing function (str),
            or a Theano function (see: [activations](../activations.md)).
        recurrent_activation: activation function for the inner cells.
        W_regularizer: instance of [WeightRegularizer](../regularizers.md)
            (eg. L1 or L2 regularization), applied to the input weights matrices.
        U_regularizer: instance of [WeightRegularizer](../regularizers.md)
            (eg. L1 or L2 regularization), applied to the recurrent weights matrices.
        b_regularizer: instance of [WeightRegularizer](../regularizers.md),
            applied to the bias.
        dropout_W: float between 0 and 1. Fraction of the input units to drop for input gates.
        dropout_U: float between 0 and 1. Fraction of the input units to drop for recurrent connections.
        w_a_regularizer: instance of [WeightRegularizer](../regularizers.md)
            (eg. L1 or L2 regularization), applied to the input weights matrices.
        W_a_regularizer: instance of [WeightRegularizer](../regularizers.md)
            (eg. L1 or L2 regularization), applied to the input weights matrices.
        U_a_regularizer: instance of [WeightRegularizer](../regularizers.md)
            (eg. L1 or L2 regularization), applied to the recurrent weights matrices.
        b_a_regularizer: instance of [WeightRegularizer](../regularizers.md),
            applied to the bias.
        dropout_w_a: float between 0 and 1.
        dropout_W_a: float between 0 and 1.
        dropout_U_a: float between 0 and 1.

    # Formulation

        The resulting attention vector 'phi' at time 't' is formed by applying a weighted sum over
        the set of inputs 'x_i' contained in 'X':

            phi(X, t) = ∑_i alpha_i(t) * x_i,

        where each 'alpha_i' at time 't' is a weighting vector over all the input dimension that
        accomplishes the following condition:

            ∑_i alpha_i = 1

        and is dynamically adapted at each timestep w.r.t. the following formula:

            alpha_i(t) = exp{e_i(t)} /  ∑_j exp{e_j(t)}

        where each 'e_i' at time 't' is calculated as:

            e_i(t) = wa' * tanh( Wa * x_i  +  Ua * h(t-1)  +  ba ),

        where the following are learnable with the respectively named sizes:
                wa                Wa                     Ua                 ba
            [input_dim] [input_dim, input_dim] [units, input_dim] [input_dim]

        The names of 'Ua' and 'Wa' are exchanged w.r.t. the provided reference as well as 'v' being renamed
        to 'x' for matching Keras LSTM's nomenclature.

    # References
        -   Yao L, Torabi A, Cho K, Ballas N, Pal C, Larochelle H, Courville A.
            Describing videos by exploiting temporal structure.
            InProceedings of the IEEE International Conference on Computer Vision 2015 (pp. 4507-4515).
    '''

    @interfaces.legacy_recurrent_support
    def __init__(self, units,
                 att_units=0,
                 return_extra_variables=False,
                 return_states=False,
                 activation='tanh',
                 recurrent_activation='sigmoid',
                 use_bias=True,
                 kernel_initializer='glorot_uniform',
                 attention_recurrent_initializer='glorot_uniform',
                 attention_context_initializer='glorot_uniform',
                 attention_context_wa_initializer='glorot_uniform',
                 recurrent_initializer='orthogonal',
                 bias_initializer='zeros',
                 bias_ba_initializer='zeros',
                 bias_ca_initializer='zero',
                 forget_bias_init='one',
                 unit_forget_bias=True,
                 mask_value=0.,
                 kernel_regularizer=None,
                 recurrent_regularizer=None,
                 attention_recurrent_regularizer=None,
                 attention_context_regularizer=None,
                 attention_context_wa_regularizer=None,
                 bias_regularizer=None,
                 bias_ba_regularizer=None,
                 bias_ca_regularizer=None,
                 activity_regularizer=None,
                 kernel_constraint=None,
                 recurrent_constraint=None,
                 attention_recurrent_constraint=None,
                 attention_context_constraint=None,
                 attention_context_wa_constraint=None,
                 bias_constraint=None,
                 bias_ba_constraint=None,
                 bias_ca_constraint=None,
                 dropout=0.,
                 recurrent_dropout=0.,
                 attention_dropout=0.,
                 num_inputs=3,
                 **kwargs):
        super(AttLSTM, self).__init__(**kwargs)
        self.return_extra_variables = return_extra_variables
        self.return_states = return_states

        # Main parameters
        self.units = units
        self.att_units = units if att_units == 0 else att_units
        self.activation = activations.get(activation)
        self.recurrent_activation = activations.get(recurrent_activation)
        self.use_bias = use_bias
        self.mask_value = mask_value

        # Initializers
        self.kernel_initializer = initializers.get(kernel_initializer)
        self.recurrent_initializer = initializers.get(recurrent_initializer)
        self.attention_recurrent_initializer = initializers.get(attention_recurrent_initializer)
        self.attention_context_initializer = initializers.get(attention_context_initializer)
        self.attention_context_wa_initializer = initializers.get(attention_context_wa_initializer)
        self.bias_initializer = initializers.get(bias_initializer)
        self.bias_ba_initializer = initializers.get(bias_ba_initializer)
        self.bias_ca_initializer = initializers.get(bias_ca_initializer)
        self.unit_forget_bias = unit_forget_bias
        self.forget_bias_initializer = initializers.get(forget_bias_init)

        # Regularizers
        self.kernel_regularizer = regularizers.get(kernel_regularizer)
        self.recurrent_regularizer = regularizers.get(recurrent_regularizer)
        self.attention_recurrent_regularizer = regularizers.get(attention_recurrent_regularizer)
        self.attention_context_regularizer = regularizers.get(attention_context_regularizer)
        self.attention_context_wa_regularizer = regularizers.get(attention_context_wa_regularizer)
        self.bias_regularizer = regularizers.get(bias_regularizer)
        self.bias_ba_regularizer = regularizers.get(bias_ba_regularizer)
        self.bias_ca_regularizer = regularizers.get(bias_ca_regularizer)
        self.activity_regularizer = regularizers.get(activity_regularizer)

        # Constraints
        self.kernel_constraint = constraints.get(kernel_constraint)
        self.recurrent_constraint = constraints.get(recurrent_constraint)
        self.attention_recurrent_constraint = constraints.get(attention_recurrent_constraint)
        self.attention_context_constraint = constraints.get(attention_context_constraint)
        self.attention_context_wa_constraint = constraints.get(attention_context_wa_constraint)
        self.bias_constraint = constraints.get(bias_constraint)
        self.bias_ba_constraint = constraints.get(bias_ba_constraint)
        self.bias_ca_constraint = constraints.get(bias_ca_constraint)

        # Dropouts
        self.dropout = min(1., max(0., dropout))
        self.recurrent_dropout = min(1., max(0., recurrent_dropout))
        self.attention_dropout = min(1., max(0., attention_dropout))
        self.num_inputs = num_inputs
        self.input_spec = [InputSpec(ndim=3)]
        for _ in range(len(self.input_spec), self.num_inputs):
            self.input_spec.append(InputSpec(ndim=2))

    def build(self, input_shape):

        assert len(input_shape) >= 2, 'You should pass two inputs to AttLSTM ' \
                                      '(previous_embedded_words and context) ' \
                                      'and two optional inputs (init_state and init_memory)'
        self.input_dim = input_shape[0][2]
        self.context_steps = input_shape[0][1]
        if self.stateful:
            self.reset_states()
        else:
            # initial states: all-zero tensors of shape (units)
            self.states = [None, None, None]  # [h, c, x_att]

        self.kernel = self.add_weight(shape=(self.input_dim, self.units * 4),
                                      name='kernel',
                                      initializer=self.kernel_initializer,
                                      regularizer=self.kernel_regularizer,
                                      constraint=self.kernel_constraint)
        self.recurrent_kernel = self.add_weight(
            shape=(self.units, self.units * 4),
            name='recurrent_kernel',
            initializer=self.recurrent_initializer,
            regularizer=self.recurrent_regularizer,
            constraint=self.recurrent_constraint)

        self.attention_recurrent_kernel = self.add_weight(
            shape=(self.units, self.att_units),
            name='attention_recurrent_kernel',
            initializer=self.attention_recurrent_initializer,
            regularizer=self.attention_recurrent_regularizer,
            constraint=self.attention_recurrent_constraint)

        self.attention_context_kernel = self.add_weight(
            shape=(self.input_dim, self.att_units),
            name='attention_context_kernel',
            initializer=self.attention_context_initializer,
            regularizer=self.attention_context_regularizer,
            constraint=self.attention_context_constraint)

        self.attention_context_wa = self.add_weight(
            shape=(self.att_units,),
            name='attention_context_wa',
            initializer=self.attention_context_wa_initializer,
            regularizer=self.attention_context_wa_regularizer,
            constraint=self.attention_context_wa_constraint)

        if self.use_bias:
            if self.unit_forget_bias:
                def bias_initializer(shape, *args, **kwargs):
                    return K.concatenate([
                        self.bias_initializer((self.units,), *args, **kwargs),
                        initializers.Ones()((self.units,), *args, **kwargs),
                        self.bias_initializer((self.units * 2,), *args, **kwargs),
                    ])
            else:
                bias_initializer = self.bias_initializer
            self.bias = self.add_weight(shape=(self.units * 4,),
                                        name='bias',
                                        initializer=bias_initializer,
                                        regularizer=self.bias_regularizer,
                                        constraint=self.bias_constraint)
        else:
            self.bias = None

        self.bias_ba = self.add_weight(shape=self.att_units,
                                       name='bias_ba',
                                       initializer=self.bias_ba_initializer,
                                       regularizer=self.bias_ba_regularizer,
                                       constraint=self.bias_ba_constraint)

        self.bias_ca = self.add_weight(shape=self.context_steps,
                                       name='bias_ca',
                                       initializer=self.bias_ca_initializer,
                                       regularizer=self.bias_ca_regularizer,
                                       constraint=self.bias_ca_constraint)

        self.built = True

    def reset_states(self, states=None):
        assert self.stateful, 'Layer must be stateful.'
        input_shape = self.input_shape
        if not input_shape[0]:
            raise Exception('If a RNN is stateful, a complete ' +
                            'input_shape must be provided (including batch size).')
        if hasattr(self, 'states'):
            K.set_value(self.states[0],
                        np.zeros((input_shape[0], self.units)))
            K.set_value(self.states[1],
                        np.zeros((input_shape[0], self.units)))
            K.set_value(self.states[2],
                        np.zeros((input_shape[0], input_shape[3])))
        else:
            self.states = [K.zeros((input_shape[0], self.units)),
                           K.zeros((input_shape[0], self.units)),
                           K.zeros((input_shape[0], input_shape[3]))]

    def preprocess_input(self, inputs, training=None):
        return inputs

    def compute_output_shape(self, input_shape):
        if self.return_sequences:
            main_out = (input_shape[0][0], input_shape[0][1], self.units)
        else:
            main_out = (input_shape[0][0], self.units)

        if self.return_extra_variables:
            dim_x_att = (input_shape[0][0], input_shape[0][1], self.context_dim)
            dim_alpha_att = (input_shape[0][0], input_shape[0][1], input_shape[1][1])
            main_out = [main_out, dim_x_att, dim_alpha_att]

        if self.return_states:
            if not isinstance(main_out, list):
                main_out = [main_out]
            states_dim = (input_shape[0][0], input_shape[0][1], self.units)
            main_out += [states_dim, states_dim]

        return main_out

    def call(self, x, mask=None, training=None, initial_state=None):
        # input shape: (nb_samples, time (padded with zeros), input_dim)
        # note that the .build() method of subclasses MUST define
        # self.input_spec with a complete input shape.
        input_shape = self.input_spec[0].shape
        state_below = x[0]
        if self.num_inputs == 1:  # input: [context]
            self.init_state = None
            self.init_memory = None
        elif self.num_inputs == 2:  # input: [context, init_generic]
            self.init_state = x[1]
            self.init_memory = x[1]
        elif self.num_inputs == 3:  # input: [context, init_state, init_memory]
            self.init_state = x[1]
            self.init_memory = x[2]
        if K._BACKEND == 'tensorflow':
            if not input_shape[1]:
                raise Exception('When using TensorFlow, you should define '
                                'explicitly the number of timesteps of '
                                'your sequences.\n'
                                'If your first layer is an Embedding, '
                                'make sure to pass it an "input_length" '
                                'argument. Otherwise, make sure '
                                'the first layer has '
                                'an "input_shape" or "batch_input_shape" '
                                'argument, including the time axis. '
                                'Found input shape at layer ' + self.name +
                                ': ' + str(input_shape))
        if self.stateful:
            initial_states = self.states
        else:
            initial_states = self.get_initial_states(state_below)
        constants = self.get_constants(state_below, training=training)
        preprocessed_input = self.preprocess_input(state_below, training=training)
        last_output, outputs, states = K.rnn(self.step,
                                             preprocessed_input,
                                             initial_states,
                                             go_backwards=self.go_backwards,
                                             mask=mask[0],
                                             constants=constants,
                                             unroll=self.unroll,
                                             input_length=state_below.shape[1],
                                             pos_extra_outputs_states=[2, 3])
        if self.stateful:
            self.updates = []
            for i in range(len(states)):
                self.updates.append((self.states[i], states[i]))

        # Properly set learning phase
        if 0 < self.dropout + self.recurrent_dropout:
            last_output._uses_learning_phase = True
            outputs._uses_learning_phase = True

        if self.return_sequences:
            ret = outputs
        else:
            ret = last_output

        if self.return_extra_variables:
            ret = [ret, states[2], states[3]]

        # intermediate states as additional outputs
        if self.return_states:
            if not isinstance(ret, list):
                ret = [ret]
            ret += [states[0], states[1]]

        return ret

    def compute_mask(self, input, mask):
        if self.return_extra_variables:
            ret = [mask[0], mask[0], mask[0]]
        else:
            ret = mask[0]

        if self.return_states:
            if not isinstance(ret, list):
                ret = [ret]
            ret += [mask[0], mask[0]]

        return ret

    def step(self, x, states):
        h_tm1 = states[0]  # State
        c_tm1 = states[1]  # Memory
        non_used_x_att = states[2]  # Placeholder for returning extra variables
        non_used_alphas_att = states[3]  # Placeholder for returning extra variables
        dp_mask = states[4]  # Dropout W (input)
        rec_dp_mask = states[5]  # Dropout U (recurrent)
        # Att model dropouts
        att_dp_mask = states[6]  # Dropout Wa
        pctx_ = states[7]  # Projected context (i.e. context * Ua + ba)

        # Attention model (see Formulation in class header)
        p_state_ = K.dot(h_tm1 * att_dp_mask[0], self.attention_recurrent_kernel)
        pctx_ = K.tanh(pctx_ + p_state_[:, None, :])
        e = K.dot(pctx_, self.attention_context_wa) + self.bias_ca
        alphas_shape = e.shape
        alphas = K.softmax(e.reshape([alphas_shape[0], alphas_shape[1]]))
        # sum over the in_timesteps dimension resulting in [batch_size, input_dim]
        ctx_ = (x * alphas[:, :, None]).sum(axis=1)

        # LSTM
        z = x + \
            K.dot(h_tm1 * rec_dp_mask[0], self.recurrent_kernel) + \
            K.dot(ctx_ * dp_mask[0], self.kernel)
        if self.use_bias:
            z = K.bias_add(z, self.bias)
        z0 = z[:, :self.units]
        z1 = z[:, self.units: 2 * self.units]
        z2 = z[:, 2 * self.units: 3 * self.units]
        z3 = z[:, 3 * self.units:]
        i = self.recurrent_activation(z0)
        f = self.recurrent_activation(z1)
        o = self.recurrent_activation(z3)
        c = f * c_tm1 + i * self.activation(z2)
        h = o * self.activation(c)
        if 0 < self.dropout + self.recurrent_dropout:
            h._uses_learning_phase = True
        return h, [h, c, ctx_, alphas]

    def get_constants(self, inputs, training=None):
        constants = []
        # States[4] - Dropout W (input dropout)
        if 0 < self.dropout < 1:
            ones = K.ones_like(K.squeeze(self.context[:, 0:1, :], axis=1))
            def dropped_inputs():
                return K.dropout(ones, self.dropout)
            dp_mask = [K.in_train_phase(dropped_inputs,
                                        ones,
                                        training=training) for _ in range(4)]
            constants.append(dp_mask)
        else:
            constants.append([K.cast_to_floatx(1.) for _ in range(4)])

        # States[5] - Dropout_U
        if 0 < self.recurrent_dropout < 1:
            ones = K.ones_like(K.reshape(inputs[:, 0, 0], (-1, 1)))
            ones = K.tile(ones, (1, self.units))

            def dropped_inputs():
                return K.dropout(ones, self.recurrent_dropout)

            rec_dp_mask = [K.in_train_phase(dropped_inputs,
                                            ones,
                                            training=training) for _ in range(4)]
            constants.append(rec_dp_mask)
        else:
            constants.append([K.cast_to_floatx(1.) for _ in range(4)])

        # States[6]  - Dropout_Wa
        if 0 < self.attention_dropout < 1:
            input_dim = self.units
            ones = K.ones_like(K.reshape(inputs[:, 0, 0], (-1, 1)))
            ones = K.concatenate([ones] * input_dim, 1)

            def dropped_inputs():
                return K.dropout(ones, self.recurrent_dropout)

            att_dp_mask = [K.in_train_phase(dropped_inputs,
                                            ones,
                                            training=training)]
            constants.append(att_dp_mask)
        else:
            constants.append([K.cast_to_floatx(1.)])

        if 0 < self.attention_dropout < 1:
            input_dim = inputs.shape[2]
            ones = K.ones_like(K.reshape(inputs[:, :, 0], (-1, inputs.shape[1], 1)))
            ones = K.concatenate([ones] * input_dim, axis=2)
            B_Ua = [K.in_train_phase(K.dropout(ones, self.attention_dropout), ones)]
            pctx = K.dot(inputs * B_Ua[0], self.attention_context_kernel)
        else:
            pctx = K.dot(inputs, self.attention_context_kernel)
        if self.use_bias:
            pctx = K.bias_add(pctx, self.bias_ba)
        # States[7] - pctx_
        constants.append(pctx)

        return constants

    def get_initial_states(self, inputs):
        # build an all-zero tensor of shape (samples, units)
        if self.init_state is None:
            initial_state = K.zeros_like(inputs)  # (samples, timesteps, input_dim)
            initial_state = K.sum(initial_state, axis=(1, 2))  # (samples,)
            initial_state = K.expand_dims(initial_state)  # (samples, 1)
            initial_state = K.tile(initial_state, [1, self.units])  # (samples, units)
            if self.init_memory is None:
                initial_states = [initial_state for _ in range(2)]
            else:
                initial_memory = self.init_memory
                initial_states = [initial_state, initial_memory]
        else:
            initial_state = self.init_state
            if self.init_memory is not None:  # We have state and memory
                initial_memory = self.init_memory
                initial_states = [initial_state, initial_memory]
            else:
                initial_states = [initial_state for _ in range(2)]

        initial_state = K.zeros_like(inputs)  # (samples, input_timesteps, ctx_dim)
        initial_state_alphas = K.sum(initial_state, axis=2)  # (samples, input_timesteps)
        initial_state = K.sum(initial_state, axis=1)  # (samples, ctx_dim)
        extra_states = [initial_state, initial_state_alphas]  # (samples, ctx_dim)

        return initial_states + extra_states

    def get_config(self):
        config = {'units': self.units,
                  "att_units": self.att_units,
                  'activation': activations.serialize(self.activation),
                  'recurrent_activation': activations.serialize(self.recurrent_activation),
                  'return_extra_variables': self.return_extra_variables,
                  'return_states': self.return_states,
                  'kernel_initializer': initializers.serialize(self.kernel_initializer),
                  'recurrent_initializer': initializers.serialize(self.recurrent_initializer),
                  'attention_recurrent_initializer': initializers.serialize(self.attention_recurrent_initializer),
                  'bias_initializer': initializers.serialize(self.bias_initializer),
                  'bias_ba_initializer': initializers.serialize(self.bias_ba_initializer),
                  'bias_ca_initializer': initializers.serialize(self.bias_ca_initializer),
                  'unit_forget_bias': self.unit_forget_bias,
                  'kernel_regularizer': regularizers.serialize(self.kernel_regularizer),
                  'recurrent_regularizer': regularizers.serialize(self.recurrent_regularizer),
                  'attention_recurrent_regularizer': regularizers.serialize(self.attention_recurrent_regularizer),
                  'bias_regularizer': regularizers.serialize(self.bias_regularizer),
                  'bias_ba_regularizer': regularizers.serialize(self.bias_ba_regularizer),
                  'bias_ca_regularizer': regularizers.serialize(self.bias_ca_regularizer),
                  'activity_regularizer': regularizers.serialize(self.activity_regularizer),
                  'kernel_constraint': constraints.serialize(self.kernel_constraint),
                  'recurrent_constraint': constraints.serialize(self.recurrent_constraint),
                  'attention_recurrent_constraint': constraints.serialize(self.attention_recurrent_constraint),
                  'bias_constraint': constraints.serialize(self.bias_constraint),
                  'bias_ba_constraint': constraints.serialize(self.bias_ba_constraint),
                  'bias_ca_constraint': constraints.serialize(self.bias_ca_constraint),
                  'dropout': self.dropout,
                  'recurrent_dropout': self.recurrent_dropout,
                  'attention_dropout': self.attention_dropout,
                  'mask_value': self.mask_value
                  }
        base_config = super(AttLSTM, self).get_config()
        return dict(list(base_config.items()) + list(config.items()))


class AttLSTMCond(Recurrent):
    '''Long-Short Term Memory unit with Attention + the previously generated word fed to the current timestep.
    You should give two inputs to this layer:
        1. The shifted sequence of words (shape: (mini_batch_size, output_timesteps, embedding_size))
        2. The complete input sequence (shape: (mini_batch_size, input_timesteps, input_dim))
    # Arguments
        units: dimension of the internal projections and the final output.
        embedding_size: dimension of the word embedding module used for the enconding of the generated words.
        return_extra_variables: indicates if we only need the LSTM hidden state (False) or we want
            additional internal variables as outputs (True). The additional variables provided are:
            - x_att (None, out_timesteps, dim_encoder): feature vector computed after the Att.Model at each timestep
            - alphas (None, out_timesteps, in_timesteps): weights computed by the Att.Model at each timestep
        return_states: boolean indicating if we want the intermediate states (hidden_state and memory) as additional outputs
        output_timesteps: number of output timesteps (# of output vectors generated)
        kernel_initializer: weight initialization function.
            Can be the name of an existing function (str),
            or a Theano function (see: [initializations](../initializations.md)).
        recurrent_initializer: initialization function of the inner cells.
        forget_bias_initializer: initialization function for the bias of the forget gate.
            [Jozefowicz et al.](http://www.jmlr.org/proceedings/papers/v37/jozefowicz15.pdf)
            recommend initializing with ones.
        activation: activation function.
            Can be the name of an existing function (str),
            or a Theano function (see: [activations](../activations.md)).
        recurrent_activation: activation function for the inner cells.
        W_regularizer: instance of [WeightRegularizer](../regularizers.md)
            (eg. L1 or L2 regularization), applied to the input weights matrices.
        U_regularizer: instance of [WeightRegularizer](../regularizers.md)
            (eg. L1 or L2 regularization), applied to the recurrent weights matrices.
        b_regularizer: instance of [WeightRegularizer](../regularizers.md),
            applied to the bias.
        dropout_W: float between 0 and 1. Fraction of the input units to drop for input gates.
        dropout_U: float between 0 and 1. Fraction of the input units to drop for recurrent connections.
        w_a_regularizer: instance of [WeightRegularizer](../regularizers.md)
            (eg. L1 or L2 regularization), applied to the input weights matrices.
        W_a_regularizer: instance of [WeightRegularizer](../regularizers.md)
            (eg. L1 or L2 regularization), applied to the input weights matrices.
        U_a_regularizer: instance of [WeightRegularizer](../regularizers.md)
            (eg. L1 or L2 regularization), applied to the recurrent weights matrices.
        b_a_regularizer: instance of [WeightRegularizer](../regularizers.md),
            applied to the bias.
        dropout_w_a: float between 0 and 1.
        dropout_W_a: float between 0 and 1.
        dropout_U_a: float between 0 and 1.

    # Formulation

        The resulting attention vector 'phi' at time 't' is formed by applying a weighted sum over
        the set of inputs 'x_i' contained in 'X':

            phi(X, t) = ∑_i alpha_i(t) * x_i,

        where each 'alpha_i' at time 't' is a weighting vector over all the input dimension that
        accomplishes the following condition:

            ∑_i alpha_i = 1

        and is dynamically adapted at each timestep w.r.t. the following formula:

            alpha_i(t) = exp{e_i(t)} /  ∑_j exp{e_j(t)}

        where each 'e_i' at time 't' is calculated as:

            e_i(t) = wa' * tanh( Wa * x_i  +  Ua * h(t-1)  +  ba ),

        where the following are learnable with the respectively named sizes:
                wa                Wa                     Ua                 ba
            [input_dim] [input_dim, input_dim] [units, input_dim] [input_dim]

        The names of 'Ua' and 'Wa' are exchanged w.r.t. the provided reference as well as 'v' being renamed
        to 'x' for matching Keras LSTM's nomenclature.

    # References
        -   Yao L, Torabi A, Cho K, Ballas N, Pal C, Larochelle H, Courville A.
            Describing videos by exploiting temporal structure.
            InProceedings of the IEEE International Conference on Computer Vision 2015 (pp. 4507-4515).
    '''

    @interfaces.legacy_recurrent_support
    def __init__(self, units,
                 att_units=0,
                 return_extra_variables=False,
                 return_states=False,
                 activation='tanh',
                 recurrent_activation='sigmoid',
                 use_bias=True,
                 kernel_initializer='glorot_uniform',
                 conditional_initializer='glorot_uniform',
                 attention_recurrent_initializer='glorot_uniform',
                 attention_context_initializer='glorot_uniform',
                 attention_context_wa_initializer='glorot_uniform',
                 recurrent_initializer='orthogonal',
                 bias_initializer='zeros',
                 bias_ba_initializer='zeros',
                 bias_ca_initializer='zero',
                 unit_forget_bias=True,
                 mask_value=0.,
                 kernel_regularizer=None,
                 recurrent_regularizer=None,
                 conditional_regularizer=None,
                 attention_recurrent_regularizer=None,
                 attention_context_regularizer=None,
                 attention_context_wa_regularizer=None,
                 bias_regularizer=None,
                 bias_ba_regularizer=None,
                 bias_ca_regularizer=None,
                 activity_regularizer=None,
                 kernel_constraint=None,
                 recurrent_constraint=None,
                 conditional_constraint=None,
                 attention_recurrent_constraint=None,
                 attention_context_constraint=None,
                 attention_context_wa_constraint=None,
                 bias_constraint=None,
                 bias_ba_constraint=None,
                 bias_ca_constraint=None,
                 dropout=0.,
                 recurrent_dropout=0.,
                 conditional_dropout=0.,
                 attention_dropout=0.,
                 layer_normalization=False,
                 epsilon_layer_normalization=1e-5,
                 num_inputs=4,
                 **kwargs):
        super(AttLSTMCond, self).__init__(**kwargs)
        self.return_extra_variables = return_extra_variables
        self.return_states = return_states

        # Main parameters
        self.units = units
        self.att_units = units if att_units == 0 else att_units
        self.activation = activations.get(activation)
        self.recurrent_activation = activations.get(recurrent_activation)
        self.use_bias = use_bias
        self.mask_value = mask_value

        # Initializers
        self.kernel_initializer = initializers.get(kernel_initializer)
        self.recurrent_initializer = initializers.get(recurrent_initializer)
        self.conditional_initializer = initializers.get(conditional_initializer)
        self.attention_recurrent_initializer = initializers.get(attention_recurrent_initializer)
        self.attention_context_initializer = initializers.get(attention_context_initializer)
        self.attention_context_wa_initializer = initializers.get(attention_context_wa_initializer)
        self.bias_initializer = initializers.get(bias_initializer)
        self.bias_ba_initializer = initializers.get(bias_ba_initializer)
        self.bias_ca_initializer = initializers.get(bias_ca_initializer)
        self.unit_forget_bias = unit_forget_bias

        # Regularizers
        self.kernel_regularizer = regularizers.get(kernel_regularizer)
        self.recurrent_regularizer = regularizers.get(recurrent_regularizer)
        self.conditional_regularizer = regularizers.get(conditional_regularizer)
        self.attention_recurrent_regularizer = regularizers.get(attention_recurrent_regularizer)
        self.attention_context_regularizer = regularizers.get(attention_context_regularizer)
        self.attention_context_wa_regularizer = regularizers.get(attention_context_wa_regularizer)
        self.bias_regularizer = regularizers.get(bias_regularizer)
        self.bias_ba_regularizer = regularizers.get(bias_ba_regularizer)
        self.bias_ca_regularizer = regularizers.get(bias_ca_regularizer)
        self.activity_regularizer = regularizers.get(activity_regularizer)

        # Constraints
        self.kernel_constraint = constraints.get(kernel_constraint)
        self.recurrent_constraint = constraints.get(recurrent_constraint)
        self.conditional_constraint = constraints.get(conditional_constraint)
        self.attention_recurrent_constraint = constraints.get(attention_recurrent_constraint)
        self.attention_context_constraint = constraints.get(attention_context_constraint)
        self.attention_context_wa_constraint = constraints.get(attention_context_wa_constraint)
        self.bias_constraint = constraints.get(bias_constraint)
        self.bias_ba_constraint = constraints.get(bias_ba_constraint)
        self.bias_ca_constraint = constraints.get(bias_ca_constraint)

        # Dropouts
        self.dropout = min(1., max(0., dropout))
        self.recurrent_dropout = min(1., max(0., recurrent_dropout))
        self.conditional_dropout = min(1., max(0., conditional_dropout))
        self.attention_dropout = min(1., max(0., attention_dropout))

        # Layer normalization
        self.layer_normalization = layer_normalization
        self.gamma_init = initializers.get('ones')
        self.beta_init = initializers.get('zeros')
        self.epsilon_layer_normalization = epsilon_layer_normalization

        self.num_inputs = num_inputs
        self.input_spec = [InputSpec(ndim=3), InputSpec(ndim=3)]
        for _ in range(len(self.input_spec), self.num_inputs):
            self.input_spec.append(InputSpec(ndim=2))

    def build(self, input_shape):

        assert len(input_shape) >= 2, 'You should pass two inputs to AttLSTMCond ' \
                                      '(previous_embedded_words and context) ' \
                                      'and two optional inputs (init_state and init_memory)'
        self.input_dim = input_shape[0][2]
        self.context_steps = input_shape[1][1]
        self.context_dim = input_shape[1][2]
        if self.stateful:
            self.reset_states()
        else:
            # initial states: all-zero tensors of shape (units)
            self.states = [None, None, None]  # [h, c, x_att]

        self.kernel = self.add_weight(shape=(self.context_dim, self.units * 4),
                                      name='kernel',
                                      initializer=self.kernel_initializer,
                                      regularizer=self.kernel_regularizer,
                                      constraint=self.kernel_constraint)
        self.recurrent_kernel = self.add_weight(
            shape=(self.units, self.units * 4),
            name='recurrent_kernel',
            initializer=self.recurrent_initializer,
            regularizer=self.recurrent_regularizer,
            constraint=self.recurrent_constraint)

        self.conditional_kernel = self.add_weight(shape=(self.input_dim, self.units * 4),
                                                  name='conditional_kernel',
                                                  initializer=self.conditional_initializer,
                                                  regularizer=self.conditional_regularizer,
                                                  constraint=self.conditional_constraint)

        self.attention_recurrent_kernel = self.add_weight(
            shape=(self.units, self.att_units),
            name='attention_recurrent_kernel',
            initializer=self.attention_recurrent_initializer,
            regularizer=self.attention_recurrent_regularizer,
            constraint=self.attention_recurrent_constraint)

        self.attention_context_kernel = self.add_weight(
            shape=(self.context_dim, self.att_units),
            name='attention_context_kernel',
            initializer=self.attention_context_initializer,
            regularizer=self.attention_context_regularizer,
            constraint=self.attention_context_constraint)

        self.attention_context_wa = self.add_weight(
            shape=(self.att_units,),
            name='attention_context_wa',
            initializer=self.attention_context_wa_initializer,
            regularizer=self.attention_context_wa_regularizer,
            constraint=self.attention_context_wa_constraint)

        if self.use_bias:
            if self.unit_forget_bias:
                def bias_initializer(shape, *args, **kwargs):
                    return K.concatenate([
                        self.bias_initializer((self.units,), *args, **kwargs),
                        initializers.Ones()((self.units,), *args, **kwargs),
                        self.bias_initializer((self.units * 2,), *args, **kwargs),
                    ])
            else:
                bias_initializer = self.bias_initializer
            self.bias = self.add_weight(shape=(self.units * 4,),
                                        name='bias',
                                        initializer=bias_initializer,
                                        regularizer=self.bias_regularizer,
                                        constraint=self.bias_constraint)
        else:
            self.bias = None

        self.bias_ba = self.add_weight(shape=self.att_units,
                                       name='bias_ba',
                                       initializer=self.bias_ba_initializer,
                                       regularizer=self.bias_ba_regularizer,
                                       constraint=self.bias_ba_constraint)

        self.bias_ca = self.add_weight(shape=self.context_steps,
                                       name='bias_ca',
                                       initializer=self.bias_ca_initializer,
                                       regularizer=self.bias_ca_regularizer,
                                       constraint=self.bias_ca_constraint)

        if self.layer_normalization:
            self.gamma_state_below0 = self.add_weight(shape=(self.units,),
                                                     name='gamma_state_below0',
                                                     initializer=self.gamma_init)
            self.beta_state_below0 = self.add_weight(shape=(self.units,),
                                                     name='beta_state_below0',
                                                     initializer=self.beta_init)

            self.gamma_state_below1 = self.add_weight(shape=(self.units,),
                                                     name='gamma_state_below1',
                                                     initializer=self.gamma_init)
            self.beta_state_below1 = self.add_weight(shape=(self.units,),
                                                     name='beta_state_below1',
                                                     initializer=self.beta_init)

            self.gamma_state_below2 = self.add_weight(shape=(self.units,),
                                                     name='gamma_state_below2',
                                                     initializer=self.gamma_init)
            self.beta_state_below2 = self.add_weight(shape=(self.units,),
                                                     name='beta_state_below2',
                                                     initializer=self.beta_init)

            self.gamma_state_below3 = self.add_weight(shape=(self.units,),
                                                     name='gamma_state_below3',
                                                     initializer=self.gamma_init)
            self.beta_state_below3 = self.add_weight(shape=(self.units,),
                                                     name='beta_state_below3',
                                                     initializer=self.beta_init)


            self.gamma_ctx0 = self.add_weight(shape=(self.units,),
                                                     name='gamma_ctx0',
                                                     initializer=self.gamma_init)
            self.beta_ctx0 = self.add_weight(shape=(self.units,),
                                                     name='beta_ctx0',
                                                     initializer=self.beta_init)

            self.gamma_ctx1 = self.add_weight(shape=(self.units,),
                                                     name='gamma_ctx1',
                                                     initializer=self.gamma_init)
            self.beta_ctx1 = self.add_weight(shape=(self.units,),
                                                     name='beta_ctx1',
                                                     initializer=self.beta_init)


            self.gamma_ctx2 = self.add_weight(shape=(self.units,),
                                                     name='gamma_ctx2',
                                                     initializer=self.gamma_init)
            self.beta_ctx2 = self.add_weight(shape=(self.units,),
                                                     name='beta_ctx2',
                                                     initializer=self.beta_init)

            self.gamma_ctx3 = self.add_weight(shape=(self.units,),
                                                     name='gamma_ctx3',
                                                     initializer=self.gamma_init)
            self.beta_ctx3 = self.add_weight(shape=(self.units,),
                                                     name='beta_ctx3',
                                                     initializer=self.beta_init)


            self.gamma_preact0 = self.add_weight(shape=(self.units,),
                                                     name='gamma_preact0',
                                                     initializer=self.gamma_init)
            self.beta_preact0 = self.add_weight(shape=(self.units,),
                                                     name='beta_preact0',
                                                     initializer=self.beta_init)

            self.gamma_preact1 = self.add_weight(shape=(self.units,),
                                                     name='gamma_preact1',
                                                     initializer=self.gamma_init)
            self.beta_preact1 = self.add_weight(shape=(self.units,),
                                                     name='beta_preact1',
                                                     initializer=self.beta_init)

            self.gamma_preact2 = self.add_weight(shape=(self.units,),
                                                     name='gamma_preact2',
                                                     initializer=self.gamma_init)
            self.beta_preact2 = self.add_weight(shape=(self.units,),
                                                     name='beta_preact2',
                                                     initializer=self.beta_init)

            self.gamma_preact3 = self.add_weight(shape=(self.units,),
                                                     name='gamma_preact3',
                                                     initializer=self.gamma_init)
            self.beta_preact3 = self.add_weight(shape=(self.units,),
                                                     name='beta_preact3',
                                                     initializer=self.beta_init)

        self.built = True

    def reset_states(self, states=None):
        assert self.stateful, 'Layer must be stateful.'
        input_shape = self.input_shape
        if not input_shape[0]:
            raise Exception('If a RNN is stateful, a complete ' +
                            'input_shape must be provided (including batch size).')
        if hasattr(self, 'states'):
            K.set_value(self.states[0],
                        np.zeros((input_shape[0], self.units)))
            K.set_value(self.states[1],
                        np.zeros((input_shape[0], self.units)))
            K.set_value(self.states[2],
                        np.zeros((input_shape[0], input_shape[3])))
        else:
            self.states = [K.zeros((input_shape[0], self.units)),
                           K.zeros((input_shape[0], self.units)),
                           K.zeros((input_shape[0], input_shape[3]))]

    def preprocess_input(self, inputs, training=None):

        if 0 < self.conditional_dropout < 1:
            ones = K.ones_like(K.squeeze(inputs[:, 0:1, :], axis=1))
            def dropped_inputs():
                return K.dropout(ones, self.conditional_dropout)
            cond_dp_mask = [K.in_train_phase(dropped_inputs,
                                             ones,
                                             training=training) for _ in range(4)]
            return K.dot(inputs * cond_dp_mask[0][:, None, :], self.conditional_kernel)
        else:
            return K.dot(inputs, self.conditional_kernel)

    def compute_output_shape(self, input_shape):
        if self.return_sequences:
            main_out = (input_shape[0][0], input_shape[0][1], self.units)
        else:
            main_out = (input_shape[0][0], self.units)

        if self.return_extra_variables:
            dim_x_att = (input_shape[0][0], input_shape[0][1], self.context_dim)
            dim_alpha_att = (input_shape[0][0], input_shape[0][1], input_shape[1][1])
            main_out = [main_out, dim_x_att, dim_alpha_att]

        if self.return_states:
            if not isinstance(main_out, list):
                main_out = [main_out]
            states_dim = (input_shape[0][0], input_shape[0][1], self.units)
            main_out += [states_dim, states_dim]

        return main_out

    def _ln(self, x, slc):
        # sample-wise normalization
        m = K.mean(x, axis=-1, keepdims=True)
        std = K.sqrt(K.var(x, axis=-1, keepdims=True) + self.epsilon_layer_normalization)
        x_normed = (x - m) / (std + self.epsilon_layer_normalization)
        x_normed = eval('self.gamma_' + slc) * x_normed + eval('self.beta_' + slc)
        return x_normed

    def call(self, x, mask=None, training=None, initial_state=None):
        # input shape: (nb_samples, time (padded with zeros), input_dim)
        # note that the .build() method of subclasses MUST define
        # self.input_spec with a complete input shape.
        input_shape = self.input_spec[0].shape
        state_below = x[0]
        self.context = x[1]
        if self.num_inputs == 2:  # input: [state_below, context]
            self.init_state = None
            self.init_memory = None
        elif self.num_inputs == 3:  # input: [state_below, context, init_generic]
            self.init_state = x[2]
            self.init_memory = x[2]
        elif self.num_inputs == 4:  # input: [state_below, context, init_state, init_memory]
            self.init_state = x[2]
            self.init_memory = x[3]
        if K._BACKEND == 'tensorflow':
            if not input_shape[1]:
                raise Exception('When using TensorFlow, you should define '
                                'explicitly the number of timesteps of '
                                'your sequences.\n'
                                'If your first layer is an Embedding, '
                                'make sure to pass it an "input_length" '
                                'argument. Otherwise, make sure '
                                'the first layer has '
                                'an "input_shape" or "batch_input_shape" '
                                'argument, including the time axis. '
                                'Found input shape at layer ' + self.name +
                                ': ' + str(input_shape))
        if self.stateful:
            initial_states = self.states
        else:
            initial_states = self.get_initial_states(state_below)
        constants = self.get_constants(state_below, mask[1], training=training)
        preprocessed_input = self.preprocess_input(state_below, training=training)
        last_output, outputs, states = K.rnn(self.step,
                                             preprocessed_input,
                                             initial_states,
                                             go_backwards=self.go_backwards,
                                             mask=mask[0],
                                             constants=constants,
                                             unroll=self.unroll,
                                             input_length=state_below.shape[1],
                                             pos_extra_outputs_states=[2, 3])
        if self.stateful:
            self.updates = []
            for i in range(len(states)):
                self.updates.append((self.states[i], states[i]))

        # Properly set learning phase
        if 0 < self.dropout + self.recurrent_dropout:
            last_output._uses_learning_phase = True
            outputs._uses_learning_phase = True

        if self.return_sequences:
            ret = outputs
        else:
            ret = last_output

        if self.return_extra_variables:
            ret = [ret, states[2], states[3]]

        # intermediate states as additional outputs
        if self.return_states:
            if not isinstance(ret, list):
                ret = [ret]
            ret += [states[0], states[1]]

        return ret

    def compute_mask(self, input, mask):
        if self.return_extra_variables:
            ret = [mask[0], mask[0], mask[0]]
        else:
            ret = mask[0]

        if self.return_states:
            if not isinstance(ret, list):
                ret = [ret]
            ret += [mask[0], mask[0]]

        return ret

    def step(self, x, states):
        h_tm1 = states[0]  # State
        c_tm1 = states[1]  # Memory
        non_used_x_att = states[2]  # Placeholder for returning extra variables
        non_used_alphas_att = states[3]  # Placeholder for returning extra variables
        dp_mask = states[4]  # Dropout W (input)
        rec_dp_mask = states[5]  # Dropout U (recurrent)
        # Att model dropouts
        att_dp_mask = states[6]  # Dropout Wa
        pctx_ = states[7]  # Projected context (i.e. context * Ua + ba)
        context = states[8]  # Original context
        mask_context = states[9]  # Context mask
        if mask_context.ndim > 1:  # Mask the context (only if necessary)
            pctx_ = mask_context[:, :, None] * pctx_
            context = mask_context[:, :, None] * context

        # Attention model (see Formulation in class header)
        p_state_ = K.dot(h_tm1 * att_dp_mask[0], self.attention_recurrent_kernel)
        pctx_ = K.tanh(pctx_ + p_state_[:, None, :])
        e = K.dot(pctx_, self.attention_context_wa) + self.bias_ca
        if mask_context.ndim > 1:  # Mask the context (only if necessary)
            e = mask_context * e
        alphas_shape = e.shape
        alphas = K.softmax(e.reshape([alphas_shape[0], alphas_shape[1]]))
        # sum over the in_timesteps dimension resulting in [batch_size, input_dim]
        ctx_ = (context * alphas[:, :, None]).sum(axis=1)

        if self.layer_normalization:
            ct = K.dot(ctx_ * dp_mask[0], self.kernel)
            ct0 = self._ln(ct[:, :self.units], 'ctx0')
            ct1 = self._ln(ct[:, self.units: 2 * self.units], 'ctx1')
            ct2 = self._ln(ct[:, 2 * self.units: 3 * self.units], 'ctx2')
            ct3 = self._ln(ct[:, 3 * self.units:], 'ctx3')

            x0 = self._ln(x[:, :self.units], 'state_below0')
            x1 = self._ln(x[:, self.units: 2 * self.units], 'state_below1')
            x2 = self._ln(x[:, 2 * self.units: 3 * self.units], 'state_below2')
            x3 = self._ln(x[:, 3 * self.units:], 'state_below3')

            preact = K.dot(h_tm1 * rec_dp_mask[0], self.recurrent_kernel)
            if self.use_bias:
                preact = K.bias_add(preact, self.bias)
            preact0 = self._ln(preact[:, :self.units], 'preact0')
            preact1 = self._ln(preact[:, self.units: 2 * self.units], 'preact1')
            preact2 = self._ln(preact[:, 2 * self.units: 3 * self.units], 'preact2')
            preact3 = self._ln(preact[:, 3 * self.units:], 'preact3')
            z0 = ct0 + x0 + preact0
            z1 = ct1 + x1 + preact1
            z2 = ct2 + x2 + preact2
            z3 = ct3 + x3 + preact3
        else:
            # LSTM
            z = x + \
                K.dot(ctx_ * dp_mask[0], self.kernel) +\
                K.dot(h_tm1 * rec_dp_mask[0], self.recurrent_kernel)

            if self.use_bias:
                z = K.bias_add(z, self.bias)
            z0 = z[:, :self.units]
            z1 = z[:, self.units: 2 * self.units]
            z2 = z[:, 2 * self.units: 3 * self.units]
            z3 = z[:, 3 * self.units:]
        i = self.recurrent_activation(z0)
        f = self.recurrent_activation(z1)
        o = self.recurrent_activation(z3)
        c = f * c_tm1 + i * self.activation(z2)
        h = o * self.activation(c)
        if 0 < self.dropout + self.recurrent_dropout:
            h._uses_learning_phase = True
        return h, [h, c, ctx_, alphas]

    def get_constants(self, inputs, mask_context, training=None):
        constants = []
        # States[4] - Dropout_W
        if 0 < self.dropout < 1:
            ones = K.ones_like(K.squeeze(self.context[:, 0:1, :], axis=1))
            def dropped_inputs():
                return K.dropout(ones, self.dropout)
            dp_mask = [K.in_train_phase(dropped_inputs,
                                        ones,
                                        training=training) for _ in range(4)]
            constants.append(dp_mask)
        else:
            constants.append([K.cast_to_floatx(1.) for _ in range(4)])

        # States[5] - Dropout_U
        if 0 < self.recurrent_dropout < 1:
            ones = K.ones_like(K.reshape(inputs[:, 0, 0], (-1, 1)))
            ones = K.tile(ones, (1, self.units))

            def dropped_inputs():
                return K.dropout(ones, self.recurrent_dropout)

            rec_dp_mask = [K.in_train_phase(dropped_inputs,
                                            ones,
                                            training=training) for _ in range(4)]
            constants.append(rec_dp_mask)
        else:
            constants.append([K.cast_to_floatx(1.) for _ in range(4)])

        # States[6]  - Dropout_Wa
        if 0 < self.attention_dropout < 1:
            input_dim = self.units
            ones = K.ones_like(K.reshape(inputs[:, 0, 0], (-1, 1)))
            ones = K.concatenate([ones] * input_dim, 1)

            def dropped_inputs():
                return K.dropout(ones, self.recurrent_dropout)

            att_dp_mask = [K.in_train_phase(dropped_inputs,
                                            ones,
                                            training=training)]
            constants.append(att_dp_mask)
        else:
            constants.append([K.cast_to_floatx(1.)])

        if 0 < self.attention_dropout < 1:
            input_dim = self.context_dim
            ones = K.ones_like(K.reshape(self.context[:, :, 0], (-1, self.context.shape[1], 1)))
            ones = K.concatenate([ones] * input_dim, axis=2)
            B_Ua = [K.in_train_phase(K.dropout(ones, self.attention_dropout), ones)]
            pctx = K.dot(self.context * B_Ua[0], self.attention_context_kernel)
        else:
            pctx = K.dot(self.context, self.attention_context_kernel)
        if self.use_bias:
            pctx = K.bias_add(pctx, self.bias_ba)
        # States[7] - pctx_
        constants.append(pctx)

        # States[8] - context
        constants.append(self.context)

        # States[9] - mask_context
        if mask_context is None:
            mask_context = K.not_equal(K.sum(self.context, axis=2), self.mask_value)
        constants.append(mask_context)

        return constants

    def get_initial_states(self, inputs):
        # build an all-zero tensor of shape (samples, units)
        if self.init_state is None:
            initial_state = K.zeros_like(inputs)  # (samples, timesteps, input_dim)
            initial_state = K.sum(initial_state, axis=(1, 2))  # (samples,)
            initial_state = K.expand_dims(initial_state)  # (samples, 1)
            initial_state = K.tile(initial_state, [1, self.units])  # (samples, units)
            if self.init_memory is None:
                initial_states = [initial_state for _ in range(2)]
            else:
                initial_memory = self.init_memory
                initial_states = [initial_state, initial_memory]
        else:
            initial_state = self.init_state
            if self.init_memory is not None:  # We have state and memory
                initial_memory = self.init_memory
                initial_states = [initial_state, initial_memory]
            else:
                initial_states = [initial_state for _ in range(2)]

        initial_state = K.zeros_like(self.context)  # (samples, input_timesteps, ctx_dim)
        initial_state_alphas = K.sum(initial_state, axis=2)  # (samples, input_timesteps)
        initial_state = K.sum(initial_state, axis=1)  # (samples, ctx_dim)
        extra_states = [initial_state, initial_state_alphas]  # (samples, ctx_dim)

        return initial_states + extra_states

    def get_config(self):
        config = {'return_extra_variables': self.return_extra_variables,
                  'return_states': self.return_states,
                  'units': self.units,
                  "att_units": self.att_units,
                  'activation': activations.serialize(self.activation),
                  'recurrent_activation': activations.serialize(self.recurrent_activation),
                  'use_bias': self.use_bias,
                  'mask_value': self.mask_value,
                  'kernel_initializer': initializers.serialize(self.kernel_initializer),
                  'recurrent_initializer': initializers.serialize(self.recurrent_initializer),
                  'conditional_initializer': initializers.serialize(self.conditional_initializer),
                  'attention_recurrent_initializer': initializers.serialize(self.attention_recurrent_initializer),
                  'attention_context_initializer': initializers.serialize(self.attention_context_initializer),
                  'attention_context_wa_initializer': initializers.serialize(self.attention_context_wa_initializer),
                  'bias_initializer': initializers.serialize(self.bias_initializer),
                  'bias_ba_initializer': initializers.serialize(self.bias_ba_initializer),
                  'bias_ca_initializer': initializers.serialize(self.bias_ca_initializer),
                  'unit_forget_bias': self.unit_forget_bias,
                  'kernel_regularizer': regularizers.serialize(self.kernel_regularizer),
                  'recurrent_regularizer': regularizers.serialize(self.recurrent_regularizer),
                  'conditional_regularizer': regularizers.serialize(self.conditional_regularizer),
                  'attention_recurrent_regularizer': regularizers.serialize(self.attention_recurrent_regularizer),
                  'attention_context_regularizer': regularizers.serialize(self.attention_context_regularizer),
                  'attention_context_wa_regularizer': regularizers.serialize(self.attention_context_wa_regularizer),
                  'bias_regularizer': regularizers.serialize(self.bias_regularizer),
                  'bias_ba_regularizer': regularizers.serialize(self.bias_ba_regularizer),
                  'bias_ca_regularizer': regularizers.serialize(self.bias_ca_regularizer),
                  'activity_regularizer': regularizers.serialize(self.activity_regularizer),
                  'kernel_constraint': constraints.serialize(self.kernel_constraint),
                  'recurrent_constraint': constraints.serialize(self.recurrent_constraint),
                  'conditional_constraint': constraints.serialize(self.conditional_constraint),
                  'attention_recurrent_constraint': constraints.serialize(self.attention_recurrent_constraint),
                  'attention_context_constraint': constraints.serialize(self.attention_context_constraint),
                  'attention_context_wa_constraint': constraints.serialize(self.attention_context_wa_constraint),
                  'bias_constraint': constraints.serialize(self.bias_constraint),
                  'bias_ba_constraint': constraints.serialize(self.bias_ba_constraint),
                  'bias_ca_constraint': constraints.serialize(self.bias_ca_constraint),
                  'dropout': self.dropout,
                  'recurrent_dropout': self.recurrent_dropout,
                  'conditional_dropout': self.conditional_dropout,
                  'attention_dropout': self.attention_dropout,
                  'layer_normalization': self.layer_normalization,
                  'num_inputs': self.num_inputs,
                  }
        base_config = super(AttLSTMCond, self).get_config()
        return dict(list(base_config.items()) + list(config.items()))


class AttConditionalLSTMCond(Recurrent):
    '''Conditional Long-Short Term Memory unit with Attention + the previously generated word fed to the current timestep.
    You should give two inputs to this layer:
        1. The shifted sequence of words (shape: (mini_batch_size, output_timesteps, embedding_size))
        2. The complete input sequence (shape: (mini_batch_size, input_timesteps, input_dim))
    # Arguments
        units: dimension of the internal projections and the final output.
        embedding_size: dimension of the word embedding module used for the enconding of the generated words.
        return_extra_variables: indicates if we only need the LSTM hidden state (False) or we want
            additional internal variables as outputs (True). The additional variables provided are:
            - x_att (None, out_timesteps, dim_encoder): feature vector computed after the Att.Model at each timestep
            - alphas (None, out_timesteps, in_timesteps): weights computed by the Att.Model at each timestep
        return_states: boolean indicating if we want the intermediate states (hidden_state and memory) as additional outputs
        output_timesteps: number of output timesteps (# of output vectors generated)
        kernel_initializer: weight initialization function.
            Can be the name of an existing function (str),
            or a Theano function (see: [initializations](../initializations.md)).
        recurrent_initializer: initialization function of the inner cells.
        forget_bias_initializer: initialization function for the bias of the forget gate.
            [Jozefowicz et al.](http://www.jmlr.org/proceedings/papers/v37/jozefowicz15.pdf)
            recommend initializing with ones.
        activation: activation function.
            Can be the name of an existing function (str),
            or a Theano function (see: [activations](../activations.md)).
        recurrent_activation: activation function for the inner cells.
        W_regularizer: instance of [WeightRegularizer](../regularizers.md)
            (eg. L1 or L2 regularization), applied to the input weights matrices.
        U_regularizer: instance of [WeightRegularizer](../regularizers.md)
            (eg. L1 or L2 regularization), applied to the recurrent weights matrices.
        b_regularizer: instance of [WeightRegularizer](../regularizers.md),
            applied to the bias.
        dropout_W: float between 0 and 1. Fraction of the input units to drop for input gates.
        dropout_U: float between 0 and 1. Fraction of the input units to drop for recurrent connections.
        w_a_regularizer: instance of [WeightRegularizer](../regularizers.md)
            (eg. L1 or L2 regularization), applied to the input weights matrices.
        W_a_regularizer: instance of [WeightRegularizer](../regularizers.md)
            (eg. L1 or L2 regularization), applied to the input weights matrices.
        U_a_regularizer: instance of [WeightRegularizer](../regularizers.md)
            (eg. L1 or L2 regularization), applied to the recurrent weights matrices.
        b_a_regularizer: instance of [WeightRegularizer](../regularizers.md),
            applied to the bias.
        dropout_w_a: float between 0 and 1.
        dropout_W_a: float between 0 and 1.
        dropout_U_a: float between 0 and 1.

    # Formulation

        The resulting attention vector 'phi' at time 't' is formed by applying a weighted sum over
        the set of inputs 'x_i' contained in 'X':

            phi(X, t) = ∑_i alpha_i(t) * x_i,

        where each 'alpha_i' at time 't' is a weighting vector over all the input dimension that
        accomplishes the following condition:

            ∑_i alpha_i = 1

        and is dynamically adapted at each timestep w.r.t. the following formula:

            alpha_i(t) = exp{e_i(t)} /  ∑_j exp{e_j(t)}

        where each 'e_i' at time 't' is calculated as:

            e_i(t) = wa' * tanh( Wa * x_i  +  Ua * h(t-1)  +  ba ),

        where the following are learnable with the respectively named sizes:
                wa                Wa                     Ua                 ba
            [input_dim] [input_dim, input_dim] [units, input_dim] [input_dim]

        The names of 'Ua' and 'Wa' are exchanged w.r.t. the provided reference as well as 'v' being renamed
        to 'x' for matching Keras LSTM's nomenclature.

    # References
        -   Yao L, Torabi A, Cho K, Ballas N, Pal C, Larochelle H, Courville A.
            Describing videos by exploiting temporal structure.
            InProceedings of the IEEE International Conference on Computer Vision 2015 (pp. 4507-4515).
    '''

    @interfaces.legacy_recurrent_support
    def __init__(self, units,
                 att_units=0,
                 return_extra_variables=False,
                 return_states=False,
                 activation='tanh',
                 recurrent_activation='sigmoid',
                 use_bias=True,
                 kernel_initializer='glorot_uniform',
                 conditional_initializer='glorot_uniform',
                 attention_recurrent_initializer='glorot_uniform',
                 attention_context_initializer='glorot_uniform',
                 attention_context_wa_initializer='glorot_uniform',
                 recurrent_initializer='orthogonal',
                 bias_initializer='zeros',
                 bias_ba_initializer='zeros',
                 bias_ca_initializer='zero',
                 unit_forget_bias=True,
                 mask_value=0.,
                 kernel_regularizer=None,
                 recurrent_regularizer=None,
                 conditional_regularizer=None,
                 attention_recurrent_regularizer=None,
                 attention_context_regularizer=None,
                 attention_context_wa_regularizer=None,
                 bias_regularizer=None,
                 bias_ba_regularizer=None,
                 bias_ca_regularizer=None,
                 activity_regularizer=None,
                 kernel_constraint=None,
                 recurrent_constraint=None,
                 conditional_constraint=None,
                 attention_recurrent_constraint=None,
                 attention_context_constraint=None,
                 attention_context_wa_constraint=None,
                 bias_constraint=None,
                 bias_ba_constraint=None,
                 bias_ca_constraint=None,
                 dropout=0.,
                 recurrent_dropout=0.,
                 conditional_dropout=0.,
                 attention_dropout=0.,
                 layer_normalization=False,
                 epsilon_layer_normalization=1e-5,
                 num_inputs=4,
                 **kwargs):
        super(AttConditionalLSTMCond, self).__init__(**kwargs)

        self.return_extra_variables = return_extra_variables
        self.return_states = return_states

        # Main parameters
        self.units = units
        self.att_units = units if att_units == 0 else att_units
        self.activation = activations.get(activation)
        self.recurrent_activation = activations.get(recurrent_activation)
        self.use_bias = use_bias
        self.mask_value = mask_value

        # Initializers
        self.kernel_initializer = initializers.get(kernel_initializer)
        self.recurrent_initializer = initializers.get(recurrent_initializer)
        self.recurrent1_initializer = initializers.get(recurrent_initializer)
        self.conditional_initializer = initializers.get(conditional_initializer)
        self.attention_recurrent_initializer = initializers.get(attention_recurrent_initializer)
        self.attention_context_initializer = initializers.get(attention_context_initializer)
        self.attention_context_wa_initializer = initializers.get(attention_context_wa_initializer)
        self.bias_initializer = initializers.get(bias_initializer)
        self.bias1_initializer = initializers.get(bias_initializer)
        self.bias_ba_initializer = initializers.get(bias_ba_initializer)
        self.bias_ca_initializer = initializers.get(bias_ca_initializer)
        self.unit_forget_bias = unit_forget_bias

        # Regularizers
        self.kernel_regularizer = regularizers.get(kernel_regularizer)
        self.recurrent_regularizer = regularizers.get(recurrent_regularizer)
        self.recurrent1_regularizer = regularizers.get(recurrent_regularizer)
        self.conditional_regularizer = regularizers.get(conditional_regularizer)
        self.attention_recurrent_regularizer = regularizers.get(attention_recurrent_regularizer)
        self.attention_context_regularizer = regularizers.get(attention_context_regularizer)
        self.attention_context_wa_regularizer = regularizers.get(attention_context_wa_regularizer)
        self.bias_regularizer = regularizers.get(bias_regularizer)
        self.bias1_regularizer = regularizers.get(bias_regularizer)
        self.bias_ba_regularizer = regularizers.get(bias_ba_regularizer)
        self.bias_ca_regularizer = regularizers.get(bias_ca_regularizer)
        self.activity_regularizer = regularizers.get(activity_regularizer)

        # Constraints
        self.kernel_constraint = constraints.get(kernel_constraint)
        self.recurrent_constraint = constraints.get(recurrent_constraint)
        self.recurrent1_constraint = constraints.get(recurrent_constraint)
        self.conditional_constraint = constraints.get(conditional_constraint)
        self.attention_recurrent_constraint = constraints.get(attention_recurrent_constraint)
        self.attention_context_constraint = constraints.get(attention_context_constraint)
        self.attention_context_wa_constraint = constraints.get(attention_context_wa_constraint)
        self.bias_constraint = constraints.get(bias_constraint)
        self.bias1_constraint = constraints.get(bias_constraint)
        self.bias_ba_constraint = constraints.get(bias_ba_constraint)
        self.bias_ca_constraint = constraints.get(bias_ca_constraint)

        # Dropouts
        self.dropout = min(1., max(0., dropout))
        self.recurrent_dropout = min(1., max(0., recurrent_dropout))
        self.conditional_dropout = min(1., max(0., conditional_dropout))
        self.attention_dropout = min(1., max(0., attention_dropout))

<<<<<<< HEAD
        # Layer normalization
        self.layer_normalization = layer_normalization
        self.gamma_init = initializers.get('ones')
        self.beta_init = initializers.get('zeros')
        self.epsilon_layer_normalization = epsilon_layer_normalization

=======
        # Inputs
>>>>>>> 674e85b6
        self.num_inputs = num_inputs
        self.input_spec = [InputSpec(ndim=3), InputSpec(ndim=3)]
        for _ in range(len(self.input_spec), self.num_inputs):
            self.input_spec.append(InputSpec(ndim=2))

    def build(self, input_shape):

        assert len(input_shape) >= 2, 'You should pass two inputs to AttConditionalLSTMCond ' \
                                      '(previous_embedded_words and context) ' \
                                      'and two optional inputs (init_state and init_memory)'
        self.input_dim = input_shape[0][2]
        self.context_steps = input_shape[1][1]
        self.context_dim = input_shape[1][2]
        if self.stateful:
            self.reset_states()
        else:
            # initial states: all-zero tensors of shape (units)
            self.states = [None, None, None]  # [h, c, x_att]

        self.kernel = self.add_weight(shape=(self.context_dim, self.units * 4),
                                      name='kernel',
                                      initializer=self.kernel_initializer,
                                      regularizer=self.kernel_regularizer,
                                      constraint=self.kernel_constraint)
        self.recurrent_kernel = self.add_weight(
            shape=(self.units, self.units * 4),
            name='recurrent_kernel',
            initializer=self.recurrent_initializer,
            regularizer=self.recurrent_regularizer,
            constraint=self.recurrent_constraint)

        self.recurrent1_kernel = self.add_weight(
            shape=(self.units, self.units * 4),
            name='recurrent1_kernel',
            initializer=self.recurrent1_initializer,
            regularizer=self.recurrent1_regularizer,
            constraint=self.recurrent1_constraint)

        self.conditional_kernel = self.add_weight(shape=(self.input_dim, self.units * 4),
                                                  name='conditional_kernel',
                                                  initializer=self.conditional_initializer,
                                                  regularizer=self.conditional_regularizer,
                                                  constraint=self.conditional_constraint)

        self.attention_recurrent_kernel = self.add_weight(
            shape=(self.units, self.att_units),
            name='attention_recurrent_kernel',
            initializer=self.attention_recurrent_initializer,
            regularizer=self.attention_recurrent_regularizer,
            constraint=self.attention_recurrent_constraint)

        self.attention_context_kernel = self.add_weight(
            shape=(self.context_dim, self.att_units),
            name='attention_context_kernel',
            initializer=self.attention_context_initializer,
            regularizer=self.attention_context_regularizer,
            constraint=self.attention_context_constraint)

        self.attention_context_wa = self.add_weight(
            shape=(self.att_units,),
            name='attention_context_wa',
            initializer=self.attention_context_wa_initializer,
            regularizer=self.attention_context_wa_regularizer,
            constraint=self.attention_context_wa_constraint)

        if self.use_bias:
            if self.unit_forget_bias:
                def bias_initializer(shape, *args, **kwargs):
                    return K.concatenate([
                        self.bias_initializer((self.units,), *args, **kwargs),
                        initializers.Ones()((self.units,), *args, **kwargs),
                        self.bias_initializer((self.units * 2,), *args, **kwargs),
                    ])
            else:
                bias_initializer = self.bias_initializer
            self.bias = self.add_weight(shape=(self.units * 4,),
                                        name='bias',
                                        initializer=bias_initializer,
                                        regularizer=self.bias_regularizer,
                                        constraint=self.bias_constraint)
            if self.unit_forget_bias:
                def bias_initializer1(shape, *args, **kwargs):
                    return K.concatenate([
                        self.bias1_initializer((self.units,), *args, **kwargs),
                        initializers.Ones()((self.units,), *args, **kwargs),
                        self.bias1_initializer((self.units * 2,), *args, **kwargs),
                    ])
            else:
                bias_initializer1 = self.bias1_initializer
            self.bias1 = self.add_weight(shape=(self.units * 4,),
                                         name='bias1',
                                         initializer=bias_initializer1,
                                         regularizer=self.bias1_regularizer,
                                         constraint=self.bias1_constraint)

            self.bias_ba = self.add_weight(shape=self.att_units,
                                           name='bias_ba',
                                           initializer=self.bias_ba_initializer,
                                           regularizer=self.bias_ba_regularizer,
                                           constraint=self.bias_ba_constraint)

            self.bias_ca = self.add_weight(shape=self.context_steps,
                                           name='bias_ca',
                                           initializer=self.bias_ca_initializer,
                                           regularizer=self.bias_ca_regularizer,
                                           constraint=self.bias_ca_constraint)

        else:
            self.bias = None
            self.bias1 = None
            self.bias_ba = None
            self.bias_ca = None


        if self.layer_normalization:

            self.gamma_state_below0 = self.add_weight(shape=(self.units,),
                                                     name='gamma_state_below0',
                                                     initializer=self.gamma_init)
            self.beta_state_below0 = self.add_weight(shape=(self.units,),
                                                     name='beta_state_below0',
                                                     initializer=self.beta_init)

            self.gamma_state_below1 = self.add_weight(shape=(self.units,),
                                                     name='gamma_state_below1',
                                                     initializer=self.gamma_init)
            self.beta_state_below1 = self.add_weight(shape=(self.units,),
                                                     name='beta_state_below1',
                                                     initializer=self.beta_init)

            self.gamma_state_below2 = self.add_weight(shape=(self.units,),
                                                     name='gamma_state_below2',
                                                     initializer=self.gamma_init)
            self.beta_state_below2 = self.add_weight(shape=(self.units,),
                                                     name='beta_state_below2',
                                                     initializer=self.beta_init)

            self.gamma_state_below3 = self.add_weight(shape=(self.units,),
                                                     name='gamma_state_below3',
                                                     initializer=self.gamma_init)
            self.beta_state_below3 = self.add_weight(shape=(self.units,),
                                                     name='beta_state_below3',
                                                     initializer=self.beta_init)


            self.gamma_ctx0 = self.add_weight(shape=(self.units,),
                                                     name='gamma_ctx0',
                                                     initializer=self.gamma_init)
            self.beta_ctx0 = self.add_weight(shape=(self.units,),
                                                     name='beta_ctx0',
                                                     initializer=self.beta_init)

            self.gamma_ctx1 = self.add_weight(shape=(self.units,),
                                                     name='gamma_ctx1',
                                                     initializer=self.gamma_init)
            self.beta_ctx1 = self.add_weight(shape=(self.units,),
                                                     name='beta_ctx1',
                                                     initializer=self.beta_init)


            self.gamma_ctx2 = self.add_weight(shape=(self.units,),
                                                     name='gamma_ctx2',
                                                     initializer=self.gamma_init)
            self.beta_ctx2 = self.add_weight(shape=(self.units,),
                                                     name='beta_ctx2',
                                                     initializer=self.beta_init)

            self.gamma_ctx3 = self.add_weight(shape=(self.units,),
                                                     name='gamma_ctx3',
                                                     initializer=self.gamma_init)
            self.beta_ctx3 = self.add_weight(shape=(self.units,),
                                                     name='beta_ctx3',
                                                     initializer=self.beta_init)

            self.gamma_preact0 = self.add_weight(shape=(self.units,),
                                                     name='gamma_preact0',
                                                     initializer=self.gamma_init)
            self.beta_preact0 = self.add_weight(shape=(self.units,),
                                                     name='beta_preact0',
                                                     initializer=self.beta_init)

            self.gamma_preact1 = self.add_weight(shape=(self.units,),
                                                     name='gamma_preact1',
                                                     initializer=self.gamma_init)
            self.beta_preact1 = self.add_weight(shape=(self.units,),
                                                     name='beta_preact1',
                                                     initializer=self.beta_init)

            self.gamma_preact2 = self.add_weight(shape=(self.units,),
                                                     name='gamma_preact2',
                                                     initializer=self.gamma_init)
            self.beta_preact2 = self.add_weight(shape=(self.units,),
                                                     name='beta_preact2',
                                                     initializer=self.beta_init)

            self.gamma_preact3 = self.add_weight(shape=(self.units,),
                                                     name='gamma_preact3',
                                                     initializer=self.gamma_init)
            self.beta_preact3 = self.add_weight(shape=(self.units,),
                                                     name='beta_preact3',
                                                     initializer=self.beta_init)

            self.gamma_preact_0 = self.add_weight(shape=(self.units,),
                                                     name='gamma_preact_0',
                                                     initializer=self.gamma_init)
            self.beta_preact_0 = self.add_weight(shape=(self.units,),
                                                     name='beta_preact_0',
                                                     initializer=self.beta_init)

            self.gamma_preact_1 = self.add_weight(shape=(self.units,),
                                                     name='gamma_preact_1',
                                                     initializer=self.gamma_init)
            self.beta_preact_1 = self.add_weight(shape=(self.units,),
                                                     name='beta_preact_1',
                                                     initializer=self.beta_init)

            self.gamma_preact_2 = self.add_weight(shape=(self.units,),
                                                     name='gamma_preact_2',
                                                     initializer=self.gamma_init)
            self.beta_preact_2 = self.add_weight(shape=(self.units,),
                                                     name='beta_preact_2',
                                                     initializer=self.beta_init)

            self.gamma_preact_3 = self.add_weight(shape=(self.units,),
                                                     name='gamma_preact_3',
                                                     initializer=self.gamma_init)
            self.beta_preact_3 = self.add_weight(shape=(self.units,),
                                                     name='beta_preact_3',
                                                     initializer=self.beta_init)


        self.built = True

    def reset_states(self, states=None):
        assert self.stateful, 'Layer must be stateful.'
        input_shape = self.input_shape
        if not input_shape[0]:
            raise Exception('If a RNN is stateful, a complete ' +
                            'input_shape must be provided (including batch size).')
        if hasattr(self, 'states'):
            K.set_value(self.states[0],
                        np.zeros((input_shape[0], self.units)))
            K.set_value(self.states[1],
                        np.zeros((input_shape[0], self.units)))
            K.set_value(self.states[2],
                        np.zeros((input_shape[0], input_shape[3])))
        else:
            self.states = [K.zeros((input_shape[0], self.units)),
                           K.zeros((input_shape[0], self.units)),
                           K.zeros((input_shape[0], input_shape[3]))]

    def preprocess_input(self, inputs, training=None):

        if 0 < self.conditional_dropout < 1:
            ones = K.ones_like(K.squeeze(inputs[:, 0:1, :], axis=1))
            def dropped_inputs():
                return K.dropout(ones, self.conditional_dropout)
            cond_dp_mask = [K.in_train_phase(dropped_inputs,
                                             ones,
                                             training=training) for _ in range(4)]
            return K.dot(inputs * cond_dp_mask[0][:, None, :], self.conditional_kernel)
        else:
            return K.dot(inputs, self.conditional_kernel)

    def compute_output_shape(self, input_shape):
        if self.return_sequences:
            main_out = (input_shape[0][0], input_shape[0][1], self.units)
        else:
            main_out = (input_shape[0][0], self.units)

        if self.return_extra_variables:
            dim_x_att = (input_shape[0][0], input_shape[0][1], self.context_dim)
            dim_alpha_att = (input_shape[0][0], input_shape[0][1], input_shape[1][1])
            main_out = [main_out, dim_x_att, dim_alpha_att]

        if self.return_states:
            if not isinstance(main_out, list):
                main_out = [main_out]
            states_dim = (input_shape[0][0], input_shape[0][1], self.units)
            main_out += [states_dim, states_dim]

        return main_out

    def _ln(self, x, slc):
        # sample-wise normalization
        m = K.mean(x, axis=-1, keepdims=True)
        std = K.sqrt(K.var(x, axis=-1, keepdims=True) + self.epsilon_layer_normalization)
        x_normed = (x - m) / (std + self.epsilon_layer_normalization)
        x_normed = eval('self.gamma_' + slc) * x_normed + eval('self.beta_' + slc)
        return x_normed

    def call(self, x, mask=None, training=None, initial_state=None):
        # input shape: (nb_samples, time (padded with zeros), input_dim)
        # note that the .build() method of subclasses MUST define
        # self.input_spec with a complete input shape.
        input_shape = self.input_spec[0].shape
        state_below = x[0]
        self.context = x[1]
        if self.num_inputs == 2:  # input: [state_below, context]
            self.init_state = None
            self.init_memory = None
        elif self.num_inputs == 3:  # input: [state_below, context, init_generic]
            self.init_state = x[2]
            self.init_memory = x[2]
        elif self.num_inputs == 4:  # input: [state_below, context, init_state, init_memory]
            self.init_state = x[2]
            self.init_memory = x[3]
        if K._BACKEND == 'tensorflow':
            if not input_shape[1]:
                raise Exception('When using TensorFlow, you should define '
                                'explicitly the number of timesteps of '
                                'your sequences.\n'
                                'If your first layer is an Embedding, '
                                'make sure to pass it an "input_length" '
                                'argument. Otherwise, make sure '
                                'the first layer has '
                                'an "input_shape" or "batch_input_shape" '
                                'argument, including the time axis. '
                                'Found input shape at layer ' + self.name +
                                ': ' + str(input_shape))
        if self.stateful:
            initial_states = self.states
        else:
            initial_states = self.get_initial_states(state_below)
        constants = self.get_constants(state_below, mask[1], training=training)
        preprocessed_input = self.preprocess_input(state_below, training=training)
        last_output, outputs, states = K.rnn(self.step,
                                             preprocessed_input,
                                             initial_states,
                                             go_backwards=self.go_backwards,
                                             mask=mask[0],
                                             constants=constants,
                                             unroll=self.unroll,
                                             input_length=state_below.shape[1],
                                             pos_extra_outputs_states=[2, 3])
        if self.stateful:
            self.updates = []
            for i in range(len(states)):
                self.updates.append((self.states[i], states[i]))

        # Properly set learning phase
        if 0 < self.dropout + self.recurrent_dropout:
            last_output._uses_learning_phase = True
            outputs._uses_learning_phase = True

        if self.return_sequences:
            ret = outputs
        else:
            ret = last_output

        if self.return_extra_variables:
            ret = [ret, states[2], states[3]]

        # intermediate states as additional outputs
        if self.return_states:
            if not isinstance(ret, list):
                ret = [ret]
            ret += [states[0], states[1]]

        return ret

    def compute_mask(self, input, mask):
        if self.return_extra_variables:
            ret = [mask[0], mask[0], mask[0]]
        else:
            ret = mask[0]

        if self.return_states:
            if not isinstance(ret, list):
                ret = [ret]
            ret += [mask[0], mask[0]]

        return ret

    def step(self, x, states):
        h_tm1 = states[0]  # State
        c_tm1 = states[1]  # Memory
        non_used_x_att = states[2]  # Placeholder for returning extra variables
        non_used_alphas_att = states[3]  # Placeholder for returning extra variables
        ctx_dp_mask = states[4]  # Dropout W
        rec_dp_mask = states[5]  # Dropout U
        # Att model dropouts
        att_dp_mask = states[6]  # Dropout Wa
        pctx_ = states[7]  # Projected context (i.e. context * Ua + ba)
        context = states[8]  # Original context
        mask_context = states[9]  # Context mask
        if mask_context.ndim > 1:  # Mask the context (only if necessary)
            pctx_ = mask_context[:, :, None] * pctx_
            context = mask_context[:, :, None] * context

        # LSTM_1
        if self.layer_normalization:
            x0 = self._ln(x[:, :self.units], 'state_below0')
            x1 = self._ln(x[:, self.units: 2 * self.units], 'state_below1')
            x2 = self._ln(x[:, 2 * self.units: 3 * self.units], 'state_below2')
            x3 = self._ln(x[:, 3 * self.units:], 'state_below3')

            preact_ = K.dot(h_tm1 * rec_dp_mask[0], self.recurrent1_kernel)
            if self.use_bias:
                preact_ = K.bias_add(preact_, self.bias1)
            preact_0 = self._ln(preact_[:, :self.units], 'preact_0')
            preact_1 = self._ln(preact_[:, self.units: 2 * self.units], 'preact_1')
            preact_2 = self._ln(preact_[:, 2 * self.units: 3 * self.units], 'preact_2')
            preact_3 = self._ln(preact_[:, 3 * self.units:], 'preact_3')
            z_0 = x0 + preact_0
            z_1 = x1 + preact_1
            z_2 = x2 + preact_2
            z_3 = x3 + preact_3
        else:
            z_ = x + K.dot(h_tm1 * rec_dp_mask[0], self.recurrent1_kernel)
            if self.use_bias:
                z_ = K.bias_add(z_, self.bias1)
            z_0 = z_[:, :self.units]
            z_1 = z_[:, self.units: 2 * self.units]
            z_2 = z_[:, 2 * self.units: 3 * self.units]
            z_3 = z_[:, 3 * self.units:]

        i_ = self.recurrent_activation(z_0)
        f_ = self.recurrent_activation(z_1)
        o_ = self.recurrent_activation(z_3)
        c_ = f_ * c_tm1 + i_ * self.activation(z_2)
        h_ = o_ * self.activation(c_)

        # Attention model (see Formulation in class header)
        p_state_ = K.dot(h_ * att_dp_mask[0], self.attention_recurrent_kernel)
        pctx_ = K.tanh(pctx_ + p_state_[:, None, :])
        e = K.dot(pctx_, self.attention_context_wa) + self.bias_ca
        if mask_context.ndim > 1:  # Mask the context (only if necessary)
            e = mask_context * e
        alphas_shape = e.shape
        alphas = K.softmax(e.reshape([alphas_shape[0], alphas_shape[1]]))
        # sum over the in_timesteps dimension resulting in [batch_size, input_dim]
        ctx_ = (context * alphas[:, :, None]).sum(axis=1)

        # LSTM_2
        if self.layer_normalization:
            ct = K.dot(ctx_ * ctx_dp_mask[0], self.kernel)
            ct0 = self._ln(ct[:, :self.units], 'ctx0')
            ct1 = self._ln(ct[:, self.units: 2 * self.units], 'ctx1')
            ct2 = self._ln(ct[:, 2 * self.units: 3 * self.units], 'ctx2')
            ct3 = self._ln(ct[:, 3 * self.units:], 'ctx3')

            preact = K.dot(h_ * rec_dp_mask[0], self.recurrent_kernel)
            if self.use_bias:
                preact = K.bias_add(preact, self.bias)
            preact0 = self._ln(preact[:, :self.units], 'preact0')
            preact1 = self._ln(preact[:, self.units: 2 * self.units], 'preact1')
            preact2 = self._ln(preact[:, 2 * self.units: 3 * self.units], 'preact2')
            preact3 = self._ln(preact[:, 3 * self.units:], 'preact3')
            z0 = ct0 + preact0
            z1 = ct1 + preact1
            z2 = ct2 + preact2
            z3 = ct3 + preact3
        else:
            z = K.dot(h_ * rec_dp_mask[0], self.recurrent_kernel) + \
                K.dot(ctx_ * ctx_dp_mask[0], self.kernel)
            if self.use_bias:
                z = K.bias_add(z, self.bias)
            z0 = z[:, :self.units]
            z1 = z[:, self.units: 2 * self.units]
            z2 = z[:, 2 * self.units: 3 * self.units]
            z3 = z[:, 3 * self.units:]
        i = self.recurrent_activation(z0)
        f = self.recurrent_activation(z1)
        o = self.recurrent_activation(z3)
        c = f * c_ + i * self.activation(z2)
        h = o * self.activation(c)
        if 0 < self.dropout + self.recurrent_dropout:
            h._uses_learning_phase = True
        return h, [h, c, ctx_, alphas]

    def get_constants(self, inputs, mask_context, training=None):
        constants = []
        # States[4] - Dropout W (input dropout)
        if 0 < self.dropout < 1:
            ones = K.ones_like(K.squeeze(self.context[:, 0:1, :], axis=1))
            def dropped_inputs():
                return K.dropout(ones, self.dropout)
            dp_mask = [K.in_train_phase(dropped_inputs,
                                        ones,
                                        training=training) for _ in range(4)]
            constants.append(dp_mask)
        else:
            constants.append([K.cast_to_floatx(1.) for _ in range(4)])

        # States[5] - Dropout_U
        if 0 < self.recurrent_dropout < 1:
            ones = K.ones_like(K.reshape(inputs[:, 0, 0], (-1, 1)))
            ones = K.tile(ones, (1, self.units))

            def dropped_inputs():
                return K.dropout(ones, self.recurrent_dropout)

            rec_dp_mask = [K.in_train_phase(dropped_inputs,
                                            ones,
                                            training=training) for _ in range(4)]
            constants.append(rec_dp_mask)
        else:
            constants.append([K.cast_to_floatx(1.) for _ in range(4)])

        # States[6]  - Dropout_Wa
        if 0 < self.attention_dropout < 1:
            input_dim = self.units
            ones = K.ones_like(K.reshape(inputs[:, 0, 0], (-1, 1)))
            ones = K.concatenate([ones] * input_dim, 1)

            def dropped_inputs():
                return K.dropout(ones, self.recurrent_dropout)

            att_dp_mask = [K.in_train_phase(dropped_inputs,
                                            ones,
                                            training=training)]
            constants.append(att_dp_mask)
        else:
            constants.append([K.cast_to_floatx(1.)])

        if 0 < self.attention_dropout < 1:
            input_dim = self.context_dim
            ones = K.ones_like(K.reshape(self.context[:, :, 0], (-1, self.context.shape[1], 1)))
            ones = K.concatenate([ones] * input_dim, axis=2)
            B_Ua = [K.in_train_phase(K.dropout(ones, self.attention_dropout), ones)]
            pctx = K.dot(self.context * B_Ua[0], self.attention_context_kernel)
        else:
            pctx = K.dot(self.context, self.attention_context_kernel)
        if self.use_bias:
            pctx = K.bias_add(pctx, self.bias_ba)
        # States[7] - pctx_
        constants.append(pctx)

        # States[8] - context
        constants.append(self.context)

        # States[9] - mask_context
        if mask_context is None:
            mask_context = K.not_equal(K.sum(self.context, axis=2), self.mask_value)
        constants.append(mask_context)

        return constants

    def get_initial_states(self, inputs):
        # build an all-zero tensor of shape (samples, units)
        if self.init_state is None:
            initial_state = K.zeros_like(inputs)  # (samples, timesteps, input_dim)
            initial_state = K.sum(initial_state, axis=(1, 2))  # (samples,)
            initial_state = K.expand_dims(initial_state)  # (samples, 1)
            initial_state = K.tile(initial_state, [1, self.units])  # (samples, units)
            if self.init_memory is None:
                initial_states = [initial_state for _ in range(2)]
            else:
                initial_memory = self.init_memory
                initial_states = [initial_state, initial_memory]
        else:
            initial_state = self.init_state
            if self.init_memory is not None:  # We have state and memory
                initial_memory = self.init_memory
                initial_states = [initial_state, initial_memory]
            else:
                initial_states = [initial_state for _ in range(2)]

        initial_state = K.zeros_like(self.context)  # (samples, input_timesteps, ctx_dim)
        initial_state_alphas = K.sum(initial_state, axis=2)  # (samples, input_timesteps)
        initial_state = K.sum(initial_state, axis=1)  # (samples, ctx_dim)
        extra_states = [initial_state, initial_state_alphas]  # (samples, ctx_dim)

        return initial_states + extra_states

    def get_config(self):
        config = {'return_extra_variables': self.return_extra_variables,
                  'return_states': self.return_states,
                  'units': self.units,
                  'att_units': self.att_units,
                  'activation': activations.serialize(self.activation),
                  'recurrent_activation': activations.serialize(self.recurrent_activation),
                  'use_bias': self.use_bias,
                  'mask_value': self.mask_value,
                  'kernel_initializer': initializers.serialize(self.kernel_initializer),
                  'recurrent_initializer': initializers.serialize(self.recurrent_initializer),
                  'conditional_initializer': initializers.serialize(self.conditional_initializer),
                  'attention_recurrent_initializer': initializers.serialize(self.attention_recurrent_initializer),
                  'attention_context_initializer': initializers.serialize(self.attention_context_initializer),
                  'attention_context_wa_initializer': initializers.serialize(self.attention_context_wa_initializer),
                  'bias_initializer': initializers.serialize(self.bias_initializer),
                  'bias_ba_initializer': initializers.serialize(self.bias_ba_initializer),
                  'bias_ca_initializer': initializers.serialize(self.bias_ca_initializer),
                  'unit_forget_bias': self.unit_forget_bias,
                  'kernel_regularizer': regularizers.serialize(self.kernel_regularizer),
                  'recurrent_regularizer': regularizers.serialize(self.recurrent_regularizer),
                  'conditional_regularizer': regularizers.serialize(self.conditional_regularizer),
                  'attention_recurrent_regularizer': regularizers.serialize(self.attention_recurrent_regularizer),
                  'attention_context_regularizer': regularizers.serialize(self.attention_context_regularizer),
                  'attention_context_wa_regularizer': regularizers.serialize(self.attention_context_wa_regularizer),
                  'bias_regularizer': regularizers.serialize(self.bias_regularizer),
                  'bias_ba_regularizer': regularizers.serialize(self.bias_ba_regularizer),
                  'bias_ca_regularizer': regularizers.serialize(self.bias_ca_regularizer),
                  'activity_regularizer': regularizers.serialize(self.activity_regularizer),
                  'kernel_constraint': constraints.serialize(self.kernel_constraint),
                  'recurrent_constraint': constraints.serialize(self.recurrent_constraint),
                  'conditional_constraint': constraints.serialize(self.conditional_constraint),
                  'attention_recurrent_constraint': constraints.serialize(self.attention_recurrent_constraint),
                  'attention_context_constraint': constraints.serialize(self.attention_context_constraint),
                  'attention_context_wa_constraint': constraints.serialize(self.attention_context_wa_constraint),
                  'bias_constraint': constraints.serialize(self.bias_constraint),
                  'bias_ba_constraint': constraints.serialize(self.bias_ba_constraint),
                  'bias_ca_constraint': constraints.serialize(self.bias_ca_constraint),
                  'dropout': self.dropout,
                  'recurrent_dropout': self.recurrent_dropout,
                  'conditional_dropout': self.conditional_dropout,
                  'attention_dropout': self.attention_dropout,
<<<<<<< HEAD
                  'layer_normalization': self.layer_normalization,
                  'mask_value': self.mask_value
=======
                  'num_inputs': self.num_inputs
>>>>>>> 674e85b6
                  }
        base_config = super(AttConditionalLSTMCond, self).get_config()
        return dict(list(base_config.items()) + list(config.items()))


class AttLSTMCond2Inputs(Recurrent):
    '''Conditional LSTM: The previously generated word is fed to the current timestep

    # Arguments
        units: dimension of the internal projections and the final output.
        kernel_initializer: weight initialization function.
            Can be the name of an existing function (str),
            or a Theano function (see: [initializations](../initializations.md)).
        recurrent_initializer: initialization function of the inner cells.
        return_states: boolean indicating if we want the intermediate states (hidden_state and memory) as additional outputs
        forget_bias_initializer: initialization function for the bias of the forget gate.
            [Jozefowicz et al.](http://www.jmlr.org/proceedings/papers/v37/jozefowicz15.pdf)
            recommend initializing with ones.
        activation: activation function.
            Can be the name of an existing function (str),
            or a Theano function (see: [activations](../activations.md)).
        recurrent_activation: activation function for the inner cells.
        W_regularizer: instance of [WeightRegularizer](../regularizers.md)
            (eg. L1 or L2 regularization), applied to the input weights matrices.
        U_regularizer: instance of [WeightRegularizer](../regularizers.md)
            (eg. L1 or L2 regularization), applied to the recurrent weights matrices.
        b_regularizer: instance of [WeightRegularizer](../regularizers.md),
            applied to the bias.
        dropout_W: float between 0 and 1. Fraction of the input units to drop for input gates.
        dropout_U: float between 0 and 1. Fraction of the input units to drop for recurrent connections.

    # References
        - [Long short-term memory](http://deeplearning.cs.cmu.edu/pdfs/Hochreiter97_lstm.pdf) (original 1997 paper)
        - [Learning to forget: Continual prediction with LSTM](http://www.mitpressjournals.org/doi/pdf/10.1162/089976600300015015)
        - [Supervised sequence labelling with recurrent neural networks](http://www.cs.toronto.edu/~graves/preprint.pdf)
        - [A Theoretically Grounded Application of Dropout in Recurrent Neural Networks](http://arxiv.org/abs/1512.05287)
    '''

    def __init__(self, output_dim, att_units1=0, att_units2=0,
                 init='glorot_uniform', inner_init='orthogonal', init_att='glorot_uniform',
                 return_states=False, return_extra_variables=False, attend_on_both=False,
                 forget_bias_init='one', activation='tanh',
                 inner_activation='hard_sigmoid', consume_less='gpu', mask_value=0.,
                 T_regularizer=None, W_regularizer=None, V_regularizer=None, U_regularizer=None, b_regularizer=None,
                 wa_regularizer=None, Wa_regularizer=None, Ua_regularizer=None, ba_regularizer=None,
                 ca_regularizer=None,
                 wa2_regularizer=None, Wa2_regularizer=None, Ua2_regularizer=None, ba2_regularizer=None,
                 ca2_regularizer=None,
                 dropout_T=0., dropout_W=0., dropout_U=0., dropout_V=0.,
                 dropout_wa=0., dropout_Wa=0., dropout_Ua=0.,
                 dropout_wa2=0., dropout_Wa2=0., dropout_Ua2=0., **kwargs):
        self.output_dim = output_dim
        self.att_units1 = output_dim if att_units1 == 0 else att_units1
        self.att_units2 = output_dim if att_units2 == 0 else att_units2
        self.return_extra_variables = return_extra_variables
        self.return_states = return_states
        self.init = initializations.get(init)
        self.inner_init = initializations.get(inner_init)
        self.init_att = initializations.get(init_att)
        self.forget_bias_init = initializations.get(forget_bias_init)
        self.activation = activations.get(activation)
        self.inner_activation = activations.get(inner_activation)
        self.consume_less = consume_less
        self.mask_value = mask_value
        self.attend_on_both = attend_on_both
        # Dropouts
        self.dropout_T, self.dropout_W, self.dropout_U, self.dropout_V = dropout_T, dropout_W, dropout_U, dropout_V
        self.dropout_wa, self.dropout_Wa, self.dropout_Ua = dropout_wa, dropout_Wa, dropout_Ua
        if self.attend_on_both:
            self.dropout_wa2, self.dropout_Wa2, self.dropout_Ua2 = dropout_wa2, dropout_Wa2, dropout_Ua2

        if self.dropout_T or self.dropout_W or self.dropout_U or self.dropout_V or self.dropout_wa or \
                self.dropout_Wa or self.dropout_Ua:
            self.uses_learning_phase = True
        if self.attend_on_both and (self.dropout_wa2 or self.dropout_Wa2 or self.dropout_Ua2):
            self.uses_learning_phase = True

        # Regularizers
        self.T_regularizer = regularizers.get(T_regularizer)
        self.W_regularizer = regularizers.get(W_regularizer)
        self.V_regularizer = regularizers.get(V_regularizer)
        self.U_regularizer = regularizers.get(U_regularizer)
        self.b_regularizer = regularizers.get(b_regularizer)
        # attention model learnable params
        self.wa_regularizer = regularizers.get(wa_regularizer)
        self.Wa_regularizer = regularizers.get(Wa_regularizer)
        self.Ua_regularizer = regularizers.get(Ua_regularizer)
        self.ba_regularizer = regularizers.get(ba_regularizer)
        self.ca_regularizer = regularizers.get(ca_regularizer)
        if self.attend_on_both:
            # attention model 2 learnable params
            self.wa2_regularizer = regularizers.get(wa2_regularizer)
            self.Wa2_regularizer = regularizers.get(Wa2_regularizer)
            self.Ua2_regularizer = regularizers.get(Ua2_regularizer)
            self.ba2_regularizer = regularizers.get(ba2_regularizer)
            self.ca2_regularizer = regularizers.get(ca2_regularizer)
        super(AttLSTMCond2Inputs, self).__init__(**kwargs)

    def build(self, input_shape):
        assert len(input_shape) >= 3 or 'You should pass two inputs to AttLSTMCond2Inputs ' \
                                        '(previous_embedded_words, context1 and context2) and ' \
                                        'two optional inputs (init_state and init_memory)'

        if len(input_shape) == 3:
            self.input_spec = [InputSpec(shape=input_shape[0]),
                               InputSpec(shape=input_shape[1]),
                               InputSpec(shape=input_shape[2])]
            self.num_inputs = 3
        elif len(input_shape) == 5:
            self.input_spec = [InputSpec(shape=input_shape[0]),
                               InputSpec(shape=input_shape[1]),
                               InputSpec(shape=input_shape[2]),
                               InputSpec(shape=input_shape[3]),
                               InputSpec(shape=input_shape[4])]
            self.num_inputs = 5
        self.input_dim = input_shape[0][2]

        if self.attend_on_both:
            assert self.input_spec[1].ndim == 3 and self.input_spec[2].ndim, 'When using two attention models,' \
                                                                             'you should pass two 3D tensors' \
                                                                             'to AttLSTMCond2Inputs'
        else:
            assert self.input_spec[1].ndim == 3, 'When using an attention model, you should pass one 3D tensors' \
                                                 'to AttLSTMCond2Inputs'

        if self.input_spec[1].ndim == 3:
            self.context1_steps = input_shape[1][1]
            self.context1_dim = input_shape[1][2]

        if self.input_spec[2].ndim == 3:
            self.context2_steps = input_shape[2][1]
            self.context2_dim = input_shape[2][2]

        else:
            self.context2_dim = input_shape[2][1]

        if self.stateful:
            self.reset_states()
        else:
            # initial states: 2 all-zero tensors of shape (units)
            self.states = [None, None, None,
                           None]  # if self.attend_on_both else [None, None, None]# [h, c, x_att, x_att2]

        # Initialize Att model params (following the same format for any option of self.consume_less)
        self.wa = self.add_weight((self.context1_dim,),
                                  initializer=self.init_att,
                                  name='{}_wa'.format(self.name),
                                  regularizer=self.wa_regularizer)

        self.Wa = self.add_weight((self.output_dim, self.context1_dim),
                                  initializer=self.init_att,
                                  name='{}_Wa'.format(self.name),
                                  regularizer=self.Wa_regularizer)
        self.Ua = self.add_weight((self.context1_dim, self.context1_dim),
                                  initializer=self.inner_init,
                                  name='{}_Ua'.format(self.name),
                                  regularizer=self.Ua_regularizer)

        self.ba = self.add_weight(self.context1_dim,
                                  initializer='zero',
                                  name='{}_ca'.format(self.name),
                                  regularizer=self.ba_regularizer)

        self.ca = self.add_weight(self.context1_steps,
                                  initializer='zero',
                                  name='{}_ca'.format(self.name),
                                  regularizer=self.ca_regularizer)

        if self.attend_on_both:
            # Initialize Att model params (following the same format for any option of self.consume_less)
            self.wa2 = self.add_weight((self.context2_dim,),
                                       initializer=self.init,
                                       name='{}_wa2'.format(self.name),
                                       regularizer=self.wa2_regularizer)

            self.Wa2 = self.add_weight((self.output_dim, self.context2_dim),
                                       initializer=self.init,
                                       name='{}_Wa2'.format(self.name),
                                       regularizer=self.Wa2_regularizer)
            self.Ua2 = self.add_weight((self.context2_dim, self.context2_dim),
                                       initializer=self.inner_init,
                                       name='{}_Ua2'.format(self.name),
                                       regularizer=self.Ua2_regularizer)

            self.ba2 = self.add_weight(self.context2_dim,
                                       initializer='zero',
                                       regularizer=self.ba2_regularizer)

            self.ca2 = self.add_weight(self.context2_steps,
                                       initializer='zero',
                                       regularizer=self.ca2_regularizer)

        if self.consume_less == 'gpu':

            self.T = self.add_weight((self.context1_dim, 4 * self.output_dim),
                                     initializer=self.init,
                                     name='{}_T'.format(self.name),
                                     regularizer=self.W_regularizer)
            self.W = self.add_weight((self.context2_dim, 4 * self.output_dim),
                                     initializer=self.init,
                                     name='{}_W'.format(self.name),
                                     regularizer=self.W_regularizer)
            self.U = self.add_weight((self.output_dim, 4 * self.output_dim),
                                     initializer=self.inner_init,
                                     name='{}_U'.format(self.name),
                                     regularizer=self.U_regularizer)
            self.V = self.add_weight((self.input_dim, 4 * self.output_dim),
                                     initializer=self.init,
                                     name='{}_V'.format(self.name),
                                     regularizer=self.V_regularizer)

            def b_reg(shape, name=None):
                return K.variable(np.hstack((np.zeros(self.output_dim),
                                             K.get_value(self.forget_bias_init((self.output_dim,))),
                                             np.zeros(self.output_dim),
                                             np.zeros(self.output_dim))),
                                  name='{}_b'.format(self.name))

            self.b = self.add_weight((self.output_dim * 4,),
                                     initializer=b_reg,
                                     name='{}_b'.format(self.name),
                                     regularizer=self.b_regularizer)
            self.trainable_weights = [self.wa, self.Wa, self.Ua, self.ba, self.ca,  # AttModel parameters
                                      self.T,
                                      self.W,
                                      self.U,
                                      self.V,
                                      self.b]
            if self.attend_on_both:
                self.trainable_weights += [self.wa2, self.Wa2, self.Ua2, self.ba2, self.ca2]  # AttModel2 parameters)

        else:
            raise NotImplementedError

        if self.initial_weights is not None:
            self.set_weights(self.initial_weights)
            del self.initial_weights
        self.built = True

    def reset_states(self):
        assert self.stateful, 'Layer must be stateful.'
        input_shape = self.input_spec[0][0].shape
        if not input_shape[0]:
            raise Exception('If a RNN is stateful, a complete ' +
                            'input_shape must be provided (including batch size).')
        if hasattr(self, 'states'):
            K.set_value(self.states[0],
                        np.zeros((input_shape[0], self.output_dim)))
            K.set_value(self.states[1],
                        np.zeros((input_shape[0], self.output_dim)))
            K.set_value(self.states[2],
                        np.zeros((input_shape[0], input_shape[3])))
        else:
            self.states = [K.zeros((input_shape[0], self.output_dim)),
                           K.zeros((input_shape[0], self.output_dim)),
                           K.zeros((input_shape[0], input_shape[3]))]

    def preprocess_input(self, x, B_V):
        return K.dot(x * B_V[0], self.V)

    def get_output_shape_for(self, input_shape):
        if self.return_sequences:
            main_out = (input_shape[0][0], input_shape[0][1], self.output_dim)
        else:
            main_out = (input_shape[0][0], self.output_dim)

        if self.return_extra_variables:
            dim_x_att = (input_shape[0][0], input_shape[0][1], self.context1_dim)
            dim_alpha_att = (input_shape[0][0], input_shape[0][1], input_shape[1][1])
            dim_x_att2 = (input_shape[0][0], input_shape[0][1], self.context2_dim)
            dim_alpha_att2 = (input_shape[0][0], input_shape[0][1], input_shape[2][1])
            main_out = [main_out, dim_x_att, dim_alpha_att, dim_x_att2, dim_alpha_att2]

        if self.return_states:
            if not isinstance(main_out, list):
                main_out = [main_out]
            states_dim = (input_shape[0][0], input_shape[0][1], self.output_dim)
            main_out += [states_dim, states_dim]

        return main_out

    def call(self, x, mask=None):
        # input shape: (nb_samples, time (padded with zeros), input_dim)
        # note that the .build() method of subclasses MUST define
        # self.input_spec with a complete input shape.

        input_shape = self.input_spec[0].shape
        state_below = x[0]
        self.context1 = x[1]
        self.context2 = x[2]
        if self.num_inputs == 3:  # input: [state_below, context]
            self.init_state = None
            self.init_memory = None
        elif self.num_inputs == 4:  # input: [state_below, context, init_generic]
            self.init_state = x[3]
            self.init_memory = x[3]
        elif self.num_inputs == 5:  # input: [state_below, context, init_state, init_memory]
            self.init_state = x[3]
            self.init_memory = x[4]
        if K._BACKEND == 'tensorflow':
            if not input_shape[1]:
                raise Exception('When using TensorFlow, you should define '
                                'explicitly the number of timesteps of '
                                'your sequences.\n'
                                'If your first layer is an Embedding, '
                                'make sure to pass it an "input_length" '
                                'argument. Otherwise, make sure '
                                'the first layer has '
                                'an "input_shape" or "batch_input_shape" '
                                'argument, including the time axis. '
                                'Found input shape at layer ' + self.name +
                                ': ' + str(input_shape))
        if self.stateful:
            initial_states = self.states
        else:
            initial_states = self.get_initial_states(state_below)
        constants, B_V = self.get_constants(state_below, mask[1], mask[2])

        preprocessed_input = self.preprocess_input(state_below, B_V)

        last_output, outputs, states = K.rnn(self.step,
                                             preprocessed_input,
                                             initial_states,
                                             go_backwards=self.go_backwards,
                                             mask=mask[0],
                                             constants=constants,
                                             unroll=self.unroll,
                                             input_length=state_below.shape[1],
                                             pos_extra_outputs_states=[2, 3, 4, 5])
        if self.stateful:
            self.updates = []
            for i in range(len(states)):
                self.updates.append((self.states[i], states[i]))
        if self.return_sequences:
            ret = outputs
        else:
            ret = last_output
        if self.return_extra_variables:
            ret = [ret, states[2], states[3], states[4], states[5]]
        # intermediate states as additional outputs
        if self.return_states:
            if not isinstance(ret, list):
                ret = [ret]
            ret += [states[0], states[1]]

        return ret

    def compute_mask(self, input, mask):

        if self.return_extra_variables:
            ret = [mask[0], mask[0], mask[0], mask[0], mask[0]]
        else:
            ret = mask[0]

        # if self.return_sequences:
        #    ret = mask[0]
        # else:
        #    ret = None
        if self.return_states:
            if not isinstance(ret, list):
                ret = [ret]
            ret += [mask[0], mask[0]]
        return ret

    def step(self, x, states):
        h_tm1 = states[0]  # State
        c_tm1 = states[1]  # Memory
        pos_states = 11

        non_used_x_att = states[2]  # Placeholder for returning extra variables
        non_used_alphas_att = states[3]  # Placeholder for returning extra variables
        non_used_x_att2 = states[4]  # Placeholder for returning extra variables
        non_used_alphas_att2 = states[5]  # Placeholder for returning extra variables

        B_U = states[6]  # Dropout U
        B_T = states[7]  # Dropout T
        B_W = states[8]  # Dropout W

        # Att model dropouts
        B_wa = states[9]  # Dropout wa
        B_Wa = states[10]  # Dropout Wa
        # Att model 2 dropouts
        if self.attend_on_both:
            B_wa2 = states[pos_states]  # Dropout wa
            B_Wa2 = states[pos_states + 1]  # Dropout Wa

            context1 = states[pos_states + 2]  # Context
            mask_context1 = states[pos_states + 3]  # Context mask
            pctx_1 = states[pos_states + 4]  # Projected context (i.e. context * Ua + ba)

            context2 = states[pos_states + 5]  # Context 2
            mask_context2 = states[pos_states + 6]  # Context 2 mask
            pctx_2 = states[pos_states + 7]  # Projected context 2 (i.e. context * Ua2 + ba2)
        else:
            context1 = states[pos_states]  # Context
            mask_context1 = states[pos_states + 1]  # Context mask
            pctx_1 = states[pos_states + 2]  # Projected context (i.e. context * Ua + ba)

            context2 = states[pos_states + 3]  # Context 2
            mask_context2 = states[pos_states + 4]  # Context 2 mask

        if mask_context1.ndim > 1:  # Mask the context (only if necessary)
            pctx_1 = mask_context1[:, :, None] * pctx_1
            context1 = mask_context1[:, :, None] * context1

        # Attention model 1 (see Formulation in class header)
        p_state_1 = K.dot(h_tm1 * B_Wa[0], self.Wa)
        pctx_1 = K.tanh(pctx_1 + p_state_1[:, None, :])
        e1 = K.dot(pctx_1 * B_wa[0], self.wa) + self.ca
        if mask_context1.ndim > 1:  # Mask the context (only if necessary)
            e1 = mask_context1 * e1
        alphas_shape1 = e1.shape
        alphas1 = K.softmax(e1.reshape([alphas_shape1[0], alphas_shape1[1]]))
        # sum over the in_timesteps dimension resulting in [batch_size, input_dim]
        ctx_1 = (context1 * alphas1[:, :, None]).sum(axis=1)

        if self.attend_on_both and mask_context2.ndim > 1:  # Mask the context2 (only if necessary)
            pctx_2 = mask_context2[:, :, None] * pctx_2
            context2 = mask_context2[:, :, None] * context2

        if self.attend_on_both:
            # Attention model 2 (see Formulation in class header)
            p_state_2 = K.dot(h_tm1 * B_Wa2[0], self.Wa2)
            pctx_2 = K.tanh(pctx_2 + p_state_2[:, None, :])
            e2 = K.dot(pctx_2 * B_wa2[0], self.wa2) + self.ca2
            if mask_context2.ndim > 1:  # Mask the context (only if necessary)
                e2 = mask_context2 * e2
            alphas_shape2 = e2.shape
            alphas2 = K.softmax(e2.reshape([alphas_shape2[0], alphas_shape2[1]]))
            # sum over the in_timesteps dimension resulting in [batch_size, input_dim]
            ctx_2 = (context2 * alphas2[:, :, None]).sum(axis=1)
        else:
            ctx_2 = context2
            alphas2 = mask_context2

        z = x + \
            K.dot(h_tm1 * B_U[0], self.U) + \
            K.dot(ctx_1 * B_T[0], self.T) + \
            K.dot(ctx_2 * B_W[0], self.W) + \
            self.b
        z0 = z[:, :self.output_dim]
        z1 = z[:, self.output_dim: 2 * self.output_dim]
        z2 = z[:, 2 * self.output_dim: 3 * self.output_dim]
        z3 = z[:, 3 * self.output_dim:]

        i = self.inner_activation(z0)
        f = self.inner_activation(z1)
        c = f * c_tm1 + i * self.activation(z2)
        o = self.inner_activation(z3)
        h = o * self.activation(c)
        return h, [h, c, ctx_1, alphas1, ctx_2, alphas2]

    def get_constants(self, x, mask_context1, mask_context2):
        constants = []
        # States[6]
        if 0 < self.dropout_U < 1:
            ones = K.ones_like(K.reshape(x[:, 0, 0], (-1, 1)))
            ones = K.concatenate([ones] * self.output_dim, 1)
            B_U = [K.in_train_phase(K.dropout(ones, self.dropout_U), ones) for _ in range(4)]
            constants.append(B_U)
        else:
            constants.append([K.cast_to_floatx(1.) for _ in range(4)])

        # States[7]
        if 0 < self.dropout_T < 1:
            input_shape = self.input_spec[1][0].shape
            input_dim = input_shape[-1]
            ones = K.ones_like(K.reshape(x[:, 0, 0], (-1, 1)))
            ones = K.concatenate([ones] * input_dim, 1)
            B_T = [K.in_train_phase(K.dropout(ones, self.dropout_T), ones) for _ in range(4)]
            constants.append(B_T)
        else:
            B_T = [K.cast_to_floatx(1.) for _ in range(4)]
        constants.append(B_T)

        # States[8]
        if 0 < self.dropout_W < 1:
            input_shape = self.input_spec[2][0].shape
            input_dim = input_shape[-1]
            ones = K.ones_like(K.reshape(x[:, 0, 0], (-1, 1)))
            ones = K.concatenate([ones] * input_dim, 1)
            B_W = [K.in_train_phase(K.dropout(ones, self.dropout_W), ones) for _ in range(4)]
            constants.append(B_W)
        else:
            B_W = [K.cast_to_floatx(1.) for _ in range(4)]
        constants.append(B_W)

        # AttModel
        # States[9]
        if 0 < self.dropout_wa < 1:
            ones = K.ones_like(K.reshape(self.context1[:, :, 0], (-1, self.context1.shape[1], 1)))
            # ones = K.concatenate([ones], 1)
            B_wa = [K.in_train_phase(K.dropout(ones, self.dropout_wa), ones)]
            constants.append(B_wa)
        else:
            constants.append([K.cast_to_floatx(1.)])

        # States[10]
        if 0 < self.dropout_Wa < 1:
            input_dim = self.output_dim
            ones = K.ones_like(K.reshape(x[:, 0, 0], (-1, 1)))
            ones = K.concatenate([ones] * input_dim, 1)
            B_Wa = [K.in_train_phase(K.dropout(ones, self.dropout_Wa), ones)]
            constants.append(B_Wa)
        else:
            constants.append([K.cast_to_floatx(1.)])

        if self.attend_on_both:
            # AttModel2
            # States[11]
            if 0 < self.dropout_wa2 < 1:
                ones = K.ones_like(K.reshape(self.context2[:, :, 0], (-1, self.context2.shape[1], 1)))
                # ones = K.concatenate([ones], 1)
                B_wa2 = [K.in_train_phase(K.dropout(ones, self.dropout_wa2), ones)]
                constants.append(B_wa2)
            else:
                constants.append([K.cast_to_floatx(1.)])

            # States[12]
            if 0 < self.dropout_Wa2 < 1:
                input_dim = self.output_dim
                ones = K.ones_like(K.reshape(x[:, 0, 0], (-1, 1)))
                ones = K.concatenate([ones] * input_dim, 1)
                B_Wa2 = [K.in_train_phase(K.dropout(ones, self.dropout_Wa2), ones)]
                constants.append(B_Wa2)
            else:
                constants.append([K.cast_to_floatx(1.)])

        # States[13] - [11]
        constants.append(self.context1)
        # States [14] - [12]
        if mask_context1 is None:
            mask_context1 = K.not_equal(K.sum(self.context1, axis=2), self.mask_value)
        constants.append(mask_context1)

        # States [15] - [13]
        if 0 < self.dropout_Ua < 1:
            input_dim = self.context1_dim
            ones = K.ones_like(K.reshape(self.context1[:, :, 0], (-1, self.context1.shape[1], 1)))
            ones = K.concatenate([ones] * input_dim, axis=2)
            B_Ua = [K.in_train_phase(K.dropout(ones, self.dropout_Ua), ones)]
            pctx1 = K.dot(self.context1 * B_Ua[0], self.Ua) + self.ba
        else:
            pctx1 = K.dot(self.context1, self.Ua) + self.ba
        constants.append(pctx1)

        # States[16] - [14]
        constants.append(self.context2)
        # States [17] - [15]
        if self.attend_on_both:
            if mask_context2 is None:
                mask_context2 = K.not_equal(K.sum(self.context2, axis=2), self.mask_value)
        else:
            mask_context2 = K.ones_like(self.context2[:, 0])
        constants.append(mask_context2)

        # States [18] - [16]
        if self.attend_on_both:
            if 0 < self.dropout_Ua2 < 1:
                input_dim = self.context2_dim
                ones = K.ones_like(K.reshape(self.context2[:, :, 0], (-1, self.context2.shape[1], 1)))
                ones = K.concatenate([ones] * input_dim, axis=2)
                B_Ua2 = [K.in_train_phase(K.dropout(ones, self.dropout_Ua2), ones)]
                pctx2 = K.dot(self.context2 * B_Ua2[0], self.Ua2) + self.ba2
            else:
                pctx2 = K.dot(self.context2, self.Ua2) + self.ba2
            constants.append(pctx2)

        if 0 < self.dropout_V < 1:
            input_dim = self.input_dim
            ones = K.ones_like(K.reshape(x[:, :, 0], (-1, x.shape[1], 1)))
            ones = K.concatenate([ones] * input_dim, axis=2)
            B_V = [K.in_train_phase(K.dropout(ones, self.dropout_V), ones) for _ in range(4)]
        else:
            B_V = [K.cast_to_floatx(1.) for _ in range(4)]
        return constants, B_V

    def get_initial_states(self, x):
        # build an all-zero tensor of shape (samples, units)
        if self.init_state is None:
            # build an all-zero tensor of shape (samples, units)
            initial_state = K.zeros_like(x)  # (samples, timesteps, input_dim)
            initial_state = K.sum(initial_state, axis=(1, 2))  # (samples,)
            initial_state = K.expand_dims(initial_state)  # (samples, 1)
            initial_state = K.tile(initial_state, [1, self.output_dim])  # (samples, units)
            if self.init_memory is None:
                initial_states = [initial_state for _ in range(2)]
            else:
                initial_memory = self.init_memory
                initial_states = [initial_state, initial_memory]
        else:
            initial_state = self.init_state
            if self.init_memory is not None:  # We have state and memory
                initial_memory = self.init_memory
                initial_states = [initial_state, initial_memory]
            else:
                initial_states = [initial_state for _ in range(2)]

        # extra states for context1 and context2
        initial_state1 = K.zeros_like(self.context1)  # (samples, input_timesteps, ctx1_dim)
        initial_state_alphas1 = K.sum(initial_state1, axis=2)  # (samples, input_timesteps)
        initial_state1 = K.sum(initial_state1, axis=1)  # (samples, ctx1_dim)
        extra_states = [initial_state1, initial_state_alphas1]
        initial_state2 = K.zeros_like(self.context2)  # (samples, input_timesteps, ctx2_dim)
        if self.attend_on_both:  # Reduce on temporal dimension
            initial_state_alphas2 = K.sum(initial_state2, axis=2)  # (samples, input_timesteps)
            initial_state2 = K.sum(initial_state2, axis=1)  # (samples, ctx2_dim)
        else:  # Already reduced
            initial_state_alphas2 = initial_state2  # (samples, ctx2_dim)

        extra_states.append(initial_state2)
        extra_states.append(initial_state_alphas2)

        return initial_states + extra_states

    def get_config(self):
        config = {"units": self.output_dim,
                  "att_units1": self.att_units1,
                  "att_units2": self.att_units2,
                  "return_extra_variables": self.return_extra_variables,
                  "return_states": self.return_states,
                  "mask_value": self.mask_value,
                  "attend_on_both": self.attend_on_both,
                  "kernel_initializer": self.init.__name__,
                  "recurrent_initializer": self.inner_init.__name__,
                  "forget_bias_initializer": self.forget_bias_init.__name__,
                  "activation": self.activation.__name__,
                  "recurrent_activation": self.inner_activation.__name__,
                  "T_regularizer": self.T_regularizer.get_config() if self.T_regularizer else None,
                  "W_regularizer": self.W_regularizer.get_config() if self.W_regularizer else None,
                  "V_regularizer": self.V_regularizer.get_config() if self.V_regularizer else None,
                  "U_regularizer": self.U_regularizer.get_config() if self.U_regularizer else None,
                  "b_regularizer": self.b_regularizer.get_config() if self.b_regularizer else None,
                  'wa_regularizer': self.wa_regularizer.get_config() if self.wa_regularizer else None,
                  'Wa_regularizer': self.Wa_regularizer.get_config() if self.Wa_regularizer else None,
                  'Ua_regularizer': self.Ua_regularizer.get_config() if self.Ua_regularizer else None,
                  'ba_regularizer': self.ba_regularizer.get_config() if self.ba_regularizer else None,
                  'ca_regularizer': self.ca_regularizer.get_config() if self.ca_regularizer else None,
                  'wa2_regularizer': self.wa2_regularizer.get_config() if self.attend_on_both and self.wa2_regularizer else None,
                  'Wa2_regularizer': self.Wa2_regularizer.get_config() if self.attend_on_both and self.Wa2_regularizer else None,
                  'Ua2_regularizer': self.Ua2_regularizer.get_config() if self.attend_on_both and self.Ua2_regularizer else None,
                  'ba2_regularizer': self.ba2_regularizer.get_config() if self.attend_on_both and self.ba2_regularizer else None,
                  'ca2_regularizer': self.ca2_regularizer.get_config() if self.attend_on_both and self.ca2_regularizer else None,
                  "dropout_T": self.dropout_T,
                  "dropout_W": self.dropout_W,
                  "dropout_U": self.dropout_U,
                  "dropout_V": self.dropout_V,
                  'dropout_wa': self.dropout_wa,
                  'dropout_Wa': self.dropout_Wa,
                  'dropout_Ua': self.dropout_Ua,
                  'dropout_wa2': self.dropout_wa2 if self.attend_on_both else None,
                  'dropout_Wa2': self.dropout_Wa2 if self.attend_on_both else None,
                  'dropout_Ua2': self.dropout_Ua2 if self.attend_on_both else None}
        base_config = super(AttLSTMCond2Inputs, self).get_config()
        return dict(list(base_config.items()) + list(config.items()))


class AttLSTMCond3Inputs(Recurrent):
    '''Conditional LSTM: The previously generated word is fed to the current timestep

    # Arguments
        units: dimension of the internal projections and the final output.
        kernel_initializer: weight initialization function.
            Can be the name of an existing function (str),
            or a Theano function (see: [initializations](../initializations.md)).
        recurrent_initializer: initialization function of the inner cells.
        return_states: boolean indicating if we want the intermediate states (hidden_state and memory) as additional outputs
        forget_bias_initializer: initialization function for the bias of the forget gate.
            [Jozefowicz et al.](http://www.jmlr.org/proceedings/papers/v37/jozefowicz15.pdf)
            recommend initializing with ones.
        activation: activation function.
            Can be the name of an existing function (str),
            or a Theano function (see: [activations](../activations.md)).
        recurrent_activation: activation function for the inner cells.
        W_regularizer: instance of [WeightRegularizer](../regularizers.md)
            (eg. L1 or L2 regularization), applied to the input weights matrices.
        U_regularizer: instance of [WeightRegularizer](../regularizers.md)
            (eg. L1 or L2 regularization), applied to the recurrent weights matrices.
        b_regularizer: instance of [WeightRegularizer](../regularizers.md),
            applied to the bias.
        dropout_W: float between 0 and 1. Fraction of the input units to drop for input gates.
        dropout_U: float between 0 and 1. Fraction of the input units to drop for recurrent connections.

    # References
        - [Long short-term memory](http://deeplearning.cs.cmu.edu/pdfs/Hochreiter97_lstm.pdf) (original 1997 paper)
        - [Learning to forget: Continual prediction with LSTM](http://www.mitpressjournals.org/doi/pdf/10.1162/089976600300015015)
        - [Supervised sequence labelling with recurrent neural networks](http://www.cs.toronto.edu/~graves/preprint.pdf)
        - [A Theoretically Grounded Application of Dropout in Recurrent Neural Networks](http://arxiv.org/abs/1512.05287)
    '''

    def __init__(self, output_dim, att_units1, att_units2, att_units3,
                 init='glorot_uniform', inner_init='orthogonal', init_att='glorot_uniform',
                 return_states=False, return_extra_variables=False, attend_on_both=False,
                 forget_bias_init='one', activation='tanh',
                 inner_activation='hard_sigmoid', consume_less='gpu', mask_value=0.,
                 S_regularizer=None, T_regularizer=None, W_regularizer=None, V_regularizer=None, U_regularizer=None,
                 b_regularizer=None,
                 wa_regularizer=None, Wa_regularizer=None, Ua_regularizer=None, ba_regularizer=None,
                 ca_regularizer=None,
                 wa2_regularizer=None, Wa2_regularizer=None, Ua2_regularizer=None, ba2_regularizer=None,
                 ca2_regularizer=None,
                 wa3_regularizer=None, Wa3_regularizer=None, Ua3_regularizer=None, ba3_regularizer=None,
                 ca3_regularizer=None,
                 dropout_S=0., dropout_T=0., dropout_W=0., dropout_U=0., dropout_V=0.,
                 dropout_wa=0., dropout_Wa=0., dropout_Ua=0.,
                 dropout_wa2=0., dropout_Wa2=0., dropout_Ua2=0.,
                 dropout_wa3=0., dropout_Wa3=0., dropout_Ua3=0.,
                 **kwargs):
        self.output_dim = output_dim
        self.att_units1 = output_dim if att_units1 == 0 else att_units1
        self.att_units2 = output_dim if att_units2 == 0 else att_units2
        self.att_units3 = output_dim if att_units3 == 0 else att_units3

        self.return_extra_variables = return_extra_variables
        self.return_states = return_states
        self.init = initializations.get(init)
        self.inner_init = initializations.get(inner_init)
        self.init_att = initializations.get(init_att)
        self.forget_bias_init = initializations.get(forget_bias_init)
        self.activation = activations.get(activation)
        self.inner_activation = activations.get(inner_activation)
        self.consume_less = consume_less
        self.mask_value = mask_value
        self.attend_on_both = attend_on_both
        # Dropouts
        self.dropout_S, self.dropout_T, self.dropout_W, self.dropout_U, self.dropout_V = \
            dropout_S, dropout_T, dropout_W, dropout_U, dropout_V
        self.dropout_wa, self.dropout_Wa, self.dropout_Ua = dropout_wa, dropout_Wa, dropout_Ua
        if self.attend_on_both:
            self.dropout_wa2, self.dropout_Wa2, self.dropout_Ua2 = dropout_wa2, dropout_Wa2, dropout_Ua2
            self.dropout_wa3, self.dropout_Wa3, self.dropout_Ua3 = dropout_wa3, dropout_Wa3, dropout_Ua3

        if self.dropout_T or self.dropout_W or self.dropout_U or self.dropout_V or self.dropout_wa or \
                self.dropout_Wa or self.dropout_Ua:
            self.uses_learning_phase = True
        if self.attend_on_both and (self.dropout_wa2 or self.dropout_Wa2 or self.dropout_Ua2 or
                                        self.dropout_wa3 or self.dropout_Wa3 or self.dropout_Ua3):
            self.uses_learning_phase = True

        # Regularizers
        self.S_regularizer = regularizers.get(S_regularizer)
        self.T_regularizer = regularizers.get(T_regularizer)
        self.W_regularizer = regularizers.get(W_regularizer)
        self.V_regularizer = regularizers.get(V_regularizer)
        self.U_regularizer = regularizers.get(U_regularizer)
        self.b_regularizer = regularizers.get(b_regularizer)
        # attention model learnable params
        self.wa_regularizer = regularizers.get(wa_regularizer)
        self.Wa_regularizer = regularizers.get(Wa_regularizer)
        self.Ua_regularizer = regularizers.get(Ua_regularizer)
        self.ba_regularizer = regularizers.get(ba_regularizer)
        self.ca_regularizer = regularizers.get(ca_regularizer)
        if self.attend_on_both:
            # attention model learnable params
            self.wa2_regularizer = regularizers.get(wa2_regularizer)
            self.Wa2_regularizer = regularizers.get(Wa2_regularizer)
            self.Ua2_regularizer = regularizers.get(Ua2_regularizer)
            self.ba2_regularizer = regularizers.get(ba2_regularizer)
            self.ca2_regularizer = regularizers.get(ca2_regularizer)

            self.wa3_regularizer = regularizers.get(wa3_regularizer)
            self.Wa3_regularizer = regularizers.get(Wa3_regularizer)
            self.Ua3_regularizer = regularizers.get(Ua3_regularizer)
            self.ba3_regularizer = regularizers.get(ba3_regularizer)
            self.ca3_regularizer = regularizers.get(ca3_regularizer)
        super(AttLSTMCond3Inputs, self).__init__(**kwargs)

    def build(self, input_shape):
        assert len(input_shape) >= 4 or 'You should pass three inputs to AttLSTMCond2Inputs ' \
                                        '(previous_embedded_words, context1, context2, context3) and ' \
                                        'two optional inputs (init_state and init_memory)'

        if len(input_shape) == 4:
            self.input_spec = [InputSpec(shape=input_shape[0]),
                               InputSpec(shape=input_shape[1]),
                               InputSpec(shape=input_shape[2]),
                               InputSpec(shape=input_shape[3])]
            self.num_inputs = 4
        elif len(input_shape) == 6:
            self.input_spec = [InputSpec(shape=input_shape[0]),
                               InputSpec(shape=input_shape[1]),
                               InputSpec(shape=input_shape[2]),
                               InputSpec(shape=input_shape[3]),
                               InputSpec(shape=input_shape[4]),
                               InputSpec(shape=input_shape[5])]
            self.num_inputs = 6
        self.input_dim = input_shape[0][2]

        if self.attend_on_both:
            assert self.input_spec[1].ndim == 3 and \
                   self.input_spec[2].ndim == 3 and \
                   self.input_spec[3].ndim == 3, 'When using two attention models,' \
                                                 'you should pass two 3D tensors' \
                                                 'to AttLSTMCond3Inputs'
        else:
            assert self.input_spec[1].ndim == 3, 'When using an attention model, you should pass one 3D tensors' \
                                                 'to AttLSTMCond3Inputs'

        if self.input_spec[1].ndim == 3:
            self.context1_steps = input_shape[1][1]
            self.context1_dim = input_shape[1][2]

        if self.input_spec[2].ndim == 3:
            self.context2_steps = input_shape[2][1]
            self.context2_dim = input_shape[2][2]

        else:
            self.context2_dim = input_shape[2][1]

        if self.input_spec[3].ndim == 3:
            self.context3_steps = input_shape[3][1]
            self.context3_dim = input_shape[3][2]
        else:
            self.context3_dim = input_shape[3][1]

        if self.stateful:
            self.reset_states()
        else:
            # initial states: 2 all-zero tensors of shape (units)
            self.states = [None, None, None, None, None]

        # Initialize Att model params (following the same format for any option of self.consume_less)
        self.wa = self.add_weight((self.att_units1,),
                                  initializer=self.init_att,
                                  name='{}_wa'.format(self.name),
                                  regularizer=self.wa_regularizer)

        self.Wa = self.add_weight((self.output_dim, self.att_units1),
                                  initializer=self.init_att,
                                  name='{}_Wa'.format(self.name),
                                  regularizer=self.Wa_regularizer)
        self.Ua = self.add_weight((self.context1_dim, self.att_units1),
                                  initializer=self.inner_init,
                                  name='{}_Ua'.format(self.name),
                                  regularizer=self.Ua_regularizer)

        self.ba = self.add_weight(self.att_units1,
                                  initializer='zero',
                                  name='{}_ba'.format(self.name),
                                  regularizer=self.ba_regularizer)

        self.ca = self.add_weight(self.context1_steps,
                                  initializer='zero',
                                  name='{}_ca'.format(self.name),
                                  regularizer=self.ca_regularizer)

        if self.attend_on_both:
            # Initialize Att model params (following the same format for any option of self.consume_less)
            self.wa2 = self.add_weight((self.att_units2,),
                                       initializer=self.init,
                                       name='{}_wa2'.format(self.name),
                                       regularizer=self.wa2_regularizer)

            self.Wa2 = self.add_weight((self.output_dim, self.att_units2),
                                       initializer=self.init,
                                       name='{}_Wa2'.format(self.name),
                                       regularizer=self.Wa2_regularizer)
            self.Ua2 = self.add_weight((self.context2_dim, self.att_units2),
                                       initializer=self.inner_init,
                                       name='{}_Ua2'.format(self.name),
                                       regularizer=self.Ua2_regularizer)

            self.ba2 = self.add_weight(self.att_units2,
                                       initializer='zero',
                                       regularizer=self.ba2_regularizer)

            self.ca2 = self.add_weight(self.context2_steps,
                                       initializer='zero',
                                       regularizer=self.ca2_regularizer)

            self.wa3 = self.add_weight((self.att_units3,),
                                       initializer=self.init,
                                       name='{}_wa3'.format(self.name),
                                       regularizer=self.wa3_regularizer)

            self.Wa3 = self.add_weight((self.output_dim, self.att_units3),
                                       initializer=self.init,
                                       name='{}_Wa3'.format(self.name),
                                       regularizer=self.Wa3_regularizer)
            self.Ua3 = self.add_weight((self.context3_dim, self.att_units3),
                                       initializer=self.inner_init,
                                       name='{}_Ua3'.format(self.name),
                                       regularizer=self.Ua3_regularizer)

            self.ba3 = self.add_weight(self.att_units3,
                                       initializer='zero',
                                       regularizer=self.ba3_regularizer)

            self.ca3 = self.add_weight(self.context3_steps,
                                       initializer='zero',
                                       regularizer=self.ca3_regularizer)

        if self.consume_less == 'gpu':

            self.T = self.add_weight((self.context1_dim, 4 * self.output_dim),
                                     initializer=self.init,
                                     name='{}_T'.format(self.name),
                                     regularizer=self.W_regularizer)
            self.W = self.add_weight((self.context2_dim, 4 * self.output_dim),
                                     initializer=self.init,
                                     name='{}_W'.format(self.name),
                                     regularizer=self.W_regularizer)
            self.S = self.add_weight((self.context3_dim, 4 * self.output_dim),
                                     initializer=self.init,
                                     name='{}_S'.format(self.name),
                                     regularizer=self.S_regularizer)

            self.U = self.add_weight((self.output_dim, 4 * self.output_dim),
                                     initializer=self.inner_init,
                                     name='{}_U'.format(self.name),
                                     regularizer=self.U_regularizer)
            self.V = self.add_weight((self.input_dim, 4 * self.output_dim),
                                     initializer=self.init,
                                     name='{}_V'.format(self.name),
                                     regularizer=self.V_regularizer)

            def b_reg(shape, name=None):
                return K.variable(np.hstack((np.zeros(self.output_dim),
                                             K.get_value(self.forget_bias_init((self.output_dim,))),
                                             np.zeros(self.output_dim),
                                             np.zeros(self.output_dim))),
                                  name='{}_b'.format(self.name))

            self.b = self.add_weight((self.output_dim * 4,),
                                     initializer=b_reg,
                                     name='{}_b'.format(self.name),
                                     regularizer=self.b_regularizer)
            self.trainable_weights = [self.wa, self.Wa, self.Ua, self.ba, self.ca,  # AttModel parameters
                                      self.S,
                                      self.T,
                                      self.W,
                                      self.U,
                                      self.V,
                                      self.b]
            if self.attend_on_both:
                self.trainable_weights += [self.wa2, self.Wa2, self.Ua2, self.ba2, self.ca2,  # AttModel2 parameters)
                                           self.wa3, self.Wa3, self.Ua3, self.ba3, self.ca3  # AttModel3 parameters)
                                           ]

        else:
            raise NotImplementedError

        if self.initial_weights is not None:
            self.set_weights(self.initial_weights)
            del self.initial_weights
        self.built = True

    def reset_states(self):
        assert self.stateful, 'Layer must be stateful.'
        input_shape = self.input_spec[0][0].shape
        if not input_shape[0]:
            raise Exception('If a RNN is stateful, a complete ' +
                            'input_shape must be provided (including batch size).')
        if hasattr(self, 'states'):
            K.set_value(self.states[0],
                        np.zeros((input_shape[0], self.output_dim)))
            K.set_value(self.states[1],
                        np.zeros((input_shape[0], self.output_dim)))
            K.set_value(self.states[2],
                        np.zeros((input_shape[0], input_shape[3])))
        else:
            self.states = [K.zeros((input_shape[0], self.output_dim)),
                           K.zeros((input_shape[0], self.output_dim)),
                           K.zeros((input_shape[0], input_shape[3]))]

    def preprocess_input(self, x, B_V):
        return K.dot(x * B_V[0], self.V)

    def get_output_shape_for(self, input_shape):
        if self.return_sequences:
            main_out = (input_shape[0][0], input_shape[0][1], self.output_dim)
        else:
            main_out = (input_shape[0][0], self.output_dim)

        if self.return_extra_variables:
            dim_x_att = (input_shape[0][0], input_shape[0][1], self.context1_dim)
            dim_alpha_att = (input_shape[0][0], input_shape[0][1], input_shape[1][1])
            dim_x_att2 = (input_shape[0][0], input_shape[0][1], self.context2_dim)
            dim_alpha_att2 = (input_shape[0][0], input_shape[0][1], input_shape[2][1])
            dim_x_att3 = (input_shape[0][0], input_shape[0][1], self.context3_dim)
            dim_alpha_att3 = (input_shape[0][0], input_shape[0][1], input_shape[3][1])

            main_out = [main_out, dim_x_att, dim_alpha_att, dim_x_att2, dim_alpha_att2, dim_x_att3, dim_alpha_att3]

        if self.return_states:
            if not isinstance(main_out, list):
                main_out = [main_out]
            states_dim = (input_shape[0][0], input_shape[0][1], self.output_dim)
            main_out += [states_dim, states_dim]

        return main_out

    def call(self, x, mask=None):
        # input shape: (nb_samples, time (padded with zeros), input_dim)
        # note that the .build() method of subclasses MUST define
        # self.input_spec with a complete input shape.

        input_shape = self.input_spec[0].shape
        state_below = x[0]
        self.context1 = x[1]
        self.context2 = x[2]
        self.context3 = x[3]

        if self.num_inputs == 4:  # input: [state_below, context, context3]
            self.init_state = None
            self.init_memory = None
        elif self.num_inputs == 5:  # input: [state_below, context, context2, init_generic]
            self.init_state = x[4]
            self.init_memory = x[4]
        elif self.num_inputs == 6:  # input: [state_below, context, context2,  init_state, init_memory]
            self.init_state = x[4]
            self.init_memory = x[5]
        if K._BACKEND == 'tensorflow':
            if not input_shape[1]:
                raise Exception('When using TensorFlow, you should define '
                                'explicitly the number of timesteps of '
                                'your sequences.\n'
                                'If your first layer is an Embedding, '
                                'make sure to pass it an "input_length" '
                                'argument. Otherwise, make sure '
                                'the first layer has '
                                'an "input_shape" or "batch_input_shape" '
                                'argument, including the time axis. '
                                'Found input shape at layer ' + self.name +
                                ': ' + str(input_shape))
        if self.stateful:
            initial_states = self.states
        else:
            initial_states = self.get_initial_states(state_below)
        constants, B_V = self.get_constants(state_below, mask[1], mask[2], mask[3])

        preprocessed_input = self.preprocess_input(state_below, B_V)

        last_output, outputs, states = K.rnn(self.step,
                                             preprocessed_input,
                                             initial_states,
                                             go_backwards=self.go_backwards,
                                             mask=mask[0],
                                             constants=constants,
                                             unroll=self.unroll,
                                             input_length=state_below.shape[1],
                                             pos_extra_outputs_states=[2, 3, 4, 5, 6, 7])
        if self.stateful:
            self.updates = []
            for i in range(len(states)):
                self.updates.append((self.states[i], states[i]))
        if self.return_sequences:
            ret = outputs
        else:
            ret = last_output
        if self.return_extra_variables:
            ret = [ret, states[2], states[3], states[4], states[5], states[6], states[7]]
        # intermediate states as additional outputs
        if self.return_states:
            if not isinstance(ret, list):
                ret = [ret]
            ret += [states[0], states[1]]

        return ret

    def compute_mask(self, input, mask):

        if self.return_extra_variables:
            ret = [mask[0], mask[0], mask[0], mask[0], mask[0], mask[0], mask[0]]
        else:
            ret = mask[0]

        if self.return_states:
            if not isinstance(ret, list):
                ret = [ret]
            ret += [mask[0], mask[0]]
        return ret

    def step(self, x, states):
        h_tm1 = states[0]  # State
        c_tm1 = states[1]  # Memory
        pos_states = 14

        non_used_x_att = states[2]  # Placeholder for returning extra variables
        non_used_alphas_att = states[3]  # Placeholder for returning extra variables

        non_used_x_att2 = states[4]  # Placeholder for returning extra variables
        non_used_alphas_att2 = states[5]  # Placeholder for returning extra variables

        non_used_x_att3 = states[6]  # Placeholder for returning extra variables
        non_used_alphas_att3 = states[7]  # Placeholder for returning extra variables

        B_U = states[8]  # Dropout U
        B_T = states[9]  # Dropout T
        B_W = states[10]  # Dropout W
        B_S = states[11]  # Dropout T

        # Att model dropouts
        B_wa = states[12]  # Dropout wa
        B_Wa = states[13]  # Dropout Wa
        # Att model 2 dropouts
        if self.attend_on_both:
            B_wa2 = states[pos_states]  # Dropout wa
            B_Wa2 = states[pos_states + 1]  # Dropout Wa
            B_wa3 = states[pos_states + 2]  # Dropout wa3
            B_Wa3 = states[pos_states + 3]  # Dropout Wa3

            context1 = states[pos_states + 4]  # Context
            mask_context1 = states[pos_states + 5]  # Context mask
            pctx_1 = states[pos_states + 6]  # Projected context (i.e. context * Ua + ba)

            context2 = states[pos_states + 7]  # Context 2
            mask_context2 = states[pos_states + 8]  # Context 2 mask
            pctx_2 = states[pos_states + 9]  # Projected context 2 (i.e. context * Ua2 + ba2)

            context3 = states[pos_states + 10]  # Context 3
            mask_context3 = states[pos_states + 11]  # Context 3 mask
            pctx_3 = states[pos_states + 12]  # Projected context 3 (i.e. context * Ua3 + ba3)

        else:
            context1 = states[pos_states]  # Context
            mask_context1 = states[pos_states + 1]  # Context mask
            pctx_1 = states[pos_states + 2]  # Projected context (i.e. context * Ua + ba)

            context2 = states[pos_states + 3]  # Context 2
            mask_context2 = states[pos_states + 4]  # Context 2 mask

            context3 = states[pos_states + 5]  # Context 2
            mask_context3 = states[pos_states + 6]  # Context 2 mask

        if mask_context1.ndim > 1:  # Mask the context (only if necessary)
            pctx_1 = mask_context1[:, :, None] * pctx_1
            context1 = mask_context1[:, :, None] * context1

        # Attention model 1 (see Formulation in class header)
        p_state_1 = K.dot(h_tm1 * B_Wa[0], self.Wa)
        pctx_1 = K.tanh(pctx_1 + p_state_1[:, None, :])
        e1 = K.dot(pctx_1 * B_wa[0], self.wa) + self.ca
        if mask_context1.ndim > 1:  # Mask the context (only if necessary)
            e1 = mask_context1 * e1
        alphas_shape1 = e1.shape
        alphas1 = K.softmax(e1.reshape([alphas_shape1[0], alphas_shape1[1]]))
        # sum over the in_timesteps dimension resulting in [batch_size, input_dim]
        ctx_1 = (context1 * alphas1[:, :, None]).sum(axis=1)

        if self.attend_on_both:
            if mask_context2.ndim > 1:  # Mask the context2 (only if necessary)
                pctx_2 = mask_context2[:, :, None] * pctx_2
                context2 = mask_context2[:, :, None] * context2
            if mask_context3.ndim > 1:  # Mask the context2 (only if necessary)
                pctx_3 = mask_context3[:, :, None] * pctx_3
                context3 = mask_context3[:, :, None] * context3

        if self.attend_on_both:
            # Attention model 2 (see Formulation in class header)
            p_state_2 = K.dot(h_tm1 * B_Wa2[0], self.Wa2)
            pctx_2 = K.tanh(pctx_2 + p_state_2[:, None, :])
            e2 = K.dot(pctx_2 * B_wa2[0], self.wa2) + self.ca2
            if mask_context2.ndim > 1:  # Mask the context (only if necessary)
                e2 = mask_context2 * e2
            alphas_shape2 = e2.shape
            alphas2 = K.softmax(e2.reshape([alphas_shape2[0], alphas_shape2[1]]))
            # sum over the in_timesteps dimension resulting in [batch_size, input_dim]
            ctx_2 = (context2 * alphas2[:, :, None]).sum(axis=1)

            # Attention model 3 (see Formulation in class header)
            p_state_3 = K.dot(h_tm1 * B_Wa3[0], self.Wa3)
            pctx_3 = K.tanh(pctx_3 + p_state_3[:, None, :])
            e3 = K.dot(pctx_3 * B_wa3[0], self.wa3) + self.ca3
            if mask_context3.ndim > 1:  # Mask the context (only if necessary)
                e3 = mask_context3 * e3
            alphas_shape3 = e3.shape
            alphas3 = K.softmax(e3.reshape([alphas_shape3[0], alphas_shape3[1]]))
            # sum over the in_timesteps dimension resulting in [batch_size, input_dim]
            ctx_3 = (context3 * alphas3[:, :, None]).sum(axis=1)
        else:
            ctx_2 = context2
            alphas2 = mask_context2
            ctx_3 = context3
            alphas3 = mask_context3

        z = x + \
            K.dot(h_tm1 * B_U[0], self.U) + \
            K.dot(ctx_1 * B_T[0], self.T) + \
            K.dot(ctx_2 * B_W[0], self.W) + \
            K.dot(ctx_3 * B_S[0], self.S) + \
            self.b
        z0 = z[:, :self.output_dim]
        z1 = z[:, self.output_dim: 2 * self.output_dim]
        z2 = z[:, 2 * self.output_dim: 3 * self.output_dim]
        z3 = z[:, 3 * self.output_dim:]

        i = self.inner_activation(z0)
        f = self.inner_activation(z1)
        c = f * c_tm1 + i * self.activation(z2)
        o = self.inner_activation(z3)
        h = o * self.activation(c)

        return h, [h, c, ctx_1, alphas1, ctx_2, alphas2, ctx_3, alphas3]

    def get_constants(self, x, mask_context1, mask_context2, mask_context3):
        constants = []
        # States[8]
        if 0 < self.dropout_U < 1:
            ones = K.ones_like(K.reshape(x[:, 0, 0], (-1, 1)))
            ones = K.concatenate([ones] * self.output_dim, 1)
            B_U = [K.in_train_phase(K.dropout(ones, self.dropout_U), ones) for _ in range(4)]
            constants.append(B_U)
        else:
            constants.append([K.cast_to_floatx(1.) for _ in range(4)])

        # States[9]
        if 0 < self.dropout_T < 1:
            input_shape = self.input_spec[1][0].shape
            input_dim = input_shape[-1]
            ones = K.ones_like(K.reshape(x[:, 0, 0], (-1, 1)))
            ones = K.concatenate([ones] * input_dim, 1)
            B_T = [K.in_train_phase(K.dropout(ones, self.dropout_T), ones) for _ in range(4)]
            constants.append(B_T)
        else:
            B_T = [K.cast_to_floatx(1.) for _ in range(4)]
        constants.append(B_T)

        # States[10]
        if 0 < self.dropout_W < 1:
            input_shape = self.input_spec[2][0].shape
            input_dim = input_shape[-1]
            ones = K.ones_like(K.reshape(x[:, 0, 0], (-1, 1)))
            ones = K.concatenate([ones] * input_dim, 1)
            B_W = [K.in_train_phase(K.dropout(ones, self.dropout_W), ones) for _ in range(4)]
            constants.append(B_W)
        else:
            B_W = [K.cast_to_floatx(1.) for _ in range(4)]
        constants.append(B_W)

        # States[11]
        if 0 < self.dropout_S < 1:
            input_shape = self.input_spec[3][0].shape
            input_dim = input_shape[-1]
            ones = K.ones_like(K.reshape(x[:, 0, 0], (-1, 1)))
            ones = K.concatenate([ones] * input_dim, 1)
            B_S = [K.in_train_phase(K.dropout(ones, self.dropout_S), ones) for _ in range(4)]
            constants.append(B_S)
        else:
            B_S = [K.cast_to_floatx(1.) for _ in range(4)]
        constants.append(B_S)

        # AttModel
        # States[12]
        if 0 < self.dropout_wa < 1:
            ones = K.ones_like(K.reshape(self.context1[:, :, 0], (-1, self.context1.shape[1], 1)))
            # ones = K.concatenate([ones], 1)
            B_wa = [K.in_train_phase(K.dropout(ones, self.dropout_wa), ones)]
            constants.append(B_wa)
        else:
            constants.append([K.cast_to_floatx(1.)])

        # States[13]
        if 0 < self.dropout_Wa < 1:
            input_dim = self.output_dim
            ones = K.ones_like(K.reshape(x[:, 0, 0], (-1, 1)))
            ones = K.concatenate([ones] * input_dim, 1)
            B_Wa = [K.in_train_phase(K.dropout(ones, self.dropout_Wa), ones)]
            constants.append(B_Wa)
        else:
            constants.append([K.cast_to_floatx(1.)])

        if self.attend_on_both:
            # AttModel2
            # States[14]
            if 0 < self.dropout_wa2 < 1:
                ones = K.ones_like(K.reshape(self.context2[:, :, 0], (-1, self.context2.shape[1], 1)))
                # ones = K.concatenate([ones], 1)
                B_wa2 = [K.in_train_phase(K.dropout(ones, self.dropout_wa2), ones)]
                constants.append(B_wa2)
            else:
                constants.append([K.cast_to_floatx(1.)])

            # States[15]
            if 0 < self.dropout_Wa2 < 1:
                input_dim = self.output_dim
                ones = K.ones_like(K.reshape(x[:, 0, 0], (-1, 1)))
                ones = K.concatenate([ones] * input_dim, 1)
                B_Wa2 = [K.in_train_phase(K.dropout(ones, self.dropout_Wa2), ones)]
                constants.append(B_Wa2)
            else:
                constants.append([K.cast_to_floatx(1.)])

            # States[16]
            if 0 < self.dropout_wa3 < 1:
                ones = K.ones_like(K.reshape(self.context2[:, :, 0], (-1, self.context3.shape[1], 1)))
                B_wa3 = [K.in_train_phase(K.dropout(ones, self.dropout_wa3), ones)]
                constants.append(B_wa3)
            else:
                constants.append([K.cast_to_floatx(1.)])

            # States[17]
            if 0 < self.dropout_Wa3 < 1:
                input_dim = self.output_dim
                ones = K.ones_like(K.reshape(x[:, 0, 0], (-1, 1)))
                ones = K.concatenate([ones] * input_dim, 1)
                B_Wa3 = [K.in_train_phase(K.dropout(ones, self.dropout_Wa3), ones)]
                constants.append(B_Wa3)
            else:
                constants.append([K.cast_to_floatx(1.)])

        # States[18] - [14]
        constants.append(self.context1)
        # States [19] - [15]
        if mask_context1 is None:
            mask_context1 = K.not_equal(K.sum(self.context1, axis=2), self.mask_value)
        constants.append(mask_context1)

        # States [20] - [15]
        if 0 < self.dropout_Ua < 1:
            input_dim = self.context1_dim
            ones = K.ones_like(K.reshape(self.context1[:, :, 0], (-1, self.context1.shape[1], 1)))
            ones = K.concatenate([ones] * input_dim, axis=2)
            B_Ua = [K.in_train_phase(K.dropout(ones, self.dropout_Ua), ones)]
            pctx1 = K.dot(self.context1 * B_Ua[0], self.Ua) + self.ba
        else:
            pctx1 = K.dot(self.context1, self.Ua) + self.ba
        constants.append(pctx1)

        # States[21] - [16]
        constants.append(self.context2)
        # States [22] - [17]
        if self.attend_on_both:
            if mask_context2 is None:
                mask_context2 = K.not_equal(K.sum(self.context2, axis=2), self.mask_value)
        else:
            mask_context2 = K.ones_like(self.context2[:, 0])
        constants.append(mask_context2)

        # States [23] - [18]
        if self.attend_on_both:
            if 0 < self.dropout_Ua2 < 1:
                input_dim = self.context2_dim
                ones = K.ones_like(K.reshape(self.context2[:, :, 0], (-1, self.context2.shape[1], 1)))
                ones = K.concatenate([ones] * input_dim, axis=2)
                B_Ua2 = [K.in_train_phase(K.dropout(ones, self.dropout_Ua2), ones)]
                pctx2 = K.dot(self.context2 * B_Ua2[0], self.Ua2) + self.ba2
            else:
                pctx2 = K.dot(self.context2, self.Ua2) + self.ba2
            constants.append(pctx2)

        # States[24] - [19]
        constants.append(self.context3)
        # States [25] - [20]
        if self.attend_on_both:
            if mask_context3 is None:
                mask_context3 = K.not_equal(K.sum(self.context3, axis=2), self.mask_value)
        else:
            mask_context3 = K.ones_like(self.context3[:, 0])
        constants.append(mask_context3)

        # States [26] - [21]
        if self.attend_on_both:
            if 0 < self.dropout_Ua3 < 1:
                input_dim = self.context3_dim
                ones = K.ones_like(K.reshape(self.context3[:, :, 0], (-1, self.context3.shape[1], 1)))
                ones = K.concatenate([ones] * input_dim, axis=2)
                B_Ua3 = [K.in_train_phase(K.dropout(ones, self.dropout_Ua3), ones)]
                pctx3 = K.dot(self.context3 * B_Ua3[0], self.Ua3) + self.ba3
            else:
                pctx3 = K.dot(self.context3, self.Ua3) + self.ba3
            constants.append(pctx3)

        if 0 < self.dropout_V < 1:
            input_dim = self.input_dim
            ones = K.ones_like(K.reshape(x[:, :, 0], (-1, x.shape[1], 1)))
            ones = K.concatenate([ones] * input_dim, axis=2)
            B_V = [K.in_train_phase(K.dropout(ones, self.dropout_V), ones) for _ in range(4)]
        else:
            B_V = [K.cast_to_floatx(1.) for _ in range(4)]
        return constants, B_V

    def get_initial_states(self, x):
        # build an all-zero tensor of shape (samples, units)
        if self.init_state is None:
            # build an all-zero tensor of shape (samples, units)
            initial_state = K.zeros_like(x)  # (samples, timesteps, input_dim)
            initial_state = K.sum(initial_state, axis=(1, 2))  # (samples,)
            initial_state = K.expand_dims(initial_state)  # (samples, 1)
            initial_state = K.tile(initial_state, [1, self.output_dim])  # (samples, units)
            if self.init_memory is None:
                initial_states = [initial_state for _ in range(2)]
            else:
                initial_memory = self.init_memory
                initial_states = [initial_state, initial_memory]
        else:
            initial_state = self.init_state
            if self.init_memory is not None:  # We have state and memory
                initial_memory = self.init_memory
                initial_states = [initial_state, initial_memory]
            else:
                initial_states = [initial_state for _ in range(2)]

        # extra states for context1 and context2 and context3
        initial_state1 = K.zeros_like(self.context1)  # (samples, input_timesteps, ctx1_dim)
        initial_state_alphas1 = K.sum(initial_state1, axis=2)  # (samples, input_timesteps)
        initial_state1 = K.sum(initial_state1, axis=1)  # (samples, ctx1_dim)
        extra_states = [initial_state1, initial_state_alphas1]
        initial_state2 = K.zeros_like(self.context2)  # (samples, input_timesteps, ctx2_dim)
        initial_state3 = K.zeros_like(self.context3)  # (samples, input_timesteps, ctx2_dim)

        if self.attend_on_both:  # Reduce on temporal dimension
            initial_state_alphas2 = K.sum(initial_state2, axis=2)  # (samples, input_timesteps)
            initial_state2 = K.sum(initial_state2, axis=1)  # (samples, ctx2_dim)
            initial_state_alphas3 = K.sum(initial_state3, axis=2)  # (samples, input_timesteps)
            initial_state3 = K.sum(initial_state3, axis=1)  # (samples, ctx3_dim)
        else:  # Already reduced
            initial_state_alphas2 = initial_state2  # (samples, ctx2_dim)
            initial_state_alphas3 = initial_state3  # (samples, ctx2_dim)

        extra_states.append(initial_state2)
        extra_states.append(initial_state_alphas2)

        extra_states.append(initial_state3)
        extra_states.append(initial_state_alphas3)
        return initial_states + extra_states

    def get_config(self):
        config = {"units": self.output_dim,
                  "att_units1": self.att_units1,
                  "att_units2": self.att_units2,
                  "att_units3": self.att_units3,
                  "return_extra_variables": self.return_extra_variables,
                  "return_states": self.return_states,
                  "mask_value": self.mask_value,
                  "attend_on_both": self.attend_on_both,
                  "kernel_initializer": self.init.__name__,
                  "recurrent_initializer": self.inner_init.__name__,
                  "forget_bias_initializer": self.forget_bias_init.__name__,
                  "activation": self.activation.__name__,
                  "recurrent_activation": self.inner_activation.__name__,
                  "S_regularizer": self.S_regularizer.get_config() if self.S_regularizer else None,
                  "T_regularizer": self.T_regularizer.get_config() if self.T_regularizer else None,
                  "W_regularizer": self.W_regularizer.get_config() if self.W_regularizer else None,
                  "V_regularizer": self.V_regularizer.get_config() if self.V_regularizer else None,
                  "U_regularizer": self.U_regularizer.get_config() if self.U_regularizer else None,
                  "b_regularizer": self.b_regularizer.get_config() if self.b_regularizer else None,
                  'wa_regularizer': self.wa_regularizer.get_config() if self.wa_regularizer else None,
                  'Wa_regularizer': self.Wa_regularizer.get_config() if self.Wa_regularizer else None,
                  'Ua_regularizer': self.Ua_regularizer.get_config() if self.Ua_regularizer else None,
                  'ba_regularizer': self.ba_regularizer.get_config() if self.ba_regularizer else None,
                  'ca_regularizer': self.ca_regularizer.get_config() if self.ca_regularizer else None,
                  'wa2_regularizer': self.wa2_regularizer.get_config() if self.attend_on_both and self.wa2_regularizer else None,
                  'Wa2_regularizer': self.Wa2_regularizer.get_config() if self.attend_on_both and self.Wa2_regularizer else None,
                  'Ua2_regularizer': self.Ua2_regularizer.get_config() if self.attend_on_both and self.Ua2_regularizer else None,
                  'ba2_regularizer': self.ba2_regularizer.get_config() if self.attend_on_both and self.ba2_regularizer else None,
                  'ca2_regularizer': self.ca2_regularizer.get_config() if self.attend_on_both and self.ca2_regularizer else None,
                  'wa3_regularizer': self.wa3_regularizer.get_config() if self.attend_on_both and self.wa3_regularizer else None,
                  'Wa3_regularizer': self.Wa3_regularizer.get_config() if self.attend_on_both and self.Wa3_regularizer else None,
                  'Ua3_regularizer': self.Ua3_regularizer.get_config() if self.attend_on_both and self.Ua3_regularizer else None,
                  'ba3_regularizer': self.ba3_regularizer.get_config() if self.attend_on_both and self.ba3_regularizer else None,
                  'ca3_regularizer': self.ca3_regularizer.get_config() if self.attend_on_both and self.ca3_regularizer else None,
                  "dropout_S": self.dropout_S,
                  "dropout_T": self.dropout_T,
                  "dropout_W": self.dropout_W,
                  "dropout_U": self.dropout_U,
                  "dropout_V": self.dropout_V,
                  'dropout_wa': self.dropout_wa,
                  'dropout_Wa': self.dropout_Wa,
                  'dropout_Ua': self.dropout_Ua,
                  'dropout_wa2': self.dropout_wa2 if self.attend_on_both else None,
                  'dropout_Wa2': self.dropout_Wa2 if self.attend_on_both else None,
                  'dropout_Ua2': self.dropout_Ua2 if self.attend_on_both else None,
                  'dropout_wa3': self.dropout_wa3 if self.attend_on_both else None,
                  'dropout_Wa3': self.dropout_Wa3 if self.attend_on_both else None,
                  'dropout_Ua3': self.dropout_Ua3 if self.attend_on_both else None
                  }
        base_config = super(AttLSTMCond3Inputs, self).get_config()
        return dict(list(base_config.items()) + list(config.items()))<|MERGE_RESOLUTION|>--- conflicted
+++ resolved
@@ -3957,12 +3957,8 @@
                   'recurrent_dropout': self.recurrent_dropout,
                   'conditional_dropout': self.conditional_dropout,
                   'attention_dropout': self.attention_dropout,
-<<<<<<< HEAD
                   'layer_normalization': self.layer_normalization,
-                  'mask_value': self.mask_value
-=======
                   'num_inputs': self.num_inputs
->>>>>>> 674e85b6
                   }
         base_config = super(AttConditionalGRUCond, self).get_config()
         return dict(list(base_config.items()) + list(config.items()))
@@ -6450,16 +6446,13 @@
         self.conditional_dropout = min(1., max(0., conditional_dropout))
         self.attention_dropout = min(1., max(0., attention_dropout))
 
-<<<<<<< HEAD
         # Layer normalization
         self.layer_normalization = layer_normalization
         self.gamma_init = initializers.get('ones')
         self.beta_init = initializers.get('zeros')
         self.epsilon_layer_normalization = epsilon_layer_normalization
 
-=======
         # Inputs
->>>>>>> 674e85b6
         self.num_inputs = num_inputs
         self.input_spec = [InputSpec(ndim=3), InputSpec(ndim=3)]
         for _ in range(len(self.input_spec), self.num_inputs):
@@ -7068,12 +7061,8 @@
                   'recurrent_dropout': self.recurrent_dropout,
                   'conditional_dropout': self.conditional_dropout,
                   'attention_dropout': self.attention_dropout,
-<<<<<<< HEAD
                   'layer_normalization': self.layer_normalization,
-                  'mask_value': self.mask_value
-=======
                   'num_inputs': self.num_inputs
->>>>>>> 674e85b6
                   }
         base_config = super(AttConditionalLSTMCond, self).get_config()
         return dict(list(base_config.items()) + list(config.items()))
