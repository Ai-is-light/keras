--- conflicted
+++ resolved
@@ -1603,7 +1603,6 @@
         1. The shifted sequence of words (shape: (mini_batch_size, output_timesteps, embedding_size))
 
     # Arguments
-<<<<<<< HEAD
         units: dimension of the internal projections and the final output.
         kernel_initializer: weight initialization function.
             Can be the name of an existing function (str),
@@ -1662,7 +1661,2070 @@
         The names of 'Ua' and 'Wa' are exchanged w.r.t. the provided reference as well as 'v' being renamed
         to 'x' for matching Keras LSTM's nomenclature.
 
-=======
+
+    # References
+        - [On the Properties of Neural Machine Translation: Encoder–Decoder Approaches](http://www.aclweb.org/anthology/W14-4012)
+        - [Empirical Evaluation of Gated Recurrent Neural Networks on Sequence Modeling:(http://arxiv.org/pdf/1412.3555v1.pdf)
+        - [Long short-term memory](http://deeplearning.cs.cmu.edu/pdfs/Hochreiter97_lstm.pdf) (original 1997 paper)
+        - [Learning to forget: Continual prediction with LSTM](http://www.mitpressjournals.org/doi/pdf/10.1162/089976600300015015)
+        - [Supervised sequence labeling with recurrent neural networks](http://www.cs.toronto.edu/~graves/preprint.pdf)
+        - [A Theoretically Grounded Application of Dropout in Recurrent Neural Networks](http://arxiv.org/abs/1512.05287)
+    '''
+
+    @interfaces.legacy_recurrent_support
+    def __init__(self, units,
+                 return_states=False,
+                 activation='tanh',
+                 recurrent_activation='sigmoid',
+                 use_bias=True,
+                 kernel_initializer='glorot_uniform',
+                 conditional_initializer='glorot_uniform',
+                 recurrent_initializer='orthogonal',
+                 bias_initializer='zeros',
+                 mask_value=0.,
+                 kernel_regularizer=None,
+                 recurrent_regularizer=None,
+                 conditional_regularizer=None,
+                 bias_regularizer=None,
+                 activity_regularizer=None,
+                 kernel_constraint=None,
+                 recurrent_constraint=None,
+                 conditional_constraint=None,
+                 bias_constraint=None,
+                 dropout=0.,
+                 recurrent_dropout=0.,
+                 conditional_dropout=0.,
+                 num_inputs=4,
+                 **kwargs):
+
+        super(GRUCond, self).__init__(**kwargs)
+
+        self.return_states = return_states
+
+        # Main parameters
+        self.units = units
+        self.activation = activations.get(activation)
+        self.recurrent_activation = activations.get(recurrent_activation)
+        self.use_bias = use_bias
+        self.mask_value = mask_value
+
+        # Initializers
+        self.kernel_initializer = initializers.get(kernel_initializer)
+        self.recurrent_initializer = initializers.get(recurrent_initializer)
+        self.conditional_initializer = initializers.get(conditional_initializer)
+        self.bias_initializer = initializers.get(bias_initializer)
+
+        # Regularizers
+        self.kernel_regularizer = regularizers.get(kernel_regularizer)
+        self.recurrent_regularizer = regularizers.get(recurrent_regularizer)
+        self.conditional_regularizer = regularizers.get(conditional_regularizer)
+        self.bias_regularizer = regularizers.get(bias_regularizer)
+        self.activity_regularizer = regularizers.get(activity_regularizer)
+
+        # Constraints
+        self.kernel_constraint = constraints.get(kernel_constraint)
+        self.recurrent_constraint = constraints.get(recurrent_constraint)
+        self.conditional_constraint = constraints.get(conditional_constraint)
+        self.bias_constraint = constraints.get(bias_constraint)
+
+        # Dropouts
+        self.dropout = min(1., max(0., dropout))
+        self.recurrent_dropout = min(1., max(0., recurrent_dropout))
+        self.conditional_dropout = min(1., max(0., conditional_dropout))
+        self.num_inputs = num_inputs
+        self.input_spec = [InputSpec(ndim=3), InputSpec(ndim=3)]
+        for _ in range(len(self.input_spec), self.num_inputs):
+            self.input_spec.append(InputSpec(ndim=2))
+
+    def build(self, input_shape):
+
+        assert len(input_shape) == 2 or len(input_shape) == 3, 'You should pass two inputs to GRUCond ' \
+                                                               '(context and previous_embedded_words) and ' \
+                                                               'one optional inputs (init_state). ' \
+                                                               'It currently has %d inputs' % len(input_shape)
+
+        self.input_dim = input_shape[0][2]
+        if self.input_spec[1].ndim == 3:
+            self.context_dim = input_shape[1][2]
+            self.static_ctx = False
+            assert input_shape[1][1] == input_shape[0][1], 'When using a 3D ctx in GRUCond, it has to have the same ' \
+                                                           'number of timesteps (dimension 1) as the input. Currently,' \
+                                                           'the number of input timesteps is: ' \
+                                                           + str(input_shape[0][1]) + \
+                                                           ', while the number of ctx timesteps is ' \
+                                                           + str(input_shape[1][1]) + ' (complete shapes: ' \
+                                                           + str(input_shape[0]) + ', ' + str(input_shape[1]) + ')'
+        else:
+            self.context_dim = input_shape[1][1]
+            self.static_ctx = True
+
+        if self.stateful:
+            self.reset_states()
+        else:
+            # initial states: all-zero tensors of shape (units)
+            self.states = [None, None]  # [h, c]
+
+        self.kernel = self.add_weight(shape=(self.context_dim, self.units * 3),
+                                      name='kernel',
+                                      initializer=self.kernel_initializer,
+                                      regularizer=self.kernel_regularizer,
+                                      constraint=self.kernel_constraint)
+
+        self.recurrent_kernel = self.add_weight(
+            shape=(self.units, self.units * 3),
+            name='recurrent_kernel',
+            initializer=self.recurrent_initializer,
+            regularizer=self.recurrent_regularizer,
+            constraint=self.recurrent_constraint)
+
+        self.conditional_kernel = self.add_weight(shape=(self.input_dim, self.units * 3),
+                                                  name='conditional_kernel',
+                                                  initializer=self.conditional_initializer,
+                                                  regularizer=self.conditional_regularizer,
+                                                  constraint=self.conditional_constraint)
+
+        if self.use_bias:
+            self.bias = self.add_weight(shape=(self.units * 3,),
+                                        name='bias',
+                                        initializer=self.bias_initializer,
+                                        regularizer=self.bias_regularizer,
+                                        constraint=self.bias_constraint)
+        else:
+            self.bias = None
+
+        self.built = True
+
+    def reset_states(self, states=None):
+        assert self.stateful, 'Layer must be stateful.'
+        input_shape = self.input_shape
+        if not input_shape[0]:
+            raise Exception('If a RNN is stateful, a complete ' +
+                            'input_shape must be provided (including batch size).')
+        if hasattr(self, 'states'):
+            K.set_value(self.states[0],
+                        np.zeros((input_shape[0], self.units)))
+            K.set_value(self.states[1],
+                        np.zeros((input_shape[0], self.units)))
+            K.set_value(self.states[2],
+                        np.zeros((input_shape[0], input_shape[3])))
+        else:
+            self.states = [K.zeros((input_shape[0], self.units))]
+
+    def preprocess_input(self, inputs, training=None):
+
+        if 0 < self.conditional_dropout < 1:
+            input_dim = self.input_dim
+            ones = K.ones_like(K.reshape(inputs[:, :, 0], (-1, inputs.shape[1], 1)))  # (bs, timesteps, 1)
+            ones = K.concatenate([ones] * input_dim, axis=2)
+
+            def dropped_inputs():
+                return K.dropout(ones, self.recurrent_dropout)
+
+            cond_dp_mask = [K.in_train_phase(dropped_inputs,
+                                             ones,
+                                             training=training) for _ in range(3)]
+        else:
+            cond_dp_mask = [K.cast_to_floatx(1.) for _ in range(3)]
+
+        if 0 < self.dropout < 1:
+            input_dim = self.input_dim
+            ones = K.ones_like(K.reshape(self.context[:, :, 0], (-1, self.context.shape[1], 1)))  # (bs, timesteps, 1)
+            ones = K.concatenate([ones] * input_dim, axis=2)
+
+            def dropped_inputs():
+                return K.dropout(ones, self.recurrent_dropout)
+
+            dp_mask = [K.in_train_phase(dropped_inputs,
+                                        ones,
+                                        training=training) for _ in range(3)]
+        else:
+            dp_mask = [K.cast_to_floatx(1.) for _ in range(3)]
+
+        if self.static_ctx:
+            K.dot(inputs * cond_dp_mask, self.conditional_kernel)
+        else:
+            return K.dot(inputs * cond_dp_mask, self.conditional_kernel) + \
+                   K.dot(self.context * dp_mask[0], self.kernel)
+
+    def compute_output_shape(self, input_shape):
+        if self.return_sequences:
+            main_out = (input_shape[0][0], input_shape[0][1], self.units)
+        else:
+            main_out = (input_shape[0][0], self.units)
+
+        if self.return_states:
+            states_dim = (input_shape[0][0], input_shape[0][1], self.units)
+            main_out = [main_out, states_dim]
+        return main_out
+
+    def call(self, x, mask=None, training=None, initial_state=None):
+        # input shape: (nb_samples, time (padded with zeros), input_dim)
+        # note that the .build() method of subclasses MUST define
+        # self.input_spec with a complete input shape.
+        input_shape = self.input_spec[0].shape
+        state_below = x[0]
+        self.context = x[1]
+        if self.num_inputs == 2:  # input: [state_below, context]
+            self.init_state = None
+        elif self.num_inputs == 3:  # input: [state_below, context, init_generic]
+            self.init_state = x[2]
+        elif self.num_inputs == 4:  # input: [state_below, context, init_state, init_memory]
+            self.init_state = x[2]
+        if K._BACKEND == 'tensorflow':
+            if not input_shape[1]:
+                raise Exception('When using TensorFlow, you should define '
+                                'explicitly the number of timesteps of '
+                                'your sequences.\n'
+                                'If your first layer is an Embedding, '
+                                'make sure to pass it an "input_length" '
+                                'argument. Otherwise, make sure '
+                                'the first layer has '
+                                'an "input_shape" or "batch_input_shape" '
+                                'argument, including the time axis. '
+                                'Found input shape at layer ' + self.name +
+                                ': ' + str(input_shape))
+        if self.stateful:
+            initial_states = self.states
+        else:
+            initial_states = self.get_initial_states(state_below)
+        constants = self.get_constants(state_below, mask[1], training=training)
+        preprocessed_input = self.preprocess_input(state_below, training=training)
+        last_output, outputs, states = K.rnn(self.step,
+                                             preprocessed_input,
+                                             initial_states,
+                                             go_backwards=self.go_backwards,
+                                             mask=mask[0],
+                                             constants=constants,
+                                             unroll=self.unroll,
+                                             input_length=state_below.shape[1])
+        if self.stateful:
+            self.updates = []
+            for i in range(len(states)):
+                self.updates.append((self.states[i], states[i]))
+
+        # Properly set learning phase
+        if 0 < self.dropout + self.recurrent_dropout:
+            last_output._uses_learning_phase = True
+            outputs._uses_learning_phase = True
+
+        if self.return_sequences:
+            ret = outputs
+        else:
+            ret = last_output
+
+        # intermediate states as additional outputs
+        if self.return_states:
+            if not isinstance(ret, list):
+                ret = [ret]
+            ret += [states[0]]
+
+        return ret
+
+    def compute_mask(self, input, mask):
+        if self.return_sequences:
+            ret = mask[0]
+        else:
+            ret = None
+        if self.return_states:
+            ret = [ret, None]
+        return ret
+
+    def step(self, x, states):
+        h_tm1 = states[0]  # State
+        rec_dp_mask = states[1]  # Dropout U (recurrent)
+        matrix_x = x
+        if self.use_bias:
+            matrix_x = K.bias_add(matrix_x, self.bias)
+
+        if self.static_ctx:
+            dp_mask = states[3]  # Dropout W
+            context = states[4]
+            mask_context = states[5]  # Context mask
+            if mask_context.ndim > 1:  # Mask the context (only if necessary)
+                context = mask_context[:, :, None] * context
+            matrix_x += K.dot(context * dp_mask[0], self.kernel)
+
+        matrix_inner = K.dot(h_tm1 * rec_dp_mask[0], self.recurrent_kernel[:, :2 * self.units])
+        x_z = matrix_x[:, :self.units]
+        x_r = matrix_x[:, self.units: 2 * self.units]
+        inner_z = matrix_inner[:, :self.units]
+        inner_r = matrix_inner[:, self.units: 2 * self.units]
+
+        z = self.recurrent_activation(x_z + inner_z)
+        r = self.recurrent_activation(x_r + inner_r)
+
+        x_h = matrix_x[:, 2 * self.units:]
+        inner_h = K.dot(r * h_tm1 * rec_dp_mask[0], self.recurrent_kernel[:, 2 * self.units:])
+        hh = self.activation(x_h + inner_h)
+        h = z * h_tm1 + (1 - z) * hh
+
+        return h, [h]
+
+    def get_constants(self, inputs, mask_context, training=None):
+        constants = []
+        # States[2] - Dropout_U
+        if 0 < self.recurrent_dropout < 1:
+            ones = K.ones_like(K.reshape(inputs[:, 0, 0], (-1, 1)))
+            ones = K.tile(ones, (1, self.units))
+
+            def dropped_inputs():
+                return K.dropout(ones, self.recurrent_dropout)
+
+            rec_dp_mask = [K.in_train_phase(dropped_inputs,
+                                            ones,
+                                            training=training) for _ in range(3)]
+            constants.append(rec_dp_mask)
+        else:
+            constants.append([K.cast_to_floatx(1.) for _ in range(3)])
+
+        # States[3]
+        if 0 < self.dropout < 1:
+            input_shape = self.input_spec[1][0].shape
+            input_dim = input_shape[-1]
+            ones = K.ones_like(K.reshape(x[:, 0, 0], (-1, 1)))
+            ones = K.concatenate([ones] * input_dim, 1)
+            B_W = [K.in_train_phase(K.dropout(ones, self.dropout_W), ones) for _ in range(3)]
+        else:
+            B_W = [K.cast_to_floatx(1.) for _ in range(3)]
+        if self.static_ctx:
+            constants.append(B_W)
+
+        # States[4] - context
+        constants.append(self.context)
+
+        # States[5] - mask_context
+        if mask_context is None:
+            mask_context = K.not_equal(K.sum(self.context, axis=2), self.mask_value)
+        constants.append(mask_context)
+
+        return constants
+
+    def get_initial_states(self, inputs):
+        # build an all-zero tensor of shape (samples, units)
+        if self.init_state is None:
+            initial_state = K.zeros_like(inputs)  # (samples, timesteps, input_dim)
+            initial_state = K.sum(initial_state, axis=(1, 2))  # (samples,)
+            initial_state = K.expand_dims(initial_state)  # (samples, 1)
+            initial_state = K.tile(initial_state, [1, self.units])  # (samples, units)
+        else:
+            initial_state = self.init_state
+        initial_states = [initial_state]
+
+        return initial_states
+
+    def get_config(self):
+        config = {'units': self.units,
+                  'activation': activations.serialize(self.activation),
+                  'recurrent_activation': activations.serialize(self.recurrent_activation),
+                  'return_states': self.return_states,
+                  'kernel_initializer': initializers.serialize(self.kernel_initializer),
+                  'recurrent_initializer': initializers.serialize(self.recurrent_initializer),
+                  'conditional_initializer': initializers.serialize(self.conditional_initializer),
+                  'bias_initializer': initializers.serialize(self.bias_initializer),
+                  'kernel_regularizer': regularizers.serialize(self.kernel_regularizer),
+                  'recurrent_regularizer': regularizers.serialize(self.recurrent_regularizer),
+                  'conditional_regularizer': regularizers.serialize(self.conditional_regularizer),
+                  'bias_regularizer': regularizers.serialize(self.bias_regularizer),
+                  'activity_regularizer': regularizers.serialize(self.activity_regularizer),
+                  'kernel_constraint': constraints.serialize(self.kernel_constraint),
+                  'recurrent_constraint': constraints.serialize(self.recurrent_constraint),
+                  'conditional_constraint': constraints.serialize(self.conditional_constraint),
+                  'bias_constraint': constraints.serialize(self.bias_constraint),
+                  'dropout': self.dropout,
+                  'recurrent_dropout': self.recurrent_dropout,
+                  'conditional_dropout': self.conditional_dropout,
+                  'mask_value': self.mask_value
+                  }
+        base_config = super(GRUCond, self).get_config()
+        return dict(list(base_config.items()) + list(config.items()))
+
+
+class AttGRU(Recurrent):
+    '''Gated Recurrent Unit with Attention + the previously generated word fed to the current timestep.
+    You should give two inputs to this layer:
+        1. The shifted sequence of words (shape: (mini_batch_size, output_timesteps, embedding_size))
+        2. The complete input sequence (shape: (mini_batch_size, input_timesteps, input_dim))
+    # Arguments
+        units: dimension of the internal projections and the final output.
+        embedding_size: dimension of the word embedding module used for the enconding of the generated words.
+        return_extra_variables: indicates if we only need the LSTM hidden state (False) or we want
+            additional internal variables as outputs (True). The additional variables provided are:
+            - x_att (None, out_timesteps, dim_encoder): feature vector computed after the Att.Model at each timestep
+            - alphas (None, out_timesteps, in_timesteps): weights computed by the Att.Model at each timestep
+        return_states: boolean indicating if we want the intermediate states (hidden_state and memory) as additional outputs
+        output_timesteps: number of output timesteps (# of output vectors generated)
+        kernel_initializer: weight initialization function.
+            Can be the name of an existing function (str),
+            or a Theano function (see: [initializations](../initializations.md)).
+        recurrent_initializer: initialization function of the inner cells.
+        activation: activation function.
+            Can be the name of an existing function (str),
+            or a Theano function (see: [activations](../activations.md)).
+        recurrent_activation: activation function for the inner cells.
+        W_regularizer: instance of [WeightRegularizer](../regularizers.md)
+            (eg. L1 or L2 regularization), applied to the input weights matrices.
+        U_regularizer: instance of [WeightRegularizer](../regularizers.md)
+            (eg. L1 or L2 regularization), applied to the recurrent weights matrices.
+        b_regularizer: instance of [WeightRegularizer](../regularizers.md),
+            applied to the bias.
+        dropout_W: float between 0 and 1. Fraction of the input units to drop for input gates.
+        dropout_U: float between 0 and 1. Fraction of the input units to drop for recurrent connections.
+        w_a_regularizer: instance of [WeightRegularizer](../regularizers.md)
+            (eg. L1 or L2 regularization), applied to the input weights matrices.
+        W_a_regularizer: instance of [WeightRegularizer](../regularizers.md)
+            (eg. L1 or L2 regularization), applied to the input weights matrices.
+        U_a_regularizer: instance of [WeightRegularizer](../regularizers.md)
+            (eg. L1 or L2 regularization), applied to the recurrent weights matrices.
+        b_a_regularizer: instance of [WeightRegularizer](../regularizers.md),
+            applied to the bias.
+        dropout_w_a: float between 0 and 1.
+        dropout_W_a: float between 0 and 1.
+        dropout_U_a: float between 0 and 1.
+
+    # Formulation
+
+        The resulting attention vector 'phi' at time 't' is formed by applying a weighted sum over
+        the set of inputs 'x_i' contained in 'X':
+
+            phi(X, t) = ∑_i alpha_i(t) * x_i,
+
+        where each 'alpha_i' at time 't' is a weighting vector over all the input dimension that
+        accomplishes the following condition:
+
+            ∑_i alpha_i = 1
+
+        and is dynamically adapted at each timestep w.r.t. the following formula:
+
+            alpha_i(t) = exp{e_i(t)} /  ∑_j exp{e_j(t)}
+
+        where each 'e_i' at time 't' is calculated as:
+
+            e_i(t) = wa' * tanh( Wa * x_i  +  Ua * h(t-1)  +  ba ),
+
+        where the following are learnable with the respectively named sizes:
+                wa                Wa                     Ua                 ba
+            [input_dim] [input_dim, input_dim] [units, input_dim] [input_dim]
+
+        The names of 'Ua' and 'Wa' are exchanged w.r.t. the provided reference as well as 'v' being renamed
+        to 'x' for matching Keras LSTM's nomenclature.
+
+    # References
+        -   Yao L, Torabi A, Cho K, Ballas N, Pal C, Larochelle H, Courville A.
+            Describing videos by exploiting temporal structure.
+            InProceedings of the IEEE International Conference on Computer Vision 2015 (pp. 4507-4515).
+    '''
+
+    @interfaces.legacy_recurrent_support
+    def __init__(self, units,
+                 att_units=0,
+                 return_extra_variables=False,
+                 return_states=False,
+                 activation='tanh',
+                 recurrent_activation='sigmoid',
+                 use_bias=True,
+                 kernel_initializer='glorot_uniform',
+                 attention_recurrent_initializer='glorot_uniform',
+                 attention_context_initializer='glorot_uniform',
+                 attention_context_wa_initializer='glorot_uniform',
+                 recurrent_initializer='orthogonal',
+                 bias_initializer='zeros',
+                 bias_ba_initializer='zeros',
+                 bias_ca_initializer='zero',
+                 mask_value=0.,
+                 kernel_regularizer=None,
+                 recurrent_regularizer=None,
+                 attention_recurrent_regularizer=None,
+                 attention_context_regularizer=None,
+                 attention_context_wa_regularizer=None,
+                 bias_regularizer=None,
+                 bias_ba_regularizer=None,
+                 bias_ca_regularizer=None,
+                 activity_regularizer=None,
+                 kernel_constraint=None,
+                 recurrent_constraint=None,
+                 attention_recurrent_constraint=None,
+                 attention_context_constraint=None,
+                 attention_context_wa_constraint=None,
+                 bias_constraint=None,
+                 bias_ba_constraint=None,
+                 bias_ca_constraint=None,
+                 dropout=0.,
+                 recurrent_dropout=0.,
+                 attention_dropout=0.,
+                 num_inputs=3,
+                 **kwargs):
+        super(AttGRU, self).__init__(**kwargs)
+        self.return_extra_variables = return_extra_variables
+        self.return_states = return_states
+
+        # Main parameters
+        self.units = units
+        self.att_units = units if att_units == 0 else att_units
+        self.activation = activations.get(activation)
+        self.recurrent_activation = activations.get(recurrent_activation)
+        self.use_bias = use_bias
+        self.mask_value = mask_value
+
+        # Initializers
+        self.kernel_initializer = initializers.get(kernel_initializer)
+        self.recurrent_initializer = initializers.get(recurrent_initializer)
+        self.attention_recurrent_initializer = initializers.get(attention_recurrent_initializer)
+        self.attention_context_initializer = initializers.get(attention_context_initializer)
+        self.attention_context_wa_initializer = initializers.get(attention_context_wa_initializer)
+        self.bias_initializer = initializers.get(bias_initializer)
+        self.bias_ba_initializer = initializers.get(bias_ba_initializer)
+        self.bias_ca_initializer = initializers.get(bias_ca_initializer)
+
+        # Regularizers
+        self.kernel_regularizer = regularizers.get(kernel_regularizer)
+        self.recurrent_regularizer = regularizers.get(recurrent_regularizer)
+        self.attention_recurrent_regularizer = regularizers.get(attention_recurrent_regularizer)
+        self.attention_context_regularizer = regularizers.get(attention_context_regularizer)
+        self.attention_context_wa_regularizer = regularizers.get(attention_context_wa_regularizer)
+        self.bias_regularizer = regularizers.get(bias_regularizer)
+        self.bias_ba_regularizer = regularizers.get(bias_ba_regularizer)
+        self.bias_ca_regularizer = regularizers.get(bias_ca_regularizer)
+        self.activity_regularizer = regularizers.get(activity_regularizer)
+
+        # Constraints
+        self.kernel_constraint = constraints.get(kernel_constraint)
+        self.recurrent_constraint = constraints.get(recurrent_constraint)
+        self.attention_recurrent_constraint = constraints.get(attention_recurrent_constraint)
+        self.attention_context_constraint = constraints.get(attention_context_constraint)
+        self.attention_context_wa_constraint = constraints.get(attention_context_wa_constraint)
+        self.bias_constraint = constraints.get(bias_constraint)
+        self.bias_ba_constraint = constraints.get(bias_ba_constraint)
+        self.bias_ca_constraint = constraints.get(bias_ca_constraint)
+
+        # Dropouts
+        self.dropout = min(1., max(0., dropout))
+        self.recurrent_dropout = min(1., max(0., recurrent_dropout))
+        self.attention_dropout = min(1., max(0., attention_dropout))
+        self.num_inputs = num_inputs
+        self.input_spec = [InputSpec(ndim=3)]
+        for _ in range(len(self.input_spec), self.num_inputs):
+            self.input_spec.append(InputSpec(ndim=2))
+
+    def build(self, input_shape):
+
+        assert len(input_shape) >= 2, 'You should pass two inputs to AttLSTMCond ' \
+                                      '(previous_embedded_words and context) ' \
+                                      'and two optional inputs (init_state and init_memory)'
+        self.input_dim = input_shape[0][2]
+        self.context_steps = input_shape[0][1]
+        if self.stateful:
+            self.reset_states()
+        else:
+            # initial states: all-zero tensors of shape (units)
+            self.states = [None, None, None]  # [h, c, x_att]
+
+        self.kernel = self.add_weight(shape=(self.input_dim, self.units * 3),
+                                      name='kernel',
+                                      initializer=self.kernel_initializer,
+                                      regularizer=self.kernel_regularizer,
+                                      constraint=self.kernel_constraint)
+        self.recurrent_kernel = self.add_weight(
+            shape=(self.units, self.units * 3),
+            name='recurrent_kernel',
+            initializer=self.recurrent_initializer,
+            regularizer=self.recurrent_regularizer,
+            constraint=self.recurrent_constraint)
+
+        self.attention_recurrent_kernel = self.add_weight(
+            shape=(self.units, self.att_units),
+            name='attention_recurrent_kernel',
+            initializer=self.attention_recurrent_initializer,
+            regularizer=self.attention_recurrent_regularizer,
+            constraint=self.attention_recurrent_constraint)
+
+        self.attention_context_kernel = self.add_weight(
+            shape=(self.input_dim, self.att_units),
+            name='attention_context_kernel',
+            initializer=self.attention_context_initializer,
+            regularizer=self.attention_context_regularizer,
+            constraint=self.attention_context_constraint)
+
+        self.attention_context_wa = self.add_weight(
+            shape=(self.att_units,),
+            name='attention_context_wa',
+            initializer=self.attention_context_wa_initializer,
+            regularizer=self.attention_context_wa_regularizer,
+            constraint=self.attention_context_wa_constraint)
+
+        if self.use_bias:
+            self.bias = self.add_weight(shape=(self.units * 3,),
+                                        name='bias',
+                                        initializer=self.bias_initializer,
+                                        regularizer=self.bias_regularizer,
+                                        constraint=self.bias_constraint)
+        else:
+            self.bias = None
+
+        self.bias_ba = self.add_weight(shape=self.att_units,
+                                       name='bias_ba',
+                                       initializer=self.bias_ba_initializer,
+                                       regularizer=self.bias_ba_regularizer,
+                                       constraint=self.bias_ba_constraint)
+
+        self.bias_ca = self.add_weight(shape=self.context_steps,
+                                       name='bias_ca',
+                                       initializer=self.bias_ca_initializer,
+                                       regularizer=self.bias_ca_regularizer,
+                                       constraint=self.bias_ca_constraint)
+
+        self.built = True
+
+    def reset_states(self, states=None):
+        assert self.stateful, 'Layer must be stateful.'
+        input_shape = self.input_shape
+        if not input_shape[0]:
+            raise Exception('If a RNN is stateful, a complete ' +
+                            'input_shape must be provided (including batch size).')
+        if hasattr(self, 'states'):
+            K.set_value(self.states[0],
+                        np.zeros((input_shape[0], self.units)))
+            K.set_value(self.states[1],
+                        np.zeros((input_shape[0], input_shape[3])))
+        else:
+            self.states = [K.zeros((input_shape[0], self.units)),
+                           K.zeros((input_shape[0], input_shape[3]))]
+
+    def preprocess_input(self, inputs, training=None):
+        return inputs
+
+    def compute_output_shape(self, input_shape):
+        if self.return_sequences:
+            main_out = (input_shape[0][0], input_shape[0][1], self.units)
+        else:
+            main_out = (input_shape[0][0], self.units)
+
+        if self.return_extra_variables:
+            dim_x_att = (input_shape[0][0], input_shape[0][1], self.context_dim)
+            dim_alpha_att = (input_shape[0][0], input_shape[0][1], input_shape[1][1])
+            main_out = [main_out, dim_x_att, dim_alpha_att]
+
+        if self.return_states:
+            if not isinstance(main_out, list):
+                main_out = [main_out]
+            states_dim = (input_shape[0][0], input_shape[0][1], self.units)
+            main_out += [states_dim]
+
+        return main_out
+
+    def call(self, x, mask=None, training=None, initial_state=None):
+        # input shape: (nb_samples, time (padded with zeros), input_dim)
+        # note that the .build() method of subclasses MUST define
+        # self.input_spec with a complete input shape.
+        input_shape = self.input_spec[0].shape
+        state_below = x[0]
+        if self.num_inputs == 1:  # input: [context]
+            self.init_state = None
+        elif self.num_inputs == 2:  # input: [context, init_generic]
+            self.init_state = x[1]
+        if K._BACKEND == 'tensorflow':
+            if not input_shape[1]:
+                raise Exception('When using TensorFlow, you should define '
+                                'explicitly the number of timesteps of '
+                                'your sequences.\n'
+                                'If your first layer is an Embedding, '
+                                'make sure to pass it an "input_length" '
+                                'argument. Otherwise, make sure '
+                                'the first layer has '
+                                'an "input_shape" or "batch_input_shape" '
+                                'argument, including the time axis. '
+                                'Found input shape at layer ' + self.name +
+                                ': ' + str(input_shape))
+        if self.stateful:
+            initial_states = self.states
+        else:
+            initial_states = self.get_initial_states(state_below)
+        constants = self.get_constants(state_below, training=training)
+        preprocessed_input = self.preprocess_input(state_below, training=training)
+        last_output, outputs, states = K.rnn(self.step,
+                                             preprocessed_input,
+                                             initial_states,
+                                             go_backwards=self.go_backwards,
+                                             mask=mask[0],
+                                             constants=constants,
+                                             unroll=self.unroll,
+                                             input_length=state_below.shape[1],
+                                             pos_extra_outputs_states=[1, 2])
+        if self.stateful:
+            self.updates = []
+            for i in range(len(states)):
+                self.updates.append((self.states[i], states[i]))
+
+        # Properly set learning phase
+        if 0 < self.dropout + self.recurrent_dropout:
+            last_output._uses_learning_phase = True
+            outputs._uses_learning_phase = True
+
+        if self.return_sequences:
+            ret = outputs
+        else:
+            ret = last_output
+
+        if self.return_extra_variables:
+            ret = [ret, states[1], states[2]]
+
+        # intermediate states as additional outputs
+        if self.return_states:
+            if not isinstance(ret, list):
+                ret = [ret]
+            ret += [states[0]]
+
+        return ret
+
+    def compute_mask(self, input, mask):
+        if self.return_extra_variables:
+            ret = [mask[0], mask[0], mask[0]]
+        else:
+            ret = mask[0]
+
+        if self.return_states:
+            if not isinstance(ret, list):
+                ret = [ret]
+            ret += [mask[0], mask[0]]
+
+        return ret
+
+    def step(self, x, states):
+        h_tm1 = states[0]  # State
+        non_used_x_att = states[1]  # Placeholder for returning extra variables
+        non_used_alphas_att = states[2]  # Placeholder for returning extra variables
+        dp_mask = states[3]  # Dropout W (input)
+        rec_dp_mask = states[4]  # Dropout U (recurrent)
+        # Att model dropouts
+        att_dp_mask = states[5]  # Dropout Wa
+        pctx_ = states[6]  # Projected context (i.e. context * Ua + ba)
+
+        # Attention model (see Formulation in class header)
+        p_state_ = K.dot(h_tm1 * att_dp_mask[0], self.attention_recurrent_kernel)
+        pctx_ = K.tanh(pctx_ + p_state_[:, None, :])
+        e = K.dot(pctx_, self.attention_context_wa) + self.bias_ca
+        if mask_context.ndim > 1:  # Mask the context (only if necessary)
+            e = mask_context * e
+        alphas_shape = e.shape
+        alphas = K.softmax(e.reshape([alphas_shape[0], alphas_shape[1]]))
+        # sum over the in_timesteps dimension resulting in [batch_size, input_dim]
+        ctx_ = (context * alphas[:, :, None]).sum(axis=1)
+
+        matrix_x = x + K.dot(ctx_ * dp_mask[0], self.kernel)
+        if self.use_bias:
+            matrix_x = K.bias_add(matrix_x, self.bias)
+        matrix_inner = K.dot(h_tm1 * rec_dp_mask[0], self.recurrent_kernel[:, :2 * self.units])
+
+        x_z = matrix_x[:, :self.units]
+        x_r = matrix_x[:, self.units: 2 * self.units]
+        recurrent_z = matrix_inner[:, :self.units]
+        recurrent_r = matrix_inner[:, self.units: 2 * self.units]
+
+        z = self.recurrent_activation(x_z + recurrent_z)
+        r = self.recurrent_activation(x_r + recurrent_r)
+
+        x_h = matrix_x[:, 2 * self.units:]
+        recurrent_h = K.dot(r * h_tm1 * rec_dp_mask[0],
+                            self.recurrent_kernel[:, 2 * self.units:])
+        hh = self.activation(x_h + recurrent_h)
+        h = z * h_tm1 + (1 - z) * hh
+        if 0 < self.dropout + self.recurrent_dropout:
+            h._uses_learning_phase = True
+
+        return h, [h, ctx_, alphas]
+
+    def get_constants(self, inputs, training=None):
+        constants = []
+        # States[4] - Dropout_W
+        if 0 < self.dropout < 1:
+            # TODO: Fails?
+            input_shape = K.int_shape(inputs)
+            input_dim = input_shape[-1]
+            ones = K.ones_like(K.reshape(inputs[:, 0, 0], (-1, 1)))
+            ones = K.tile(ones, (1, int(input_dim)))
+
+            def dropped_inputs():
+                return K.dropout(ones, self.dropout)
+
+            dp_mask = [K.in_train_phase(dropped_inputs,
+                                        ones,
+                                        training=training) for _ in range(3)]
+            constants.append(dp_mask)
+        else:
+            constants.append([K.cast_to_floatx(1.) for _ in range(4)])
+
+        # States[5] - Dropout_U
+        if 0 < self.recurrent_dropout < 1:
+            ones = K.ones_like(K.reshape(inputs[:, 0, 0], (-1, 1)))
+            ones = K.tile(ones, (1, self.units))
+
+            def dropped_inputs():
+                return K.dropout(ones, self.recurrent_dropout)
+
+            rec_dp_mask = [K.in_train_phase(dropped_inputs,
+                                            ones,
+                                            training=training) for _ in range(3)]
+            constants.append(rec_dp_mask)
+        else:
+            constants.append([K.cast_to_floatx(1.) for _ in range(4)])
+
+        # States[6]  - Dropout_Wa
+        if 0 < self.attention_dropout < 1:
+            input_dim = self.units
+            ones = K.ones_like(K.reshape(inputs[:, 0, 0], (-1, 1)))
+            ones = K.concatenate([ones] * input_dim, 1)
+
+            def dropped_inputs():
+                return K.dropout(ones, self.recurrent_dropout)
+
+            att_dp_mask = [K.in_train_phase(dropped_inputs,
+                                            ones,
+                                            training=training)]
+            constants.append(att_dp_mask)
+        else:
+            constants.append([K.cast_to_floatx(1.)])
+
+        if 0 < self.attention_dropout < 1:
+            input_dim = inputs.shape[2]
+            ones = K.ones_like(K.reshape(inputs[:, :, 0], (-1, inputs.shape[1], 1)))
+            ones = K.concatenate([ones] * input_dim, axis=2)
+            B_Ua = [K.in_train_phase(K.dropout(ones, self.attention_dropout), ones)]
+            pctx = K.dot(inputs * B_Ua[0], self.attention_context_kernel)
+        else:
+            pctx = K.dot(inputs, self.attention_context_kernel)
+        if self.use_bias:
+            pctx = K.bias_add(pctx, self.bias_ba)
+        # States[7] - pctx_
+        constants.append(pctx)
+
+        return constants
+
+    def get_initial_states(self, inputs):
+        # build an all-zero tensor of shape (samples, units)
+        if self.init_state is None:
+            initial_state = K.zeros_like(inputs)  # (samples, timesteps, input_dim)
+            initial_state = K.sum(initial_state, axis=(1, 2))  # (samples,)
+            initial_state = K.expand_dims(initial_state)  # (samples, 1)
+            initial_state = K.tile(initial_state, [1, self.units])  # (samples, units)
+        else:
+            initial_state = self.init_state
+        initial_states = [initial_state]
+
+        initial_state = K.zeros_like(self.context)  # (samples, input_timesteps, ctx_dim)
+        initial_state_alphas = K.sum(initial_state, axis=2)  # (samples, input_timesteps)
+        initial_state = K.sum(initial_state, axis=1)  # (samples, ctx_dim)
+        extra_states = [initial_state, initial_state_alphas]  # (samples, ctx_dim)
+
+        return initial_states + extra_states
+
+    def get_config(self):
+        config = {'units': self.units,
+                  "att_units": self.att_units,
+                  'activation': activations.serialize(self.activation),
+                  'recurrent_activation': activations.serialize(self.recurrent_activation),
+                  'return_extra_variables': self.return_extra_variables,
+                  'return_states': self.return_states,
+                  'kernel_initializer': initializers.serialize(self.kernel_initializer),
+                  'recurrent_initializer': initializers.serialize(self.recurrent_initializer),
+                  'attention_recurrent_initializer': initializers.serialize(self.attention_recurrent_initializer),
+                  'bias_initializer': initializers.serialize(self.bias_initializer),
+                  'bias_ba_initializer': initializers.serialize(self.bias_ba_initializer),
+                  'bias_ca_initializer': initializers.serialize(self.bias_ca_initializer),
+                  'kernel_regularizer': regularizers.serialize(self.kernel_regularizer),
+                  'recurrent_regularizer': regularizers.serialize(self.recurrent_regularizer),
+                  'attention_recurrent_regularizer': regularizers.serialize(self.attention_recurrent_regularizer),
+                  'bias_regularizer': regularizers.serialize(self.bias_regularizer),
+                  'bias_ba_regularizer': regularizers.serialize(self.bias_ba_regularizer),
+                  'bias_ca_regularizer': regularizers.serialize(self.bias_ca_regularizer),
+                  'activity_regularizer': regularizers.serialize(self.activity_regularizer),
+                  'kernel_constraint': constraints.serialize(self.kernel_constraint),
+                  'recurrent_constraint': constraints.serialize(self.recurrent_constraint),
+                  'attention_recurrent_constraint': constraints.serialize(self.attention_recurrent_constraint),
+                  'bias_constraint': constraints.serialize(self.bias_constraint),
+                  'bias_ba_constraint': constraints.serialize(self.bias_ba_constraint),
+                  'bias_ca_constraint': constraints.serialize(self.bias_ca_constraint),
+                  'dropout': self.dropout,
+                  'recurrent_dropout': self.recurrent_dropout,
+                  'attention_dropout': self.attention_dropout,
+                  'mask_value': self.mask_value
+                  }
+        base_config = super(AttGRU, self).get_config()
+        return dict(list(base_config.items()) + list(config.items()))
+
+
+
+
+class AttGRUCond(Recurrent):
+    '''Gated Recurrent Unit - Cho et al. 2014. with Attention + the previously generated word fed to the current timestep.
+    You should give two inputs to this layer:
+        1. The shifted sequence of words (shape: (mini_batch_size, output_timesteps, embedding_size))
+        2. The complete input sequence (shape: (mini_batch_size, input_timesteps, input_dim))
+
+    # Arguments
+        units: dimension of the internal projections and the final output.
+        kernel_initializer: weight initialization function.
+            Can be the name of an existing function (str),
+            or a Theano function (see: [initializations](../initializations.md)).
+        return_extra_variables: indicates if we only need the LSTM hidden state (False) or we want
+            additional internal variables as outputs (True). The additional variables provided are:
+            - x_att (None, out_timesteps, dim_encoder): feature vector computed after the Att.Model at each timestep
+            - alphas (None, out_timesteps, in_timesteps): weights computed by the Att.Model at each timestep
+        return_states: boolean indicating if we want the intermediate states (hidden_state and memory) as additional outputs
+        recurrent_initializer: initialization function of the inner cells.
+        activation: activation function.
+            Can be the name of an existing function (str),
+            or a Theano function (see: [activations](../activations.md)).
+        recurrent_activation: activation function for the inner cells.
+        W_regularizer: instance of [WeightRegularizer](../regularizers.md)
+            (eg. L1 or L2 regularization), applied to the input weights matrices.
+        U_regularizer: instance of [WeightRegularizer](../regularizers.md)
+            (eg. L1 or L2 regularization), applied to the recurrent weights matrices.
+        b_regularizer: instance of [WeightRegularizer](../regularizers.md),
+            applied to the bias.
+        dropout_W: float between 0 and 1. Fraction of the input units to drop for input gates.
+        dropout_U: float between 0 and 1. Fraction of the input units to drop for recurrent connections.
+        w_a_regularizer: instance of [WeightRegularizer](../regularizers.md)
+            (eg. L1 or L2 regularization), applied to the input weights matrices.
+        W_a_regularizer: instance of [WeightRegularizer](../regularizers.md)
+            (eg. L1 or L2 regularization), applied to the input weights matrices.
+        U_a_regularizer: instance of [WeightRegularizer](../regularizers.md)
+            (eg. L1 or L2 regularization), applied to the recurrent weights matrices.
+        b_a_regularizer: instance of [WeightRegularizer](../regularizers.md),
+            applied to the bias.
+        dropout_w_a: float between 0 and 1.
+        dropout_W_a: float between 0 and 1.
+        dropout_U_a: float between 0 and 1.
+
+
+    # Formulation
+
+        The resulting attention vector 'phi' at time 't' is formed by applying a weighted sum over
+        the set of inputs 'x_i' contained in 'X':
+
+            phi(X, t) = ∑_i alpha_i(t) * x_i,
+
+        where each 'alpha_i' at time 't' is a weighting vector over all the input dimension that
+        accomplishes the following condition:
+
+            ∑_i alpha_i = 1
+
+        and is dynamically adapted at each timestep w.r.t. the following formula:
+
+            alpha_i(t) = exp{e_i(t)} /  ∑_j exp{e_j(t)}
+
+        where each 'e_i' at time 't' is calculated as:
+
+            e_i(t) = wa' * tanh( Wa * x_i  +  Ua * h(t-1)  +  ba ),
+
+        where the following are learnable with the respectively named sizes:
+                wa                Wa                     Ua                 ba
+            [input_dim] [input_dim, input_dim] [units, input_dim] [input_dim]
+
+        The names of 'Ua' and 'Wa' are exchanged w.r.t. the provided reference as well as 'v' being renamed
+        to 'x' for matching Keras LSTM's nomenclature.
+
+
+    # References
+        - [On the Properties of Neural Machine Translation:
+            Encoder–Decoder Approaches](http://www.aclweb.org/anthology/W14-4012)
+        - [Empirical Evaluation of Gated Recurrent Neural Networks on
+            Sequence Modeling](http://arxiv.org/pdf/1412.3555v1.pdf)
+        - [A Theoretically Grounded Application of Dropout in
+            Recurrent Neural Networks](http://arxiv.org/abs/1512.05287)
+    '''
+
+    @interfaces.legacy_recurrent_support
+    def __init__(self, units,
+                 att_units=0,
+                 return_extra_variables=False,
+                 return_states=False,
+                 activation='tanh',
+                 recurrent_activation='sigmoid',
+                 use_bias=True,
+                 kernel_initializer='glorot_uniform',
+                 conditional_initializer='glorot_uniform',
+                 attention_recurrent_initializer='glorot_uniform',
+                 attention_context_initializer='glorot_uniform',
+                 attention_context_wa_initializer='glorot_uniform',
+                 recurrent_initializer='orthogonal',
+                 bias_initializer='zeros',
+                 bias_ba_initializer='zeros',
+                 bias_ca_initializer='zero',
+                 mask_value=0.,
+                 kernel_regularizer=None,
+                 recurrent_regularizer=None,
+                 conditional_regularizer=None,
+                 attention_recurrent_regularizer=None,
+                 attention_context_regularizer=None,
+                 attention_context_wa_regularizer=None,
+                 bias_regularizer=None,
+                 bias_ba_regularizer=None,
+                 bias_ca_regularizer=None,
+                 activity_regularizer=None,
+                 kernel_constraint=None,
+                 recurrent_constraint=None,
+                 conditional_constraint=None,
+                 attention_recurrent_constraint=None,
+                 attention_context_constraint=None,
+                 attention_context_wa_constraint=None,
+                 bias_constraint=None,
+                 bias_ba_constraint=None,
+                 bias_ca_constraint=None,
+                 dropout=0.,
+                 recurrent_dropout=0.,
+                 conditional_dropout=0.,
+                 attention_dropout=0.,
+                 num_inputs=3,
+                 **kwargs):
+        super(AttGRUCond, self).__init__(**kwargs)
+        self.return_extra_variables = return_extra_variables
+        self.return_states = return_states
+
+        # Main parameters
+        self.units = units
+        self.att_units = units if att_units == 0 else att_units
+        self.activation = activations.get(activation)
+        self.recurrent_activation = activations.get(recurrent_activation)
+        self.use_bias = use_bias
+        self.mask_value = mask_value
+
+        # Initializers
+        self.kernel_initializer = initializers.get(kernel_initializer)
+        self.recurrent_initializer = initializers.get(recurrent_initializer)
+        self.conditional_initializer = initializers.get(conditional_initializer)
+        self.attention_recurrent_initializer = initializers.get(attention_recurrent_initializer)
+        self.attention_context_initializer = initializers.get(attention_context_initializer)
+        self.attention_context_wa_initializer = initializers.get(attention_context_wa_initializer)
+        self.bias_initializer = initializers.get(bias_initializer)
+        self.bias_ba_initializer = initializers.get(bias_ba_initializer)
+        self.bias_ca_initializer = initializers.get(bias_ca_initializer)
+
+        # Regularizers
+        self.kernel_regularizer = regularizers.get(kernel_regularizer)
+        self.recurrent_regularizer = regularizers.get(recurrent_regularizer)
+        self.conditional_regularizer = regularizers.get(conditional_regularizer)
+        self.attention_recurrent_regularizer = regularizers.get(attention_recurrent_regularizer)
+        self.attention_context_regularizer = regularizers.get(attention_context_regularizer)
+        self.attention_context_wa_regularizer = regularizers.get(attention_context_wa_regularizer)
+        self.bias_regularizer = regularizers.get(bias_regularizer)
+        self.bias_ba_regularizer = regularizers.get(bias_ba_regularizer)
+        self.bias_ca_regularizer = regularizers.get(bias_ca_regularizer)
+        self.activity_regularizer = regularizers.get(activity_regularizer)
+
+        # Constraints
+        self.kernel_constraint = constraints.get(kernel_constraint)
+        self.recurrent_constraint = constraints.get(recurrent_constraint)
+        self.conditional_constraint = constraints.get(conditional_constraint)
+        self.attention_recurrent_constraint = constraints.get(attention_recurrent_constraint)
+        self.attention_context_constraint = constraints.get(attention_context_constraint)
+        self.attention_context_wa_constraint = constraints.get(attention_context_wa_constraint)
+        self.bias_constraint = constraints.get(bias_constraint)
+        self.bias_ba_constraint = constraints.get(bias_ba_constraint)
+        self.bias_ca_constraint = constraints.get(bias_ca_constraint)
+
+        # Dropouts
+        self.dropout = min(1., max(0., dropout))
+        self.recurrent_dropout = min(1., max(0., recurrent_dropout))
+        self.conditional_dropout = min(1., max(0., conditional_dropout))
+        self.attention_dropout = min(1., max(0., attention_dropout))
+        self.num_inputs = num_inputs
+        self.input_spec = [InputSpec(ndim=3), InputSpec(ndim=3)]
+        for _ in range(len(self.input_spec), self.num_inputs):
+            self.input_spec.append(InputSpec(ndim=2))
+
+    def build(self, input_shape):
+
+        assert len(input_shape) >= 2, 'You should pass two inputs to AttLSTMCond ' \
+                                      '(previous_embedded_words and context) ' \
+                                      'and two optional inputs (init_state and init_memory)'
+        self.input_dim = input_shape[0][2]
+        self.context_steps = input_shape[1][1]
+        self.context_dim = input_shape[1][2]
+        if self.stateful:
+            self.reset_states()
+        else:
+            # initial states: all-zero tensors of shape (units)
+            self.states = [None, None]  # [h, x_att]
+
+        self.kernel = self.add_weight(shape=(self.context_dim, self.units * 3),
+                                      name='kernel',
+                                      initializer=self.kernel_initializer,
+                                      regularizer=self.kernel_regularizer,
+                                      constraint=self.kernel_constraint)
+
+        self.recurrent_kernel = self.add_weight(
+            shape=(self.units, self.units * 3),
+            name='recurrent_kernel',
+            initializer=self.recurrent_initializer,
+            regularizer=self.recurrent_regularizer,
+            constraint=self.recurrent_constraint)
+
+        self.conditional_kernel = self.add_weight(shape=(self.input_dim, self.units * 3),
+                                                  name='conditional_kernel',
+                                                  initializer=self.conditional_initializer,
+                                                  regularizer=self.conditional_regularizer,
+                                                  constraint=self.conditional_constraint)
+
+        self.attention_recurrent_kernel = self.add_weight(
+            shape=(self.units, self.att_units),
+            name='attention_recurrent_kernel',
+            initializer=self.attention_recurrent_initializer,
+            regularizer=self.attention_recurrent_regularizer,
+            constraint=self.attention_recurrent_constraint)
+
+        self.attention_context_kernel = self.add_weight(
+            shape=(self.context_dim, self.att_units),
+            name='attention_context_kernel',
+            initializer=self.attention_context_initializer,
+            regularizer=self.attention_context_regularizer,
+            constraint=self.attention_context_constraint)
+
+        self.attention_context_wa = self.add_weight(
+            shape=(self.att_units,),
+            name='attention_context_wa',
+            initializer=self.attention_context_wa_initializer,
+            regularizer=self.attention_context_wa_regularizer,
+            constraint=self.attention_context_wa_constraint)
+
+        if self.use_bias:
+            self.bias = self.add_weight(shape=(self.units * 3,),
+                                        name='bias',
+                                        initializer=self.bias_initializer,
+                                        regularizer=self.bias_regularizer,
+                                        constraint=self.bias_constraint)
+
+
+        else:
+            self.bias = None
+
+        self.bias_ba = self.add_weight(shape=self.att_units,
+                                       name='bias_ba',
+                                       initializer=self.bias_ba_initializer,
+                                       regularizer=self.bias_ba_regularizer,
+                                       constraint=self.bias_ba_constraint)
+
+        self.bias_ca = self.add_weight(shape=self.context_steps,
+                                       name='bias_ca',
+                                       initializer=self.bias_ca_initializer,
+                                       regularizer=self.bias_ca_regularizer,
+                                       constraint=self.bias_ca_constraint)
+        self.built = True
+
+    def reset_states(self, states=None):
+        assert self.stateful, 'Layer must be stateful.'
+        input_shape = self.input_shape
+        if not input_shape[0]:
+            raise Exception('If a RNN is stateful, a complete ' +
+                            'input_shape must be provided (including batch size).')
+        if hasattr(self, 'states'):
+            K.set_value(self.states[0],
+                        np.zeros((input_shape[0], self.units)))
+            K.set_value(self.states[1],
+                        np.zeros((input_shape[0], self.units)))
+            K.set_value(self.states[2],
+                        np.zeros((input_shape[0], input_shape[3])))
+        else:
+            self.states = [K.zeros((input_shape[0], self.units)),
+                           K.zeros((input_shape[0], input_shape[3]))]
+
+    def preprocess_input(self, inputs, training=None):
+
+        if 0 < self.conditional_dropout < 1:
+            ones = K.ones_like(K.squeeze(inputs[:, 0:1, :], axis=1))
+            def dropped_inputs():
+                return K.dropout(ones, self.conditional_dropout)
+            cond_dp_mask = [K.in_train_phase(dropped_inputs,
+                                             ones,
+                                             training=training) for _ in range(3)]
+            return K.dot(inputs * cond_dp_mask[0][:, None, :], self.conditional_kernel)
+        else:
+            return K.dot(inputs, self.conditional_kernel)
+
+    def compute_output_shape(self, input_shape):
+        if self.return_sequences:
+            main_out = (input_shape[0][0], input_shape[0][1], self.units)
+        else:
+            main_out = (input_shape[0][0], self.units)
+
+        if self.return_extra_variables:
+            dim_x_att = (input_shape[0][0], input_shape[0][1], self.context_dim)
+            dim_alpha_att = (input_shape[0][0], input_shape[0][1], input_shape[1][1])
+            main_out = [main_out, dim_x_att, dim_alpha_att]
+
+        if self.return_states:
+            if not isinstance(main_out, list):
+                main_out = [main_out]
+            states_dim = (input_shape[0][0], input_shape[0][1], self.units)
+            main_out += [states_dim]
+
+        return main_out
+
+    def call(self, x, mask=None, training=None, initial_state=None):
+        # input shape: (nb_samples, time (padded with zeros), input_dim)
+        # note that the .build() method of subclasses MUST define
+        # self.input_spec with a complete input shape.
+        input_shape = self.input_spec[0].shape
+        state_below = x[0]
+        self.context = x[1]
+        if self.num_inputs == 2:  # input: [state_below, context]
+            self.init_state = None
+        elif self.num_inputs == 3:  # input: [state_below, context, init_generic]
+            self.init_state = x[2]
+        elif self.num_inputs == 4:  # input: [state_below, context, init_state, init_memory]
+            self.init_state = x[2]
+        if K._BACKEND == 'tensorflow':
+            if not input_shape[1]:
+                raise Exception('When using TensorFlow, you should define '
+                                'explicitly the number of timesteps of '
+                                'your sequences.\n'
+                                'If your first layer is an Embedding, '
+                                'make sure to pass it an "input_length" '
+                                'argument. Otherwise, make sure '
+                                'the first layer has '
+                                'an "input_shape" or "batch_input_shape" '
+                                'argument, including the time axis. '
+                                'Found input shape at layer ' + self.name +
+                                ': ' + str(input_shape))
+        if self.stateful:
+            initial_states = self.states
+        else:
+            initial_states = self.get_initial_states(state_below)
+        constants = self.get_constants(state_below, mask[1], training=training)
+        preprocessed_input = self.preprocess_input(state_below, training=training)
+        last_output, outputs, states = K.rnn(self.step,
+                                             preprocessed_input,
+                                             initial_states,
+                                             go_backwards=self.go_backwards,
+                                             mask=mask[0],
+                                             constants=constants,
+                                             unroll=self.unroll,
+                                             input_length=state_below.shape[1],
+                                             pos_extra_outputs_states=[1, 2])
+        if self.stateful:
+            self.updates = []
+            for i in range(len(states)):
+                self.updates.append((self.states[i], states[i]))
+
+        # Properly set learning phase
+        if 0 < self.dropout + self.recurrent_dropout:
+            last_output._uses_learning_phase = True
+            outputs._uses_learning_phase = True
+
+        if self.return_sequences:
+            ret = outputs
+        else:
+            ret = last_output
+
+        if self.return_extra_variables:
+            ret = [ret, states[1], states[2]]
+
+        # intermediate states as additional outputs
+        if self.return_states:
+            if not isinstance(ret, list):
+                ret = [ret]
+            ret += [states[0]]
+
+        return ret
+
+    def compute_mask(self, input, mask):
+        if self.return_extra_variables:
+            ret = [mask[0], mask[0], mask[0]]
+        else:
+            ret = mask[0]
+
+        if self.return_states:
+            if not isinstance(ret, list):
+                ret = [ret]
+            ret += [mask[0]]
+
+        return ret
+
+    def step(self, x, states):
+        h_tm1 = states[0]  # State
+        non_used_x_att = states[1]  # Placeholder for returning extra variables
+        non_used_alphas_att = states[2]  # Placeholder for returning extra variables
+        dp_mask = states[3]  # Dropout W (input)
+        rec_dp_mask = states[4]  # Dropout U (recurrent)
+        # Att model dropouts
+        att_dp_mask = states[5]  # Dropout Wa
+        pctx_ = states[6]  # Projected context (i.e. context * Ua + ba)
+        context = states[7]  # Original context
+        mask_context = states[8]  # Context mask
+        if mask_context.ndim > 1:  # Mask the context (only if necessary)
+            pctx_ = mask_context[:, :, None] * pctx_
+            context = mask_context[:, :, None] * context
+
+        # Attention model (see Formulation in class header)
+        p_state_ = K.dot(h_tm1 * att_dp_mask[0], self.attention_recurrent_kernel)
+        pctx_ = K.tanh(pctx_ + p_state_[:, None, :])
+        e = K.dot(pctx_, self.attention_context_wa) + self.bias_ca
+        if mask_context.ndim > 1:  # Mask the context (only if necessary)
+            e = mask_context * e
+        alphas_shape = e.shape
+        alphas = K.softmax(e.reshape([alphas_shape[0], alphas_shape[1]]))
+        # sum over the in_timesteps dimension resulting in [batch_size, input_dim]
+        ctx_ = (context * alphas[:, :, None]).sum(axis=1)
+
+        matrix_x = x + K.dot(ctx_ * dp_mask[0], self.kernel)
+        if self.use_bias:
+            matrix_x = K.bias_add(matrix_x, self.bias)
+        matrix_inner = K.dot(h_tm1 * rec_dp_mask[0], self.recurrent_kernel[:, :2 * self.units])
+
+        x_z = matrix_x[:, :self.units]
+        x_r = matrix_x[:, self.units: 2 * self.units]
+        recurrent_z = matrix_inner[:, :self.units]
+        recurrent_r = matrix_inner[:, self.units: 2 * self.units]
+
+        z = self.recurrent_activation(x_z + recurrent_z)
+        r = self.recurrent_activation(x_r + recurrent_r)
+
+        x_h = matrix_x[:, 2 * self.units:]
+        recurrent_h = K.dot(r * h_tm1 * rec_dp_mask[0],
+                            self.recurrent_kernel[:, 2 * self.units:])
+        hh = self.activation(x_h + recurrent_h)
+        h = z * h_tm1 + (1 - z) * hh
+        if 0 < self.dropout + self.recurrent_dropout:
+            h._uses_learning_phase = True
+
+        return h, [h, ctx_, alphas]
+
+    def get_constants(self, inputs, mask_context, training=None):
+        constants = []
+        # States[4] - Dropout_W
+        if 0 < self.dropout < 1:
+            ones = K.ones_like(K.squeeze(self.context[:, 0:1, :], axis=1))
+            def dropped_inputs():
+                return K.dropout(ones, self.dropout)
+            dp_mask = [K.in_train_phase(dropped_inputs,
+                                        ones,
+                                        training=training) for _ in range(3)]
+            constants.append(dp_mask)
+        else:
+            constants.append([K.cast_to_floatx(1.) for _ in range(3)])
+
+        # States[5] - Dropout_U
+        if 0 < self.recurrent_dropout < 1:
+            ones = K.ones_like(K.reshape(inputs[:, 0, 0], (-1, 1)))
+            ones = K.tile(ones, (1, self.units))
+
+            def dropped_inputs():
+                return K.dropout(ones, self.recurrent_dropout)
+
+            rec_dp_mask = [K.in_train_phase(dropped_inputs,
+                                            ones,
+                                            training=training) for _ in range(3)]
+            constants.append(rec_dp_mask)
+        else:
+            constants.append([K.cast_to_floatx(1.) for _ in range(3)])
+
+        # States[6]  - Dropout_Wa
+        if 0 < self.attention_dropout < 1:
+            input_dim = self.units
+            ones = K.ones_like(K.reshape(inputs[:, 0, 0], (-1, 1)))
+            ones = K.concatenate([ones] * input_dim, 1)
+
+            def dropped_inputs():
+                return K.dropout(ones, self.recurrent_dropout)
+
+            att_dp_mask = [K.in_train_phase(dropped_inputs,
+                                            ones,
+                                            training=training)]
+            constants.append(att_dp_mask)
+        else:
+            constants.append([K.cast_to_floatx(1.)])
+
+        if 0 < self.attention_dropout < 1:
+            input_dim = self.context_dim
+            ones = K.ones_like(K.reshape(self.context[:, :, 0], (-1, self.context.shape[1], 1)))
+            ones = K.concatenate([ones] * input_dim, axis=2)
+            B_Ua = [K.in_train_phase(K.dropout(ones, self.attention_dropout), ones)]
+            pctx = K.dot(self.context * B_Ua[0], self.attention_context_kernel)
+        else:
+            pctx = K.dot(self.context, self.attention_context_kernel)
+        if self.use_bias:
+            pctx = K.bias_add(pctx, self.bias_ba)
+        # States[7] - pctx_
+        constants.append(pctx)
+
+        # States[8] - context
+        constants.append(self.context)
+
+        # States[9] - mask_context
+        if mask_context is None:
+            mask_context = K.not_equal(K.sum(self.context, axis=2), self.mask_value)
+        constants.append(mask_context)
+
+        return constants
+
+    def get_initial_states(self, inputs):
+        # build an all-zero tensor of shape (samples, units)
+        if self.init_state is None:
+            initial_state = K.zeros_like(inputs)  # (samples, timesteps, input_dim)
+            initial_state = K.sum(initial_state, axis=(1, 2))  # (samples,)
+            initial_state = K.expand_dims(initial_state)  # (samples, 1)
+            initial_state = K.tile(initial_state, [1, self.units])  # (samples, units)
+        else:
+            initial_state = self.init_state
+        initial_states = [initial_state]
+
+        initial_state = K.zeros_like(self.context)  # (samples, input_timesteps, ctx_dim)
+        initial_state_alphas = K.sum(initial_state, axis=2)  # (samples, input_timesteps)
+        initial_state = K.sum(initial_state, axis=1)  # (samples, ctx_dim)
+        extra_states = [initial_state, initial_state_alphas]  # (samples, ctx_dim)
+
+        return initial_states + extra_states
+
+    def get_config(self):
+        config = {'units': self.units,
+                  "att_units": self.att_units,
+                  'activation': activations.serialize(self.activation),
+                  'recurrent_activation': activations.serialize(self.recurrent_activation),
+                  'return_extra_variables': self.return_extra_variables,
+                  'return_states': self.return_states,
+                  'kernel_initializer': initializers.serialize(self.kernel_initializer),
+                  'recurrent_initializer': initializers.serialize(self.recurrent_initializer),
+                  'conditional_initializer': initializers.serialize(self.conditional_initializer),
+                  'attention_recurrent_initializer': initializers.serialize(self.attention_recurrent_initializer),
+                  'attention_context_initializer': initializers.serialize(self.attention_context_initializer),
+                  'attention_context_wa_initializer': initializers.serialize(self.attention_context_wa_initializer),
+                  'bias_initializer': initializers.serialize(self.bias_initializer),
+                  'bias_ba_initializer': initializers.serialize(self.bias_ba_initializer),
+                  'bias_ca_initializer': initializers.serialize(self.bias_ca_initializer),
+                  'kernel_regularizer': regularizers.serialize(self.kernel_regularizer),
+                  'recurrent_regularizer': regularizers.serialize(self.recurrent_regularizer),
+                  'conditional_regularizer': regularizers.serialize(self.conditional_regularizer),
+                  'attention_recurrent_regularizer': regularizers.serialize(self.attention_recurrent_regularizer),
+                  'attention_context_regularizer': regularizers.serialize(self.attention_context_regularizer),
+                  'attention_context_wa_regularizer': regularizers.serialize(self.attention_context_wa_regularizer),
+                  'bias_regularizer': regularizers.serialize(self.bias_regularizer),
+                  'bias_ba_regularizer': regularizers.serialize(self.bias_ba_regularizer),
+                  'bias_ca_regularizer': regularizers.serialize(self.bias_ca_regularizer),
+                  'activity_regularizer': regularizers.serialize(self.activity_regularizer),
+                  'kernel_constraint': constraints.serialize(self.kernel_constraint),
+                  'recurrent_constraint': constraints.serialize(self.recurrent_constraint),
+                  'conditional_constraint': constraints.serialize(self.conditional_constraint),
+                  'attention_recurrent_constraint': constraints.serialize(self.attention_recurrent_constraint),
+                  'attention_context_constraint': constraints.serialize(self.attention_context_constraint),
+                  'attention_context_wa_constraint': constraints.serialize(self.attention_context_wa_constraint),
+                  'bias_constraint': constraints.serialize(self.bias_constraint),
+                  'bias_ba_constraint': constraints.serialize(self.bias_ba_constraint),
+                  'bias_ca_constraint': constraints.serialize(self.bias_ca_constraint),
+                  'dropout': self.dropout,
+                  'recurrent_dropout': self.recurrent_dropout,
+                  'conditional_dropout': self.conditional_dropout,
+                  'attention_dropout': self.attention_dropout,
+                  'mask_value': self.mask_value
+                  }
+        base_config = super(AttGRUCond, self).get_config()
+        return dict(list(base_config.items()) + list(config.items()))
+
+
+class AttConditionalGRUCond(Recurrent):
+    '''Gated Recurrent Unit - Cho et al. 2014. with Attention + the previously generated word fed to the current timestep.
+    You should give two inputs to this layer:
+        1. The shifted sequence of words (shape: (mini_batch_size, output_timesteps, embedding_size))
+        2. The complete input sequence (shape: (mini_batch_size, input_timesteps, input_dim))
+
+    # Arguments
+        units: dimension of the internal projections and the final output.
+        kernel_initializer: weight initialization function.
+            Can be the name of an existing function (str),
+            or a Theano function (see: [initializations](../initializations.md)).
+        return_extra_variables: indicates if we only need the LSTM hidden state (False) or we want
+            additional internal variables as outputs (True). The additional variables provided are:
+            - x_att (None, out_timesteps, dim_encoder): feature vector computed after the Att.Model at each timestep
+            - alphas (None, out_timesteps, in_timesteps): weights computed by the Att.Model at each timestep
+        return_states: boolean indicating if we want the intermediate states (hidden_state and memory) as additional outputs
+        recurrent_initializer: initialization function of the inner cells.
+        activation: activation function.
+            Can be the name of an existing function (str),
+            or a Theano function (see: [activations](../activations.md)).
+        recurrent_activation: activation function for the inner cells.
+        W_regularizer: instance of [WeightRegularizer](../regularizers.md)
+            (eg. L1 or L2 regularization), applied to the input weights matrices.
+        U_regularizer: instance of [WeightRegularizer](../regularizers.md)
+            (eg. L1 or L2 regularization), applied to the recurrent weights matrices.
+        b_regularizer: instance of [WeightRegularizer](../regularizers.md),
+            applied to the bias.
+        dropout_W: float between 0 and 1. Fraction of the input units to drop for input gates.
+        dropout_U: float between 0 and 1. Fraction of the input units to drop for recurrent connections.
+        w_a_regularizer: instance of [WeightRegularizer](../regularizers.md)
+            (eg. L1 or L2 regularization), applied to the input weights matrices.
+        W_a_regularizer: instance of [WeightRegularizer](../regularizers.md)
+            (eg. L1 or L2 regularization), applied to the input weights matrices.
+        U_a_regularizer: instance of [WeightRegularizer](../regularizers.md)
+            (eg. L1 or L2 regularization), applied to the recurrent weights matrices.
+        b_a_regularizer: instance of [WeightRegularizer](../regularizers.md),
+            applied to the bias.
+        dropout_w_a: float between 0 and 1.
+        dropout_W_a: float between 0 and 1.
+        dropout_U_a: float between 0 and 1.
+
+
+    # Formulation
+
+        The resulting attention vector 'phi' at time 't' is formed by applying a weighted sum over
+        the set of inputs 'x_i' contained in 'X':
+
+            phi(X, t) = ∑_i alpha_i(t) * x_i,
+
+        where each 'alpha_i' at time 't' is a weighting vector over all the input dimension that
+        accomplishes the following condition:
+
+            ∑_i alpha_i = 1
+
+        and is dynamically adapted at each timestep w.r.t. the following formula:
+
+            alpha_i(t) = exp{e_i(t)} /  ∑_j exp{e_j(t)}
+
+        where each 'e_i' at time 't' is calculated as:
+
+            e_i(t) = wa' * tanh( Wa * x_i  +  Ua * h(t-1)  +  ba ),
+
+        where the following are learnable with the respectively named sizes:
+                wa                Wa                     Ua                 ba
+            [input_dim] [input_dim, input_dim] [units, input_dim] [input_dim]
+
+        The names of 'Ua' and 'Wa' are exchanged w.r.t. the provided reference as well as 'v' being renamed
+        to 'x' for matching Keras LSTM's nomenclature.
+
+
+    # References
+        - [On the Properties of Neural Machine Translation:
+            Encoder–Decoder Approaches](http://www.aclweb.org/anthology/W14-4012)
+        - [Empirical Evaluation of Gated Recurrent Neural Networks on
+            Sequence Modeling](http://arxiv.org/pdf/1412.3555v1.pdf)
+        - [A Theoretically Grounded Application of Dropout in
+            Recurrent Neural Networks](http://arxiv.org/abs/1512.05287)
+    '''
+
+    @interfaces.legacy_recurrent_support
+    def __init__(self, units,
+                 att_units=0,
+                 return_extra_variables=False,
+                 return_states=False,
+                 activation='tanh',
+                 recurrent_activation='sigmoid',
+                 use_bias=True,
+                 kernel_initializer='glorot_uniform',
+                 conditional_initializer='glorot_uniform',
+                 attention_recurrent_initializer='glorot_uniform',
+                 attention_context_initializer='glorot_uniform',
+                 attention_context_wa_initializer='glorot_uniform',
+                 recurrent_initializer='orthogonal',
+                 bias_initializer='zeros',
+                 bias_ba_initializer='zeros',
+                 bias_ca_initializer='zero',
+                 mask_value=0.,
+                 kernel_regularizer=None,
+                 recurrent_regularizer=None,
+                 conditional_regularizer=None,
+                 attention_recurrent_regularizer=None,
+                 attention_context_regularizer=None,
+                 attention_context_wa_regularizer=None,
+                 bias_regularizer=None,
+                 bias_ba_regularizer=None,
+                 bias_ca_regularizer=None,
+                 activity_regularizer=None,
+                 kernel_constraint=None,
+                 recurrent_constraint=None,
+                 conditional_constraint=None,
+                 attention_recurrent_constraint=None,
+                 attention_context_constraint=None,
+                 attention_context_wa_constraint=None,
+                 bias_constraint=None,
+                 bias_ba_constraint=None,
+                 bias_ca_constraint=None,
+                 dropout=0.,
+                 recurrent_dropout=0.,
+                 conditional_dropout=0.,
+                 attention_dropout=0.,
+                 num_inputs=3,
+                 **kwargs):
+        super(AttConditionalGRUCond, self).__init__(**kwargs)
+        self.return_extra_variables = return_extra_variables
+        self.return_states = return_states
+
+        # Main parameters
+        self.units = units
+        self.att_units = units if att_units == 0 else att_units
+        self.activation = activations.get(activation)
+        self.recurrent_activation = activations.get(recurrent_activation)
+        self.use_bias = use_bias
+        self.mask_value = mask_value
+
+        # Initializers
+        self.kernel_initializer = initializers.get(kernel_initializer)
+        self.recurrent_initializer = initializers.get(recurrent_initializer)
+        self.recurrent1_initializer = initializers.get(recurrent_initializer)
+        self.conditional_initializer = initializers.get(conditional_initializer)
+        self.attention_recurrent_initializer = initializers.get(attention_recurrent_initializer)
+        self.attention_context_initializer = initializers.get(attention_context_initializer)
+        self.attention_context_wa_initializer = initializers.get(attention_context_wa_initializer)
+        self.bias_initializer = initializers.get(bias_initializer)
+        self.bias1_initializer = initializers.get(bias_initializer)
+        self.bias_ba_initializer = initializers.get(bias_ba_initializer)
+        self.bias_ca_initializer = initializers.get(bias_ca_initializer)
+
+        # Regularizers
+        self.kernel_regularizer = regularizers.get(kernel_regularizer)
+        self.recurrent_regularizer = regularizers.get(recurrent_regularizer)
+        self.recurrent1_regularizer = regularizers.get(recurrent_regularizer)
+        self.conditional_regularizer = regularizers.get(conditional_regularizer)
+        self.attention_recurrent_regularizer = regularizers.get(attention_recurrent_regularizer)
+        self.attention_context_regularizer = regularizers.get(attention_context_regularizer)
+        self.attention_context_wa_regularizer = regularizers.get(attention_context_wa_regularizer)
+        self.bias_regularizer = regularizers.get(bias_regularizer)
+        self.bias1_regularizer = regularizers.get(bias_regularizer)
+        self.bias_ba_regularizer = regularizers.get(bias_ba_regularizer)
+        self.bias_ca_regularizer = regularizers.get(bias_ca_regularizer)
+        self.activity_regularizer = regularizers.get(activity_regularizer)
+
+        # Constraints
+        self.kernel_constraint = constraints.get(kernel_constraint)
+        self.recurrent_constraint = constraints.get(recurrent_constraint)
+        self.recurrent1_constraint = constraints.get(recurrent_constraint)
+        self.conditional_constraint = constraints.get(conditional_constraint)
+        self.attention_recurrent_constraint = constraints.get(attention_recurrent_constraint)
+        self.attention_context_constraint = constraints.get(attention_context_constraint)
+        self.attention_context_wa_constraint = constraints.get(attention_context_wa_constraint)
+        self.bias_constraint = constraints.get(bias_constraint)
+        self.bias1_constraint = constraints.get(bias_constraint)
+        self.bias_ba_constraint = constraints.get(bias_ba_constraint)
+        self.bias_ca_constraint = constraints.get(bias_ca_constraint)
+
+        # Dropouts
+        self.dropout = min(1., max(0., dropout))
+        self.recurrent_dropout = min(1., max(0., recurrent_dropout))
+        self.conditional_dropout = min(1., max(0., conditional_dropout))
+        self.attention_dropout = min(1., max(0., attention_dropout))
+        self.num_inputs = num_inputs
+        self.input_spec = [InputSpec(ndim=3), InputSpec(ndim=3)]
+        for _ in range(len(self.input_spec), self.num_inputs):
+            self.input_spec.append(InputSpec(ndim=2))
+
+    def build(self, input_shape):
+
+        assert len(input_shape) >= 2, 'You should pass two inputs to AttLSTMCond ' \
+                                      '(previous_embedded_words and context) ' \
+                                      'and two optional inputs (init_state and init_memory)'
+        self.input_dim = input_shape[0][2]
+        self.context_steps = input_shape[1][1]
+        self.context_dim = input_shape[1][2]
+        if self.stateful:
+            self.reset_states()
+        else:
+            # initial states: all-zero tensors of shape (units)
+            self.states = [None, None]  # [h, x_att]
+
+        self.kernel = self.add_weight(shape=(self.context_dim, self.units * 3),
+                                      name='kernel',
+                                      initializer=self.kernel_initializer,
+                                      regularizer=self.kernel_regularizer,
+                                      constraint=self.kernel_constraint)
+        self.recurrent_kernel = self.add_weight(
+            shape=(self.units, self.units * 3),
+            name='recurrent_kernel',
+            initializer=self.recurrent_initializer,
+            regularizer=self.recurrent_regularizer,
+            constraint=self.recurrent_constraint)
+
+        self.recurrent1_kernel = self.add_weight(
+            shape=(self.units, self.units * 3),
+            name='recurrent1_kernel',
+            initializer=self.recurrent1_initializer,
+            regularizer=self.recurrent1_regularizer,
+            constraint=self.recurrent1_constraint)
+
+        self.conditional_kernel = self.add_weight(shape=(self.input_dim, self.units * 3),
+                                                  name='conditional_kernel',
+                                                  initializer=self.conditional_initializer,
+                                                  regularizer=self.conditional_regularizer,
+                                                  constraint=self.conditional_constraint)
+
+        self.attention_recurrent_kernel = self.add_weight(
+            shape=(self.units, self.att_units),
+            name='attention_recurrent_kernel',
+            initializer=self.attention_recurrent_initializer,
+            regularizer=self.attention_recurrent_regularizer,
+            constraint=self.attention_recurrent_constraint)
+
+        self.attention_context_kernel = self.add_weight(
+            shape=(self.context_dim, self.att_units),
+            name='attention_context_kernel',
+            initializer=self.attention_context_initializer,
+            regularizer=self.attention_context_regularizer,
+            constraint=self.attention_context_constraint)
+
+        self.attention_context_wa = self.add_weight(
+            shape=(self.att_units,),
+            name='attention_context_wa',
+            initializer=self.attention_context_wa_initializer,
+            regularizer=self.attention_context_wa_regularizer,
+            constraint=self.attention_context_wa_constraint)
+
+        if self.use_bias:
+            self.bias = self.add_weight(shape=(self.units * 3,),
+                                        name='bias',
+                                        initializer=self.bias_initializer,
+                                        regularizer=self.bias_regularizer,
+                                        constraint=self.bias_constraint)
+
+            self.bias1 = self.add_weight(shape=(self.units * 3,),
+                                         name='bias1',
+                                         initializer=self.bias1_initializer,
+                                         regularizer=self.bias1_regularizer,
+                                         constraint=self.bias1_constraint)
+        else:
+            self.bias = None
+            self.bias1 = None
+
+        self.bias_ba = self.add_weight(shape=self.att_units,
+                                       name='bias_ba',
+                                       initializer=self.bias_ba_initializer,
+                                       regularizer=self.bias_ba_regularizer,
+                                       constraint=self.bias_ba_constraint)
+
+        self.bias_ca = self.add_weight(shape=self.context_steps,
+                                       name='bias_ca',
+                                       initializer=self.bias_ca_initializer,
+                                       regularizer=self.bias_ca_regularizer,
+                                       constraint=self.bias_ca_constraint)
+        self.built = True
+
+    def reset_states(self, states=None):
+        assert self.stateful, 'Layer must be stateful.'
+        input_shape = self.input_shape
+        if not input_shape[0]:
+            raise Exception('If a RNN is stateful, a complete ' +
+                            'input_shape must be provided (including batch size).')
+        if hasattr(self, 'states'):
+            K.set_value(self.states[0],
+                        np.zeros((input_shape[0], self.units)))
+            K.set_value(self.states[1],
+                        np.zeros((input_shape[0], self.units)))
+            K.set_value(self.states[2],
+                        np.zeros((input_shape[0], input_shape[3])))
+        else:
+            self.states = [K.zeros((input_shape[0], self.units)),
+                           K.zeros((input_shape[0], input_shape[3]))]
+
+    def preprocess_input(self, inputs, training=None):
+
+        if 0 < self.conditional_dropout < 1:
+            ones = K.ones_like(K.squeeze(inputs[:, 0:1, :], axis=1))
+            def dropped_inputs():
+                return K.dropout(ones, self.conditional_dropout)
+            cond_dp_mask = [K.in_train_phase(dropped_inputs,
+                                             ones,
+                                             training=training) for _ in range(3)]
+            return K.dot(inputs * cond_dp_mask[0][:, None, :], self.conditional_kernel)
+
+        else:
+            return K.dot(inputs, self.conditional_kernel)
+
+    def compute_output_shape(self, input_shape):
+        if self.return_sequences:
+            main_out = (input_shape[0][0], input_shape[0][1], self.units)
+        else:
+            main_out = (input_shape[0][0], self.units)
+
+        if self.return_extra_variables:
+            dim_x_att = (input_shape[0][0], input_shape[0][1], self.context_dim)
+            dim_alpha_att = (input_shape[0][0], input_shape[0][1], input_shape[1][1])
+            main_out = [main_out, dim_x_att, dim_alpha_att]
+
+        if self.return_states:
+            if not isinstance(main_out, list):
+                main_out = [main_out]
+            states_dim = (input_shape[0][0], input_shape[0][1], self.units)
+            main_out += [states_dim]
+
+        return main_out
+
+    def call(self, x, mask=None, training=None, initial_state=None):
+        # input shape: (nb_samples, time (padded with zeros), input_dim)
+        # note that the .build() method of subclasses MUST define
+        # self.input_spec with a complete input shape.
+        input_shape = self.input_spec[0].shape
+        state_below = x[0]
+        self.context = x[1]
+        if self.num_inputs == 2:  # input: [state_below, context]
+            self.init_state = None
+        elif self.num_inputs == 3:  # input: [state_below, context, init_generic]
+            self.init_state = x[2]
+        elif self.num_inputs == 4:  # input: [state_below, context, init_state, init_memory]
+            self.init_state = x[2]
+        if K._BACKEND == 'tensorflow':
+            if not input_shape[1]:
+                raise Exception('When using TensorFlow, you should define '
+                                'explicitly the number of timesteps of '
+                                'your sequences.\n'
+                                'If your first layer is an Embedding, '
+                                'make sure to pass it an "input_length" '
+                                'argument. Otherwise, make sure '
+                                'the first layer has '
+                                'an "input_shape" or "batch_input_shape" '
+                                'argument, including the time axis. '
+                                'Found input shape at layer ' + self.name +
+                                ': ' + str(input_shape))
+        if self.stateful:
+            initial_states = self.states
+        else:
+            initial_states = self.get_initial_states(state_below)
+        constants = self.get_constants(state_below, mask[1], training=training)
+        preprocessed_input = self.preprocess_input(state_below, training=training)
+        last_output, outputs, states = K.rnn(self.step,
+                                             preprocessed_input,
+                                             initial_states,
+                                             go_backwards=self.go_backwards,
+                                             mask=mask[0],
+                                             constants=constants,
+                                             unroll=self.unroll,
+                                             input_length=state_below.shape[1],
+                                             pos_extra_outputs_states=[1, 2])
+        if self.stateful:
+            self.updates = []
+            for i in range(len(states)):
+                self.updates.append((self.states[i], states[i]))
+
+        # Properly set learning phase
+        if 0 < self.dropout + self.recurrent_dropout:
+            last_output._uses_learning_phase = True
+            outputs._uses_learning_phase = True
+
+        if self.return_sequences:
+            ret = outputs
+        else:
+            ret = last_output
+
+        if self.return_extra_variables:
+            ret = [ret, states[1], states[2]]
+
+        # intermediate states as additional outputs
+        if self.return_states:
+            if not isinstance(ret, list):
+                ret = [ret]
+            ret += [states[0]]
+
+        return ret
+
+    def compute_mask(self, input, mask):
+        if self.return_extra_variables:
+            ret = [mask[0], mask[0], mask[0]]
+        else:
+            ret = mask[0]
+
+        if self.return_states:
+            if not isinstance(ret, list):
+                ret = [ret]
+            ret += [mask[0]]
+
+        return ret
+
+    def step(self, x, states):
+        h_tm1 = states[0]  # State
+        non_used_x_att = states[1]  # Placeholder for returning extra variables
+        non_used_alphas_att = states[2]  # Placeholder for returning extra variables
+        dp_mask = states[3]  # Dropout W (input)
+        rec_dp_mask = states[4]  # Dropout U (recurrent)
+        # Att model dropouts
+        att_dp_mask = states[5]  # Dropout Wa
+        pctx_ = states[6]  # Projected context (i.e. context * Ua + ba)
+        context = states[7]  # Original context
+        mask_context = states[8]  # Context mask
+        if mask_context.ndim > 1:  # Mask the context (only if necessary)
+            pctx_ = mask_context[:, :, None] * pctx_
+            context = mask_context[:, :, None] * context
+
+        # GRU_1
+        matrix_x_ = x
+        if self.use_bias:
+            matrix_x_ = K.bias_add(matrix_x_, self.bias1)
+        matrix_inner_ = K.dot(h_tm1 * rec_dp_mask[0], self.recurrent1_kernel[:, :2 * self.units])
+        x_z_ = matrix_x_[:, :self.units]
+        x_r_ = matrix_x_[:, self.units: 2 * self.units]
+        inner_z_ = matrix_inner_[:, :self.units]
+        inner_r_ = matrix_inner_[:, self.units: 2 * self.units]
+        z_ = self.recurrent_activation(x_z_ + inner_z_)
+        r_ = self.recurrent_activation(x_r_ + inner_r_)
+        x_h_ = matrix_x_[:, 2 * self.units:]
+        inner_h_ = K.dot(r_ * h_tm1 * rec_dp_mask[0], self.recurrent1_kernel[:, 2 * self.units:])
+        hh_ = self.activation(x_h_ + inner_h_)
+        h_ = z_ * h_tm1 + (1 - z_) * hh_
+
+        # Attention model (see Formulation in class header)
+        p_state_ = K.dot(h_ * att_dp_mask[0], self.attention_recurrent_kernel)
+        pctx_ = K.tanh(pctx_ + p_state_[:, None, :])
+        e = K.dot(pctx_, self.attention_context_wa) + self.bias_ca
+        if mask_context.ndim > 1:  # Mask the context (only if necessary)
+            e = mask_context * e
+        alphas_shape = e.shape
+        alphas = K.softmax(e.reshape([alphas_shape[0], alphas_shape[1]]))
+        # sum over the in_timesteps dimension resulting in [batch_size, input_dim]
+        ctx_ = (context * alphas[:, :, None]).sum(axis=1)
+
+        matrix_x = K.dot(ctx_ * dp_mask[0], self.kernel)
+        if self.use_bias:
+            matrix_x = K.bias_add(matrix_x, self.bias)
+        matrix_inner = K.dot(h_ * rec_dp_mask[0], self.recurrent_kernel[:, :2 * self.units])
+
+        x_z = matrix_x[:, :self.units]
+        x_r = matrix_x[:, self.units: 2 * self.units]
+        recurrent_z = matrix_inner[:, :self.units]
+        recurrent_r = matrix_inner[:, self.units: 2 * self.units]
+
+        z = self.recurrent_activation(x_z + recurrent_z)
+        r = self.recurrent_activation(x_r + recurrent_r)
+
+        x_h = matrix_x[:, 2 * self.units:]
+        recurrent_h = K.dot(r * h_tm1 * rec_dp_mask[0],
+                            self.recurrent_kernel[:, 2 * self.units:])
+        hh = self.activation(x_h + recurrent_h)
+        h = z * h_tm1 + (1 - z) * hh
+        if 0 < self.dropout + self.recurrent_dropout:
+            h._uses_learning_phase = True
+
+        return h, [h, ctx_, alphas]
+
+    def get_constants(self, inputs, mask_context, training=None):
+        constants = []
+        # States[4] - Dropout_W
+        if 0 < self.dropout < 1:
+            ones = K.ones_like(K.squeeze(self.context[:, 0:1, :], axis=1))
+
+            def dropped_inputs():
+                return K.dropout(ones, self.dropout)
+
+            dp_mask = [K.in_train_phase(dropped_inputs,
+                                        ones,
+                                        training=training)
+                       for _ in range(3)]
+            constants.append(dp_mask)
+        else:
+            constants.append([K.cast_to_floatx(1.) for _ in range(3)])
+
+        # States[5] - Dropout_U
+        if 0 < self.recurrent_dropout < 1:
+            ones = K.ones_like(K.reshape(inputs[:, 0, 0], (-1, 1)))
+            ones = K.tile(ones, (1, self.units))
+
+            def dropped_inputs():
+                return K.dropout(ones, self.recurrent_dropout)
+
+            rec_dp_mask = [K.in_train_phase(dropped_inputs,
+                                            ones,
+                                            training=training) for _ in range(3)]
+            constants.append(rec_dp_mask)
+        else:
+            constants.append([K.cast_to_floatx(1.) for _ in range(3)])
+
+        # States[6]  - Dropout_Wa
+        if 0 < self.attention_dropout < 1:
+            input_dim = self.units
+            ones = K.ones_like(K.reshape(inputs[:, 0, 0], (-1, 1)))
+            ones = K.concatenate([ones] * input_dim, 1)
+
+            def dropped_inputs():
+                return K.dropout(ones, self.recurrent_dropout)
+
+            att_dp_mask = [K.in_train_phase(dropped_inputs,
+                                            ones,
+                                            training=training)]
+            constants.append(att_dp_mask)
+        else:
+            constants.append([K.cast_to_floatx(1.)])
+
+        if 0 < self.attention_dropout < 1:
+            input_dim = self.context_dim
+            ones = K.ones_like(K.reshape(self.context[:, :, 0], (-1, self.context.shape[1], 1)))
+            ones = K.concatenate([ones] * input_dim, axis=2)
+            B_Ua = [K.in_train_phase(K.dropout(ones, self.attention_dropout), ones)]
+            pctx = K.dot(self.context * B_Ua[0], self.attention_context_kernel)
+        else:
+            pctx = K.dot(self.context, self.attention_context_kernel)
+        if self.use_bias:
+            pctx = K.bias_add(pctx, self.bias_ba)
+        # States[7] - pctx_
+        constants.append(pctx)
+
+        # States[8] - context
+        constants.append(self.context)
+
+        # States[9] - mask_context
+        if mask_context is None:
+            mask_context = K.not_equal(K.sum(self.context, axis=2), self.mask_value)
+        constants.append(mask_context)
+
+        return constants
+
+    def get_initial_states(self, inputs):
+        # build an all-zero tensor of shape (samples, units)
+        if self.init_state is None:
+            initial_state = K.zeros_like(inputs)  # (samples, timesteps, input_dim)
+            initial_state = K.sum(initial_state, axis=(1, 2))  # (samples,)
+            initial_state = K.expand_dims(initial_state)  # (samples, 1)
+            initial_state = K.tile(initial_state, [1, self.units])  # (samples, units)
+        else:
+            initial_state = self.init_state
+        initial_states = [initial_state]
+
+        initial_state = K.zeros_like(self.context)  # (samples, input_timesteps, ctx_dim)
+        initial_state_alphas = K.sum(initial_state, axis=2)  # (samples, input_timesteps)
+        initial_state = K.sum(initial_state, axis=1)  # (samples, ctx_dim)
+        extra_states = [initial_state, initial_state_alphas]  # (samples, ctx_dim)
+
+        return initial_states + extra_states
+
+    def get_config(self):
+        config = {'units': self.units,
+                  "att_units": self.att_units,
+                  'activation': activations.serialize(self.activation),
+                  'recurrent_activation': activations.serialize(self.recurrent_activation),
+                  'return_extra_variables': self.return_extra_variables,
+                  'return_states': self.return_states,
+                  'kernel_initializer': initializers.serialize(self.kernel_initializer),
+                  'recurrent_initializer': initializers.serialize(self.recurrent_initializer),
+                  'conditional_initializer': initializers.serialize(self.conditional_initializer),
+                  'attention_recurrent_initializer': initializers.serialize(self.attention_recurrent_initializer),
+                  'attention_context_initializer': initializers.serialize(self.attention_context_initializer),
+                  'attention_context_wa_initializer': initializers.serialize(self.attention_context_wa_initializer),
+                  'bias_initializer': initializers.serialize(self.bias_initializer),
+                  'bias_ba_initializer': initializers.serialize(self.bias_ba_initializer),
+                  'bias_ca_initializer': initializers.serialize(self.bias_ca_initializer),
+                  'kernel_regularizer': regularizers.serialize(self.kernel_regularizer),
+                  'recurrent_regularizer': regularizers.serialize(self.recurrent_regularizer),
+                  'conditional_regularizer': regularizers.serialize(self.conditional_regularizer),
+                  'attention_recurrent_regularizer': regularizers.serialize(self.attention_recurrent_regularizer),
+                  'attention_context_regularizer': regularizers.serialize(self.attention_context_regularizer),
+                  'attention_context_wa_regularizer': regularizers.serialize(self.attention_context_wa_regularizer),
+                  'bias_regularizer': regularizers.serialize(self.bias_regularizer),
+                  'bias_ba_regularizer': regularizers.serialize(self.bias_ba_regularizer),
+                  'bias_ca_regularizer': regularizers.serialize(self.bias_ca_regularizer),
+                  'activity_regularizer': regularizers.serialize(self.activity_regularizer),
+                  'kernel_constraint': constraints.serialize(self.kernel_constraint),
+                  'recurrent_constraint': constraints.serialize(self.recurrent_constraint),
+                  'conditional_constraint': constraints.serialize(self.conditional_constraint),
+                  'attention_recurrent_constraint': constraints.serialize(self.attention_recurrent_constraint),
+                  'attention_context_constraint': constraints.serialize(self.attention_context_constraint),
+                  'attention_context_wa_constraint': constraints.serialize(self.attention_context_wa_constraint),
+                  'bias_constraint': constraints.serialize(self.bias_constraint),
+                  'bias_ba_constraint': constraints.serialize(self.bias_ba_constraint),
+                  'bias_ca_constraint': constraints.serialize(self.bias_ca_constraint),
+                  'dropout': self.dropout,
+                  'recurrent_dropout': self.recurrent_dropout,
+                  'conditional_dropout': self.conditional_dropout,
+                  'attention_dropout': self.attention_dropout,
+                  'mask_value': self.mask_value
+                  }
+        base_config = super(AttConditionalGRUCond, self).get_config()
+        return dict(list(base_config.items()) + list(config.items()))
+
+
+
+class LSTMCell(Layer):
+    """Cell class for the LSTM layer.
+
+    # Arguments
         units: Positive integer, dimensionality of the output space.
         activation: Activation function to use
             (see [activations](../activations.md)).
@@ -1709,2143 +3771,6 @@
             the linear transformation of the recurrent state.
         implementation: Implementation mode, either 1 or 2.
     """
->>>>>>> 5b3cf890
-
-    # References
-        - [On the Properties of Neural Machine Translation: Encoder–Decoder Approaches](http://www.aclweb.org/anthology/W14-4012)
-        - [Empirical Evaluation of Gated Recurrent Neural Networks on Sequence Modeling:(http://arxiv.org/pdf/1412.3555v1.pdf)
-        - [Long short-term memory](http://deeplearning.cs.cmu.edu/pdfs/Hochreiter97_lstm.pdf) (original 1997 paper)
-        - [Learning to forget: Continual prediction with LSTM](http://www.mitpressjournals.org/doi/pdf/10.1162/089976600300015015)
-        - [Supervised sequence labeling with recurrent neural networks](http://www.cs.toronto.edu/~graves/preprint.pdf)
-        - [A Theoretically Grounded Application of Dropout in Recurrent Neural Networks](http://arxiv.org/abs/1512.05287)
-    '''
-
-    @interfaces.legacy_recurrent_support
-    def __init__(self, units,
-                 return_states=False,
-                 activation='tanh',
-                 recurrent_activation='sigmoid',
-                 use_bias=True,
-                 kernel_initializer='glorot_uniform',
-                 conditional_initializer='glorot_uniform',
-                 recurrent_initializer='orthogonal',
-                 bias_initializer='zeros',
-                 mask_value=0.,
-                 kernel_regularizer=None,
-                 recurrent_regularizer=None,
-                 conditional_regularizer=None,
-                 bias_regularizer=None,
-                 activity_regularizer=None,
-                 kernel_constraint=None,
-                 recurrent_constraint=None,
-                 conditional_constraint=None,
-                 bias_constraint=None,
-                 dropout=0.,
-                 recurrent_dropout=0.,
-                 conditional_dropout=0.,
-                 num_inputs=4,
-                 **kwargs):
-
-        super(GRUCond, self).__init__(**kwargs)
-
-        self.return_states = return_states
-
-        # Main parameters
-        self.units = units
-        self.activation = activations.get(activation)
-        self.recurrent_activation = activations.get(recurrent_activation)
-        self.use_bias = use_bias
-        self.mask_value = mask_value
-
-        # Initializers
-        self.kernel_initializer = initializers.get(kernel_initializer)
-        self.recurrent_initializer = initializers.get(recurrent_initializer)
-        self.conditional_initializer = initializers.get(conditional_initializer)
-        self.bias_initializer = initializers.get(bias_initializer)
-
-        # Regularizers
-        self.kernel_regularizer = regularizers.get(kernel_regularizer)
-        self.recurrent_regularizer = regularizers.get(recurrent_regularizer)
-        self.conditional_regularizer = regularizers.get(conditional_regularizer)
-        self.bias_regularizer = regularizers.get(bias_regularizer)
-        self.activity_regularizer = regularizers.get(activity_regularizer)
-
-        # Constraints
-        self.kernel_constraint = constraints.get(kernel_constraint)
-        self.recurrent_constraint = constraints.get(recurrent_constraint)
-        self.conditional_constraint = constraints.get(conditional_constraint)
-        self.bias_constraint = constraints.get(bias_constraint)
-
-        # Dropouts
-        self.dropout = min(1., max(0., dropout))
-        self.recurrent_dropout = min(1., max(0., recurrent_dropout))
-        self.conditional_dropout = min(1., max(0., conditional_dropout))
-        self.num_inputs = num_inputs
-        self.input_spec = [InputSpec(ndim=3), InputSpec(ndim=3)]
-        for _ in range(len(self.input_spec), self.num_inputs):
-            self.input_spec.append(InputSpec(ndim=2))
-
-    def build(self, input_shape):
-
-        assert len(input_shape) == 2 or len(input_shape) == 3, 'You should pass two inputs to GRUCond ' \
-                                                               '(context and previous_embedded_words) and ' \
-                                                               'one optional inputs (init_state). ' \
-                                                               'It currently has %d inputs' % len(input_shape)
-
-        self.input_dim = input_shape[0][2]
-        if self.input_spec[1].ndim == 3:
-            self.context_dim = input_shape[1][2]
-            self.static_ctx = False
-            assert input_shape[1][1] == input_shape[0][1], 'When using a 3D ctx in GRUCond, it has to have the same ' \
-                                                           'number of timesteps (dimension 1) as the input. Currently,' \
-                                                           'the number of input timesteps is: ' \
-                                                           + str(input_shape[0][1]) + \
-                                                           ', while the number of ctx timesteps is ' \
-                                                           + str(input_shape[1][1]) + ' (complete shapes: ' \
-                                                           + str(input_shape[0]) + ', ' + str(input_shape[1]) + ')'
-        else:
-            self.context_dim = input_shape[1][1]
-            self.static_ctx = True
-
-        if self.stateful:
-            self.reset_states()
-        else:
-            # initial states: all-zero tensors of shape (units)
-            self.states = [None, None]  # [h, c]
-
-        self.kernel = self.add_weight(shape=(self.context_dim, self.units * 3),
-                                      name='kernel',
-                                      initializer=self.kernel_initializer,
-                                      regularizer=self.kernel_regularizer,
-                                      constraint=self.kernel_constraint)
-
-        self.recurrent_kernel = self.add_weight(
-            shape=(self.units, self.units * 3),
-            name='recurrent_kernel',
-            initializer=self.recurrent_initializer,
-            regularizer=self.recurrent_regularizer,
-            constraint=self.recurrent_constraint)
-
-        self.conditional_kernel = self.add_weight(shape=(self.input_dim, self.units * 3),
-                                                  name='conditional_kernel',
-                                                  initializer=self.conditional_initializer,
-                                                  regularizer=self.conditional_regularizer,
-                                                  constraint=self.conditional_constraint)
-
-        if self.use_bias:
-            self.bias = self.add_weight(shape=(self.units * 3,),
-                                        name='bias',
-                                        initializer=self.bias_initializer,
-                                        regularizer=self.bias_regularizer,
-                                        constraint=self.bias_constraint)
-        else:
-            self.bias = None
-
-        self.built = True
-
-    def reset_states(self, states=None):
-        assert self.stateful, 'Layer must be stateful.'
-        input_shape = self.input_shape
-        if not input_shape[0]:
-            raise Exception('If a RNN is stateful, a complete ' +
-                            'input_shape must be provided (including batch size).')
-        if hasattr(self, 'states'):
-            K.set_value(self.states[0],
-                        np.zeros((input_shape[0], self.units)))
-            K.set_value(self.states[1],
-                        np.zeros((input_shape[0], self.units)))
-            K.set_value(self.states[2],
-                        np.zeros((input_shape[0], input_shape[3])))
-        else:
-            self.states = [K.zeros((input_shape[0], self.units))]
-
-    def preprocess_input(self, inputs, training=None):
-
-        if 0 < self.conditional_dropout < 1:
-            input_dim = self.input_dim
-            ones = K.ones_like(K.reshape(inputs[:, :, 0], (-1, inputs.shape[1], 1)))  # (bs, timesteps, 1)
-            ones = K.concatenate([ones] * input_dim, axis=2)
-
-            def dropped_inputs():
-                return K.dropout(ones, self.recurrent_dropout)
-
-            cond_dp_mask = [K.in_train_phase(dropped_inputs,
-                                             ones,
-                                             training=training) for _ in range(3)]
-        else:
-            cond_dp_mask = [K.cast_to_floatx(1.) for _ in range(3)]
-
-        if 0 < self.dropout < 1:
-            input_dim = self.input_dim
-            ones = K.ones_like(K.reshape(self.context[:, :, 0], (-1, self.context.shape[1], 1)))  # (bs, timesteps, 1)
-            ones = K.concatenate([ones] * input_dim, axis=2)
-
-            def dropped_inputs():
-                return K.dropout(ones, self.recurrent_dropout)
-
-            dp_mask = [K.in_train_phase(dropped_inputs,
-                                        ones,
-                                        training=training) for _ in range(3)]
-        else:
-            dp_mask = [K.cast_to_floatx(1.) for _ in range(3)]
-
-        if self.static_ctx:
-            K.dot(inputs * cond_dp_mask, self.conditional_kernel)
-        else:
-            return K.dot(inputs * cond_dp_mask, self.conditional_kernel) + \
-                   K.dot(self.context * dp_mask[0], self.kernel)
-
-    def compute_output_shape(self, input_shape):
-        if self.return_sequences:
-            main_out = (input_shape[0][0], input_shape[0][1], self.units)
-        else:
-            main_out = (input_shape[0][0], self.units)
-
-        if self.return_states:
-            states_dim = (input_shape[0][0], input_shape[0][1], self.units)
-            main_out = [main_out, states_dim]
-        return main_out
-
-    def call(self, x, mask=None, training=None, initial_state=None):
-        # input shape: (nb_samples, time (padded with zeros), input_dim)
-        # note that the .build() method of subclasses MUST define
-        # self.input_spec with a complete input shape.
-        input_shape = self.input_spec[0].shape
-        state_below = x[0]
-        self.context = x[1]
-        if self.num_inputs == 2:  # input: [state_below, context]
-            self.init_state = None
-        elif self.num_inputs == 3:  # input: [state_below, context, init_generic]
-            self.init_state = x[2]
-        elif self.num_inputs == 4:  # input: [state_below, context, init_state, init_memory]
-            self.init_state = x[2]
-        if K._BACKEND == 'tensorflow':
-            if not input_shape[1]:
-                raise Exception('When using TensorFlow, you should define '
-                                'explicitly the number of timesteps of '
-                                'your sequences.\n'
-                                'If your first layer is an Embedding, '
-                                'make sure to pass it an "input_length" '
-                                'argument. Otherwise, make sure '
-                                'the first layer has '
-                                'an "input_shape" or "batch_input_shape" '
-                                'argument, including the time axis. '
-                                'Found input shape at layer ' + self.name +
-                                ': ' + str(input_shape))
-        if self.stateful:
-            initial_states = self.states
-        else:
-            initial_states = self.get_initial_states(state_below)
-        constants = self.get_constants(state_below, mask[1], training=training)
-        preprocessed_input = self.preprocess_input(state_below, training=training)
-        last_output, outputs, states = K.rnn(self.step,
-                                             preprocessed_input,
-                                             initial_states,
-                                             go_backwards=self.go_backwards,
-                                             mask=mask[0],
-                                             constants=constants,
-                                             unroll=self.unroll,
-                                             input_length=state_below.shape[1])
-        if self.stateful:
-            self.updates = []
-            for i in range(len(states)):
-                self.updates.append((self.states[i], states[i]))
-
-        # Properly set learning phase
-        if 0 < self.dropout + self.recurrent_dropout:
-            last_output._uses_learning_phase = True
-            outputs._uses_learning_phase = True
-
-        if self.return_sequences:
-            ret = outputs
-        else:
-            ret = last_output
-
-<<<<<<< HEAD
-        # intermediate states as additional outputs
-        if self.return_states:
-            if not isinstance(ret, list):
-                ret = [ret]
-            ret += [states[0]]
-=======
-        if self.implementation == 1:
-            if 0 < self.dropout < 1.:
-                inputs_i = inputs * dp_mask[0]
-                inputs_f = inputs * dp_mask[1]
-                inputs_c = inputs * dp_mask[2]
-                inputs_o = inputs * dp_mask[3]
-            else:
-                inputs_i = inputs
-                inputs_f = inputs
-                inputs_c = inputs
-                inputs_o = inputs
-            x_i = K.dot(inputs_i, self.kernel_i)
-            x_f = K.dot(inputs_f, self.kernel_f)
-            x_c = K.dot(inputs_c, self.kernel_c)
-            x_o = K.dot(inputs_o, self.kernel_o)
-            if self.use_bias:
-                x_i = K.bias_add(x_i, self.bias_i)
-                x_f = K.bias_add(x_f, self.bias_f)
-                x_c = K.bias_add(x_c, self.bias_c)
-                x_o = K.bias_add(x_o, self.bias_o)
->>>>>>> 5b3cf890
-
-        return ret
-
-    def compute_mask(self, input, mask):
-        if self.return_sequences:
-            ret = mask[0]
-        else:
-            ret = None
-        if self.return_states:
-            ret = [ret, None]
-        return ret
-
-    def step(self, x, states):
-        h_tm1 = states[0]  # State
-        rec_dp_mask = states[1]  # Dropout U (recurrent)
-        matrix_x = x
-        if self.use_bias:
-            matrix_x = K.bias_add(matrix_x, self.bias)
-
-        if self.static_ctx:
-            dp_mask = states[3]  # Dropout W
-            context = states[4]
-            mask_context = states[5]  # Context mask
-            if mask_context.ndim > 1:  # Mask the context (only if necessary)
-                context = mask_context[:, :, None] * context
-            matrix_x += K.dot(context * dp_mask[0], self.kernel)
-
-        matrix_inner = K.dot(h_tm1 * rec_dp_mask[0], self.recurrent_kernel[:, :2 * self.units])
-        x_z = matrix_x[:, :self.units]
-        x_r = matrix_x[:, self.units: 2 * self.units]
-        inner_z = matrix_inner[:, :self.units]
-        inner_r = matrix_inner[:, self.units: 2 * self.units]
-
-        z = self.recurrent_activation(x_z + inner_z)
-        r = self.recurrent_activation(x_r + inner_r)
-
-        x_h = matrix_x[:, 2 * self.units:]
-        inner_h = K.dot(r * h_tm1 * rec_dp_mask[0], self.recurrent_kernel[:, 2 * self.units:])
-        hh = self.activation(x_h + inner_h)
-        h = z * h_tm1 + (1 - z) * hh
-
-        return h, [h]
-
-    def get_constants(self, inputs, mask_context, training=None):
-        constants = []
-        # States[2] - Dropout_U
-        if 0 < self.recurrent_dropout < 1:
-            ones = K.ones_like(K.reshape(inputs[:, 0, 0], (-1, 1)))
-            ones = K.tile(ones, (1, self.units))
-
-            def dropped_inputs():
-                return K.dropout(ones, self.recurrent_dropout)
-
-            rec_dp_mask = [K.in_train_phase(dropped_inputs,
-                                            ones,
-                                            training=training) for _ in range(3)]
-            constants.append(rec_dp_mask)
-        else:
-            constants.append([K.cast_to_floatx(1.) for _ in range(3)])
-
-        # States[3]
-        if 0 < self.dropout < 1:
-            input_shape = self.input_spec[1][0].shape
-            input_dim = input_shape[-1]
-            ones = K.ones_like(K.reshape(x[:, 0, 0], (-1, 1)))
-            ones = K.concatenate([ones] * input_dim, 1)
-            B_W = [K.in_train_phase(K.dropout(ones, self.dropout_W), ones) for _ in range(3)]
-        else:
-            B_W = [K.cast_to_floatx(1.) for _ in range(3)]
-        if self.static_ctx:
-            constants.append(B_W)
-
-        # States[4] - context
-        constants.append(self.context)
-
-        # States[5] - mask_context
-        if mask_context is None:
-            mask_context = K.not_equal(K.sum(self.context, axis=2), self.mask_value)
-        constants.append(mask_context)
-
-        return constants
-
-    def get_initial_states(self, inputs):
-        # build an all-zero tensor of shape (samples, units)
-        if self.init_state is None:
-            initial_state = K.zeros_like(inputs)  # (samples, timesteps, input_dim)
-            initial_state = K.sum(initial_state, axis=(1, 2))  # (samples,)
-            initial_state = K.expand_dims(initial_state)  # (samples, 1)
-            initial_state = K.tile(initial_state, [1, self.units])  # (samples, units)
-        else:
-            initial_state = self.init_state
-        initial_states = [initial_state]
-
-        return initial_states
-
-    def get_config(self):
-        config = {'units': self.units,
-                  'activation': activations.serialize(self.activation),
-                  'recurrent_activation': activations.serialize(self.recurrent_activation),
-                  'return_states': self.return_states,
-                  'kernel_initializer': initializers.serialize(self.kernel_initializer),
-                  'recurrent_initializer': initializers.serialize(self.recurrent_initializer),
-                  'conditional_initializer': initializers.serialize(self.conditional_initializer),
-                  'bias_initializer': initializers.serialize(self.bias_initializer),
-                  'kernel_regularizer': regularizers.serialize(self.kernel_regularizer),
-                  'recurrent_regularizer': regularizers.serialize(self.recurrent_regularizer),
-                  'conditional_regularizer': regularizers.serialize(self.conditional_regularizer),
-                  'bias_regularizer': regularizers.serialize(self.bias_regularizer),
-                  'activity_regularizer': regularizers.serialize(self.activity_regularizer),
-                  'kernel_constraint': constraints.serialize(self.kernel_constraint),
-                  'recurrent_constraint': constraints.serialize(self.recurrent_constraint),
-                  'conditional_constraint': constraints.serialize(self.conditional_constraint),
-                  'bias_constraint': constraints.serialize(self.bias_constraint),
-                  'dropout': self.dropout,
-                  'recurrent_dropout': self.recurrent_dropout,
-                  'conditional_dropout': self.conditional_dropout,
-                  'mask_value': self.mask_value
-                  }
-        base_config = super(GRUCond, self).get_config()
-        return dict(list(base_config.items()) + list(config.items()))
-
-
-class AttGRU(Recurrent):
-    '''Gated Recurrent Unit with Attention + the previously generated word fed to the current timestep.
-    You should give two inputs to this layer:
-        1. The shifted sequence of words (shape: (mini_batch_size, output_timesteps, embedding_size))
-        2. The complete input sequence (shape: (mini_batch_size, input_timesteps, input_dim))
-    # Arguments
-        units: dimension of the internal projections and the final output.
-        embedding_size: dimension of the word embedding module used for the enconding of the generated words.
-        return_extra_variables: indicates if we only need the LSTM hidden state (False) or we want
-            additional internal variables as outputs (True). The additional variables provided are:
-            - x_att (None, out_timesteps, dim_encoder): feature vector computed after the Att.Model at each timestep
-            - alphas (None, out_timesteps, in_timesteps): weights computed by the Att.Model at each timestep
-        return_states: boolean indicating if we want the intermediate states (hidden_state and memory) as additional outputs
-        output_timesteps: number of output timesteps (# of output vectors generated)
-        kernel_initializer: weight initialization function.
-            Can be the name of an existing function (str),
-            or a Theano function (see: [initializations](../initializations.md)).
-        recurrent_initializer: initialization function of the inner cells.
-        activation: activation function.
-            Can be the name of an existing function (str),
-            or a Theano function (see: [activations](../activations.md)).
-        recurrent_activation: activation function for the inner cells.
-        W_regularizer: instance of [WeightRegularizer](../regularizers.md)
-            (eg. L1 or L2 regularization), applied to the input weights matrices.
-        U_regularizer: instance of [WeightRegularizer](../regularizers.md)
-            (eg. L1 or L2 regularization), applied to the recurrent weights matrices.
-        b_regularizer: instance of [WeightRegularizer](../regularizers.md),
-            applied to the bias.
-        dropout_W: float between 0 and 1. Fraction of the input units to drop for input gates.
-        dropout_U: float between 0 and 1. Fraction of the input units to drop for recurrent connections.
-        w_a_regularizer: instance of [WeightRegularizer](../regularizers.md)
-            (eg. L1 or L2 regularization), applied to the input weights matrices.
-        W_a_regularizer: instance of [WeightRegularizer](../regularizers.md)
-            (eg. L1 or L2 regularization), applied to the input weights matrices.
-        U_a_regularizer: instance of [WeightRegularizer](../regularizers.md)
-            (eg. L1 or L2 regularization), applied to the recurrent weights matrices.
-        b_a_regularizer: instance of [WeightRegularizer](../regularizers.md),
-            applied to the bias.
-        dropout_w_a: float between 0 and 1.
-        dropout_W_a: float between 0 and 1.
-        dropout_U_a: float between 0 and 1.
-
-    # Formulation
-
-        The resulting attention vector 'phi' at time 't' is formed by applying a weighted sum over
-        the set of inputs 'x_i' contained in 'X':
-
-            phi(X, t) = ∑_i alpha_i(t) * x_i,
-
-        where each 'alpha_i' at time 't' is a weighting vector over all the input dimension that
-        accomplishes the following condition:
-
-            ∑_i alpha_i = 1
-
-        and is dynamically adapted at each timestep w.r.t. the following formula:
-
-            alpha_i(t) = exp{e_i(t)} /  ∑_j exp{e_j(t)}
-
-        where each 'e_i' at time 't' is calculated as:
-
-            e_i(t) = wa' * tanh( Wa * x_i  +  Ua * h(t-1)  +  ba ),
-
-        where the following are learnable with the respectively named sizes:
-                wa                Wa                     Ua                 ba
-            [input_dim] [input_dim, input_dim] [units, input_dim] [input_dim]
-
-        The names of 'Ua' and 'Wa' are exchanged w.r.t. the provided reference as well as 'v' being renamed
-        to 'x' for matching Keras LSTM's nomenclature.
-
-    # References
-        -   Yao L, Torabi A, Cho K, Ballas N, Pal C, Larochelle H, Courville A.
-            Describing videos by exploiting temporal structure.
-            InProceedings of the IEEE International Conference on Computer Vision 2015 (pp. 4507-4515).
-    '''
-
-    @interfaces.legacy_recurrent_support
-    def __init__(self, units,
-                 att_units=0,
-                 return_extra_variables=False,
-                 return_states=False,
-                 activation='tanh',
-                 recurrent_activation='sigmoid',
-                 use_bias=True,
-                 kernel_initializer='glorot_uniform',
-                 attention_recurrent_initializer='glorot_uniform',
-                 attention_context_initializer='glorot_uniform',
-                 attention_context_wa_initializer='glorot_uniform',
-                 recurrent_initializer='orthogonal',
-                 bias_initializer='zeros',
-                 bias_ba_initializer='zeros',
-                 bias_ca_initializer='zero',
-                 mask_value=0.,
-                 kernel_regularizer=None,
-                 recurrent_regularizer=None,
-                 attention_recurrent_regularizer=None,
-                 attention_context_regularizer=None,
-                 attention_context_wa_regularizer=None,
-                 bias_regularizer=None,
-                 bias_ba_regularizer=None,
-                 bias_ca_regularizer=None,
-                 activity_regularizer=None,
-                 kernel_constraint=None,
-                 recurrent_constraint=None,
-                 attention_recurrent_constraint=None,
-                 attention_context_constraint=None,
-                 attention_context_wa_constraint=None,
-                 bias_constraint=None,
-                 bias_ba_constraint=None,
-                 bias_ca_constraint=None,
-                 dropout=0.,
-                 recurrent_dropout=0.,
-                 attention_dropout=0.,
-                 num_inputs=3,
-                 **kwargs):
-        super(AttGRU, self).__init__(**kwargs)
-        self.return_extra_variables = return_extra_variables
-        self.return_states = return_states
-
-        # Main parameters
-        self.units = units
-        self.att_units = units if att_units == 0 else att_units
-        self.activation = activations.get(activation)
-        self.recurrent_activation = activations.get(recurrent_activation)
-        self.use_bias = use_bias
-        self.mask_value = mask_value
-
-        # Initializers
-        self.kernel_initializer = initializers.get(kernel_initializer)
-        self.recurrent_initializer = initializers.get(recurrent_initializer)
-        self.attention_recurrent_initializer = initializers.get(attention_recurrent_initializer)
-        self.attention_context_initializer = initializers.get(attention_context_initializer)
-        self.attention_context_wa_initializer = initializers.get(attention_context_wa_initializer)
-        self.bias_initializer = initializers.get(bias_initializer)
-        self.bias_ba_initializer = initializers.get(bias_ba_initializer)
-        self.bias_ca_initializer = initializers.get(bias_ca_initializer)
-
-        # Regularizers
-        self.kernel_regularizer = regularizers.get(kernel_regularizer)
-        self.recurrent_regularizer = regularizers.get(recurrent_regularizer)
-        self.attention_recurrent_regularizer = regularizers.get(attention_recurrent_regularizer)
-        self.attention_context_regularizer = regularizers.get(attention_context_regularizer)
-        self.attention_context_wa_regularizer = regularizers.get(attention_context_wa_regularizer)
-        self.bias_regularizer = regularizers.get(bias_regularizer)
-        self.bias_ba_regularizer = regularizers.get(bias_ba_regularizer)
-        self.bias_ca_regularizer = regularizers.get(bias_ca_regularizer)
-        self.activity_regularizer = regularizers.get(activity_regularizer)
-
-        # Constraints
-        self.kernel_constraint = constraints.get(kernel_constraint)
-        self.recurrent_constraint = constraints.get(recurrent_constraint)
-        self.attention_recurrent_constraint = constraints.get(attention_recurrent_constraint)
-        self.attention_context_constraint = constraints.get(attention_context_constraint)
-        self.attention_context_wa_constraint = constraints.get(attention_context_wa_constraint)
-        self.bias_constraint = constraints.get(bias_constraint)
-        self.bias_ba_constraint = constraints.get(bias_ba_constraint)
-        self.bias_ca_constraint = constraints.get(bias_ca_constraint)
-
-        # Dropouts
-        self.dropout = min(1., max(0., dropout))
-        self.recurrent_dropout = min(1., max(0., recurrent_dropout))
-        self.attention_dropout = min(1., max(0., attention_dropout))
-        self.num_inputs = num_inputs
-        self.input_spec = [InputSpec(ndim=3)]
-        for _ in range(len(self.input_spec), self.num_inputs):
-            self.input_spec.append(InputSpec(ndim=2))
-
-    def build(self, input_shape):
-
-        assert len(input_shape) >= 2, 'You should pass two inputs to AttLSTMCond ' \
-                                      '(previous_embedded_words and context) ' \
-                                      'and two optional inputs (init_state and init_memory)'
-        self.input_dim = input_shape[0][2]
-        self.context_steps = input_shape[0][1]
-        if self.stateful:
-            self.reset_states()
-        else:
-            # initial states: all-zero tensors of shape (units)
-            self.states = [None, None, None]  # [h, c, x_att]
-
-        self.kernel = self.add_weight(shape=(self.input_dim, self.units * 3),
-                                      name='kernel',
-                                      initializer=self.kernel_initializer,
-                                      regularizer=self.kernel_regularizer,
-                                      constraint=self.kernel_constraint)
-        self.recurrent_kernel = self.add_weight(
-            shape=(self.units, self.units * 3),
-            name='recurrent_kernel',
-            initializer=self.recurrent_initializer,
-            regularizer=self.recurrent_regularizer,
-            constraint=self.recurrent_constraint)
-
-        self.attention_recurrent_kernel = self.add_weight(
-            shape=(self.units, self.att_units),
-            name='attention_recurrent_kernel',
-            initializer=self.attention_recurrent_initializer,
-            regularizer=self.attention_recurrent_regularizer,
-            constraint=self.attention_recurrent_constraint)
-
-        self.attention_context_kernel = self.add_weight(
-            shape=(self.input_dim, self.att_units),
-            name='attention_context_kernel',
-            initializer=self.attention_context_initializer,
-            regularizer=self.attention_context_regularizer,
-            constraint=self.attention_context_constraint)
-
-        self.attention_context_wa = self.add_weight(
-            shape=(self.att_units,),
-            name='attention_context_wa',
-            initializer=self.attention_context_wa_initializer,
-            regularizer=self.attention_context_wa_regularizer,
-            constraint=self.attention_context_wa_constraint)
-
-        if self.use_bias:
-            self.bias = self.add_weight(shape=(self.units * 3,),
-                                        name='bias',
-                                        initializer=self.bias_initializer,
-                                        regularizer=self.bias_regularizer,
-                                        constraint=self.bias_constraint)
-        else:
-            self.bias = None
-
-        self.bias_ba = self.add_weight(shape=self.att_units,
-                                       name='bias_ba',
-                                       initializer=self.bias_ba_initializer,
-                                       regularizer=self.bias_ba_regularizer,
-                                       constraint=self.bias_ba_constraint)
-
-        self.bias_ca = self.add_weight(shape=self.context_steps,
-                                       name='bias_ca',
-                                       initializer=self.bias_ca_initializer,
-                                       regularizer=self.bias_ca_regularizer,
-                                       constraint=self.bias_ca_constraint)
-
-        self.built = True
-
-    def reset_states(self, states=None):
-        assert self.stateful, 'Layer must be stateful.'
-        input_shape = self.input_shape
-        if not input_shape[0]:
-            raise Exception('If a RNN is stateful, a complete ' +
-                            'input_shape must be provided (including batch size).')
-        if hasattr(self, 'states'):
-            K.set_value(self.states[0],
-                        np.zeros((input_shape[0], self.units)))
-            K.set_value(self.states[1],
-                        np.zeros((input_shape[0], input_shape[3])))
-        else:
-            self.states = [K.zeros((input_shape[0], self.units)),
-                           K.zeros((input_shape[0], input_shape[3]))]
-
-    def preprocess_input(self, inputs, training=None):
-        return inputs
-
-    def compute_output_shape(self, input_shape):
-        if self.return_sequences:
-            main_out = (input_shape[0][0], input_shape[0][1], self.units)
-        else:
-            main_out = (input_shape[0][0], self.units)
-
-        if self.return_extra_variables:
-            dim_x_att = (input_shape[0][0], input_shape[0][1], self.context_dim)
-            dim_alpha_att = (input_shape[0][0], input_shape[0][1], input_shape[1][1])
-            main_out = [main_out, dim_x_att, dim_alpha_att]
-
-        if self.return_states:
-            if not isinstance(main_out, list):
-                main_out = [main_out]
-            states_dim = (input_shape[0][0], input_shape[0][1], self.units)
-            main_out += [states_dim]
-
-        return main_out
-
-    def call(self, x, mask=None, training=None, initial_state=None):
-        # input shape: (nb_samples, time (padded with zeros), input_dim)
-        # note that the .build() method of subclasses MUST define
-        # self.input_spec with a complete input shape.
-        input_shape = self.input_spec[0].shape
-        state_below = x[0]
-        if self.num_inputs == 1:  # input: [context]
-            self.init_state = None
-        elif self.num_inputs == 2:  # input: [context, init_generic]
-            self.init_state = x[1]
-        if K._BACKEND == 'tensorflow':
-            if not input_shape[1]:
-                raise Exception('When using TensorFlow, you should define '
-                                'explicitly the number of timesteps of '
-                                'your sequences.\n'
-                                'If your first layer is an Embedding, '
-                                'make sure to pass it an "input_length" '
-                                'argument. Otherwise, make sure '
-                                'the first layer has '
-                                'an "input_shape" or "batch_input_shape" '
-                                'argument, including the time axis. '
-                                'Found input shape at layer ' + self.name +
-                                ': ' + str(input_shape))
-        if self.stateful:
-            initial_states = self.states
-        else:
-            initial_states = self.get_initial_states(state_below)
-        constants = self.get_constants(state_below, training=training)
-        preprocessed_input = self.preprocess_input(state_below, training=training)
-        last_output, outputs, states = K.rnn(self.step,
-                                             preprocessed_input,
-                                             initial_states,
-                                             go_backwards=self.go_backwards,
-                                             mask=mask[0],
-                                             constants=constants,
-                                             unroll=self.unroll,
-                                             input_length=state_below.shape[1],
-                                             pos_extra_outputs_states=[1, 2])
-        if self.stateful:
-            self.updates = []
-            for i in range(len(states)):
-                self.updates.append((self.states[i], states[i]))
-
-        # Properly set learning phase
-        if 0 < self.dropout + self.recurrent_dropout:
-            last_output._uses_learning_phase = True
-            outputs._uses_learning_phase = True
-
-        if self.return_sequences:
-            ret = outputs
-        else:
-            ret = last_output
-
-        if self.return_extra_variables:
-            ret = [ret, states[1], states[2]]
-
-        # intermediate states as additional outputs
-        if self.return_states:
-            if not isinstance(ret, list):
-                ret = [ret]
-            ret += [states[0]]
-
-        return ret
-
-    def compute_mask(self, input, mask):
-        if self.return_extra_variables:
-            ret = [mask[0], mask[0], mask[0]]
-        else:
-            ret = mask[0]
-
-        if self.return_states:
-            if not isinstance(ret, list):
-                ret = [ret]
-            ret += [mask[0], mask[0]]
-
-        return ret
-
-    def step(self, x, states):
-        h_tm1 = states[0]  # State
-        non_used_x_att = states[1]  # Placeholder for returning extra variables
-        non_used_alphas_att = states[2]  # Placeholder for returning extra variables
-        dp_mask = states[3]  # Dropout W (input)
-        rec_dp_mask = states[4]  # Dropout U (recurrent)
-        # Att model dropouts
-        att_dp_mask = states[5]  # Dropout Wa
-        pctx_ = states[6]  # Projected context (i.e. context * Ua + ba)
-
-        # Attention model (see Formulation in class header)
-        p_state_ = K.dot(h_tm1 * att_dp_mask[0], self.attention_recurrent_kernel)
-        pctx_ = K.tanh(pctx_ + p_state_[:, None, :])
-        e = K.dot(pctx_, self.attention_context_wa) + self.bias_ca
-        if mask_context.ndim > 1:  # Mask the context (only if necessary)
-            e = mask_context * e
-        alphas_shape = e.shape
-        alphas = K.softmax(e.reshape([alphas_shape[0], alphas_shape[1]]))
-        # sum over the in_timesteps dimension resulting in [batch_size, input_dim]
-        ctx_ = (context * alphas[:, :, None]).sum(axis=1)
-
-        matrix_x = x + K.dot(ctx_ * dp_mask[0], self.kernel)
-        if self.use_bias:
-            matrix_x = K.bias_add(matrix_x, self.bias)
-        matrix_inner = K.dot(h_tm1 * rec_dp_mask[0], self.recurrent_kernel[:, :2 * self.units])
-
-        x_z = matrix_x[:, :self.units]
-        x_r = matrix_x[:, self.units: 2 * self.units]
-        recurrent_z = matrix_inner[:, :self.units]
-        recurrent_r = matrix_inner[:, self.units: 2 * self.units]
-
-        z = self.recurrent_activation(x_z + recurrent_z)
-        r = self.recurrent_activation(x_r + recurrent_r)
-
-        x_h = matrix_x[:, 2 * self.units:]
-        recurrent_h = K.dot(r * h_tm1 * rec_dp_mask[0],
-                            self.recurrent_kernel[:, 2 * self.units:])
-        hh = self.activation(x_h + recurrent_h)
-        h = z * h_tm1 + (1 - z) * hh
-        if 0 < self.dropout + self.recurrent_dropout:
-            h._uses_learning_phase = True
-
-        return h, [h, ctx_, alphas]
-
-    def get_constants(self, inputs, training=None):
-        constants = []
-        # States[4] - Dropout_W
-        if 0 < self.dropout < 1:
-            # TODO: Fails?
-            input_shape = K.int_shape(inputs)
-            input_dim = input_shape[-1]
-            ones = K.ones_like(K.reshape(inputs[:, 0, 0], (-1, 1)))
-            ones = K.tile(ones, (1, int(input_dim)))
-
-            def dropped_inputs():
-                return K.dropout(ones, self.dropout)
-
-            dp_mask = [K.in_train_phase(dropped_inputs,
-                                        ones,
-                                        training=training) for _ in range(3)]
-            constants.append(dp_mask)
-        else:
-            constants.append([K.cast_to_floatx(1.) for _ in range(4)])
-
-        # States[5] - Dropout_U
-        if 0 < self.recurrent_dropout < 1:
-            ones = K.ones_like(K.reshape(inputs[:, 0, 0], (-1, 1)))
-            ones = K.tile(ones, (1, self.units))
-
-            def dropped_inputs():
-                return K.dropout(ones, self.recurrent_dropout)
-
-            rec_dp_mask = [K.in_train_phase(dropped_inputs,
-                                            ones,
-                                            training=training) for _ in range(3)]
-            constants.append(rec_dp_mask)
-        else:
-            constants.append([K.cast_to_floatx(1.) for _ in range(4)])
-
-        # States[6]  - Dropout_Wa
-        if 0 < self.attention_dropout < 1:
-            input_dim = self.units
-            ones = K.ones_like(K.reshape(inputs[:, 0, 0], (-1, 1)))
-            ones = K.concatenate([ones] * input_dim, 1)
-
-            def dropped_inputs():
-                return K.dropout(ones, self.recurrent_dropout)
-
-            att_dp_mask = [K.in_train_phase(dropped_inputs,
-                                            ones,
-                                            training=training)]
-            constants.append(att_dp_mask)
-        else:
-            constants.append([K.cast_to_floatx(1.)])
-
-        if 0 < self.attention_dropout < 1:
-            input_dim = inputs.shape[2]
-            ones = K.ones_like(K.reshape(inputs[:, :, 0], (-1, inputs.shape[1], 1)))
-            ones = K.concatenate([ones] * input_dim, axis=2)
-            B_Ua = [K.in_train_phase(K.dropout(ones, self.attention_dropout), ones)]
-            pctx = K.dot(inputs * B_Ua[0], self.attention_context_kernel)
-        else:
-            pctx = K.dot(inputs, self.attention_context_kernel)
-        if self.use_bias:
-            pctx = K.bias_add(pctx, self.bias_ba)
-        # States[7] - pctx_
-        constants.append(pctx)
-
-        return constants
-
-    def get_initial_states(self, inputs):
-        # build an all-zero tensor of shape (samples, units)
-        if self.init_state is None:
-            initial_state = K.zeros_like(inputs)  # (samples, timesteps, input_dim)
-            initial_state = K.sum(initial_state, axis=(1, 2))  # (samples,)
-            initial_state = K.expand_dims(initial_state)  # (samples, 1)
-            initial_state = K.tile(initial_state, [1, self.units])  # (samples, units)
-        else:
-            initial_state = self.init_state
-        initial_states = [initial_state]
-
-        initial_state = K.zeros_like(self.context)  # (samples, input_timesteps, ctx_dim)
-        initial_state_alphas = K.sum(initial_state, axis=2)  # (samples, input_timesteps)
-        initial_state = K.sum(initial_state, axis=1)  # (samples, ctx_dim)
-        extra_states = [initial_state, initial_state_alphas]  # (samples, ctx_dim)
-
-        return initial_states + extra_states
-
-    def get_config(self):
-        config = {'units': self.units,
-                  "att_units": self.att_units,
-                  'activation': activations.serialize(self.activation),
-                  'recurrent_activation': activations.serialize(self.recurrent_activation),
-                  'return_extra_variables': self.return_extra_variables,
-                  'return_states': self.return_states,
-                  'kernel_initializer': initializers.serialize(self.kernel_initializer),
-                  'recurrent_initializer': initializers.serialize(self.recurrent_initializer),
-                  'attention_recurrent_initializer': initializers.serialize(self.attention_recurrent_initializer),
-                  'bias_initializer': initializers.serialize(self.bias_initializer),
-                  'bias_ba_initializer': initializers.serialize(self.bias_ba_initializer),
-                  'bias_ca_initializer': initializers.serialize(self.bias_ca_initializer),
-                  'kernel_regularizer': regularizers.serialize(self.kernel_regularizer),
-                  'recurrent_regularizer': regularizers.serialize(self.recurrent_regularizer),
-                  'attention_recurrent_regularizer': regularizers.serialize(self.attention_recurrent_regularizer),
-                  'bias_regularizer': regularizers.serialize(self.bias_regularizer),
-                  'bias_ba_regularizer': regularizers.serialize(self.bias_ba_regularizer),
-                  'bias_ca_regularizer': regularizers.serialize(self.bias_ca_regularizer),
-                  'activity_regularizer': regularizers.serialize(self.activity_regularizer),
-                  'kernel_constraint': constraints.serialize(self.kernel_constraint),
-                  'recurrent_constraint': constraints.serialize(self.recurrent_constraint),
-                  'attention_recurrent_constraint': constraints.serialize(self.attention_recurrent_constraint),
-                  'bias_constraint': constraints.serialize(self.bias_constraint),
-                  'bias_ba_constraint': constraints.serialize(self.bias_ba_constraint),
-                  'bias_ca_constraint': constraints.serialize(self.bias_ca_constraint),
-                  'dropout': self.dropout,
-                  'recurrent_dropout': self.recurrent_dropout,
-                  'attention_dropout': self.attention_dropout,
-                  'mask_value': self.mask_value
-                  }
-        base_config = super(AttGRU, self).get_config()
-        return dict(list(base_config.items()) + list(config.items()))
-
-
-
-
-class AttGRUCond(Recurrent):
-    '''Gated Recurrent Unit - Cho et al. 2014. with Attention + the previously generated word fed to the current timestep.
-    You should give two inputs to this layer:
-        1. The shifted sequence of words (shape: (mini_batch_size, output_timesteps, embedding_size))
-        2. The complete input sequence (shape: (mini_batch_size, input_timesteps, input_dim))
-
-    # Arguments
-        units: dimension of the internal projections and the final output.
-        kernel_initializer: weight initialization function.
-            Can be the name of an existing function (str),
-            or a Theano function (see: [initializations](../initializations.md)).
-        return_extra_variables: indicates if we only need the LSTM hidden state (False) or we want
-            additional internal variables as outputs (True). The additional variables provided are:
-            - x_att (None, out_timesteps, dim_encoder): feature vector computed after the Att.Model at each timestep
-            - alphas (None, out_timesteps, in_timesteps): weights computed by the Att.Model at each timestep
-        return_states: boolean indicating if we want the intermediate states (hidden_state and memory) as additional outputs
-        recurrent_initializer: initialization function of the inner cells.
-        activation: activation function.
-            Can be the name of an existing function (str),
-            or a Theano function (see: [activations](../activations.md)).
-        recurrent_activation: activation function for the inner cells.
-        W_regularizer: instance of [WeightRegularizer](../regularizers.md)
-            (eg. L1 or L2 regularization), applied to the input weights matrices.
-        U_regularizer: instance of [WeightRegularizer](../regularizers.md)
-            (eg. L1 or L2 regularization), applied to the recurrent weights matrices.
-        b_regularizer: instance of [WeightRegularizer](../regularizers.md),
-            applied to the bias.
-        dropout_W: float between 0 and 1. Fraction of the input units to drop for input gates.
-        dropout_U: float between 0 and 1. Fraction of the input units to drop for recurrent connections.
-        w_a_regularizer: instance of [WeightRegularizer](../regularizers.md)
-            (eg. L1 or L2 regularization), applied to the input weights matrices.
-        W_a_regularizer: instance of [WeightRegularizer](../regularizers.md)
-            (eg. L1 or L2 regularization), applied to the input weights matrices.
-        U_a_regularizer: instance of [WeightRegularizer](../regularizers.md)
-            (eg. L1 or L2 regularization), applied to the recurrent weights matrices.
-        b_a_regularizer: instance of [WeightRegularizer](../regularizers.md),
-            applied to the bias.
-        dropout_w_a: float between 0 and 1.
-        dropout_W_a: float between 0 and 1.
-        dropout_U_a: float between 0 and 1.
-
-
-    # Formulation
-
-        The resulting attention vector 'phi' at time 't' is formed by applying a weighted sum over
-        the set of inputs 'x_i' contained in 'X':
-
-            phi(X, t) = ∑_i alpha_i(t) * x_i,
-
-        where each 'alpha_i' at time 't' is a weighting vector over all the input dimension that
-        accomplishes the following condition:
-
-            ∑_i alpha_i = 1
-
-        and is dynamically adapted at each timestep w.r.t. the following formula:
-
-            alpha_i(t) = exp{e_i(t)} /  ∑_j exp{e_j(t)}
-
-        where each 'e_i' at time 't' is calculated as:
-
-            e_i(t) = wa' * tanh( Wa * x_i  +  Ua * h(t-1)  +  ba ),
-
-        where the following are learnable with the respectively named sizes:
-                wa                Wa                     Ua                 ba
-            [input_dim] [input_dim, input_dim] [units, input_dim] [input_dim]
-
-        The names of 'Ua' and 'Wa' are exchanged w.r.t. the provided reference as well as 'v' being renamed
-        to 'x' for matching Keras LSTM's nomenclature.
-
-
-    # References
-        - [On the Properties of Neural Machine Translation:
-            Encoder–Decoder Approaches](http://www.aclweb.org/anthology/W14-4012)
-        - [Empirical Evaluation of Gated Recurrent Neural Networks on
-            Sequence Modeling](http://arxiv.org/pdf/1412.3555v1.pdf)
-        - [A Theoretically Grounded Application of Dropout in
-            Recurrent Neural Networks](http://arxiv.org/abs/1512.05287)
-    '''
-
-    @interfaces.legacy_recurrent_support
-    def __init__(self, units,
-                 att_units=0,
-                 return_extra_variables=False,
-                 return_states=False,
-                 activation='tanh',
-                 recurrent_activation='sigmoid',
-                 use_bias=True,
-                 kernel_initializer='glorot_uniform',
-                 conditional_initializer='glorot_uniform',
-                 attention_recurrent_initializer='glorot_uniform',
-                 attention_context_initializer='glorot_uniform',
-                 attention_context_wa_initializer='glorot_uniform',
-                 recurrent_initializer='orthogonal',
-                 bias_initializer='zeros',
-                 bias_ba_initializer='zeros',
-                 bias_ca_initializer='zero',
-                 mask_value=0.,
-                 kernel_regularizer=None,
-                 recurrent_regularizer=None,
-                 conditional_regularizer=None,
-                 attention_recurrent_regularizer=None,
-                 attention_context_regularizer=None,
-                 attention_context_wa_regularizer=None,
-                 bias_regularizer=None,
-                 bias_ba_regularizer=None,
-                 bias_ca_regularizer=None,
-                 activity_regularizer=None,
-                 kernel_constraint=None,
-                 recurrent_constraint=None,
-                 conditional_constraint=None,
-                 attention_recurrent_constraint=None,
-                 attention_context_constraint=None,
-                 attention_context_wa_constraint=None,
-                 bias_constraint=None,
-                 bias_ba_constraint=None,
-                 bias_ca_constraint=None,
-                 dropout=0.,
-                 recurrent_dropout=0.,
-                 conditional_dropout=0.,
-                 attention_dropout=0.,
-                 num_inputs=3,
-                 **kwargs):
-        super(AttGRUCond, self).__init__(**kwargs)
-        self.return_extra_variables = return_extra_variables
-        self.return_states = return_states
-
-        # Main parameters
-        self.units = units
-        self.att_units = units if att_units == 0 else att_units
-        self.activation = activations.get(activation)
-        self.recurrent_activation = activations.get(recurrent_activation)
-        self.use_bias = use_bias
-        self.mask_value = mask_value
-
-        # Initializers
-        self.kernel_initializer = initializers.get(kernel_initializer)
-        self.recurrent_initializer = initializers.get(recurrent_initializer)
-        self.conditional_initializer = initializers.get(conditional_initializer)
-        self.attention_recurrent_initializer = initializers.get(attention_recurrent_initializer)
-        self.attention_context_initializer = initializers.get(attention_context_initializer)
-        self.attention_context_wa_initializer = initializers.get(attention_context_wa_initializer)
-        self.bias_initializer = initializers.get(bias_initializer)
-        self.bias_ba_initializer = initializers.get(bias_ba_initializer)
-        self.bias_ca_initializer = initializers.get(bias_ca_initializer)
-
-        # Regularizers
-        self.kernel_regularizer = regularizers.get(kernel_regularizer)
-        self.recurrent_regularizer = regularizers.get(recurrent_regularizer)
-        self.conditional_regularizer = regularizers.get(conditional_regularizer)
-        self.attention_recurrent_regularizer = regularizers.get(attention_recurrent_regularizer)
-        self.attention_context_regularizer = regularizers.get(attention_context_regularizer)
-        self.attention_context_wa_regularizer = regularizers.get(attention_context_wa_regularizer)
-        self.bias_regularizer = regularizers.get(bias_regularizer)
-        self.bias_ba_regularizer = regularizers.get(bias_ba_regularizer)
-        self.bias_ca_regularizer = regularizers.get(bias_ca_regularizer)
-        self.activity_regularizer = regularizers.get(activity_regularizer)
-
-        # Constraints
-        self.kernel_constraint = constraints.get(kernel_constraint)
-        self.recurrent_constraint = constraints.get(recurrent_constraint)
-        self.conditional_constraint = constraints.get(conditional_constraint)
-        self.attention_recurrent_constraint = constraints.get(attention_recurrent_constraint)
-        self.attention_context_constraint = constraints.get(attention_context_constraint)
-        self.attention_context_wa_constraint = constraints.get(attention_context_wa_constraint)
-        self.bias_constraint = constraints.get(bias_constraint)
-        self.bias_ba_constraint = constraints.get(bias_ba_constraint)
-        self.bias_ca_constraint = constraints.get(bias_ca_constraint)
-
-        # Dropouts
-        self.dropout = min(1., max(0., dropout))
-        self.recurrent_dropout = min(1., max(0., recurrent_dropout))
-        self.conditional_dropout = min(1., max(0., conditional_dropout))
-        self.attention_dropout = min(1., max(0., attention_dropout))
-        self.num_inputs = num_inputs
-        self.input_spec = [InputSpec(ndim=3), InputSpec(ndim=3)]
-        for _ in range(len(self.input_spec), self.num_inputs):
-            self.input_spec.append(InputSpec(ndim=2))
-
-    def build(self, input_shape):
-
-        assert len(input_shape) >= 2, 'You should pass two inputs to AttLSTMCond ' \
-                                      '(previous_embedded_words and context) ' \
-                                      'and two optional inputs (init_state and init_memory)'
-        self.input_dim = input_shape[0][2]
-        self.context_steps = input_shape[1][1]
-        self.context_dim = input_shape[1][2]
-        if self.stateful:
-            self.reset_states()
-        else:
-            # initial states: all-zero tensors of shape (units)
-            self.states = [None, None]  # [h, x_att]
-
-        self.kernel = self.add_weight(shape=(self.context_dim, self.units * 3),
-                                      name='kernel',
-                                      initializer=self.kernel_initializer,
-                                      regularizer=self.kernel_regularizer,
-                                      constraint=self.kernel_constraint)
-
-        self.recurrent_kernel = self.add_weight(
-            shape=(self.units, self.units * 3),
-            name='recurrent_kernel',
-            initializer=self.recurrent_initializer,
-            regularizer=self.recurrent_regularizer,
-            constraint=self.recurrent_constraint)
-
-        self.conditional_kernel = self.add_weight(shape=(self.input_dim, self.units * 3),
-                                                  name='conditional_kernel',
-                                                  initializer=self.conditional_initializer,
-                                                  regularizer=self.conditional_regularizer,
-                                                  constraint=self.conditional_constraint)
-
-        self.attention_recurrent_kernel = self.add_weight(
-            shape=(self.units, self.att_units),
-            name='attention_recurrent_kernel',
-            initializer=self.attention_recurrent_initializer,
-            regularizer=self.attention_recurrent_regularizer,
-            constraint=self.attention_recurrent_constraint)
-
-        self.attention_context_kernel = self.add_weight(
-            shape=(self.context_dim, self.att_units),
-            name='attention_context_kernel',
-            initializer=self.attention_context_initializer,
-            regularizer=self.attention_context_regularizer,
-            constraint=self.attention_context_constraint)
-
-        self.attention_context_wa = self.add_weight(
-            shape=(self.att_units,),
-            name='attention_context_wa',
-            initializer=self.attention_context_wa_initializer,
-            regularizer=self.attention_context_wa_regularizer,
-            constraint=self.attention_context_wa_constraint)
-
-        if self.use_bias:
-            self.bias = self.add_weight(shape=(self.units * 3,),
-                                        name='bias',
-                                        initializer=self.bias_initializer,
-                                        regularizer=self.bias_regularizer,
-                                        constraint=self.bias_constraint)
-
-
-        else:
-            self.bias = None
-
-        self.bias_ba = self.add_weight(shape=self.att_units,
-                                       name='bias_ba',
-                                       initializer=self.bias_ba_initializer,
-                                       regularizer=self.bias_ba_regularizer,
-                                       constraint=self.bias_ba_constraint)
-
-        self.bias_ca = self.add_weight(shape=self.context_steps,
-                                       name='bias_ca',
-                                       initializer=self.bias_ca_initializer,
-                                       regularizer=self.bias_ca_regularizer,
-                                       constraint=self.bias_ca_constraint)
-        self.built = True
-
-    def reset_states(self, states=None):
-        assert self.stateful, 'Layer must be stateful.'
-        input_shape = self.input_shape
-        if not input_shape[0]:
-            raise Exception('If a RNN is stateful, a complete ' +
-                            'input_shape must be provided (including batch size).')
-        if hasattr(self, 'states'):
-            K.set_value(self.states[0],
-                        np.zeros((input_shape[0], self.units)))
-            K.set_value(self.states[1],
-                        np.zeros((input_shape[0], self.units)))
-            K.set_value(self.states[2],
-                        np.zeros((input_shape[0], input_shape[3])))
-        else:
-            self.states = [K.zeros((input_shape[0], self.units)),
-                           K.zeros((input_shape[0], input_shape[3]))]
-
-    def preprocess_input(self, inputs, training=None):
-
-        if 0 < self.conditional_dropout < 1:
-            ones = K.ones_like(K.squeeze(inputs[:, 0:1, :], axis=1))
-            def dropped_inputs():
-                return K.dropout(ones, self.conditional_dropout)
-            cond_dp_mask = [K.in_train_phase(dropped_inputs,
-                                             ones,
-                                             training=training) for _ in range(3)]
-            return K.dot(inputs * cond_dp_mask[0][:, None, :], self.conditional_kernel)
-        else:
-            return K.dot(inputs, self.conditional_kernel)
-
-    def compute_output_shape(self, input_shape):
-        if self.return_sequences:
-            main_out = (input_shape[0][0], input_shape[0][1], self.units)
-        else:
-            main_out = (input_shape[0][0], self.units)
-
-        if self.return_extra_variables:
-            dim_x_att = (input_shape[0][0], input_shape[0][1], self.context_dim)
-            dim_alpha_att = (input_shape[0][0], input_shape[0][1], input_shape[1][1])
-            main_out = [main_out, dim_x_att, dim_alpha_att]
-
-        if self.return_states:
-            if not isinstance(main_out, list):
-                main_out = [main_out]
-            states_dim = (input_shape[0][0], input_shape[0][1], self.units)
-            main_out += [states_dim]
-
-        return main_out
-
-    def call(self, x, mask=None, training=None, initial_state=None):
-        # input shape: (nb_samples, time (padded with zeros), input_dim)
-        # note that the .build() method of subclasses MUST define
-        # self.input_spec with a complete input shape.
-        input_shape = self.input_spec[0].shape
-        state_below = x[0]
-        self.context = x[1]
-        if self.num_inputs == 2:  # input: [state_below, context]
-            self.init_state = None
-        elif self.num_inputs == 3:  # input: [state_below, context, init_generic]
-            self.init_state = x[2]
-        elif self.num_inputs == 4:  # input: [state_below, context, init_state, init_memory]
-            self.init_state = x[2]
-        if K._BACKEND == 'tensorflow':
-            if not input_shape[1]:
-                raise Exception('When using TensorFlow, you should define '
-                                'explicitly the number of timesteps of '
-                                'your sequences.\n'
-                                'If your first layer is an Embedding, '
-                                'make sure to pass it an "input_length" '
-                                'argument. Otherwise, make sure '
-                                'the first layer has '
-                                'an "input_shape" or "batch_input_shape" '
-                                'argument, including the time axis. '
-                                'Found input shape at layer ' + self.name +
-                                ': ' + str(input_shape))
-        if self.stateful:
-            initial_states = self.states
-        else:
-            initial_states = self.get_initial_states(state_below)
-        constants = self.get_constants(state_below, mask[1], training=training)
-        preprocessed_input = self.preprocess_input(state_below, training=training)
-        last_output, outputs, states = K.rnn(self.step,
-                                             preprocessed_input,
-                                             initial_states,
-                                             go_backwards=self.go_backwards,
-                                             mask=mask[0],
-                                             constants=constants,
-                                             unroll=self.unroll,
-                                             input_length=state_below.shape[1],
-                                             pos_extra_outputs_states=[1, 2])
-        if self.stateful:
-            self.updates = []
-            for i in range(len(states)):
-                self.updates.append((self.states[i], states[i]))
-
-        # Properly set learning phase
-        if 0 < self.dropout + self.recurrent_dropout:
-            last_output._uses_learning_phase = True
-            outputs._uses_learning_phase = True
-
-        if self.return_sequences:
-            ret = outputs
-        else:
-            ret = last_output
-
-        if self.return_extra_variables:
-            ret = [ret, states[1], states[2]]
-
-        # intermediate states as additional outputs
-        if self.return_states:
-            if not isinstance(ret, list):
-                ret = [ret]
-            ret += [states[0]]
-
-        return ret
-
-    def compute_mask(self, input, mask):
-        if self.return_extra_variables:
-            ret = [mask[0], mask[0], mask[0]]
-        else:
-            ret = mask[0]
-
-        if self.return_states:
-            if not isinstance(ret, list):
-                ret = [ret]
-            ret += [mask[0]]
-
-        return ret
-
-    def step(self, x, states):
-        h_tm1 = states[0]  # State
-        non_used_x_att = states[1]  # Placeholder for returning extra variables
-        non_used_alphas_att = states[2]  # Placeholder for returning extra variables
-        dp_mask = states[3]  # Dropout W (input)
-        rec_dp_mask = states[4]  # Dropout U (recurrent)
-        # Att model dropouts
-        att_dp_mask = states[5]  # Dropout Wa
-        pctx_ = states[6]  # Projected context (i.e. context * Ua + ba)
-        context = states[7]  # Original context
-        mask_context = states[8]  # Context mask
-        if mask_context.ndim > 1:  # Mask the context (only if necessary)
-            pctx_ = mask_context[:, :, None] * pctx_
-            context = mask_context[:, :, None] * context
-
-        # Attention model (see Formulation in class header)
-        p_state_ = K.dot(h_tm1 * att_dp_mask[0], self.attention_recurrent_kernel)
-        pctx_ = K.tanh(pctx_ + p_state_[:, None, :])
-        e = K.dot(pctx_, self.attention_context_wa) + self.bias_ca
-        if mask_context.ndim > 1:  # Mask the context (only if necessary)
-            e = mask_context * e
-        alphas_shape = e.shape
-        alphas = K.softmax(e.reshape([alphas_shape[0], alphas_shape[1]]))
-        # sum over the in_timesteps dimension resulting in [batch_size, input_dim]
-        ctx_ = (context * alphas[:, :, None]).sum(axis=1)
-
-        matrix_x = x + K.dot(ctx_ * dp_mask[0], self.kernel)
-        if self.use_bias:
-            matrix_x = K.bias_add(matrix_x, self.bias)
-        matrix_inner = K.dot(h_tm1 * rec_dp_mask[0], self.recurrent_kernel[:, :2 * self.units])
-
-        x_z = matrix_x[:, :self.units]
-        x_r = matrix_x[:, self.units: 2 * self.units]
-        recurrent_z = matrix_inner[:, :self.units]
-        recurrent_r = matrix_inner[:, self.units: 2 * self.units]
-
-        z = self.recurrent_activation(x_z + recurrent_z)
-        r = self.recurrent_activation(x_r + recurrent_r)
-
-        x_h = matrix_x[:, 2 * self.units:]
-        recurrent_h = K.dot(r * h_tm1 * rec_dp_mask[0],
-                            self.recurrent_kernel[:, 2 * self.units:])
-        hh = self.activation(x_h + recurrent_h)
-        h = z * h_tm1 + (1 - z) * hh
-        if 0 < self.dropout + self.recurrent_dropout:
-            h._uses_learning_phase = True
-
-        return h, [h, ctx_, alphas]
-
-    def get_constants(self, inputs, mask_context, training=None):
-        constants = []
-        # States[4] - Dropout_W
-        if 0 < self.dropout < 1:
-            ones = K.ones_like(K.squeeze(self.context[:, 0:1, :], axis=1))
-            def dropped_inputs():
-                return K.dropout(ones, self.dropout)
-            dp_mask = [K.in_train_phase(dropped_inputs,
-                                        ones,
-                                        training=training) for _ in range(3)]
-            constants.append(dp_mask)
-        else:
-            constants.append([K.cast_to_floatx(1.) for _ in range(3)])
-
-        # States[5] - Dropout_U
-        if 0 < self.recurrent_dropout < 1:
-            ones = K.ones_like(K.reshape(inputs[:, 0, 0], (-1, 1)))
-            ones = K.tile(ones, (1, self.units))
-
-            def dropped_inputs():
-                return K.dropout(ones, self.recurrent_dropout)
-
-            rec_dp_mask = [K.in_train_phase(dropped_inputs,
-                                            ones,
-                                            training=training) for _ in range(3)]
-            constants.append(rec_dp_mask)
-        else:
-            constants.append([K.cast_to_floatx(1.) for _ in range(3)])
-
-        # States[6]  - Dropout_Wa
-        if 0 < self.attention_dropout < 1:
-            input_dim = self.units
-            ones = K.ones_like(K.reshape(inputs[:, 0, 0], (-1, 1)))
-            ones = K.concatenate([ones] * input_dim, 1)
-
-            def dropped_inputs():
-                return K.dropout(ones, self.recurrent_dropout)
-
-            att_dp_mask = [K.in_train_phase(dropped_inputs,
-                                            ones,
-                                            training=training)]
-            constants.append(att_dp_mask)
-        else:
-            constants.append([K.cast_to_floatx(1.)])
-
-        if 0 < self.attention_dropout < 1:
-            input_dim = self.context_dim
-            ones = K.ones_like(K.reshape(self.context[:, :, 0], (-1, self.context.shape[1], 1)))
-            ones = K.concatenate([ones] * input_dim, axis=2)
-            B_Ua = [K.in_train_phase(K.dropout(ones, self.attention_dropout), ones)]
-            pctx = K.dot(self.context * B_Ua[0], self.attention_context_kernel)
-        else:
-            pctx = K.dot(self.context, self.attention_context_kernel)
-        if self.use_bias:
-            pctx = K.bias_add(pctx, self.bias_ba)
-        # States[7] - pctx_
-        constants.append(pctx)
-
-        # States[8] - context
-        constants.append(self.context)
-
-        # States[9] - mask_context
-        if mask_context is None:
-            mask_context = K.not_equal(K.sum(self.context, axis=2), self.mask_value)
-        constants.append(mask_context)
-
-        return constants
-
-    def get_initial_states(self, inputs):
-        # build an all-zero tensor of shape (samples, units)
-        if self.init_state is None:
-            initial_state = K.zeros_like(inputs)  # (samples, timesteps, input_dim)
-            initial_state = K.sum(initial_state, axis=(1, 2))  # (samples,)
-            initial_state = K.expand_dims(initial_state)  # (samples, 1)
-            initial_state = K.tile(initial_state, [1, self.units])  # (samples, units)
-        else:
-            initial_state = self.init_state
-        initial_states = [initial_state]
-
-        initial_state = K.zeros_like(self.context)  # (samples, input_timesteps, ctx_dim)
-        initial_state_alphas = K.sum(initial_state, axis=2)  # (samples, input_timesteps)
-        initial_state = K.sum(initial_state, axis=1)  # (samples, ctx_dim)
-        extra_states = [initial_state, initial_state_alphas]  # (samples, ctx_dim)
-
-        return initial_states + extra_states
-
-    def get_config(self):
-        config = {'units': self.units,
-                  "att_units": self.att_units,
-                  'activation': activations.serialize(self.activation),
-                  'recurrent_activation': activations.serialize(self.recurrent_activation),
-                  'return_extra_variables': self.return_extra_variables,
-                  'return_states': self.return_states,
-                  'kernel_initializer': initializers.serialize(self.kernel_initializer),
-                  'recurrent_initializer': initializers.serialize(self.recurrent_initializer),
-                  'conditional_initializer': initializers.serialize(self.conditional_initializer),
-                  'attention_recurrent_initializer': initializers.serialize(self.attention_recurrent_initializer),
-                  'attention_context_initializer': initializers.serialize(self.attention_context_initializer),
-                  'attention_context_wa_initializer': initializers.serialize(self.attention_context_wa_initializer),
-                  'bias_initializer': initializers.serialize(self.bias_initializer),
-                  'bias_ba_initializer': initializers.serialize(self.bias_ba_initializer),
-                  'bias_ca_initializer': initializers.serialize(self.bias_ca_initializer),
-                  'kernel_regularizer': regularizers.serialize(self.kernel_regularizer),
-                  'recurrent_regularizer': regularizers.serialize(self.recurrent_regularizer),
-                  'conditional_regularizer': regularizers.serialize(self.conditional_regularizer),
-                  'attention_recurrent_regularizer': regularizers.serialize(self.attention_recurrent_regularizer),
-                  'attention_context_regularizer': regularizers.serialize(self.attention_context_regularizer),
-                  'attention_context_wa_regularizer': regularizers.serialize(self.attention_context_wa_regularizer),
-                  'bias_regularizer': regularizers.serialize(self.bias_regularizer),
-                  'bias_ba_regularizer': regularizers.serialize(self.bias_ba_regularizer),
-                  'bias_ca_regularizer': regularizers.serialize(self.bias_ca_regularizer),
-                  'activity_regularizer': regularizers.serialize(self.activity_regularizer),
-                  'kernel_constraint': constraints.serialize(self.kernel_constraint),
-                  'recurrent_constraint': constraints.serialize(self.recurrent_constraint),
-                  'conditional_constraint': constraints.serialize(self.conditional_constraint),
-                  'attention_recurrent_constraint': constraints.serialize(self.attention_recurrent_constraint),
-                  'attention_context_constraint': constraints.serialize(self.attention_context_constraint),
-                  'attention_context_wa_constraint': constraints.serialize(self.attention_context_wa_constraint),
-                  'bias_constraint': constraints.serialize(self.bias_constraint),
-                  'bias_ba_constraint': constraints.serialize(self.bias_ba_constraint),
-                  'bias_ca_constraint': constraints.serialize(self.bias_ca_constraint),
-                  'dropout': self.dropout,
-                  'recurrent_dropout': self.recurrent_dropout,
-                  'conditional_dropout': self.conditional_dropout,
-                  'attention_dropout': self.attention_dropout,
-                  'mask_value': self.mask_value
-                  }
-        base_config = super(AttGRUCond, self).get_config()
-        return dict(list(base_config.items()) + list(config.items()))
-
-
-class AttConditionalGRUCond(Recurrent):
-    '''Gated Recurrent Unit - Cho et al. 2014. with Attention + the previously generated word fed to the current timestep.
-    You should give two inputs to this layer:
-        1. The shifted sequence of words (shape: (mini_batch_size, output_timesteps, embedding_size))
-        2. The complete input sequence (shape: (mini_batch_size, input_timesteps, input_dim))
-
-    # Arguments
-        units: dimension of the internal projections and the final output.
-        kernel_initializer: weight initialization function.
-            Can be the name of an existing function (str),
-            or a Theano function (see: [initializations](../initializations.md)).
-        return_extra_variables: indicates if we only need the LSTM hidden state (False) or we want
-            additional internal variables as outputs (True). The additional variables provided are:
-            - x_att (None, out_timesteps, dim_encoder): feature vector computed after the Att.Model at each timestep
-            - alphas (None, out_timesteps, in_timesteps): weights computed by the Att.Model at each timestep
-        return_states: boolean indicating if we want the intermediate states (hidden_state and memory) as additional outputs
-        recurrent_initializer: initialization function of the inner cells.
-        activation: activation function.
-            Can be the name of an existing function (str),
-            or a Theano function (see: [activations](../activations.md)).
-        recurrent_activation: activation function for the inner cells.
-        W_regularizer: instance of [WeightRegularizer](../regularizers.md)
-            (eg. L1 or L2 regularization), applied to the input weights matrices.
-        U_regularizer: instance of [WeightRegularizer](../regularizers.md)
-            (eg. L1 or L2 regularization), applied to the recurrent weights matrices.
-        b_regularizer: instance of [WeightRegularizer](../regularizers.md),
-            applied to the bias.
-        dropout_W: float between 0 and 1. Fraction of the input units to drop for input gates.
-        dropout_U: float between 0 and 1. Fraction of the input units to drop for recurrent connections.
-        w_a_regularizer: instance of [WeightRegularizer](../regularizers.md)
-            (eg. L1 or L2 regularization), applied to the input weights matrices.
-        W_a_regularizer: instance of [WeightRegularizer](../regularizers.md)
-            (eg. L1 or L2 regularization), applied to the input weights matrices.
-        U_a_regularizer: instance of [WeightRegularizer](../regularizers.md)
-            (eg. L1 or L2 regularization), applied to the recurrent weights matrices.
-        b_a_regularizer: instance of [WeightRegularizer](../regularizers.md),
-            applied to the bias.
-        dropout_w_a: float between 0 and 1.
-        dropout_W_a: float between 0 and 1.
-        dropout_U_a: float between 0 and 1.
-
-
-    # Formulation
-
-        The resulting attention vector 'phi' at time 't' is formed by applying a weighted sum over
-        the set of inputs 'x_i' contained in 'X':
-
-            phi(X, t) = ∑_i alpha_i(t) * x_i,
-
-        where each 'alpha_i' at time 't' is a weighting vector over all the input dimension that
-        accomplishes the following condition:
-
-            ∑_i alpha_i = 1
-
-        and is dynamically adapted at each timestep w.r.t. the following formula:
-
-            alpha_i(t) = exp{e_i(t)} /  ∑_j exp{e_j(t)}
-
-        where each 'e_i' at time 't' is calculated as:
-
-            e_i(t) = wa' * tanh( Wa * x_i  +  Ua * h(t-1)  +  ba ),
-
-        where the following are learnable with the respectively named sizes:
-                wa                Wa                     Ua                 ba
-            [input_dim] [input_dim, input_dim] [units, input_dim] [input_dim]
-
-        The names of 'Ua' and 'Wa' are exchanged w.r.t. the provided reference as well as 'v' being renamed
-        to 'x' for matching Keras LSTM's nomenclature.
-
-
-    # References
-        - [On the Properties of Neural Machine Translation:
-            Encoder–Decoder Approaches](http://www.aclweb.org/anthology/W14-4012)
-        - [Empirical Evaluation of Gated Recurrent Neural Networks on
-            Sequence Modeling](http://arxiv.org/pdf/1412.3555v1.pdf)
-        - [A Theoretically Grounded Application of Dropout in
-            Recurrent Neural Networks](http://arxiv.org/abs/1512.05287)
-    '''
-
-    @interfaces.legacy_recurrent_support
-    def __init__(self, units,
-                 att_units=0,
-                 return_extra_variables=False,
-                 return_states=False,
-                 activation='tanh',
-                 recurrent_activation='sigmoid',
-                 use_bias=True,
-                 kernel_initializer='glorot_uniform',
-                 conditional_initializer='glorot_uniform',
-                 attention_recurrent_initializer='glorot_uniform',
-                 attention_context_initializer='glorot_uniform',
-                 attention_context_wa_initializer='glorot_uniform',
-                 recurrent_initializer='orthogonal',
-                 bias_initializer='zeros',
-                 bias_ba_initializer='zeros',
-                 bias_ca_initializer='zero',
-                 mask_value=0.,
-                 kernel_regularizer=None,
-                 recurrent_regularizer=None,
-                 conditional_regularizer=None,
-                 attention_recurrent_regularizer=None,
-                 attention_context_regularizer=None,
-                 attention_context_wa_regularizer=None,
-                 bias_regularizer=None,
-                 bias_ba_regularizer=None,
-                 bias_ca_regularizer=None,
-                 activity_regularizer=None,
-                 kernel_constraint=None,
-                 recurrent_constraint=None,
-                 conditional_constraint=None,
-                 attention_recurrent_constraint=None,
-                 attention_context_constraint=None,
-                 attention_context_wa_constraint=None,
-                 bias_constraint=None,
-                 bias_ba_constraint=None,
-                 bias_ca_constraint=None,
-                 dropout=0.,
-                 recurrent_dropout=0.,
-                 conditional_dropout=0.,
-                 attention_dropout=0.,
-                 num_inputs=3,
-                 **kwargs):
-        super(AttConditionalGRUCond, self).__init__(**kwargs)
-        self.return_extra_variables = return_extra_variables
-        self.return_states = return_states
-
-        # Main parameters
-        self.units = units
-        self.att_units = units if att_units == 0 else att_units
-        self.activation = activations.get(activation)
-        self.recurrent_activation = activations.get(recurrent_activation)
-        self.use_bias = use_bias
-        self.mask_value = mask_value
-
-        # Initializers
-        self.kernel_initializer = initializers.get(kernel_initializer)
-        self.recurrent_initializer = initializers.get(recurrent_initializer)
-        self.recurrent1_initializer = initializers.get(recurrent_initializer)
-        self.conditional_initializer = initializers.get(conditional_initializer)
-        self.attention_recurrent_initializer = initializers.get(attention_recurrent_initializer)
-        self.attention_context_initializer = initializers.get(attention_context_initializer)
-        self.attention_context_wa_initializer = initializers.get(attention_context_wa_initializer)
-        self.bias_initializer = initializers.get(bias_initializer)
-        self.bias1_initializer = initializers.get(bias_initializer)
-        self.bias_ba_initializer = initializers.get(bias_ba_initializer)
-        self.bias_ca_initializer = initializers.get(bias_ca_initializer)
-
-        # Regularizers
-        self.kernel_regularizer = regularizers.get(kernel_regularizer)
-        self.recurrent_regularizer = regularizers.get(recurrent_regularizer)
-        self.recurrent1_regularizer = regularizers.get(recurrent_regularizer)
-        self.conditional_regularizer = regularizers.get(conditional_regularizer)
-        self.attention_recurrent_regularizer = regularizers.get(attention_recurrent_regularizer)
-        self.attention_context_regularizer = regularizers.get(attention_context_regularizer)
-        self.attention_context_wa_regularizer = regularizers.get(attention_context_wa_regularizer)
-        self.bias_regularizer = regularizers.get(bias_regularizer)
-        self.bias1_regularizer = regularizers.get(bias_regularizer)
-        self.bias_ba_regularizer = regularizers.get(bias_ba_regularizer)
-        self.bias_ca_regularizer = regularizers.get(bias_ca_regularizer)
-        self.activity_regularizer = regularizers.get(activity_regularizer)
-
-        # Constraints
-        self.kernel_constraint = constraints.get(kernel_constraint)
-        self.recurrent_constraint = constraints.get(recurrent_constraint)
-        self.recurrent1_constraint = constraints.get(recurrent_constraint)
-        self.conditional_constraint = constraints.get(conditional_constraint)
-        self.attention_recurrent_constraint = constraints.get(attention_recurrent_constraint)
-        self.attention_context_constraint = constraints.get(attention_context_constraint)
-        self.attention_context_wa_constraint = constraints.get(attention_context_wa_constraint)
-        self.bias_constraint = constraints.get(bias_constraint)
-        self.bias1_constraint = constraints.get(bias_constraint)
-        self.bias_ba_constraint = constraints.get(bias_ba_constraint)
-        self.bias_ca_constraint = constraints.get(bias_ca_constraint)
-
-        # Dropouts
-        self.dropout = min(1., max(0., dropout))
-        self.recurrent_dropout = min(1., max(0., recurrent_dropout))
-        self.conditional_dropout = min(1., max(0., conditional_dropout))
-        self.attention_dropout = min(1., max(0., attention_dropout))
-        self.num_inputs = num_inputs
-        self.input_spec = [InputSpec(ndim=3), InputSpec(ndim=3)]
-        for _ in range(len(self.input_spec), self.num_inputs):
-            self.input_spec.append(InputSpec(ndim=2))
-
-    def build(self, input_shape):
-
-        assert len(input_shape) >= 2, 'You should pass two inputs to AttLSTMCond ' \
-                                      '(previous_embedded_words and context) ' \
-                                      'and two optional inputs (init_state and init_memory)'
-        self.input_dim = input_shape[0][2]
-        self.context_steps = input_shape[1][1]
-        self.context_dim = input_shape[1][2]
-        if self.stateful:
-            self.reset_states()
-        else:
-            # initial states: all-zero tensors of shape (units)
-            self.states = [None, None]  # [h, x_att]
-
-        self.kernel = self.add_weight(shape=(self.context_dim, self.units * 3),
-                                      name='kernel',
-                                      initializer=self.kernel_initializer,
-                                      regularizer=self.kernel_regularizer,
-                                      constraint=self.kernel_constraint)
-        self.recurrent_kernel = self.add_weight(
-            shape=(self.units, self.units * 3),
-            name='recurrent_kernel',
-            initializer=self.recurrent_initializer,
-            regularizer=self.recurrent_regularizer,
-            constraint=self.recurrent_constraint)
-
-        self.recurrent1_kernel = self.add_weight(
-            shape=(self.units, self.units * 3),
-            name='recurrent1_kernel',
-            initializer=self.recurrent1_initializer,
-            regularizer=self.recurrent1_regularizer,
-            constraint=self.recurrent1_constraint)
-
-        self.conditional_kernel = self.add_weight(shape=(self.input_dim, self.units * 3),
-                                                  name='conditional_kernel',
-                                                  initializer=self.conditional_initializer,
-                                                  regularizer=self.conditional_regularizer,
-                                                  constraint=self.conditional_constraint)
-
-        self.attention_recurrent_kernel = self.add_weight(
-            shape=(self.units, self.att_units),
-            name='attention_recurrent_kernel',
-            initializer=self.attention_recurrent_initializer,
-            regularizer=self.attention_recurrent_regularizer,
-            constraint=self.attention_recurrent_constraint)
-
-        self.attention_context_kernel = self.add_weight(
-            shape=(self.context_dim, self.att_units),
-            name='attention_context_kernel',
-            initializer=self.attention_context_initializer,
-            regularizer=self.attention_context_regularizer,
-            constraint=self.attention_context_constraint)
-
-        self.attention_context_wa = self.add_weight(
-            shape=(self.att_units,),
-            name='attention_context_wa',
-            initializer=self.attention_context_wa_initializer,
-            regularizer=self.attention_context_wa_regularizer,
-            constraint=self.attention_context_wa_constraint)
-
-        if self.use_bias:
-            self.bias = self.add_weight(shape=(self.units * 3,),
-                                        name='bias',
-                                        initializer=self.bias_initializer,
-                                        regularizer=self.bias_regularizer,
-                                        constraint=self.bias_constraint)
-
-            self.bias1 = self.add_weight(shape=(self.units * 3,),
-                                         name='bias1',
-                                         initializer=self.bias1_initializer,
-                                         regularizer=self.bias1_regularizer,
-                                         constraint=self.bias1_constraint)
-        else:
-            self.bias = None
-            self.bias1 = None
-
-        self.bias_ba = self.add_weight(shape=self.att_units,
-                                       name='bias_ba',
-                                       initializer=self.bias_ba_initializer,
-                                       regularizer=self.bias_ba_regularizer,
-                                       constraint=self.bias_ba_constraint)
-
-        self.bias_ca = self.add_weight(shape=self.context_steps,
-                                       name='bias_ca',
-                                       initializer=self.bias_ca_initializer,
-                                       regularizer=self.bias_ca_regularizer,
-                                       constraint=self.bias_ca_constraint)
-        self.built = True
-
-    def reset_states(self, states=None):
-        assert self.stateful, 'Layer must be stateful.'
-        input_shape = self.input_shape
-        if not input_shape[0]:
-            raise Exception('If a RNN is stateful, a complete ' +
-                            'input_shape must be provided (including batch size).')
-        if hasattr(self, 'states'):
-            K.set_value(self.states[0],
-                        np.zeros((input_shape[0], self.units)))
-            K.set_value(self.states[1],
-                        np.zeros((input_shape[0], self.units)))
-            K.set_value(self.states[2],
-                        np.zeros((input_shape[0], input_shape[3])))
-        else:
-            self.states = [K.zeros((input_shape[0], self.units)),
-                           K.zeros((input_shape[0], input_shape[3]))]
-
-    def preprocess_input(self, inputs, training=None):
-
-        if 0 < self.conditional_dropout < 1:
-            ones = K.ones_like(K.squeeze(inputs[:, 0:1, :], axis=1))
-            def dropped_inputs():
-                return K.dropout(ones, self.conditional_dropout)
-            cond_dp_mask = [K.in_train_phase(dropped_inputs,
-                                             ones,
-                                             training=training) for _ in range(3)]
-            return K.dot(inputs * cond_dp_mask[0][:, None, :], self.conditional_kernel)
-
-        else:
-            return K.dot(inputs, self.conditional_kernel)
-
-    def compute_output_shape(self, input_shape):
-        if self.return_sequences:
-            main_out = (input_shape[0][0], input_shape[0][1], self.units)
-        else:
-            main_out = (input_shape[0][0], self.units)
-
-        if self.return_extra_variables:
-            dim_x_att = (input_shape[0][0], input_shape[0][1], self.context_dim)
-            dim_alpha_att = (input_shape[0][0], input_shape[0][1], input_shape[1][1])
-            main_out = [main_out, dim_x_att, dim_alpha_att]
-
-        if self.return_states:
-            if not isinstance(main_out, list):
-                main_out = [main_out]
-            states_dim = (input_shape[0][0], input_shape[0][1], self.units)
-            main_out += [states_dim]
-
-        return main_out
-
-    def call(self, x, mask=None, training=None, initial_state=None):
-        # input shape: (nb_samples, time (padded with zeros), input_dim)
-        # note that the .build() method of subclasses MUST define
-        # self.input_spec with a complete input shape.
-        input_shape = self.input_spec[0].shape
-        state_below = x[0]
-        self.context = x[1]
-        if self.num_inputs == 2:  # input: [state_below, context]
-            self.init_state = None
-        elif self.num_inputs == 3:  # input: [state_below, context, init_generic]
-            self.init_state = x[2]
-        elif self.num_inputs == 4:  # input: [state_below, context, init_state, init_memory]
-            self.init_state = x[2]
-        if K._BACKEND == 'tensorflow':
-            if not input_shape[1]:
-                raise Exception('When using TensorFlow, you should define '
-                                'explicitly the number of timesteps of '
-                                'your sequences.\n'
-                                'If your first layer is an Embedding, '
-                                'make sure to pass it an "input_length" '
-                                'argument. Otherwise, make sure '
-                                'the first layer has '
-                                'an "input_shape" or "batch_input_shape" '
-                                'argument, including the time axis. '
-                                'Found input shape at layer ' + self.name +
-                                ': ' + str(input_shape))
-        if self.stateful:
-            initial_states = self.states
-        else:
-            initial_states = self.get_initial_states(state_below)
-        constants = self.get_constants(state_below, mask[1], training=training)
-        preprocessed_input = self.preprocess_input(state_below, training=training)
-        last_output, outputs, states = K.rnn(self.step,
-                                             preprocessed_input,
-                                             initial_states,
-                                             go_backwards=self.go_backwards,
-                                             mask=mask[0],
-                                             constants=constants,
-                                             unroll=self.unroll,
-                                             input_length=state_below.shape[1],
-                                             pos_extra_outputs_states=[1, 2])
-        if self.stateful:
-            self.updates = []
-            for i in range(len(states)):
-                self.updates.append((self.states[i], states[i]))
-
-        # Properly set learning phase
-        if 0 < self.dropout + self.recurrent_dropout:
-            last_output._uses_learning_phase = True
-            outputs._uses_learning_phase = True
-
-        if self.return_sequences:
-            ret = outputs
-        else:
-            ret = last_output
-
-        if self.return_extra_variables:
-            ret = [ret, states[1], states[2]]
-
-        # intermediate states as additional outputs
-        if self.return_states:
-            if not isinstance(ret, list):
-                ret = [ret]
-            ret += [states[0]]
-
-        return ret
-
-    def compute_mask(self, input, mask):
-        if self.return_extra_variables:
-            ret = [mask[0], mask[0], mask[0]]
-        else:
-            ret = mask[0]
-
-        if self.return_states:
-            if not isinstance(ret, list):
-                ret = [ret]
-            ret += [mask[0]]
-
-        return ret
-
-    def step(self, x, states):
-        h_tm1 = states[0]  # State
-        non_used_x_att = states[1]  # Placeholder for returning extra variables
-        non_used_alphas_att = states[2]  # Placeholder for returning extra variables
-        dp_mask = states[3]  # Dropout W (input)
-        rec_dp_mask = states[4]  # Dropout U (recurrent)
-        # Att model dropouts
-        att_dp_mask = states[5]  # Dropout Wa
-        pctx_ = states[6]  # Projected context (i.e. context * Ua + ba)
-        context = states[7]  # Original context
-        mask_context = states[8]  # Context mask
-        if mask_context.ndim > 1:  # Mask the context (only if necessary)
-            pctx_ = mask_context[:, :, None] * pctx_
-            context = mask_context[:, :, None] * context
-
-        # GRU_1
-        matrix_x_ = x
-        if self.use_bias:
-            matrix_x_ = K.bias_add(matrix_x_, self.bias1)
-        matrix_inner_ = K.dot(h_tm1 * rec_dp_mask[0], self.recurrent1_kernel[:, :2 * self.units])
-        x_z_ = matrix_x_[:, :self.units]
-        x_r_ = matrix_x_[:, self.units: 2 * self.units]
-        inner_z_ = matrix_inner_[:, :self.units]
-        inner_r_ = matrix_inner_[:, self.units: 2 * self.units]
-        z_ = self.recurrent_activation(x_z_ + inner_z_)
-        r_ = self.recurrent_activation(x_r_ + inner_r_)
-        x_h_ = matrix_x_[:, 2 * self.units:]
-        inner_h_ = K.dot(r_ * h_tm1 * rec_dp_mask[0], self.recurrent1_kernel[:, 2 * self.units:])
-        hh_ = self.activation(x_h_ + inner_h_)
-        h_ = z_ * h_tm1 + (1 - z_) * hh_
-
-        # Attention model (see Formulation in class header)
-        p_state_ = K.dot(h_ * att_dp_mask[0], self.attention_recurrent_kernel)
-        pctx_ = K.tanh(pctx_ + p_state_[:, None, :])
-        e = K.dot(pctx_, self.attention_context_wa) + self.bias_ca
-        if mask_context.ndim > 1:  # Mask the context (only if necessary)
-            e = mask_context * e
-        alphas_shape = e.shape
-        alphas = K.softmax(e.reshape([alphas_shape[0], alphas_shape[1]]))
-        # sum over the in_timesteps dimension resulting in [batch_size, input_dim]
-        ctx_ = (context * alphas[:, :, None]).sum(axis=1)
-
-        matrix_x = K.dot(ctx_ * dp_mask[0], self.kernel)
-        if self.use_bias:
-            matrix_x = K.bias_add(matrix_x, self.bias)
-        matrix_inner = K.dot(h_ * rec_dp_mask[0], self.recurrent_kernel[:, :2 * self.units])
-
-        x_z = matrix_x[:, :self.units]
-        x_r = matrix_x[:, self.units: 2 * self.units]
-        recurrent_z = matrix_inner[:, :self.units]
-        recurrent_r = matrix_inner[:, self.units: 2 * self.units]
-
-        z = self.recurrent_activation(x_z + recurrent_z)
-        r = self.recurrent_activation(x_r + recurrent_r)
-
-        x_h = matrix_x[:, 2 * self.units:]
-        recurrent_h = K.dot(r * h_tm1 * rec_dp_mask[0],
-                            self.recurrent_kernel[:, 2 * self.units:])
-        hh = self.activation(x_h + recurrent_h)
-        h = z * h_tm1 + (1 - z) * hh
-        if 0 < self.dropout + self.recurrent_dropout:
-            h._uses_learning_phase = True
-
-        return h, [h, ctx_, alphas]
-
-    def get_constants(self, inputs, mask_context, training=None):
-        constants = []
-        # States[4] - Dropout_W
-        if 0 < self.dropout < 1:
-            ones = K.ones_like(K.squeeze(self.context[:, 0:1, :], axis=1))
-
-            def dropped_inputs():
-                return K.dropout(ones, self.dropout)
-
-            dp_mask = [K.in_train_phase(dropped_inputs,
-                                        ones,
-                                        training=training)
-                       for _ in range(3)]
-            constants.append(dp_mask)
-        else:
-            constants.append([K.cast_to_floatx(1.) for _ in range(3)])
-
-        # States[5] - Dropout_U
-        if 0 < self.recurrent_dropout < 1:
-            ones = K.ones_like(K.reshape(inputs[:, 0, 0], (-1, 1)))
-            ones = K.tile(ones, (1, self.units))
-
-            def dropped_inputs():
-                return K.dropout(ones, self.recurrent_dropout)
-
-            rec_dp_mask = [K.in_train_phase(dropped_inputs,
-                                            ones,
-                                            training=training) for _ in range(3)]
-            constants.append(rec_dp_mask)
-        else:
-            constants.append([K.cast_to_floatx(1.) for _ in range(3)])
-
-        # States[6]  - Dropout_Wa
-        if 0 < self.attention_dropout < 1:
-            input_dim = self.units
-            ones = K.ones_like(K.reshape(inputs[:, 0, 0], (-1, 1)))
-            ones = K.concatenate([ones] * input_dim, 1)
-
-            def dropped_inputs():
-                return K.dropout(ones, self.recurrent_dropout)
-
-            att_dp_mask = [K.in_train_phase(dropped_inputs,
-                                            ones,
-                                            training=training)]
-            constants.append(att_dp_mask)
-        else:
-            constants.append([K.cast_to_floatx(1.)])
-
-        if 0 < self.attention_dropout < 1:
-            input_dim = self.context_dim
-            ones = K.ones_like(K.reshape(self.context[:, :, 0], (-1, self.context.shape[1], 1)))
-            ones = K.concatenate([ones] * input_dim, axis=2)
-            B_Ua = [K.in_train_phase(K.dropout(ones, self.attention_dropout), ones)]
-            pctx = K.dot(self.context * B_Ua[0], self.attention_context_kernel)
-        else:
-            pctx = K.dot(self.context, self.attention_context_kernel)
-        if self.use_bias:
-            pctx = K.bias_add(pctx, self.bias_ba)
-        # States[7] - pctx_
-        constants.append(pctx)
-
-        # States[8] - context
-        constants.append(self.context)
-
-        # States[9] - mask_context
-        if mask_context is None:
-            mask_context = K.not_equal(K.sum(self.context, axis=2), self.mask_value)
-        constants.append(mask_context)
-
-        return constants
-
-    def get_initial_states(self, inputs):
-        # build an all-zero tensor of shape (samples, units)
-        if self.init_state is None:
-            initial_state = K.zeros_like(inputs)  # (samples, timesteps, input_dim)
-            initial_state = K.sum(initial_state, axis=(1, 2))  # (samples,)
-            initial_state = K.expand_dims(initial_state)  # (samples, 1)
-            initial_state = K.tile(initial_state, [1, self.units])  # (samples, units)
-        else:
-            initial_state = self.init_state
-        initial_states = [initial_state]
-
-        initial_state = K.zeros_like(self.context)  # (samples, input_timesteps, ctx_dim)
-        initial_state_alphas = K.sum(initial_state, axis=2)  # (samples, input_timesteps)
-        initial_state = K.sum(initial_state, axis=1)  # (samples, ctx_dim)
-        extra_states = [initial_state, initial_state_alphas]  # (samples, ctx_dim)
-
-        return initial_states + extra_states
-
-    def get_config(self):
-        config = {'units': self.units,
-                  "att_units": self.att_units,
-                  'activation': activations.serialize(self.activation),
-                  'recurrent_activation': activations.serialize(self.recurrent_activation),
-                  'return_extra_variables': self.return_extra_variables,
-                  'return_states': self.return_states,
-                  'kernel_initializer': initializers.serialize(self.kernel_initializer),
-                  'recurrent_initializer': initializers.serialize(self.recurrent_initializer),
-                  'conditional_initializer': initializers.serialize(self.conditional_initializer),
-                  'attention_recurrent_initializer': initializers.serialize(self.attention_recurrent_initializer),
-                  'attention_context_initializer': initializers.serialize(self.attention_context_initializer),
-                  'attention_context_wa_initializer': initializers.serialize(self.attention_context_wa_initializer),
-                  'bias_initializer': initializers.serialize(self.bias_initializer),
-                  'bias_ba_initializer': initializers.serialize(self.bias_ba_initializer),
-                  'bias_ca_initializer': initializers.serialize(self.bias_ca_initializer),
-                  'kernel_regularizer': regularizers.serialize(self.kernel_regularizer),
-                  'recurrent_regularizer': regularizers.serialize(self.recurrent_regularizer),
-                  'conditional_regularizer': regularizers.serialize(self.conditional_regularizer),
-                  'attention_recurrent_regularizer': regularizers.serialize(self.attention_recurrent_regularizer),
-                  'attention_context_regularizer': regularizers.serialize(self.attention_context_regularizer),
-                  'attention_context_wa_regularizer': regularizers.serialize(self.attention_context_wa_regularizer),
-                  'bias_regularizer': regularizers.serialize(self.bias_regularizer),
-                  'bias_ba_regularizer': regularizers.serialize(self.bias_ba_regularizer),
-                  'bias_ca_regularizer': regularizers.serialize(self.bias_ca_regularizer),
-                  'activity_regularizer': regularizers.serialize(self.activity_regularizer),
-                  'kernel_constraint': constraints.serialize(self.kernel_constraint),
-                  'recurrent_constraint': constraints.serialize(self.recurrent_constraint),
-                  'conditional_constraint': constraints.serialize(self.conditional_constraint),
-                  'attention_recurrent_constraint': constraints.serialize(self.attention_recurrent_constraint),
-                  'attention_context_constraint': constraints.serialize(self.attention_context_constraint),
-                  'attention_context_wa_constraint': constraints.serialize(self.attention_context_wa_constraint),
-                  'bias_constraint': constraints.serialize(self.bias_constraint),
-                  'bias_ba_constraint': constraints.serialize(self.bias_ba_constraint),
-                  'bias_ca_constraint': constraints.serialize(self.bias_ca_constraint),
-                  'dropout': self.dropout,
-                  'recurrent_dropout': self.recurrent_dropout,
-                  'conditional_dropout': self.conditional_dropout,
-                  'attention_dropout': self.attention_dropout,
-                  'mask_value': self.mask_value
-                  }
-        base_config = super(AttConditionalGRUCond, self).get_config()
-        return dict(list(base_config.items()) + list(config.items()))
-
-
-
-class LSTMCell(Layer):
-    """Cell class for the LSTM layer.
-
-    # Arguments
-        units: Positive integer, dimensionality of the output space.
-        activation: Activation function to use
-            (see [activations](../activations.md)).
-            If you pass None, no activation is applied
-            (ie. "linear" activation: `a(x) = x`).
-        recurrent_activation: Activation function to use
-            for the recurrent step
-            (see [activations](../activations.md)).
-        use_bias: Boolean, whether the layer uses a bias vector.
-        kernel_initializer: Initializer for the `kernel` weights matrix,
-            used for the linear transformation of the inputs.
-            (see [initializers](../initializers.md)).
-        recurrent_initializer: Initializer for the `recurrent_kernel`
-            weights matrix,
-            used for the linear transformation of the recurrent state.
-            (see [initializers](../initializers.md)).
-        bias_initializer: Initializer for the bias vector
-            (see [initializers](../initializers.md)).
-        unit_forget_bias: Boolean.
-            If True, add 1 to the bias of the forget gate at initialization.
-            Setting it to true will also force `bias_initializer="zeros"`.
-            This is recommended in [Jozefowicz et al.](http://www.jmlr.org/proceedings/papers/v37/jozefowicz15.pdf)
-        kernel_regularizer: Regularizer function applied to
-            the `kernel` weights matrix
-            (see [regularizer](../regularizers.md)).
-        recurrent_regularizer: Regularizer function applied to
-            the `recurrent_kernel` weights matrix
-            (see [regularizer](../regularizers.md)).
-        bias_regularizer: Regularizer function applied to the bias vector
-            (see [regularizer](../regularizers.md)).
-        activity_regularizer: Regularizer function applied to
-            the output of the layer (its "activation").
-            (see [regularizer](../regularizers.md)).
-        kernel_constraint: Constraint function applied to
-            the `kernel` weights matrix
-            (see [constraints](../constraints.md)).
-        recurrent_constraint: Constraint function applied to
-            the `recurrent_kernel` weights matrix
-            (see [constraints](../constraints.md)).
-        bias_constraint: Constraint function applied to the bias vector
-            (see [constraints](../constraints.md)).
-        dropout: Float between 0 and 1.
-            Fraction of the units to drop for
-            the linear transformation of the inputs.
-        recurrent_dropout: Float between 0 and 1.
-            Fraction of the units to drop for
-            the linear transformation of the recurrent state.
-        implementation: Implementation mode, either 1 or 2.
-    """
 
     def __init__(self, units,
                  activation='tanh',
@@ -3996,10 +3921,15 @@
                 inputs_f = inputs
                 inputs_c = inputs
                 inputs_o = inputs
-            x_i = K.dot(inputs_i, self.kernel_i) + self.bias_i
-            x_f = K.dot(inputs_f, self.kernel_f) + self.bias_f
-            x_c = K.dot(inputs_c, self.kernel_c) + self.bias_c
-            x_o = K.dot(inputs_o, self.kernel_o) + self.bias_o
+            x_i = K.dot(inputs_i, self.kernel_i)
+            x_f = K.dot(inputs_f, self.kernel_f)
+            x_c = K.dot(inputs_c, self.kernel_c)
+            x_o = K.dot(inputs_o, self.kernel_o)
+            if self.use_bias:
+                x_i = K.bias_add(x_i, self.bias_i)
+                x_f = K.bias_add(x_f, self.bias_f)
+                x_c = K.bias_add(x_c, self.bias_c)
+                x_o = K.bias_add(x_o, self.bias_o)
 
             if 0 < self.recurrent_dropout < 1.:
                 h_tm1_i = h_tm1 * rec_dp_mask[0]
