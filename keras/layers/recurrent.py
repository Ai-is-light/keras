# -*- coding: utf-8 -*-
"""Recurrent layers and their base classes.
"""
from __future__ import absolute_import
from __future__ import division
from __future__ import print_function

import numpy as np
import warnings

from .. import backend as K
from .. import activations
from .. import initializers
from .. import regularizers
from .. import constraints
from ..engine import Layer
from ..engine import InputSpec
from ..utils.generic_utils import has_arg

# Legacy support.
from ..legacy.layers import Recurrent
from ..legacy import interfaces


class StackedRNNCells(Layer):
    """Wrapper allowing a stack of RNN cells to behave as a single cell.

    Used to implement efficient stacked RNNs.

    # Arguments
        cells: List of RNN cell instances.

    # Examples

    ```python
        cells = [
            keras.layers.LSTMCell(output_dim),
            keras.layers.LSTMCell(output_dim),
            keras.layers.LSTMCell(output_dim),
        ]

        inputs = keras.Input((timesteps, input_dim))
        x = keras.layers.RNN(cells)(inputs)
    ```
    """

    def __init__(self, cells, **kwargs):
        for cell in cells:
            if not hasattr(cell, 'call'):
                raise ValueError('All cells must have a `call` method. '
                                 'received cells:', cells)
            if not hasattr(cell, 'state_size'):
                raise ValueError('All cells must have a '
                                 '`state_size` attribute. '
                                 'received cells:', cells)
        self.cells = cells
        super(StackedRNNCells, self).__init__(**kwargs)

    @property
    def state_size(self):
        # States are a flat list
        # in reverse order of the cell stack.
        # This allows to preserve the requirement
        # `stack.state_size[0] == output_dim`.
        # e.g. states of a 2-layer LSTM would be
        # `[h2, c2, h1, c1]`
        # (assuming one LSTM has states [h, c])
        state_size = []
        for cell in self.cells[::-1]:
            if hasattr(cell.state_size, '__len__'):
                state_size += list(cell.state_size)
            else:
                state_size.append(cell.state_size)
        return tuple(state_size)

    def call(self, inputs, states, **kwargs):
        # Recover per-cell states.
        nested_states = []
        for cell in self.cells[::-1]:
            if hasattr(cell.state_size, '__len__'):
                nested_states.append(states[:len(cell.state_size)])
                states = states[len(cell.state_size):]
            else:
                nested_states.append([states[0]])
                states = states[1:]
        nested_states = nested_states[::-1]

        # Call the cells in order and store the returned states.
        new_nested_states = []
        for cell, states in zip(self.cells, nested_states):
            inputs, states = cell.call(inputs, states, **kwargs)
            new_nested_states.append(states)

        # Format the new states as a flat list
        # in reverse cell order.
        states = []
        for cell_states in new_nested_states[::-1]:
            states += cell_states
        return inputs, states

    def build(self, input_shape):
        for cell in self.cells:
            if isinstance(cell, Layer):
                cell.build(input_shape)
            if hasattr(cell.state_size, '__len__'):
                output_dim = cell.state_size[0]
            else:
                output_dim = cell.state_size
            input_shape = (input_shape[0], output_dim)
        self.built = True

    def get_config(self):
        cells = []
        for cell in self.cells:
            cells.append({'class_name': cell.__class__.__name__,
                          'config': cell.get_config()})
        config = {'cells': cells}
        base_config = super(StackedRNNCells, self).get_config()
        return dict(list(base_config.items()) + list(config.items()))

    @classmethod
    def from_config(cls, config, custom_objects=None):
        from . import deserialize as deserialize_layer
        cells = []
        for cell_config in config.pop('cells'):
            cells.append(deserialize_layer(cell_config,
                                           custom_objects=custom_objects))
        return cls(cells, **config)

    @property
    def trainable_weights(self):
        if not self.trainable:
            return []
        weights = []
        for cell in self.cells:
            if isinstance(cell, Layer):
                weights += cell.trainable_weights
        return weights

    @property
    def non_trainable_weights(self):
        weights = []
        for cell in self.cells:
            if isinstance(cell, Layer):
                weights += cell.non_trainable_weights
        if not self.trainable:
            trainable_weights = []
            for cell in self.cells:
                if isinstance(cell, Layer):
                    trainable_weights += cell.trainable_weights
            return trainable_weights + weights
        return weights

    def get_weights(self):
        """Retrieves the weights of the model.

        # Returns
            A flat list of Numpy arrays.
        """
        weights = []
        for cell in self.cells:
            if isinstance(cell, Layer):
                weights += cell.weights
        return K.batch_get_value(weights)

    def set_weights(self, weights):
        """Sets the weights of the model.

        # Arguments
            weights: A list of Numpy arrays with shapes and types matching
                the output of `model.get_weights()`.
        """
        tuples = []
        for cell in self.cells:
            if isinstance(cell, Layer):
                num_param = len(cell.weights)
                weights = weights[:num_param]
                for sw, w in zip(cell.weights, weights):
                    tuples.append((sw, w))
                weights = weights[num_param:]
        K.batch_set_value(tuples)

    @property
    def losses(self):
        losses = []
        for cell in self.cells:
            if isinstance(cell, Layer):
                cell_losses = cell.losses
                losses += cell_losses
        return losses

    def get_losses_for(self, inputs=None):
        losses = []
        for cell in self.cells:
            if isinstance(cell, Layer):
                cell_losses = cell.get_losses_for(inputs)
                losses += cell_losses
        return losses


class RNN(Layer):
    """Base class for recurrent layers.

    # Arguments
        cell: A RNN cell instance. A RNN cell is a class that has:
            - a `call(input_at_t, states_at_t)` method, returning
                `(output_at_t, states_at_t_plus_1)`. The call method of the
                cell can also take the optional argument `constants`, see
                section "Note on passing external constants" below.
            - a `state_size` attribute. This can be a single integer
                (single state) in which case it is
                the size of the recurrent state
                (which should be the same as the size of the cell output).
                This can also be a list/tuple of integers
                (one size per state). In this case, the first entry
                (`state_size[0]`) should be the same as
                the size of the cell output.
            It is also possible for `cell` to be a list of RNN cell instances,
            in which cases the cells get stacked on after the other in the RNN,
            implementing an efficient stacked RNN.
        return_sequences: Boolean. Whether to return the last output.
            in the output sequence, or the full sequence.
        return_state: Boolean. Whether to return the last state
            in addition to the output.
        go_backwards: Boolean (default False).
            If True, process the input sequence backwards and return the
            reversed sequence.
        stateful: Boolean (default False). If True, the last state
            for each sample at index i in a batch will be used as initial
            state for the sample of index i in the following batch.
        unroll: Boolean (default False).
            If True, the network will be unrolled,
            else a symbolic loop will be used.
            Unrolling can speed-up a RNN,
            although it tends to be more memory-intensive.
            Unrolling is only suitable for short sequences.
        input_dim: dimensionality of the input (integer).
            This argument (or alternatively,
            the keyword argument `input_shape`)
            is required when using this layer as the first layer in a model.
        input_length: Length of input sequences, to be specified
            when it is constant.
            This argument is required if you are going to connect
            `Flatten` then `Dense` layers upstream
            (without it, the shape of the dense outputs cannot be computed).
            Note that if the recurrent layer is not the first layer
            in your model, you would need to specify the input length
            at the level of the first layer
            (e.g. via the `input_shape` argument)

    # Input shape
        3D tensor with shape `(batch_size, timesteps, input_dim)`.

    # Output shape
        - if `return_state`: a list of tensors. The first tensor is
            the output. The remaining tensors are the last states,
            each with shape `(batch_size, units)`.
        - if `return_sequences`: 3D tensor with shape
            `(batch_size, timesteps, units)`.
        - else, 2D tensor with shape `(batch_size, units)`.

    # Masking
        This layer supports masking for input data with a variable number
        of timesteps. To introduce masks to your data,
        use an [Embedding](embeddings.md) layer with the `mask_zero` parameter
        set to `True`.

    # Note on using statefulness in RNNs
        You can set RNN layers to be 'stateful', which means that the states
        computed for the samples in one batch will be reused as initial states
        for the samples in the next batch. This assumes a one-to-one mapping
        between samples in different successive batches.

        To enable statefulness:
            - specify `stateful=True` in the layer constructor.
            - specify a fixed batch size for your model, by passing
                if sequential model:
                  `batch_input_shape=(...)` to the first layer in your model.
                else for functional model with 1 or more Input layers:
                  `batch_shape=(...)` to all the first layers in your model.
                This is the expected shape of your inputs
                *including the batch size*.
                It should be a tuple of integers, e.g. `(32, 10, 100)`.
            - specify `shuffle=False` when calling fit().

        To reset the states of your model, call `.reset_states()` on either
        a specific layer, or on your entire model.

    # Note on specifying the initial state of RNNs
        You can specify the initial state of RNN layers symbolically by
        calling them with the keyword argument `initial_state`. The value of
        `initial_state` should be a tensor or list of tensors representing
        the initial state of the RNN layer.

        You can specify the initial state of RNN layers numerically by
        calling `reset_states` with the keyword argument `states`. The value of
        `states` should be a numpy array or list of numpy arrays representing
        the initial state of the RNN layer.

    # Note on passing external constants to RNNs
        You can pass "external" constants to the cell using the `constants`
        keyword argument of `RNN.__call__` (as well as `RNN.call`) method. This
        requires that the `cell.call` method accepts the same keyword argument
        `constants`. Such constants can be used to condition the cell
        transformation on additional static inputs (not changing over time),
        a.k.a. an attention mechanism.

    # Examples

    ```python
        # First, let's define a RNN Cell, as a layer subclass.

        class MinimalRNNCell(keras.layers.Layer):

            def __init__(self, units, **kwargs):
                self.units = units
                self.state_size = units
                super(MinimalRNNCell, self).__init__(**kwargs)

            def build(self, input_shape):
                self.kernel = self.add_weight(shape=(input_shape[-1], self.units),
                                              initializer='uniform',
                                              name='kernel')
                self.recurrent_kernel = self.add_weight(
                    shape=(self.units, self.units),
                    initializer='uniform',
                    name='recurrent_kernel')
                self.built = True

            def call(self, inputs, states):
                prev_output = states[0]
                h = K.dot(inputs, self.kernel)
                output = h + K.dot(prev_output, self.recurrent_kernel)
                return output, [output]

        # Let's use this cell in a RNN layer:

        cell = MinimalRNNCell(32)
        x = keras.Input((None, 5))
        layer = RNN(cell)
        y = layer(x)

        # Here's how to use the cell to build a stacked RNN:

        cells = [MinimalRNNCell(32), MinimalRNNCell(64)]
        x = keras.Input((None, 5))
        layer = RNN(cells)
        y = layer(x)
    ```
    """

    def __init__(self, cell,
                 return_sequences=False,
                 return_state=False,
                 go_backwards=False,
                 stateful=False,
                 unroll=False,
                 **kwargs):
        if isinstance(cell, (list, tuple)):
            cell = StackedRNNCells(cell)
        if not hasattr(cell, 'call'):
            raise ValueError('`cell` should have a `call` method. '
                             'The RNN was passed:', cell)
        if not hasattr(cell, 'state_size'):
            raise ValueError('The RNN cell should have '
                             'an attribute `state_size` '
                             '(tuple of integers, '
                             'one integer per RNN state).')
        super(RNN, self).__init__(**kwargs)
        self.cell = cell
        self.return_sequences = return_sequences
        self.return_state = return_state
        self.go_backwards = go_backwards
        self.stateful = stateful
        self.unroll = unroll

        self.supports_masking = True
        self.input_spec = [InputSpec(ndim=3)]
        self.state_spec = None
        self._states = None
        self.constants_spec = None
        self._num_constants = None

    @property
    def states(self):
        if self._states is None:
            if isinstance(self.cell.state_size, int):
                num_states = 1
            else:
                num_states = len(self.cell.state_size)
            return [None for _ in range(num_states)]
        return self._states

    @states.setter
    def states(self, states):
        self._states = states

    def compute_output_shape(self, input_shape):
        if isinstance(input_shape, list):
            input_shape = input_shape[0]

        if hasattr(self.cell.state_size, '__len__'):
            state_size = self.cell.state_size
        else:
            state_size = [self.cell.state_size]
        output_dim = state_size[0]

        if self.return_sequences:
            output_shape = (input_shape[0], input_shape[1], output_dim)
        else:
            output_shape = (input_shape[0], output_dim)

        if self.return_state:
            state_shape = [(input_shape[0], dim) for dim in state_size]
            return [output_shape] + state_shape
        else:
            return output_shape

    def compute_mask(self, inputs, mask):
        if isinstance(mask, list):
            mask = mask[0]
        output_mask = mask if self.return_sequences else None
        if self.return_state:
            state_mask = [None for _ in self.states]
            return [output_mask] + state_mask
        else:
            return output_mask

    def build(self, input_shape):
        # Note input_shape will be list of shapes of initial states and
        # constants if these are passed in __call__.
        if self._num_constants is not None:
            constants_shape = input_shape[-self._num_constants:]
        else:
            constants_shape = None

        if isinstance(input_shape, list):
            input_shape = input_shape[0]

        batch_size = input_shape[0] if self.stateful else None
        input_dim = input_shape[-1]
        self.input_spec[0] = InputSpec(shape=(batch_size, None, input_dim))

        # allow cell (if layer) to build before we set or validate state_spec
        if isinstance(self.cell, Layer):
            step_input_shape = (input_shape[0],) + input_shape[2:]
            if constants_shape is not None:
                self.cell.build([step_input_shape] + constants_shape)
            else:
                self.cell.build(step_input_shape)

        # set or validate state_spec
        if hasattr(self.cell.state_size, '__len__'):
            state_size = list(self.cell.state_size)
        else:
            state_size = [self.cell.state_size]

        if self.state_spec is not None:
            # initial_state was passed in call, check compatibility
            if [spec.shape[-1] for spec in self.state_spec] != state_size:
                raise ValueError(
                    'An `initial_state` was passed that is not compatible with '
                    '`cell.state_size`. Received `state_spec`={}; '
                    'however `cell.state_size` is '
                    '{}'.format(self.state_spec, self.cell.state_size))
        else:
            self.state_spec = [InputSpec(shape=(None, dim))
                               for dim in state_size]
        if self.stateful:
            self.reset_states()

    def get_initial_state(self, inputs):
        # build an all-zero tensor of shape (samples, output_dim)
        initial_state = K.zeros_like(inputs)  # (samples, timesteps, input_dim)
        initial_state = K.sum(initial_state, axis=(1, 2))  # (samples,)
        initial_state = K.expand_dims(initial_state)  # (samples, 1)
        if hasattr(self.cell.state_size, '__len__'):
            return [K.tile(initial_state, [1, dim])
                    for dim in self.cell.state_size]
        else:
            return [K.tile(initial_state, [1, self.cell.state_size])]

    def __call__(self, inputs, initial_state=None, constants=None, **kwargs):
        inputs, initial_state, constants = self._standardize_args(
            inputs, initial_state, constants)

        if initial_state is None and constants is None:
            return super(RNN, self).__call__(inputs, **kwargs)

        # If any of `initial_state` or `constants` are specified and are Keras
        # tensors, then add them to the inputs and temporarily modify the
        # input_spec to include them.

        additional_inputs = []
        additional_specs = []
        if initial_state is not None:
            kwargs['initial_state'] = initial_state
            additional_inputs += initial_state
            self.state_spec = [InputSpec(shape=K.int_shape(state))
                               for state in initial_state]
            additional_specs += self.state_spec
        if constants is not None:
            kwargs['constants'] = constants
            additional_inputs += constants
            self.constants_spec = [InputSpec(shape=K.int_shape(constant))
                                   for constant in constants]
            self._num_constants = len(constants)
            additional_specs += self.constants_spec
        # at this point additional_inputs cannot be empty
        is_keras_tensor = hasattr(additional_inputs[0], '_keras_history')
        for tensor in additional_inputs:
            if hasattr(tensor, '_keras_history') != is_keras_tensor:
                raise ValueError('The initial state or constants of an RNN'
                                 ' layer cannot be specified with a mix of'
                                 ' Keras tensors and non-Keras tensors')

        if is_keras_tensor:
            # Compute the full input spec, including state and constants
            full_input = [inputs] + additional_inputs
            full_input_spec = self.input_spec + additional_specs
            # Perform the call with temporarily replaced input_spec
            original_input_spec = self.input_spec
            self.input_spec = full_input_spec
            output = super(RNN, self).__call__(full_input, **kwargs)
            self.input_spec = original_input_spec
            return output
        else:
            return super(RNN, self).__call__(inputs, **kwargs)

    def call(self,
             inputs,
             mask=None,
             training=None,
             initial_state=None,
             constants=None):
        # input shape: `(samples, time (padded with zeros), input_dim)`
        # note that the .build() method of subclasses MUST define
        # self.input_spec and self.state_spec with complete input shapes.
        if isinstance(inputs, list):
            inputs = inputs[0]
        if initial_state is not None:
            pass
        elif self.stateful:
            initial_state = self.states
        else:
            initial_state = self.get_initial_state(inputs)

        if isinstance(mask, list):
            mask = mask[0]

        if len(initial_state) != len(self.states):
            raise ValueError('Layer has ' + str(len(self.states)) +
                             ' states but was passed ' +
                             str(len(initial_state)) +
                             ' initial states.')
        input_shape = K.int_shape(inputs)
        timesteps = input_shape[1]
        if self.unroll and timesteps in [None, 1]:
            raise ValueError('Cannot unroll a RNN if the '
                             'time dimension is undefined or equal to 1. \n'
                             '- If using a Sequential model, '
                             'specify the time dimension by passing '
                             'an `input_shape` or `batch_input_shape` '
                             'argument to your first layer. If your '
                             'first layer is an Embedding, you can '
                             'also use the `input_length` argument.\n'
                             '- If using the functional API, specify '
                             'the time dimension by passing a `shape` '
                             'or `batch_shape` argument to your Input layer.')

        kwargs = {}
        if has_arg(self.cell.call, 'training'):
            kwargs['training'] = training

        if constants:
            if not has_arg(self.cell.call, 'constants'):
                raise ValueError('RNN cell does not support constants')

            def step(inputs, states):
                constants = states[-self._num_constants:]
                states = states[:-self._num_constants]
                return self.cell.call(inputs, states, constants=constants,
                                      **kwargs)
        else:
            def step(inputs, states):
                return self.cell.call(inputs, states, **kwargs)

        last_output, outputs, states = K.rnn(step,
                                             inputs,
                                             initial_state,
                                             constants=constants,
                                             go_backwards=self.go_backwards,
                                             mask=mask,
                                             unroll=self.unroll,
                                             input_length=timesteps)
        if self.stateful:
            updates = []
            for i in range(len(states)):
                updates.append((self.states[i], states[i]))
            self.add_update(updates, inputs)

        if self.return_sequences:
            output = outputs
        else:
            output = last_output

        # Properly set learning phase
        if getattr(last_output, '_uses_learning_phase', False):
            output._uses_learning_phase = True
            for state in states:
                state._uses_learning_phase = True

        if self.return_state:
            if not isinstance(states, (list, tuple)):
                states = [states]
            else:
                states = list(states)
            return [output] + states
        else:
            return output

    def _standardize_args(self, inputs, initial_state, constants):
        """Standardize `__call__` to a single list of tensor inputs.

        When running a model loaded from file, the input tensors
        `initial_state` and `constants` can be passed to `RNN.__call__` as part
        of `inputs` instead of by the dedicated keyword arguments. This method
        makes sure the arguments are separated and that `initial_state` and
        `constants` are lists of tensors (or None).

        # Arguments
            inputs: tensor or list/tuple of tensors
            initial_state: tensor or list of tensors or None
            constants: tensor or list of tensors or None

        # Returns
            inputs: tensor
            initial_state: list of tensors or None
            constants: list of tensors or None
        """
        if isinstance(inputs, list):
            assert initial_state is None and constants is None
            if self._num_constants is not None:
                constants = inputs[-self._num_constants:]
                inputs = inputs[:-self._num_constants]
            if len(inputs) > 1:
                initial_state = inputs[1:]
            inputs = inputs[0]

        def to_list_or_none(x):
            if x is None or isinstance(x, list):
                return x
            if isinstance(x, tuple):
                return list(x)
            return [x]

        initial_state = to_list_or_none(initial_state)
        constants = to_list_or_none(constants)

        return inputs, initial_state, constants

    def reset_states(self, states=None):
        if not self.stateful:
            raise AttributeError('Layer must be stateful.')
        batch_size = self.input_spec[0].shape[0]
        if not batch_size:
            raise ValueError('If a RNN is stateful, it needs to know '
                             'its batch size. Specify the batch size '
                             'of your input tensors: \n'
                             '- If using a Sequential model, '
                             'specify the batch size by passing '
                             'a `batch_input_shape` '
                             'argument to your first layer.\n'
                             '- If using the functional API, specify '
                             'the batch size by passing a '
                             '`batch_shape` argument to your Input layer.')
        # initialize state if None
        if self.states[0] is None:
            if hasattr(self.cell.state_size, '__len__'):
                self.states = [K.zeros((batch_size, dim))
                               for dim in self.cell.state_size]
            else:
                self.states = [K.zeros((batch_size, self.cell.state_size))]
        elif states is None:
            if hasattr(self.cell.state_size, '__len__'):
                for state, dim in zip(self.states, self.cell.state_size):
                    K.set_value(state, np.zeros((batch_size, dim)))
            else:
                K.set_value(self.states[0],
                            np.zeros((batch_size, self.cell.state_size)))
        else:
            if not isinstance(states, (list, tuple)):
                states = [states]
            if len(states) != len(self.states):
                raise ValueError('Layer ' + self.name + ' expects ' +
                                 str(len(self.states)) + ' states, '
                                                         'but it received ' + str(len(states)) +
                                 ' state values. Input received: ' +
                                 str(states))
            for index, (value, state) in enumerate(zip(states, self.states)):
                if hasattr(self.cell.state_size, '__len__'):
                    dim = self.cell.state_size[index]
                else:
                    dim = self.cell.state_size
                if value.shape != (batch_size, dim):
                    raise ValueError('State ' + str(index) +
                                     ' is incompatible with layer ' +
                                     self.name + ': expected shape=' +
                                     str((batch_size, dim)) +
                                     ', found shape=' + str(value.shape))
                # TODO: consider batch calls to `set_value`.
                K.set_value(state, value)

    def get_config(self):
        config = {'return_sequences': self.return_sequences,
                  'return_state': self.return_state,
                  'go_backwards': self.go_backwards,
                  'stateful': self.stateful,
                  'unroll': self.unroll}
        if self._num_constants is not None:
            config['num_constants'] = self._num_constants

        cell_config = self.cell.get_config()
        config['cell'] = {'class_name': self.cell.__class__.__name__,
                          'config': cell_config}
        base_config = super(RNN, self).get_config()
        return dict(list(base_config.items()) + list(config.items()))

    @classmethod
    def from_config(cls, config, custom_objects=None):
        from . import deserialize as deserialize_layer
        cell = deserialize_layer(config.pop('cell'),
                                 custom_objects=custom_objects)
        num_constants = config.pop('num_constants', None)
        layer = cls(cell, **config)
        layer._num_constants = num_constants
        return layer

    @property
    def trainable_weights(self):
        if not self.trainable:
            return []
        if isinstance(self.cell, Layer):
            return self.cell.trainable_weights
        return []

    @property
    def non_trainable_weights(self):
        if isinstance(self.cell, Layer):
            if not self.trainable:
                return self.cell.weights
            return self.cell.non_trainable_weights
        return []

    @property
    def losses(self):
        if isinstance(self.cell, Layer):
            return self.cell.losses
        return []

    def get_losses_for(self, inputs=None):
        if isinstance(self.cell, Layer):
            cell_losses = self.cell.get_losses_for(inputs)
            return cell_losses + super(RNN, self).get_losses_for(inputs)
        return super(RNN, self).get_losses_for(inputs)


class SimpleRNNCell(Layer):
    """Cell class for SimpleRNN.

    # Arguments
        units: Positive integer, dimensionality of the output space.
        activation: Activation function to use
            (see [activations](../activations.md)).
            If you pass None, no activation is applied
            (ie. "linear" activation: `a(x) = x`).
        use_bias: Boolean, whether the layer uses a bias vector.
        kernel_initializer: Initializer for the `kernel` weights matrix,
            used for the linear transformation of the inputs
            (see [initializers](../initializers.md)).
        recurrent_initializer: Initializer for the `recurrent_kernel`
            weights matrix,
            used for the linear transformation of the recurrent state
            (see [initializers](../initializers.md)).
        bias_initializer: Initializer for the bias vector
            (see [initializers](../initializers.md)).
        kernel_regularizer: Regularizer function applied to
            the `kernel` weights matrix
            (see [regularizer](../regularizers.md)).
        recurrent_regularizer: Regularizer function applied to
            the `recurrent_kernel` weights matrix
            (see [regularizer](../regularizers.md)).
        bias_regularizer: Regularizer function applied to the bias vector
            (see [regularizer](../regularizers.md)).
        kernel_constraint: Constraint function applied to
            the `kernel` weights matrix
            (see [constraints](../constraints.md)).
        recurrent_constraint: Constraint function applied to
            the `recurrent_kernel` weights matrix
            (see [constraints](../constraints.md)).
        bias_constraint: Constraint function applied to the bias vector
            (see [constraints](../constraints.md)).
        dropout: Float between 0 and 1.
            Fraction of the units to drop for
            the linear transformation of the inputs.
        recurrent_dropout: Float between 0 and 1.
            Fraction of the units to drop for
            the linear transformation of the recurrent state.
    """

    def __init__(self, units,
                 activation='tanh',
                 use_bias=True,
                 kernel_initializer='glorot_uniform',
                 recurrent_initializer='orthogonal',
                 bias_initializer='zeros',
                 kernel_regularizer=None,
                 recurrent_regularizer=None,
                 bias_regularizer=None,
                 kernel_constraint=None,
                 recurrent_constraint=None,
                 bias_constraint=None,
                 dropout=0.,
                 recurrent_dropout=0.,
                 **kwargs):
        super(SimpleRNNCell, self).__init__(**kwargs)
        self.units = units
        self.activation = activations.get(activation)
        self.use_bias = use_bias

        self.kernel_initializer = initializers.get(kernel_initializer)
        self.recurrent_initializer = initializers.get(recurrent_initializer)
        self.bias_initializer = initializers.get(bias_initializer)

        self.kernel_regularizer = regularizers.get(kernel_regularizer)
        self.recurrent_regularizer = regularizers.get(recurrent_regularizer)
        self.bias_regularizer = regularizers.get(bias_regularizer)

        self.kernel_constraint = constraints.get(kernel_constraint)
        self.recurrent_constraint = constraints.get(recurrent_constraint)
        self.bias_constraint = constraints.get(bias_constraint)

        self.dropout = min(1., max(0., dropout)) if dropout is not None else 0.
        self.recurrent_dropout = min(1., max(0., recurrent_dropout)) if recurrent_dropout is not None else 0.
        self.state_size = self.units
        self._dropout_mask = None
        self._recurrent_dropout_mask = None

    def build(self, input_shape):
        self.kernel = self.add_weight(shape=(input_shape[-1], self.units),
                                      name='kernel',
                                      initializer=self.kernel_initializer,
                                      regularizer=self.kernel_regularizer,
                                      constraint=self.kernel_constraint)
        self.recurrent_kernel = self.add_weight(
            shape=(self.units, self.units),
            name='recurrent_kernel',
            initializer=self.recurrent_initializer,
            regularizer=self.recurrent_regularizer,
            constraint=self.recurrent_constraint)
        if self.use_bias:
            self.bias = self.add_weight(shape=(self.units,),
                                        name='bias',
                                        initializer=self.bias_initializer,
                                        regularizer=self.bias_regularizer,
                                        constraint=self.bias_constraint)
        else:
            self.bias = None
        self.built = True

    def call(self, inputs, states, training=None):
        prev_output = states[0]
        if 0 < self.dropout < 1 and self._dropout_mask is None:
            self._dropout_mask = _generate_dropout_mask(
                _generate_dropout_ones(inputs, K.shape(inputs)[-1]),
                self.dropout,
                training=training)
        if (0 < self.recurrent_dropout < 1 and self._recurrent_dropout_mask is None):
            self._recurrent_dropout_mask = _generate_dropout_mask(
                _generate_dropout_ones(inputs, self.units),
                self.recurrent_dropout,
                training=training)

        dp_mask = self._dropout_mask
        rec_dp_mask = self._recurrent_dropout_mask

        if dp_mask is not None:
            h = K.dot(inputs * dp_mask, self.kernel)
        else:
            h = K.dot(inputs, self.kernel)
        if self.bias is not None:
            h = K.bias_add(h, self.bias)

        if rec_dp_mask is not None:
            prev_output *= rec_dp_mask
        output = h + K.dot(prev_output, self.recurrent_kernel)
        if self.activation is not None:
            output = self.activation(output)

        # Properly set learning phase on output tensor.
        if 0 < self.dropout + self.recurrent_dropout:
            if training is None:
                output._uses_learning_phase = True
        return output, [output]

    def get_config(self):
        config = {'units': self.units,
                  'activation': activations.serialize(self.activation),
                  'use_bias': self.use_bias,
                  'kernel_initializer': initializers.serialize(self.kernel_initializer),
                  'recurrent_initializer': initializers.serialize(self.recurrent_initializer),
                  'bias_initializer': initializers.serialize(self.bias_initializer),
                  'kernel_regularizer': regularizers.serialize(self.kernel_regularizer),
                  'recurrent_regularizer': regularizers.serialize(self.recurrent_regularizer),
                  'bias_regularizer': regularizers.serialize(self.bias_regularizer),
                  'kernel_constraint': constraints.serialize(self.kernel_constraint),
                  'recurrent_constraint': constraints.serialize(self.recurrent_constraint),
                  'bias_constraint': constraints.serialize(self.bias_constraint),
                  'dropout': self.dropout,
                  'recurrent_dropout': self.recurrent_dropout}
        base_config = super(SimpleRNNCell, self).get_config()
        return dict(list(base_config.items()) + list(config.items()))


class SimpleRNN(RNN):
    """Fully-connected RNN where the output is to be fed back to input.

    # Arguments
        units: Positive integer, dimensionality of the output space.
        activation: Activation function to use
            (see [activations](../activations.md)).
            If you pass None, no activation is applied
            (ie. "linear" activation: `a(x) = x`).
        use_bias: Boolean, whether the layer uses a bias vector.
        kernel_initializer: Initializer for the `kernel` weights matrix,
            used for the linear transformation of the inputs
            (see [initializers](../initializers.md)).
        recurrent_initializer: Initializer for the `recurrent_kernel`
            weights matrix,
            used for the linear transformation of the recurrent state
            (see [initializers](../initializers.md)).
        bias_initializer: Initializer for the bias vector
            (see [initializers](../initializers.md)).
        kernel_regularizer: Regularizer function applied to
            the `kernel` weights matrix
            (see [regularizer](../regularizers.md)).
        recurrent_regularizer: Regularizer function applied to
            the `recurrent_kernel` weights matrix
            (see [regularizer](../regularizers.md)).
        bias_regularizer: Regularizer function applied to the bias vector
            (see [regularizer](../regularizers.md)).
        activity_regularizer: Regularizer function applied to
            the output of the layer (its "activation").
            (see [regularizer](../regularizers.md)).
        kernel_constraint: Constraint function applied to
            the `kernel` weights matrix
            (see [constraints](../constraints.md)).
        recurrent_constraint: Constraint function applied to
            the `recurrent_kernel` weights matrix
            (see [constraints](../constraints.md)).
        bias_constraint: Constraint function applied to the bias vector
            (see [constraints](../constraints.md)).
        dropout: Float between 0 and 1.
            Fraction of the units to drop for
            the linear transformation of the inputs.
        recurrent_dropout: Float between 0 and 1.
            Fraction of the units to drop for
            the linear transformation of the recurrent state.
        return_sequences: Boolean. Whether to return the last output.
            in the output sequence, or the full sequence.
        return_state: Boolean. Whether to return the last state
            in addition to the output.
        go_backwards: Boolean (default False).
            If True, process the input sequence backwards and return the
            reversed sequence.
        stateful: Boolean (default False). If True, the last state
            for each sample at index i in a batch will be used as initial
            state for the sample of index i in the following batch.
        unroll: Boolean (default False).
            If True, the network will be unrolled,
            else a symbolic loop will be used.
            Unrolling can speed-up a RNN,
            although it tends to be more memory-intensive.
            Unrolling is only suitable for short sequences.
    """

    @interfaces.legacy_recurrent_support
    def __init__(self, units,
                 activation='tanh',
                 use_bias=True,
                 kernel_initializer='glorot_uniform',
                 recurrent_initializer='orthogonal',
                 bias_initializer='zeros',
                 kernel_regularizer=None,
                 recurrent_regularizer=None,
                 bias_regularizer=None,
                 activity_regularizer=None,
                 kernel_constraint=None,
                 recurrent_constraint=None,
                 bias_constraint=None,
                 dropout=0.,
                 recurrent_dropout=0.,
                 return_sequences=False,
                 return_state=False,
                 go_backwards=False,
                 stateful=False,
                 unroll=False,
                 **kwargs):
        if 'implementation' in kwargs:
            kwargs.pop('implementation')
            warnings.warn('The `implementation` argument '
                          'in `SimpleRNN` has been deprecated. '
                          'Please remove it from your layer call.')
        dropout = 0. if dropout is None else dropout
        recurrent_dropout = 0. if recurrent_dropout is None else recurrent_dropout
        if K.backend() == 'theano' and dropout + recurrent_dropout > 0.:
            warnings.warn(
                'RNN dropout is no longer supported with the Theano backend '
                'due to technical limitations. '
                'You can either set `dropout` and `recurrent_dropout` to 0, '
                'or use the TensorFlow backend.')
            dropout = 0.
            recurrent_dropout = 0.

        cell = SimpleRNNCell(units,
                             activation=activation,
                             use_bias=use_bias,
                             kernel_initializer=kernel_initializer,
                             recurrent_initializer=recurrent_initializer,
                             bias_initializer=bias_initializer,
                             kernel_regularizer=kernel_regularizer,
                             recurrent_regularizer=recurrent_regularizer,
                             bias_regularizer=bias_regularizer,
                             kernel_constraint=kernel_constraint,
                             recurrent_constraint=recurrent_constraint,
                             bias_constraint=bias_constraint,
                             dropout=dropout,
                             recurrent_dropout=recurrent_dropout)
        super(SimpleRNN, self).__init__(cell,
                                        return_sequences=return_sequences,
                                        return_state=return_state,
                                        go_backwards=go_backwards,
                                        stateful=stateful,
                                        unroll=unroll,
                                        **kwargs)
        self.activity_regularizer = regularizers.get(activity_regularizer)

    def call(self, inputs, mask=None, training=None, initial_state=None):
        self.cell._dropout_mask = None
        self.cell._recurrent_dropout_mask = None
        return super(SimpleRNN, self).call(inputs,
                                           mask=mask,
                                           training=training,
                                           initial_state=initial_state)

    @property
    def units(self):
        return self.cell.units

    @property
    def activation(self):
        return self.cell.activation

    @property
    def use_bias(self):
        return self.cell.use_bias

    @property
    def kernel_initializer(self):
        return self.cell.kernel_initializer

    @property
    def recurrent_initializer(self):
        return self.cell.recurrent_initializer

    @property
    def bias_initializer(self):
        return self.cell.bias_initializer

    @property
    def kernel_regularizer(self):
        return self.cell.kernel_regularizer

    @property
    def recurrent_regularizer(self):
        return self.cell.recurrent_regularizer

    @property
    def bias_regularizer(self):
        return self.cell.bias_regularizer

    @property
    def kernel_constraint(self):
        return self.cell.kernel_constraint

    @property
    def recurrent_constraint(self):
        return self.cell.recurrent_constraint

    @property
    def bias_constraint(self):
        return self.cell.bias_constraint

    @property
    def dropout(self):
        return self.cell.dropout

    @property
    def recurrent_dropout(self):
        return self.cell.recurrent_dropout

    def get_config(self):
        config = {'units': self.units,
                  'activation': activations.serialize(self.activation),
                  'use_bias': self.use_bias,
                  'kernel_initializer': initializers.serialize(self.kernel_initializer),
                  'recurrent_initializer': initializers.serialize(self.recurrent_initializer),
                  'bias_initializer': initializers.serialize(self.bias_initializer),
                  'kernel_regularizer': regularizers.serialize(self.kernel_regularizer),
                  'recurrent_regularizer': regularizers.serialize(self.recurrent_regularizer),
                  'bias_regularizer': regularizers.serialize(self.bias_regularizer),
                  'activity_regularizer': regularizers.serialize(self.activity_regularizer),
                  'kernel_constraint': constraints.serialize(self.kernel_constraint),
                  'recurrent_constraint': constraints.serialize(self.recurrent_constraint),
                  'bias_constraint': constraints.serialize(self.bias_constraint),
                  'dropout': self.dropout,
                  'recurrent_dropout': self.recurrent_dropout}
        base_config = super(SimpleRNN, self).get_config()
        del base_config['cell']
        return dict(list(base_config.items()) + list(config.items()))

    @classmethod
    def from_config(cls, config):
        if 'implementation' in config:
            config.pop('implementation')
        return cls(**config)


class GRUCell(Layer):
    """Cell class for the GRU layer.

    # Arguments
        units: Positive integer, dimensionality of the output space.
        activation: Activation function to use
            (see [activations](../activations.md)).
            If you pass None, no activation is applied
            (ie. "linear" activation: `a(x) = x`).
        recurrent_activation: Activation function to use
            for the recurrent step
            (see [activations](../activations.md)).
        use_bias: Boolean, whether the layer uses a bias vector.
        kernel_initializer: Initializer for the `kernel` weights matrix,
            used for the linear transformation of the inputs
            (see [initializers](../initializers.md)).
        recurrent_initializer: Initializer for the `recurrent_kernel`
            weights matrix,
            used for the linear transformation of the recurrent state
            (see [initializers](../initializers.md)).
        bias_initializer: Initializer for the bias vector
            (see [initializers](../initializers.md)).
        kernel_regularizer: Regularizer function applied to
            the `kernel` weights matrix
            (see [regularizer](../regularizers.md)).
        recurrent_regularizer: Regularizer function applied to
            the `recurrent_kernel` weights matrix
            (see [regularizer](../regularizers.md)).
        bias_regularizer: Regularizer function applied to the bias vector
            (see [regularizer](../regularizers.md)).
        kernel_constraint: Constraint function applied to
            the `kernel` weights matrix
            (see [constraints](../constraints.md)).
        recurrent_constraint: Constraint function applied to
            the `recurrent_kernel` weights matrix
            (see [constraints](../constraints.md)).
        bias_constraint: Constraint function applied to the bias vector
            (see [constraints](../constraints.md)).
        dropout: Float between 0 and 1.
            Fraction of the units to drop for
            the linear transformation of the inputs.
        recurrent_dropout: Float between 0 and 1.
            Fraction of the units to drop for
            the linear transformation of the recurrent state.
        implementation: Implementation mode, either 1 or 2.
            Mode 1 will structure its operations as a larger number of
            smaller dot products and additions, whereas mode 2 will
            batch them into fewer, larger operations. These modes will
            have different performance profiles on different hardware and
            for different applications.
    """

    def __init__(self, units,
                 activation='tanh',
                 recurrent_activation='hard_sigmoid',
                 use_bias=True,
                 kernel_initializer='glorot_uniform',
                 recurrent_initializer='orthogonal',
                 bias_initializer='zeros',
                 kernel_regularizer=None,
                 recurrent_regularizer=None,
                 bias_regularizer=None,
                 kernel_constraint=None,
                 recurrent_constraint=None,
                 bias_constraint=None,
                 dropout=0.,
                 recurrent_dropout=0.,
                 implementation=2,
                 **kwargs):
        super(GRUCell, self).__init__(**kwargs)
        self.units = units
        self.activation = activations.get(activation)
        self.recurrent_activation = activations.get(recurrent_activation)
        self.use_bias = use_bias

        self.kernel_initializer = initializers.get(kernel_initializer)
        self.recurrent_initializer = initializers.get(recurrent_initializer)
        self.bias_initializer = initializers.get(bias_initializer)

        self.kernel_regularizer = regularizers.get(kernel_regularizer)
        self.recurrent_regularizer = regularizers.get(recurrent_regularizer)
        self.bias_regularizer = regularizers.get(bias_regularizer)

        self.kernel_constraint = constraints.get(kernel_constraint)
        self.recurrent_constraint = constraints.get(recurrent_constraint)
        self.bias_constraint = constraints.get(bias_constraint)

        self.dropout = min(1., max(0., dropout)) if dropout is not None else 0.
        self.recurrent_dropout = min(1., max(0., recurrent_dropout)) if recurrent_dropout is not None else 0.
        self.implementation = implementation
        self.state_size = self.units
        self._dropout_mask = None
        self._recurrent_dropout_mask = None

    def build(self, input_shape):
        input_dim = input_shape[-1]
        self.kernel = self.add_weight(shape=(input_dim, self.units * 3),
                                      name='kernel',
                                      initializer=self.kernel_initializer,
                                      regularizer=self.kernel_regularizer,
                                      constraint=self.kernel_constraint)
        self.recurrent_kernel = self.add_weight(
            shape=(self.units, self.units * 3),
            name='recurrent_kernel',
            initializer=self.recurrent_initializer,
            regularizer=self.recurrent_regularizer,
            constraint=self.recurrent_constraint)

        if self.use_bias:
            self.bias = self.add_weight(shape=(self.units * 3,),
                                        name='bias',
                                        initializer=self.bias_initializer,
                                        regularizer=self.bias_regularizer,
                                        constraint=self.bias_constraint)
        else:
            self.bias = None

        self.kernel_z = self.kernel[:, :self.units]
        self.recurrent_kernel_z = self.recurrent_kernel[:, :self.units]
        self.kernel_r = self.kernel[:, self.units: self.units * 2]
        self.recurrent_kernel_r = self.recurrent_kernel[:, self.units: self.units * 2]
        self.kernel_h = self.kernel[:, self.units * 2:]
        self.recurrent_kernel_h = self.recurrent_kernel[:, self.units * 2:]

        if self.use_bias:
            self.bias_z = self.bias[:self.units]
            self.bias_r = self.bias[self.units: self.units * 2]
            self.bias_h = self.bias[self.units * 2:]
        else:
            self.bias_z = None
            self.bias_r = None
            self.bias_h = None
        self.built = True

    def call(self, inputs, states, training=None):
        h_tm1 = states[0]  # previous memory

        if 0 < self.dropout < 1 and self._dropout_mask is None:
            self._dropout_mask = _generate_dropout_mask(
                _generate_dropout_ones(inputs, K.shape(inputs)[-1]),
                self.dropout,
                training=training,
                count=3)
        if (0 < self.recurrent_dropout < 1 and self._recurrent_dropout_mask is None):
            self._recurrent_dropout_mask = _generate_dropout_mask(_generate_dropout_ones(inputs, self.units),
                                                                  self.recurrent_dropout, training=training, count=3)

        # dropout matrices for input units
        dp_mask = self._dropout_mask
        # dropout matrices for recurrent units
        rec_dp_mask = self._recurrent_dropout_mask

        if self.implementation == 1:
            if 0. < self.dropout < 1.:
                inputs_z = inputs * dp_mask[0]
                inputs_r = inputs * dp_mask[1]
                inputs_h = inputs * dp_mask[2]
            else:
                inputs_z = inputs
                inputs_r = inputs
                inputs_h = inputs
            x_z = K.dot(inputs_z, self.kernel_z)
            x_r = K.dot(inputs_r, self.kernel_r)
            x_h = K.dot(inputs_h, self.kernel_h)
            if self.use_bias:
                x_z = K.bias_add(x_z, self.bias_z)
                x_r = K.bias_add(x_r, self.bias_r)
                x_h = K.bias_add(x_h, self.bias_h)

            if 0. < self.recurrent_dropout < 1.:
                h_tm1_z = h_tm1 * rec_dp_mask[0]
                h_tm1_r = h_tm1 * rec_dp_mask[1]
                h_tm1_h = h_tm1 * rec_dp_mask[2]
            else:
                h_tm1_z = h_tm1
                h_tm1_r = h_tm1
                h_tm1_h = h_tm1
            z = self.recurrent_activation(x_z + K.dot(h_tm1_z,
                                                      self.recurrent_kernel_z))
            r = self.recurrent_activation(x_r + K.dot(h_tm1_r,
                                                      self.recurrent_kernel_r))

            hh = self.activation(x_h + K.dot(r * h_tm1_h,
                                             self.recurrent_kernel_h))
        else:
            if 0. < self.dropout < 1.:
                inputs *= dp_mask[0]
            matrix_x = K.dot(inputs, self.kernel)
            if self.use_bias:
                matrix_x = K.bias_add(matrix_x, self.bias)
            if 0. < self.recurrent_dropout < 1.:
                h_tm1 *= rec_dp_mask[0]
            matrix_inner = K.dot(h_tm1,
                                 self.recurrent_kernel[:, :2 * self.units])

            x_z = matrix_x[:, :self.units]
            x_r = matrix_x[:, self.units: 2 * self.units]
            recurrent_z = matrix_inner[:, :self.units]
            recurrent_r = matrix_inner[:, self.units: 2 * self.units]

            z = self.recurrent_activation(x_z + recurrent_z)
            r = self.recurrent_activation(x_r + recurrent_r)

            x_h = matrix_x[:, 2 * self.units:]
            recurrent_h = K.dot(r * h_tm1,
                                self.recurrent_kernel[:, 2 * self.units:])
            hh = self.activation(x_h + recurrent_h)
        h = z * h_tm1 + (1 - z) * hh
        if 0 < self.dropout + self.recurrent_dropout:
            if training is None:
                h._uses_learning_phase = True
        return h, [h]

    def get_config(self):
        config = {'units': self.units,
                  'activation': activations.serialize(self.activation),
                  'recurrent_activation': activations.serialize(self.recurrent_activation),
                  'use_bias': self.use_bias,
                  'kernel_initializer': initializers.serialize(self.kernel_initializer),
                  'recurrent_initializer': initializers.serialize(self.recurrent_initializer),
                  'bias_initializer': initializers.serialize(self.bias_initializer),
                  'kernel_regularizer': regularizers.serialize(self.kernel_regularizer),
                  'recurrent_regularizer': regularizers.serialize(self.recurrent_regularizer),
                  'bias_regularizer': regularizers.serialize(self.bias_regularizer),
                  'kernel_constraint': constraints.serialize(self.kernel_constraint),
                  'recurrent_constraint': constraints.serialize(self.recurrent_constraint),
                  'bias_constraint': constraints.serialize(self.bias_constraint),
                  'dropout': self.dropout,
                  'recurrent_dropout': self.recurrent_dropout,
                  'implementation': self.implementation}
        base_config = super(GRUCell, self).get_config()
        return dict(list(base_config.items()) + list(config.items()))


class GRU(RNN):
    """Gated Recurrent Unit - Cho et al. 2014.

    # Arguments
        units: Positive integer, dimensionality of the output space.
        activation: Activation function to use
            (see [activations](../activations.md)).
            If you pass None, no activation is applied
            (ie. "linear" activation: `a(x) = x`).
        recurrent_activation: Activation function to use
            for the recurrent step
            (see [activations](../activations.md)).
        use_bias: Boolean, whether the layer uses a bias vector.
        kernel_initializer: Initializer for the `kernel` weights matrix,
            used for the linear transformation of the inputs
            (see [initializers](../initializers.md)).
        recurrent_initializer: Initializer for the `recurrent_kernel`
            weights matrix,
            used for the linear transformation of the recurrent state
            (see [initializers](../initializers.md)).
        bias_initializer: Initializer for the bias vector
            (see [initializers](../initializers.md)).
        kernel_regularizer: Regularizer function applied to
            the `kernel` weights matrix
            (see [regularizer](../regularizers.md)).
        recurrent_regularizer: Regularizer function applied to
            the `recurrent_kernel` weights matrix
            (see [regularizer](../regularizers.md)).
        bias_regularizer: Regularizer function applied to the bias vector
            (see [regularizer](../regularizers.md)).
        activity_regularizer: Regularizer function applied to
            the output of the layer (its "activation").
            (see [regularizer](../regularizers.md)).
        kernel_constraint: Constraint function applied to
            the `kernel` weights matrix
            (see [constraints](../constraints.md)).
        recurrent_constraint: Constraint function applied to
            the `recurrent_kernel` weights matrix
            (see [constraints](../constraints.md)).
        bias_constraint: Constraint function applied to the bias vector
            (see [constraints](../constraints.md)).
        dropout: Float between 0 and 1.
            Fraction of the units to drop for
            the linear transformation of the inputs.
        recurrent_dropout: Float between 0 and 1.
            Fraction of the units to drop for
            the linear transformation of the recurrent state.
        implementation: Implementation mode, either 1 or 2.
            Mode 1 will structure its operations as a larger number of
            smaller dot products and additions, whereas mode 2 will
            batch them into fewer, larger operations. These modes will
            have different performance profiles on different hardware and
            for different applications.
        return_sequences: Boolean. Whether to return the last output.
            in the output sequence, or the full sequence.
        return_state: Boolean. Whether to return the last state
            in addition to the output.
        go_backwards: Boolean (default False).
            If True, process the input sequence backwards and return the
            reversed sequence.
        stateful: Boolean (default False). If True, the last state
            for each sample at index i in a batch will be used as initial
            state for the sample of index i in the following batch.
        unroll: Boolean (default False).
            If True, the network will be unrolled,
            else a symbolic loop will be used.
            Unrolling can speed-up a RNN,
            although it tends to be more memory-intensive.
            Unrolling is only suitable for short sequences.

    # References
        - [On the Properties of Neural Machine Translation: Encoder-Decoder Approaches](https://arxiv.org/abs/1409.1259)
        - [Empirical Evaluation of Gated Recurrent Neural Networks on Sequence Modeling](http://arxiv.org/abs/1412.3555v1)
        - [A Theoretically Grounded Application of Dropout in Recurrent Neural Networks](http://arxiv.org/abs/1512.05287)
    """

    @interfaces.legacy_recurrent_support
    def __init__(self, units,
                 activation='tanh',
                 recurrent_activation='hard_sigmoid',
                 use_bias=True,
                 kernel_initializer='glorot_uniform',
                 recurrent_initializer='orthogonal',
                 bias_initializer='zeros',
                 kernel_regularizer=None,
                 recurrent_regularizer=None,
                 bias_regularizer=None,
                 activity_regularizer=None,
                 kernel_constraint=None,
                 recurrent_constraint=None,
                 bias_constraint=None,
                 dropout=0.,
                 recurrent_dropout=0.,
                 implementation=2,
                 return_sequences=False,
                 return_state=False,
                 go_backwards=False,
                 stateful=False,
                 unroll=False,
                 **kwargs):
        if implementation == 0:
            warnings.warn('`implementation=0` has been deprecated, '
                          'and now defaults to `implementation=2`.'
                          'Please update your layer call.')
        dropout = 0. if dropout is None else dropout
        recurrent_dropout = 0. if recurrent_dropout is None else recurrent_dropout
        if K.backend() == 'theano' and dropout + recurrent_dropout > 0.:
            warnings.warn(
                'RNN dropout is no longer supported with the Theano backend '
                'due to technical limitations. '
                'You can either set `dropout` and `recurrent_dropout` to 0, '
                'or use the TensorFlow backend.')
            dropout = 0.
            recurrent_dropout = 0.

        cell = GRUCell(units,
                       activation=activation,
                       recurrent_activation=recurrent_activation,
                       use_bias=use_bias,
                       kernel_initializer=kernel_initializer,
                       recurrent_initializer=recurrent_initializer,
                       bias_initializer=bias_initializer,
                       kernel_regularizer=kernel_regularizer,
                       recurrent_regularizer=recurrent_regularizer,
                       bias_regularizer=bias_regularizer,
                       kernel_constraint=kernel_constraint,
                       recurrent_constraint=recurrent_constraint,
                       bias_constraint=bias_constraint,
                       dropout=dropout,
                       recurrent_dropout=recurrent_dropout,
                       implementation=implementation)
        super(GRU, self).__init__(cell,
                                  return_sequences=return_sequences,
                                  return_state=return_state,
                                  go_backwards=go_backwards,
                                  stateful=stateful,
                                  unroll=unroll,
                                  **kwargs)
        self.activity_regularizer = regularizers.get(activity_regularizer)

    def call(self, inputs, mask=None, training=None, initial_state=None):
        self.cell._dropout_mask = None
        self.cell._recurrent_dropout_mask = None
        return super(GRU, self).call(inputs,
                                     mask=mask,
                                     training=training,
                                     initial_state=initial_state)

    @property
    def units(self):
        return self.cell.units

    @property
    def activation(self):
        return self.cell.activation

    @property
    def recurrent_activation(self):
        return self.cell.recurrent_activation

    @property
    def use_bias(self):
        return self.cell.use_bias

    @property
    def kernel_initializer(self):
        return self.cell.kernel_initializer

    @property
    def recurrent_initializer(self):
        return self.cell.recurrent_initializer

    @property
    def bias_initializer(self):
        return self.cell.bias_initializer

    @property
    def kernel_regularizer(self):
        return self.cell.kernel_regularizer

    @property
    def recurrent_regularizer(self):
        return self.cell.recurrent_regularizer

    @property
    def bias_regularizer(self):
        return self.cell.bias_regularizer

    @property
    def kernel_constraint(self):
        return self.cell.kernel_constraint

    @property
    def recurrent_constraint(self):
        return self.cell.recurrent_constraint

    @property
    def bias_constraint(self):
        return self.cell.bias_constraint

    @property
    def dropout(self):
        return self.cell.dropout

    @property
    def recurrent_dropout(self):
        return self.cell.recurrent_dropout

    @property
    def implementation(self):
        return self.cell.implementation

    def get_config(self):
        config = {'units': self.units,
                  'activation': activations.serialize(self.activation),
                  'recurrent_activation': activations.serialize(self.recurrent_activation),
                  'use_bias': self.use_bias,
                  'kernel_initializer': initializers.serialize(self.kernel_initializer),
                  'recurrent_initializer': initializers.serialize(self.recurrent_initializer),
                  'bias_initializer': initializers.serialize(self.bias_initializer),
                  'kernel_regularizer': regularizers.serialize(self.kernel_regularizer),
                  'recurrent_regularizer': regularizers.serialize(self.recurrent_regularizer),
                  'bias_regularizer': regularizers.serialize(self.bias_regularizer),
                  'activity_regularizer': regularizers.serialize(self.activity_regularizer),
                  'kernel_constraint': constraints.serialize(self.kernel_constraint),
                  'recurrent_constraint': constraints.serialize(self.recurrent_constraint),
                  'bias_constraint': constraints.serialize(self.bias_constraint),
                  'dropout': self.dropout,
                  'recurrent_dropout': self.recurrent_dropout,
                  'implementation': self.implementation}
        base_config = super(GRU, self).get_config()
        del base_config['cell']
        return dict(list(base_config.items()) + list(config.items()))

    @classmethod
    def from_config(cls, config):
        if 'implementation' in config and config['implementation'] == 0:
            config['implementation'] = 1
        return cls(**config)


class GRUCond(Recurrent):
    """Gated Recurrent Unit - Cho et al. 2014. with the previously generated word fed to the current timestep.
    You should give two inputs to this layer:
        1. The shifted sequence of words (shape: (batch_size, output_timesteps, embedding_size))
        2. The input context  (shape: (batch_size, context_size))

    # Arguments
        units: Positive integer, dimensionality of the output space.
        return_states: Whether it should return the internal RNN states.
        activation: Activation function to use
            (see [activations](../activations.md)).
            If you pass None, no activation is applied
            (ie. "linear" activation: `a(x) = x`).
        recurrent_activation: Activation function to use
            for the recurrent step
            (see [activations](../activations.md)).
        use_bias: Boolean, whether the layer uses a bias vector.
        kernel_initializer: Initializer for the `kernel` weights matrix,
            used for the linear transformation of the inputs
            (see [initializers](../initializers.md)).
        recurrent_initializer: Initializer for the `recurrent_kernel`
            weights matrix,
            used for the linear transformation of the recurrent state
            (see [initializers](../initializers.md)).
        bias_initializer: Initializer for the bias vector
            (see [initializers](../initializers.md)).
        kernel_regularizer: Regularizer function applied to
            the `kernel` weights matrix
            (see [regularizer](../regularizers.md)).
        recurrent_regularizer: Regularizer function applied to
            the `recurrent_kernel` weights matrix
            (see [regularizer](../regularizers.md)).
        bias_regularizer: Regularizer function applied to the bias vector
            (see [regularizer](../regularizers.md)).
        kernel_constraint: Constraint function applied to
            the `kernel` weights matrix
            (see [constraints](../constraints.md)).
        recurrent_constraint: Constraint function applied to
            the `recurrent_kernel` weights matrix
            (see [constraints](../constraints.md)).
        bias_constraint: Constraint function applied to the bias vector
            (see [constraints](../constraints.md)).
        dropout: Float between 0 and 1.
            Fraction of the units to drop for
            the linear transformation of the context.
        recurrent_dropout: Float between 0 and 1.
            Fraction of the units to drop for
            the linear transformation of the recurrent state.
        conditional_dropout: Float between 0 and 1.
            Fraction of the units to drop for
            the linear transformation of the input.
        implementation: Implementation mode, either 1 or 2.
            Mode 1 will structure its operations as a larger number of
            smaller dot products and additions, whereas mode 2 will
            batch them into fewer, larger operations. These modes will
            have different performance profiles on different hardware and
            for different applications.
        num_inputs: Number of inputs of the layer.
        static_ctx: If static_ctx, it should have 2 dimensions and it will
                    be fed to each timestep of the RNN. Otherwise, it should
                    have 3 dimensions and should have the same number of
                    timesteps than the input.
    # References
        - [On the Properties of Neural Machine Translation: Encoder-Decoder Approaches](https://arxiv.org/abs/1409.1259)
        - [Empirical Evaluation of Gated Recurrent Neural Networks on Sequence Modeling](http://arxiv.org/abs/1412.3555v1)
        - [A Theoretically Grounded Application of Dropout in Recurrent Neural Networks](http://arxiv.org/abs/1512.05287)
    """

    @interfaces.legacy_recurrent_support
    def __init__(self, units,
                 return_states=False,
                 activation='tanh',
                 recurrent_activation='sigmoid',
                 use_bias=True,
                 kernel_initializer='glorot_uniform',
                 conditional_initializer='glorot_uniform',
                 recurrent_initializer='orthogonal',
                 bias_initializer='zeros',
                 mask_value=0.,
                 kernel_regularizer=None,
                 recurrent_regularizer=None,
                 conditional_regularizer=None,
                 bias_regularizer=None,
                 activity_regularizer=None,
                 kernel_constraint=None,
                 recurrent_constraint=None,
                 conditional_constraint=None,
                 bias_constraint=None,
                 dropout=0.,
                 recurrent_dropout=0.,
                 conditional_dropout=0.,
                 num_inputs=4,
                 static_ctx=False,
                 **kwargs):

        super(GRUCond, self).__init__(**kwargs)

        self.return_states = return_states

        # Main parameters
        self.units = units
        self.activation = activations.get(activation)
        self.recurrent_activation = activations.get(recurrent_activation)
        self.use_bias = use_bias
        self.mask_value = mask_value

        # Initializers
        self.kernel_initializer = initializers.get(kernel_initializer)
        self.recurrent_initializer = initializers.get(recurrent_initializer)
        self.conditional_initializer = initializers.get(conditional_initializer)
        self.bias_initializer = initializers.get(bias_initializer)

        # Regularizers
        self.kernel_regularizer = regularizers.get(kernel_regularizer)
        self.recurrent_regularizer = regularizers.get(recurrent_regularizer)
        self.conditional_regularizer = regularizers.get(conditional_regularizer)
        self.bias_regularizer = regularizers.get(bias_regularizer)
        self.activity_regularizer = regularizers.get(activity_regularizer)

        # Constraints
        self.kernel_constraint = constraints.get(kernel_constraint)
        self.recurrent_constraint = constraints.get(recurrent_constraint)
        self.conditional_constraint = constraints.get(conditional_constraint)
        self.bias_constraint = constraints.get(bias_constraint)

        # Dropouts
        self.dropout = min(1., max(0., dropout)) if dropout is not None else 0.
        self.recurrent_dropout = min(1., max(0., recurrent_dropout)) if recurrent_dropout is not None else 0.
        self.conditional_dropout = min(1., max(0., conditional_dropout)) if conditional_dropout is not None else 0.
        self.num_inputs = num_inputs
        self.input_spec = [InputSpec(ndim=3), InputSpec(ndim=3)]
        if static_ctx:
            self.input_spec = [InputSpec(ndim=3), InputSpec(ndim=2)]
        else:
            self.input_spec = [InputSpec(ndim=3), InputSpec(ndim=3)]
        for _ in range(len(self.input_spec), self.num_inputs):
            self.input_spec.append(InputSpec(ndim=2))

    def build(self, input_shape):

        assert len(input_shape) == 2 or len(input_shape) == 3, 'You should pass two inputs to GRUCond ' \
                                                               '(context and previous_embedded_words) and ' \
                                                               'one optional inputs (init_state). ' \
                                                               'It currently has %d inputs' % len(input_shape)

        self.input_dim = input_shape[0][2]
        if K.ndim(self.input_spec[1]) == 3:
            self.context_dim = input_shape[1][2]
            self.static_ctx = False
            assert input_shape[1][1] == input_shape[0][1], 'When using a 3D ctx in GRUCond, it has to have the same ' \
                                                           'number of timesteps (dimension 1) as the input. Currently,' \
                                                           'the number of input timesteps is: ' \
                                                           + str(input_shape[0][1]) + \
                                                           ', while the number of ctx timesteps is ' \
                                                           + str(input_shape[1][1]) + ' (complete shapes: ' \
                                                           + str(input_shape[0]) + ', ' + str(input_shape[1]) + ')'
        else:
            self.context_dim = input_shape[1][1]
            self.static_ctx = True

        if self.stateful:
            self.reset_states()
        else:
            # initial states: all-zero tensors of shape (units)
            self.states = [None, None]  # [h, c]

        self.kernel = self.add_weight(shape=(self.context_dim, self.units * 3),
                                      name='kernel',
                                      initializer=self.kernel_initializer,
                                      regularizer=self.kernel_regularizer,
                                      constraint=self.kernel_constraint)

        self.recurrent_kernel = self.add_weight(
            shape=(self.units, self.units * 3),
            name='recurrent_kernel',
            initializer=self.recurrent_initializer,
            regularizer=self.recurrent_regularizer,
            constraint=self.recurrent_constraint)

        self.conditional_kernel = self.add_weight(shape=(self.input_dim, self.units * 3),
                                                  name='conditional_kernel',
                                                  initializer=self.conditional_initializer,
                                                  regularizer=self.conditional_regularizer,
                                                  constraint=self.conditional_constraint)

        if self.use_bias:
            self.bias = self.add_weight(shape=(self.units * 3,),
                                        name='bias',
                                        initializer=self.bias_initializer,
                                        regularizer=self.bias_regularizer,
                                        constraint=self.bias_constraint)
        else:
            self.bias = None

        self.built = True

    def reset_states(self, states=None):
        assert self.stateful, 'Layer must be stateful.'
        input_shape = self.input_shape
        if not input_shape[0]:
            raise Exception('If a RNN is stateful, a complete ' +
                            'input_shape must be provided (including batch size).')
        if hasattr(self, 'states'):
            K.set_value(self.states[0],
                        np.zeros((input_shape[0], self.units)))
            K.set_value(self.states[1],
                        np.zeros((input_shape[0], self.units)))
            K.set_value(self.states[2],
                        np.zeros((input_shape[0], input_shape[3])))
        else:
            self.states = [K.zeros((input_shape[0], self.units))]

    def preprocess_input(self, inputs, training=None):

        if 0 < self.conditional_dropout < 1:
            input_dim = self.input_dim
            ones = K.ones_like(K.reshape(inputs[:, :, 0], (-1, inputs.shape[1], 1)))  # (bs, timesteps, 1)
            ones = K.concatenate([ones] * input_dim, axis=2)

            def dropped_inputs():
                return K.dropout(ones, self.recurrent_dropout)

            cond_dp_mask = [K.in_train_phase(dropped_inputs,
                                             ones,
                                             training=training) for _ in range(3)]
        else:
            cond_dp_mask = [K.cast_to_floatx(1.) for _ in range(3)]

        if 0 < self.dropout < 1:
            input_dim = self.input_dim
            ones = K.ones_like(K.reshape(self.context[:, :, 0], (-1, K.shape(self.context)[1], 1)))  # (bs, timesteps, 1)
            ones = K.concatenate([ones] * input_dim, axis=2)

            def dropped_inputs():
                return K.dropout(ones, self.recurrent_dropout)

            dp_mask = [K.in_train_phase(dropped_inputs,
                                        ones,
                                        training=training) for _ in range(3)]
        else:
            dp_mask = [K.cast_to_floatx(1.) for _ in range(3)]

        if self.static_ctx:
            K.dot(inputs * cond_dp_mask, self.conditional_kernel)
        else:
            return K.dot(inputs * cond_dp_mask, self.conditional_kernel) + K.dot(self.context * dp_mask[0], self.kernel)

    def compute_output_shape(self, input_shape):
        if self.return_sequences:
            main_out = (input_shape[0][0], input_shape[0][1], self.units)
        else:
            main_out = (input_shape[0][0], self.units)

        if self.return_states:
            states_dim = (input_shape[0][0], input_shape[0][1], self.units)
            main_out = [main_out, states_dim]
        return main_out

    def call(self, inputs, mask=None, training=None, initial_state=None):
        # input shape: (nb_samples, time (padded with zeros), input_dim)
        # note that the .build() method of subclasses MUST define
        # self.input_spec with a complete input shape.
        input_shape = K.int_shape(inputs[0])
        state_below = inputs[0]
        self.context = inputs[1]
        if self.num_inputs == 2:  # input: [state_below, context]
            self.init_state = None
        elif self.num_inputs == 3:  # input: [state_below, context, init_generic]
            self.init_state = inputs[2]
        elif self.num_inputs == 4:  # input: [state_below, context, init_state, init_memory]
            self.init_state = inputs[2]
        if self.stateful:
            initial_states = self.states
        else:
            initial_states = self.get_initial_states(state_below)
        constants = self.get_constants(state_below, mask[1], training=training)
        preprocessed_input = self.preprocess_input(state_below, training=training)
        last_output, outputs, states = K.rnn(self.step,
                                             preprocessed_input,
                                             initial_states,
                                             go_backwards=self.go_backwards,
                                             mask=mask[0],
                                             constants=constants,
                                             unroll=self.unroll,
                                             input_length=state_below.shape[1])
        if self.stateful:
            self.updates = []
            for i in range(len(states)):
                self.updates.append((self.states[i], states[i]))

        # Properly set learning phase
        if 0 < self.dropout + self.recurrent_dropout:
            last_output._uses_learning_phase = True
            outputs._uses_learning_phase = True

        if self.return_sequences:
            ret = outputs
        else:
            ret = last_output

        # intermediate states as additional outputs
        if self.return_states:
            if not isinstance(ret, list):
                ret = [ret]
            ret += [states[0]]

        return ret

    def compute_mask(self, input, mask):
        if self.return_sequences:
            ret = mask[0]
        else:
            ret = None
        if self.return_states:
            ret = [ret, None]
        return ret

    def step(self, x, states):
        h_tm1 = states[0]  # State
        rec_dp_mask = states[1]  # Dropout U (recurrent)
        matrix_x = x
        if self.use_bias:
            matrix_x = K.bias_add(matrix_x, self.bias)

        if self.static_ctx:
            dp_mask = states[3]  # Dropout W
            context = states[4]
            mask_context = states[5]  # Context mask
            if K.ndim(mask_context) > 1:  # Mask the context (only if necessary)
                context = mask_context[:, :, None] * context
            matrix_x += K.dot(context * dp_mask[0], self.kernel)

        matrix_inner = K.dot(h_tm1 * rec_dp_mask[0], self.recurrent_kernel[:, :2 * self.units])
        x_z = matrix_x[:, :self.units]
        x_r = matrix_x[:, self.units: 2 * self.units]
        inner_z = matrix_inner[:, :self.units]
        inner_r = matrix_inner[:, self.units: 2 * self.units]

        z = self.recurrent_activation(x_z + inner_z)
        r = self.recurrent_activation(x_r + inner_r)

        x_h = matrix_x[:, 2 * self.units:]
        inner_h = K.dot(r * h_tm1 * rec_dp_mask[0], self.recurrent_kernel[:, 2 * self.units:])
        hh = self.activation(x_h + inner_h)
        h = z * h_tm1 + (1 - z) * hh

        return h, [h]

    def get_constants(self, inputs, mask_context, training=None):
        constants = []
        # States[2] - Dropout_U
        if 0 < self.recurrent_dropout < 1:
            ones = K.ones_like(K.reshape(inputs[:, 0, 0], (-1, 1)))
            ones = K.tile(ones, (1, self.units))

            def dropped_inputs():
                return K.dropout(ones, self.recurrent_dropout)

            rec_dp_mask = [K.in_train_phase(dropped_inputs,
                                            ones,
                                            training=training) for _ in range(3)]
            constants.append(rec_dp_mask)
        else:
            constants.append([K.cast_to_floatx(1.) for _ in range(3)])

        # States[3]
        if 0 < self.dropout < 1:
            input_shape = self.input_spec[1][0].shape
            input_dim = input_shape[-1]
            ones = K.ones_like(K.reshape(inputs[:, 0, 0], (-1, 1)))
            ones = K.concatenate([ones] * input_dim, 1)
            B_W = [K.in_train_phase(K.dropout(ones, self.dropout_W), ones) for _ in range(3)]
        else:
            B_W = [K.cast_to_floatx(1.) for _ in range(3)]
        if self.static_ctx:
            constants.append(B_W)

        # States[4] - context
        constants.append(self.context)

        # States[5] - mask_context
        if mask_context is None:
            mask_context = K.not_equal(K.sum(self.context, axis=2), self.mask_value)
            mask_context = K.cast(mask_context, K.floatx())
        constants.append(mask_context)

        return constants

    def get_initial_states(self, inputs):
        # build an all-zero tensor of shape (samples, units)
        if self.init_state is None:
            initial_state = K.zeros_like(inputs)  # (samples, timesteps, input_dim)
            initial_state = K.sum(initial_state, axis=(1, 2))  # (samples,)
            initial_state = K.expand_dims(initial_state)  # (samples, 1)
            initial_state = K.tile(initial_state, [1, self.units])  # (samples, units)
        else:
            initial_state = self.init_state
        initial_states = [initial_state]

        return initial_states

    def get_config(self):
        config = {'units': self.units,
                  'activation': activations.serialize(self.activation),
                  'recurrent_activation': activations.serialize(self.recurrent_activation),
                  'return_states': self.return_states,
                  'kernel_initializer': initializers.serialize(self.kernel_initializer),
                  'recurrent_initializer': initializers.serialize(self.recurrent_initializer),
                  'conditional_initializer': initializers.serialize(self.conditional_initializer),
                  'bias_initializer': initializers.serialize(self.bias_initializer),
                  'kernel_regularizer': regularizers.serialize(self.kernel_regularizer),
                  'recurrent_regularizer': regularizers.serialize(self.recurrent_regularizer),
                  'conditional_regularizer': regularizers.serialize(self.conditional_regularizer),
                  'bias_regularizer': regularizers.serialize(self.bias_regularizer),
                  'activity_regularizer': regularizers.serialize(self.activity_regularizer),
                  'kernel_constraint': constraints.serialize(self.kernel_constraint),
                  'recurrent_constraint': constraints.serialize(self.recurrent_constraint),
                  'conditional_constraint': constraints.serialize(self.conditional_constraint),
                  'bias_constraint': constraints.serialize(self.bias_constraint),
                  'dropout': self.dropout,
                  'recurrent_dropout': self.recurrent_dropout,
                  'conditional_dropout': self.conditional_dropout,
                  'mask_value': self.mask_value
                  }
        base_config = super(GRUCond, self).get_config()
        return dict(list(base_config.items()) + list(config.items()))


class AttGRU(Recurrent):
    """Gated Recurrent Unit with Attention
    You should give two inputs to this layer:
        1. The shifted sequence of words (shape: (batch_size, output_timesteps, embedding_size))
        2. The complete input sequence (shape: (batch_size, input_timesteps, input_dim))
    # Arguments
        units: Positive integer, dimensionality of the output space.
        return_states: Whether it should return the internal RNN states.
        activation: Activation function to use
            (see [activations](../activations.md)).
            If you pass None, no activation is applied
            (ie. "linear" activation: `a(x) = x`).
        recurrent_activation: Activation function to use
            for the recurrent step
            (see [activations](../activations.md)).
        use_bias: Boolean, whether the layer uses a bias vector.
        kernel_initializer: Initializer for the `kernel` weights matrix,
            used for the linear transformation of the inputs
            (see [initializers](../initializers.md)).
        recurrent_initializer: Initializer for the `recurrent_kernel`
            weights matrix,
            used for the linear transformation of the recurrent state
            (see [initializers](../initializers.md)).
        bias_initializer: Initializer for the bias vector
            (see [initializers](../initializers.md)).
        kernel_regularizer: Regularizer function applied to
            the `kernel` weights matrix
            (see [regularizer](../regularizers.md)).
        recurrent_regularizer: Regularizer function applied to
            the `recurrent_kernel` weights matrix
            (see [regularizer](../regularizers.md)).
        bias_regularizer: Regularizer function applied to the bias vector
            (see [regularizer](../regularizers.md)).
        kernel_constraint: Constraint function applied to
            the `kernel` weights matrix
            (see [constraints](../constraints.md)).
        recurrent_constraint: Constraint function applied to
            the `recurrent_kernel` weights matrix
            (see [constraints](../constraints.md)).
        bias_constraint: Constraint function applied to the bias vector
            (see [constraints](../constraints.md)).
        dropout: Float between 0 and 1.
            Fraction of the units to drop for
            the linear transformation of the context.
        recurrent_dropout: Float between 0 and 1.
            Fraction of the units to drop for
            the linear transformation of the recurrent state.
        conditional_dropout: Float between 0 and 1.
            Fraction of the units to drop for
            the linear transformation of the input.
        dropout_w_a: Float between 0 and 1.
            Fraction of the units to drop for
            the linear transformation in the attended context.
        dropout_W_a: Float between 0 and 1.
            Fraction of the units to drop for
            the linear transformation of the recurrent state in the attention mechanism.
        dropout_U_a: Float between 0 and 1.
            Fraction of the units to drop for
            the linear transformation of the input in the attention mechanism.
        implementation: Implementation mode, either 1 or 2.
            Mode 1 will structure its operations as a larger number of
            smaller dot products and additions, whereas mode 2 will
            batch them into fewer, larger operations. These modes will
            have different performance profiles on different hardware and
            for different applications.
        num_inputs: Number of inputs of the layer.


    # Formulation

        The resulting attention vector 'phi' at time 't' is formed by applying a weighted sum over
        the set of inputs 'x_i' contained in 'X':

            phi(X, t) = ∑_i alpha_i(t) * x_i,

        where each 'alpha_i' at time 't' is a weighting vector over all the input dimension that
        accomplishes the following condition:

            ∑_i alpha_i = 1

        and is dynamically adapted at each timestep w.r.t. the following formula:

            alpha_i(t) = exp{e_i(t)} /  ∑_j exp{e_j(t)}

        where each 'e_i' at time 't' is calculated as:

            e_i(t) = wa' * tanh( Wa * x_i  +  Ua * h(t-1)  +  ba ),

        where the following are learnable with the respectively named sizes:
                wa                Wa                     Ua                 ba
            [input_dim] [input_dim, input_dim] [units, input_dim] [input_dim]

        The names of 'Ua' and 'Wa' are exchanged w.r.t. the provided reference as well as 'v' being renamed
        to 'x' for matching Keras LSTM's nomenclature.

    # References
        -   Yao L, Torabi A, Cho K, Ballas N, Pal C, Larochelle H, Courville A.
            Describing videos by exploiting temporal structure.
            InProceedings of the IEEE International Conference on Computer Vision 2015 (pp. 4507-4515).
    """

    @interfaces.legacy_recurrent_support
    def __init__(self, units,
                 att_units=0,
                 return_extra_variables=False,
                 return_states=False,
                 activation='tanh',
                 recurrent_activation='sigmoid',
                 use_bias=True,
                 kernel_initializer='glorot_uniform',
                 attention_recurrent_initializer='glorot_uniform',
                 attention_context_initializer='glorot_uniform',
                 attention_context_wa_initializer='glorot_uniform',
                 recurrent_initializer='orthogonal',
                 bias_initializer='zeros',
                 bias_ba_initializer='zeros',
                 bias_ca_initializer='zero',
                 mask_value=0.,
                 kernel_regularizer=None,
                 recurrent_regularizer=None,
                 attention_recurrent_regularizer=None,
                 attention_context_regularizer=None,
                 attention_context_wa_regularizer=None,
                 bias_regularizer=None,
                 bias_ba_regularizer=None,
                 bias_ca_regularizer=None,
                 activity_regularizer=None,
                 kernel_constraint=None,
                 recurrent_constraint=None,
                 attention_recurrent_constraint=None,
                 attention_context_constraint=None,
                 attention_context_wa_constraint=None,
                 bias_constraint=None,
                 bias_ba_constraint=None,
                 bias_ca_constraint=None,
                 dropout=0.,
                 recurrent_dropout=0.,
                 attention_dropout=0.,
                 num_inputs=3,
                 **kwargs):
        super(AttGRU, self).__init__(**kwargs)
        self.return_extra_variables = return_extra_variables
        self.return_states = return_states

        # Main parameters
        self.units = units
        self.att_units = units if att_units == 0 else att_units
        self.activation = activations.get(activation)
        self.recurrent_activation = activations.get(recurrent_activation)
        self.use_bias = use_bias
        self.mask_value = mask_value

        # Initializers
        self.kernel_initializer = initializers.get(kernel_initializer)
        self.recurrent_initializer = initializers.get(recurrent_initializer)
        self.attention_recurrent_initializer = initializers.get(attention_recurrent_initializer)
        self.attention_context_initializer = initializers.get(attention_context_initializer)
        self.attention_context_wa_initializer = initializers.get(attention_context_wa_initializer)
        self.bias_initializer = initializers.get(bias_initializer)
        self.bias_ba_initializer = initializers.get(bias_ba_initializer)
        self.bias_ca_initializer = initializers.get(bias_ca_initializer)

        # Regularizers
        self.kernel_regularizer = regularizers.get(kernel_regularizer)
        self.recurrent_regularizer = regularizers.get(recurrent_regularizer)
        self.attention_recurrent_regularizer = regularizers.get(attention_recurrent_regularizer)
        self.attention_context_regularizer = regularizers.get(attention_context_regularizer)
        self.attention_context_wa_regularizer = regularizers.get(attention_context_wa_regularizer)
        self.bias_regularizer = regularizers.get(bias_regularizer)
        self.bias_ba_regularizer = regularizers.get(bias_ba_regularizer)
        self.bias_ca_regularizer = regularizers.get(bias_ca_regularizer)
        self.activity_regularizer = regularizers.get(activity_regularizer)

        # Constraints
        self.kernel_constraint = constraints.get(kernel_constraint)
        self.recurrent_constraint = constraints.get(recurrent_constraint)
        self.attention_recurrent_constraint = constraints.get(attention_recurrent_constraint)
        self.attention_context_constraint = constraints.get(attention_context_constraint)
        self.attention_context_wa_constraint = constraints.get(attention_context_wa_constraint)
        self.bias_constraint = constraints.get(bias_constraint)
        self.bias_ba_constraint = constraints.get(bias_ba_constraint)
        self.bias_ca_constraint = constraints.get(bias_ca_constraint)

        # Dropouts
        self.dropout = min(1., max(0., dropout)) if dropout is not None else 0.
        self.recurrent_dropout = min(1., max(0., recurrent_dropout)) if recurrent_dropout is not None else 0.
        self.attention_dropout = min(1., max(0., attention_dropout)) if attention_dropout is not None else 0.
        self.num_inputs = num_inputs
        self.input_spec = [InputSpec(ndim=3)]
        for _ in range(len(self.input_spec), self.num_inputs):
            self.input_spec.append(InputSpec(ndim=2))

    def build(self, input_shape):

        assert len(input_shape) >= 2, 'You should pass two inputs to AttLSTMCond ' \
                                      '(previous_embedded_words and context) ' \
                                      'and two optional inputs (init_state and init_memory)'
        self.input_dim = input_shape[0][2]
        self.context_steps = input_shape[0][1]
        if self.stateful:
            self.reset_states()
        else:
            # initial states: all-zero tensors of shape (units)
            self.states = [None, None, None]  # [h, c, x_att]

        self.kernel = self.add_weight(shape=(self.input_dim, self.units * 3),
                                      name='kernel',
                                      initializer=self.kernel_initializer,
                                      regularizer=self.kernel_regularizer,
                                      constraint=self.kernel_constraint)
        self.recurrent_kernel = self.add_weight(
            shape=(self.units, self.units * 3),
            name='recurrent_kernel',
            initializer=self.recurrent_initializer,
            regularizer=self.recurrent_regularizer,
            constraint=self.recurrent_constraint)

        self.attention_recurrent_kernel = self.add_weight(
            shape=(self.units, self.att_units),
            name='attention_recurrent_kernel',
            initializer=self.attention_recurrent_initializer,
            regularizer=self.attention_recurrent_regularizer,
            constraint=self.attention_recurrent_constraint)

        self.attention_context_kernel = self.add_weight(
            shape=(self.input_dim, self.att_units),
            name='attention_context_kernel',
            initializer=self.attention_context_initializer,
            regularizer=self.attention_context_regularizer,
            constraint=self.attention_context_constraint)

        self.attention_context_wa = self.add_weight(
            shape=(self.att_units,),
            name='attention_context_wa',
            initializer=self.attention_context_wa_initializer,
            regularizer=self.attention_context_wa_regularizer,
            constraint=self.attention_context_wa_constraint)

        if self.use_bias:
            self.bias = self.add_weight(shape=(self.units * 3,),
                                        name='bias',
                                        initializer=self.bias_initializer,
                                        regularizer=self.bias_regularizer,
                                        constraint=self.bias_constraint)
        else:
            self.bias = None

        self.bias_ba = self.add_weight(shape=(self.att_units,),
                                       name='bias_ba',
                                       initializer=self.bias_ba_initializer,
                                       regularizer=self.bias_ba_regularizer,
                                       constraint=self.bias_ba_constraint)
        bias_ca_shape = self.context_steps if self.context_steps is None else (self.context_steps,)
        self.bias_ca = self.add_weight(shape=bias_ca_shape,
                                       name='bias_ca',
                                       initializer=self.bias_ca_initializer,
                                       regularizer=self.bias_ca_regularizer,
                                       constraint=self.bias_ca_constraint)

        self.built = True

    def reset_states(self, states=None):
        assert self.stateful, 'Layer must be stateful.'
        input_shape = self.input_shape
        if not input_shape[0]:
            raise Exception('If a RNN is stateful, a complete ' +
                            'input_shape must be provided (including batch size).')
        if hasattr(self, 'states'):
            K.set_value(self.states[0],
                        np.zeros((input_shape[0], self.units)))
            K.set_value(self.states[1],
                        np.zeros((input_shape[0], input_shape[3])))
        else:
            self.states = [K.zeros((input_shape[0], self.units)),
                           K.zeros((input_shape[0], input_shape[3]))]

    def preprocess_input(self, inputs, training=None):
        return inputs

    def compute_output_shape(self, input_shape):
        if self.return_sequences:
            main_out = (input_shape[0][0], input_shape[0][1], self.units)
        else:
            main_out = (input_shape[0][0], self.units)

        if self.return_extra_variables:
            dim_x_att = (input_shape[0][0], input_shape[0][1], self.context_dim)
            dim_alpha_att = (input_shape[0][0], input_shape[0][1], input_shape[1][1])
            main_out = [main_out, dim_x_att, dim_alpha_att]

        if self.return_states:
            if not isinstance(main_out, list):
                main_out = [main_out]
            states_dim = (input_shape[0][0], input_shape[0][1], self.units)
            main_out += [states_dim]

        return main_out

    def call(self, inputs, mask=None, training=None, initial_state=None):
        # input shape: (nb_samples, time (padded with zeros), input_dim)
        # note that the .build() method of subclasses MUST define
        # self.input_spec with a complete input shape.
        input_shape = K.int_shape(inputs[0])
        state_below = inputs[0]
        if self.num_inputs == 1:  # input: [context]
            self.init_state = None
        elif self.num_inputs == 2:  # input: [context, init_generic]
            self.init_state = inputs[1]

        if self.stateful:
            initial_states = self.states
        else:
            initial_states = self.get_initial_states(state_below)
        constants = self.get_constants(state_below, training=training)
        preprocessed_input = self.preprocess_input(state_below, training=training)
        last_output, outputs, states = K.rnn(self.step,
                                             preprocessed_input,
                                             initial_states,
                                             go_backwards=self.go_backwards,
                                             mask=mask[0],
                                             constants=constants,
                                             unroll=self.unroll,
                                             input_length=state_below.shape[1],
                                             pos_extra_outputs_states=[1, 2])
        if self.stateful:
            self.updates = []
            for i in range(len(states)):
                self.updates.append((self.states[i], states[i]))

        # Properly set learning phase
        if 0 < self.dropout + self.recurrent_dropout:
            last_output._uses_learning_phase = True
            outputs._uses_learning_phase = True

        if self.return_sequences:
            ret = outputs
        else:
            ret = last_output

        if self.return_extra_variables:
            ret = [ret, states[1], states[2]]

        # intermediate states as additional outputs
        if self.return_states:
            if not isinstance(ret, list):
                ret = [ret]
            ret += [states[0]]

        return ret

    def compute_mask(self, input, mask):
        if self.return_extra_variables:
            ret = [mask[0], mask[0], mask[0]]
        else:
            ret = mask[0]

        if self.return_states:
            if not isinstance(ret, list):
                ret = [ret]
            ret += [mask[0], mask[0]]

        return ret

    def step(self, x, states):
        h_tm1 = states[0]  # State
        non_used_x_att = states[1]  # Placeholder for returning extra variables
        non_used_alphas_att = states[2]  # Placeholder for returning extra variables
        dp_mask = states[3]  # Dropout W (input)
        rec_dp_mask = states[4]  # Dropout U (recurrent)
        # Att model dropouts
        att_dp_mask = states[5]  # Dropout Wa
        pctx_ = states[6]  # Projected context (i.e. context * Ua + ba)
        context = states[7]  # Original context

        # Attention model (see Formulation in class header)
        p_state_ = K.dot(h_tm1 * att_dp_mask[0], self.attention_recurrent_kernel)
        pctx_ = K.tanh(pctx_ + p_state_[:, None, :])
        e = K.dot_product(pctx_, self.attention_context_wa) + self.bias_ca
        alphas = K.softmax(K.reshape(e, [K.shape(e)[0], K.shape(e)[1]]))
        # sum over the in_timesteps dimension resulting in [batch_size, input_dim]
        ctx_ = K.sum(context * alphas[:, :, None], axis=1)

        matrix_x = x + K.dot(ctx_ * dp_mask[0], self.kernel)
        if self.use_bias:
            matrix_x = K.bias_add(matrix_x, self.bias)
        matrix_inner = K.dot(h_tm1 * rec_dp_mask[0], self.recurrent_kernel[:, :2 * self.units])

        x_z = matrix_x[:, :self.units]
        x_r = matrix_x[:, self.units: 2 * self.units]
        recurrent_z = matrix_inner[:, :self.units]
        recurrent_r = matrix_inner[:, self.units: 2 * self.units]

        z = self.recurrent_activation(x_z + recurrent_z)
        r = self.recurrent_activation(x_r + recurrent_r)

        x_h = matrix_x[:, 2 * self.units:]
        recurrent_h = K.dot(r * h_tm1 * rec_dp_mask[0],
                            self.recurrent_kernel[:, 2 * self.units:])
        hh = self.activation(x_h + recurrent_h)
        h = z * h_tm1 + (1 - z) * hh
        if 0 < self.dropout + self.recurrent_dropout:
            h._uses_learning_phase = True

        return h, [h, ctx_, alphas]

    def get_constants(self, inputs, training=None):
        constants = []
        # States[4] - Dropout_W
        if 0 < self.dropout < 1:
            # TODO: Fails?
            input_shape = K.int_shape(inputs)
            input_dim = input_shape[-1]
            ones = K.ones_like(K.reshape(inputs[:, 0, 0], (-1, 1)))
            ones = K.tile(ones, (1, int(input_dim)))

            def dropped_inputs():
                return K.dropout(ones, self.dropout)

            dp_mask = [K.in_train_phase(dropped_inputs,
                                        ones,
                                        training=training) for _ in range(3)]
            constants.append(dp_mask)
        else:
            constants.append([K.cast_to_floatx(1.) for _ in range(4)])

        # States[5] - Dropout_U
        if 0 < self.recurrent_dropout < 1:
            ones = K.ones_like(K.reshape(inputs[:, 0, 0], (-1, 1)))
            ones = K.tile(ones, (1, self.units))

            def dropped_inputs():
                return K.dropout(ones, self.recurrent_dropout)

            rec_dp_mask = [K.in_train_phase(dropped_inputs,
                                            ones,
                                            training=training) for _ in range(3)]
            constants.append(rec_dp_mask)
        else:
            constants.append([K.cast_to_floatx(1.) for _ in range(4)])

        # States[6]  - Dropout_Wa
        if 0 < self.attention_dropout < 1:
            input_dim = self.units
            ones = K.ones_like(K.reshape(inputs[:, 0, 0], (-1, 1)))
            ones = K.concatenate([ones] * input_dim, 1)

            def dropped_inputs():
                return K.dropout(ones, self.recurrent_dropout)

            att_dp_mask = [K.in_train_phase(dropped_inputs,
                                            ones,
                                            training=training)]
            constants.append(att_dp_mask)
        else:
            constants.append([K.cast_to_floatx(1.)])

        if 0 < self.attention_dropout < 1:
            input_dim = inputs.shape[2]
            ones = K.ones_like(K.reshape(inputs[:, :, 0], (-1, inputs.shape[1], 1)))
            ones = K.concatenate([ones] * input_dim, axis=2)
            B_Ua = [K.in_train_phase(K.dropout(ones, self.attention_dropout), ones)]
            pctx = K.dot(inputs * B_Ua[0], self.attention_context_kernel)
        else:
            pctx = K.dot(inputs, self.attention_context_kernel)
        if self.use_bias:
            pctx = K.bias_add(pctx, self.bias_ba)
        # States[7] - pctx_
        constants.append(pctx)

        return constants

    def get_initial_states(self, inputs):
        # build an all-zero tensor of shape (samples, units)
        if self.init_state is None:
            initial_state = K.zeros_like(inputs)  # (samples, timesteps, input_dim)
            initial_state = K.sum(initial_state, axis=(1, 2))  # (samples,)
            initial_state = K.expand_dims(initial_state)  # (samples, 1)
            initial_state = K.tile(initial_state, [1, self.units])  # (samples, units)
        else:
            initial_state = self.init_state
        initial_states = [initial_state]

        initial_state = K.zeros_like(self.context)  # (samples, input_timesteps, ctx_dim)
        initial_state_alphas = K.sum(initial_state, axis=2)  # (samples, input_timesteps)
        initial_state = K.sum(initial_state, axis=1)  # (samples, ctx_dim)
        extra_states = [initial_state, initial_state_alphas]  # (samples, ctx_dim)

        return initial_states + extra_states

    def get_config(self):
        config = {'units': self.units,
                  "att_units": self.att_units,
                  'activation': activations.serialize(self.activation),
                  'recurrent_activation': activations.serialize(self.recurrent_activation),
                  'return_extra_variables': self.return_extra_variables,
                  'return_states': self.return_states,
                  'kernel_initializer': initializers.serialize(self.kernel_initializer),
                  'recurrent_initializer': initializers.serialize(self.recurrent_initializer),
                  'attention_recurrent_initializer': initializers.serialize(self.attention_recurrent_initializer),
                  'bias_initializer': initializers.serialize(self.bias_initializer),
                  'bias_ba_initializer': initializers.serialize(self.bias_ba_initializer),
                  'bias_ca_initializer': initializers.serialize(self.bias_ca_initializer),
                  'kernel_regularizer': regularizers.serialize(self.kernel_regularizer),
                  'recurrent_regularizer': regularizers.serialize(self.recurrent_regularizer),
                  'attention_recurrent_regularizer': regularizers.serialize(self.attention_recurrent_regularizer),
                  'bias_regularizer': regularizers.serialize(self.bias_regularizer),
                  'bias_ba_regularizer': regularizers.serialize(self.bias_ba_regularizer),
                  'bias_ca_regularizer': regularizers.serialize(self.bias_ca_regularizer),
                  'activity_regularizer': regularizers.serialize(self.activity_regularizer),
                  'kernel_constraint': constraints.serialize(self.kernel_constraint),
                  'recurrent_constraint': constraints.serialize(self.recurrent_constraint),
                  'attention_recurrent_constraint': constraints.serialize(self.attention_recurrent_constraint),
                  'bias_constraint': constraints.serialize(self.bias_constraint),
                  'bias_ba_constraint': constraints.serialize(self.bias_ba_constraint),
                  'bias_ca_constraint': constraints.serialize(self.bias_ca_constraint),
                  'dropout': self.dropout,
                  'recurrent_dropout': self.recurrent_dropout,
                  'attention_dropout': self.attention_dropout,
                  'mask_value': self.mask_value
                  }
        base_config = super(AttGRU, self).get_config()
        return dict(list(base_config.items()) + list(config.items()))


class AttGRUCond(Recurrent):
    """Gated Recurrent Unit with Attention
    You should give two inputs to this layer:
        1. The shifted sequence of words (shape: (batch_size, output_timesteps, embedding_size))
        2. The complete input sequence (shape: (batch_size, input_timesteps, input_dim))
    Optionally, you can set the initial hidden state, with a tensor of shape: (batch_size, units)

    # Arguments
        units: Positive integer, dimensionality of the output space.
        att_units:  Positive integer, dimensionality of the attention space.
        return_extra_variables: Return the attended context vectors and the attention weights (alphas)
        return_states: Whether it should return the internal RNN states.
        activation: Activation function to use
            (see [activations](../activations.md)).
            If you pass None, no activation is applied
            (ie. "linear" activation: `a(x) = x`).
        recurrent_activation: Activation function to use
            for the recurrent step
            (see [activations](../activations.md)).
        use_bias: Boolean, whether the layer uses a bias vector.
        kernel_initializer: Initializer for the `kernel` weights matrix,
            used for the linear transformation of the inputs
            (see [initializers](../initializers.md)).
        conditional_initializer: Initializer for the `conditional_kernel`
            weights matrix,
            used for the linear transformation of the conditional inputs
            (see [initializers](../initializers.md)).
        recurrent_initializer: Initializer for the `recurrent_kernel`
            weights matrix,
            used for the linear transformation of the recurrent state
            (see [initializers](../initializers.md)).
        attention_recurrent_initializer:  Initializer for the `attention_recurrent_kernel`
            weights matrix, used for the linear transformation of the conditional inputs
            (see [initializers](../initializers.md)).
        attention_context_initializer:  Initializer for the `attention_context_kernel`
            weights matrix,
            used for the linear transformation of the attention context inputs
            (see [initializers](../initializers.md)).
        attention_context_wa_initializer:  Initializer for the `attention_wa_kernel`
            weights matrix,
            used for the linear transformation of the attention context
            (see [initializers](../initializers.md)).
        bias_initializer: Initializer for the bias vector
            (see [initializers](../initializers.md)).
        bias_ba_initializer: Initializer for the bias_ba vector from the attention mechanism
            (see [initializers](../initializers.md)).
        bias_ca_initializer: Initializer for the bias_ca vector from the attention mechanism
            (see [initializers](../initializers.md)).
        mask_value: Value of the mask of the context (0. by default)
        kernel_regularizer: Regularizer function applied to
            the `kernel` weights matrix
            (see [regularizer](../regularizers.md)).
        recurrent_regularizer: Regularizer function applied to
            the `recurrent_kernel` weights matrix
            (see [regularizer](../regularizers.md)).
        conditional_regularizer: Regularizer function applied to
            the `conditional_kernel` weights matrix
            (see [regularizer](../regularizers.md)).
        attention_recurrent_regularizer:  Regularizer function applied to
            the `attention_recurrent__kernel` weights matrix
            (see [regularizer](../regularizers.md)).
        attention_context_regularizer:  Regularizer function applied to
            the `attention_context_kernel` weights matrix
            (see [regularizer](../regularizers.md)).
        attention_context_wa_regularizer:  Regularizer function applied to
            the `attention_context_wa_kernel` weights matrix
            (see [regularizer](../regularizers.md)).
        bias_regularizer: Regularizer function applied to the bias vector
            (see [regularizer](../regularizers.md)).
        bias_ba_regularizer:  Regularizer function applied to the bias_ba vector
            (see [regularizer](../regularizers.md)).
        bias_ca_regularizer:  Regularizer function applied to the bias_ca vector
            (see [regularizer](../regularizers.md)).
        activity_regularizer: Regularizer function applied to
            the output of the layer (its "activation").
            (see [regularizer](../regularizers.md)).
        kernel_constraint: Constraint function applied to
            the `kernel` weights matrix
            (see [constraints](../constraints.md)).
        recurrent_constraint: Constraint function applied to
            the `recurrent_kernel` weights matrix
            (see [constraints](../constraints.md)).
        conditional_constraint: Constraint function applied to
            the `conditional_kernel` weights matrix
            (see [constraints](../constraints.md)).
        attention_recurrent_constraint: Constraint function applied to
            the `attention_recurrent_kernel` weights matrix
            (see [constraints](../constraints.md)).
        attention_context_constraint: Constraint function applied to
            the `attention_context_kernel` weights matrix
            (see [constraints](../constraints.md)).
        attention_context_wa_constraint: Constraint function applied to
            the `attention_context_wa_kernel` weights matrix
            (see [constraints](../constraints.md)).
        bias_constraint: Constraint function applied to the bias vector
            (see [constraints](../constraints.md)).
        bias_ba_constraint: Constraint function applied to
            the `bias_ba` weights matrix
            (see [constraints](../constraints.md)).
        bias_ca_constraint: Constraint function applied to
            the `bias_ca` weights matrix
            (see [constraints](../constraints.md)).
        dropout: Float between 0 and 1.
            Fraction of the units to drop for
            the linear transformation of the context.
        recurrent_dropout: Float between 0 and 1.
            Fraction of the units to drop for
            the linear transformation of the recurrent state.
        conditional_dropout: Float between 0 and 1.
            Fraction of the units to drop for
            the linear transformation of the input.
        conditional_dropout: Float between 0 and 1.
            Fraction of the units to drop for
            the linear transformation of the input.
        attention_dropout: Float between 0 and 1.
            Fraction of the units to drop for
            the linear transformation of the attention mechanism.
        num_inputs: Number of inputs of the layer.


    # Formulation

        The resulting attention vector 'phi' at time 't' is formed by applying a weighted sum over
        the set of inputs 'x_i' contained in 'X':

            phi(X, t) = ∑_i alpha_i(t) * x_i,

        where each 'alpha_i' at time 't' is a weighting vector over all the input dimension that
        accomplishes the following condition:

            ∑_i alpha_i = 1

        and is dynamically adapted at each timestep w.r.t. the following formula:

            alpha_i(t) = exp{e_i(t)} /  ∑_j exp{e_j(t)}

        where each 'e_i' at time 't' is calculated as:

            e_i(t) = wa' * tanh( Wa * x_i  +  Ua * h(t-1)  +  ba ),

        where the following are learnable with the respectively named sizes:
                wa                Wa                     Ua                 ba
            [input_dim] [input_dim, input_dim] [units, input_dim] [input_dim]

        The names of 'Ua' and 'Wa' are exchanged w.r.t. the provided reference as well as 'v' being renamed
        to 'x' for matching Keras LSTM's nomenclature.

    # References
        -   Yao L, Torabi A, Cho K, Ballas N, Pal C, Larochelle H, Courville A.
            Describing videos by exploiting temporal structure.
            InProceedings of the IEEE International Conference on Computer Vision 2015 (pp. 4507-4515).
    """

    @interfaces.legacy_recurrent_support
    def __init__(self, units,
                 att_units=0,
                 return_extra_variables=False,
                 return_states=False,
                 activation='tanh',
                 recurrent_activation='sigmoid',
                 use_bias=True,
                 kernel_initializer='glorot_uniform',
                 conditional_initializer='glorot_uniform',
                 attention_recurrent_initializer='glorot_uniform',
                 attention_context_initializer='glorot_uniform',
                 attention_context_wa_initializer='glorot_uniform',
                 recurrent_initializer='orthogonal',
                 bias_initializer='zeros',
                 bias_ba_initializer='zeros',
                 bias_ca_initializer='zero',
                 mask_value=0.,
                 kernel_regularizer=None,
                 recurrent_regularizer=None,
                 conditional_regularizer=None,
                 attention_recurrent_regularizer=None,
                 attention_context_regularizer=None,
                 attention_context_wa_regularizer=None,
                 bias_regularizer=None,
                 bias_ba_regularizer=None,
                 bias_ca_regularizer=None,
                 activity_regularizer=None,
                 kernel_constraint=None,
                 recurrent_constraint=None,
                 conditional_constraint=None,
                 attention_recurrent_constraint=None,
                 attention_context_constraint=None,
                 attention_context_wa_constraint=None,
                 bias_constraint=None,
                 bias_ba_constraint=None,
                 bias_ca_constraint=None,
                 dropout=0.,
                 recurrent_dropout=0.,
                 conditional_dropout=0.,
                 attention_dropout=0.,
                 num_inputs=3,
                 **kwargs):
        super(AttGRUCond, self).__init__(**kwargs)
        self.return_extra_variables = return_extra_variables
        self.return_states = return_states

        # Main parameters
        self.units = units
        self.att_units = units if att_units == 0 else att_units
        self.activation = activations.get(activation)
        self.recurrent_activation = activations.get(recurrent_activation)
        self.use_bias = use_bias
        self.mask_value = mask_value

        # Initializers
        self.kernel_initializer = initializers.get(kernel_initializer)
        self.recurrent_initializer = initializers.get(recurrent_initializer)
        self.conditional_initializer = initializers.get(conditional_initializer)
        self.attention_recurrent_initializer = initializers.get(attention_recurrent_initializer)
        self.attention_context_initializer = initializers.get(attention_context_initializer)
        self.attention_context_wa_initializer = initializers.get(attention_context_wa_initializer)
        self.bias_initializer = initializers.get(bias_initializer)
        self.bias_ba_initializer = initializers.get(bias_ba_initializer)
        self.bias_ca_initializer = initializers.get(bias_ca_initializer)

        # Regularizers
        self.kernel_regularizer = regularizers.get(kernel_regularizer)
        self.recurrent_regularizer = regularizers.get(recurrent_regularizer)
        self.conditional_regularizer = regularizers.get(conditional_regularizer)
        self.attention_recurrent_regularizer = regularizers.get(attention_recurrent_regularizer)
        self.attention_context_regularizer = regularizers.get(attention_context_regularizer)
        self.attention_context_wa_regularizer = regularizers.get(attention_context_wa_regularizer)
        self.bias_regularizer = regularizers.get(bias_regularizer)
        self.bias_ba_regularizer = regularizers.get(bias_ba_regularizer)
        self.bias_ca_regularizer = regularizers.get(bias_ca_regularizer)
        self.activity_regularizer = regularizers.get(activity_regularizer)

        # Constraints
        self.kernel_constraint = constraints.get(kernel_constraint)
        self.recurrent_constraint = constraints.get(recurrent_constraint)
        self.conditional_constraint = constraints.get(conditional_constraint)
        self.attention_recurrent_constraint = constraints.get(attention_recurrent_constraint)
        self.attention_context_constraint = constraints.get(attention_context_constraint)
        self.attention_context_wa_constraint = constraints.get(attention_context_wa_constraint)
        self.bias_constraint = constraints.get(bias_constraint)
        self.bias_ba_constraint = constraints.get(bias_ba_constraint)
        self.bias_ca_constraint = constraints.get(bias_ca_constraint)

        # Dropouts
        self.dropout = min(1., max(0., dropout)) if dropout is not None else 0.
        self.recurrent_dropout = min(1., max(0., recurrent_dropout)) if recurrent_dropout is not None else 0.
        self.conditional_dropout = min(1., max(0., conditional_dropout)) if conditional_dropout is not None else 0.
        self.attention_dropout = min(1., max(0., attention_dropout)) if attention_dropout is not None else 0.
        self.num_inputs = num_inputs
        self.input_spec = [InputSpec(ndim=3), InputSpec(ndim=3)]
        for _ in range(len(self.input_spec), self.num_inputs):
            self.input_spec.append(InputSpec(ndim=2))

    def build(self, input_shape):

        assert len(input_shape) >= 2, 'You should pass two inputs to AttLSTMCond ' \
                                      '(previous_embedded_words and context) ' \
                                      'and two optional inputs (init_state and init_memory)'
        self.input_dim = input_shape[0][2]
        self.context_steps = input_shape[1][1]
        self.context_dim = input_shape[1][2]
        if self.stateful:
            self.reset_states()
        else:
            # initial states: all-zero tensors of shape (units)
            self.states = [None, None]  # [h, x_att]

        self.kernel = self.add_weight(shape=(self.context_dim, self.units * 3),
                                      name='kernel',
                                      initializer=self.kernel_initializer,
                                      regularizer=self.kernel_regularizer,
                                      constraint=self.kernel_constraint)

        self.recurrent_kernel = self.add_weight(
            shape=(self.units, self.units * 3),
            name='recurrent_kernel',
            initializer=self.recurrent_initializer,
            regularizer=self.recurrent_regularizer,
            constraint=self.recurrent_constraint)

        self.conditional_kernel = self.add_weight(shape=(self.input_dim, self.units * 3),
                                                  name='conditional_kernel',
                                                  initializer=self.conditional_initializer,
                                                  regularizer=self.conditional_regularizer,
                                                  constraint=self.conditional_constraint)

        self.attention_recurrent_kernel = self.add_weight(
            shape=(self.units, self.att_units),
            name='attention_recurrent_kernel',
            initializer=self.attention_recurrent_initializer,
            regularizer=self.attention_recurrent_regularizer,
            constraint=self.attention_recurrent_constraint)

        self.attention_context_kernel = self.add_weight(
            shape=(self.context_dim, self.att_units),
            name='attention_context_kernel',
            initializer=self.attention_context_initializer,
            regularizer=self.attention_context_regularizer,
            constraint=self.attention_context_constraint)

        self.attention_context_wa = self.add_weight(
            shape=(self.att_units,),
            name='attention_context_wa',
            initializer=self.attention_context_wa_initializer,
            regularizer=self.attention_context_wa_regularizer,
            constraint=self.attention_context_wa_constraint)

        if self.use_bias:
            self.bias = self.add_weight(shape=(self.units * 3,),
                                        name='bias',
                                        initializer=self.bias_initializer,
                                        regularizer=self.bias_regularizer,
                                        constraint=self.bias_constraint)
        else:
            self.bias = None

        self.bias_ba = self.add_weight(shape=(self.att_units,),
                                       name='bias_ba',
                                       initializer=self.bias_ba_initializer,
                                       regularizer=self.bias_ba_regularizer,
                                       constraint=self.bias_ba_constraint)
        bias_ca_shape = self.context_steps if self.context_steps is None else (self.context_steps,)
        self.bias_ca = self.add_weight(shape=bias_ca_shape,
                                       name='bias_ca',
                                       initializer=self.bias_ca_initializer,
                                       regularizer=self.bias_ca_regularizer,
                                       constraint=self.bias_ca_constraint)
        self.built = True

    def reset_states(self, states=None):
        assert self.stateful, 'Layer must be stateful.'
        input_shape = self.input_shape
        if not input_shape[0]:
            raise Exception('If a RNN is stateful, a complete ' +
                            'input_shape must be provided (including batch size).')
        if hasattr(self, 'states'):
            K.set_value(self.states[0],
                        np.zeros((input_shape[0], self.units)))
            K.set_value(self.states[1],
                        np.zeros((input_shape[0], self.units)))
            K.set_value(self.states[2],
                        np.zeros((input_shape[0], input_shape[3])))
        else:
            self.states = [K.zeros((input_shape[0], self.units)),
                           K.zeros((input_shape[0], input_shape[3]))]

    def preprocess_input(self, inputs, training=None):

        if 0 < self.conditional_dropout < 1:
            ones = K.ones_like(K.squeeze(inputs[:, 0:1, :], axis=1))

            def dropped_inputs():
                return K.dropout(ones, self.conditional_dropout)

            cond_dp_mask = [K.in_train_phase(dropped_inputs,
                                             ones,
                                             training=training) for _ in range(3)]
            return K.dot(inputs * cond_dp_mask[0][:, None, :], self.conditional_kernel)
        else:
            return K.dot(inputs, self.conditional_kernel)

    def compute_output_shape(self, input_shape):
        if self.return_sequences:
            main_out = (input_shape[0][0], input_shape[0][1], self.units)
        else:
            main_out = (input_shape[0][0], self.units)

        if self.return_extra_variables:
            dim_x_att = (input_shape[0][0], input_shape[0][1], self.context_dim)
            dim_alpha_att = (input_shape[0][0], input_shape[0][1], input_shape[1][1])
            main_out = [main_out, dim_x_att, dim_alpha_att]

        if self.return_states:
            if not isinstance(main_out, list):
                main_out = [main_out]
            states_dim = (input_shape[0][0], input_shape[0][1], self.units)
            main_out += [states_dim]

        return main_out

    def call(self, inputs, mask=None, training=None, initial_state=None):
        # input shape: (nb_samples, time (padded with zeros), input_dim)
        # note that the .build() method of subclasses MUST define
        # self.input_spec with a complete input shape.
        input_shape = K.int_shape(inputs[0])
        state_below = inputs[0]
        self.context = inputs[1]
        if self.num_inputs == 2:  # input: [state_below, context]
            self.init_state = None
        elif self.num_inputs == 3:  # input: [state_below, context, init_generic]
            self.init_state = inputs[2]
        elif self.num_inputs == 4:  # input: [state_below, context, init_state, init_memory]
            self.init_state = inputs[2]

        if self.stateful:
            initial_states = self.states
        else:
            initial_states = self.get_initial_states(state_below)
        constants = self.get_constants(state_below, mask[1], training=training)
        preprocessed_input = self.preprocess_input(state_below, training=training)
        last_output, outputs, states = K.rnn(self.step,
                                             preprocessed_input,
                                             initial_states,
                                             go_backwards=self.go_backwards,
                                             mask=mask[0],
                                             constants=constants,
                                             unroll=self.unroll,
                                             input_length=state_below.shape[1],
                                             pos_extra_outputs_states=[1, 2])
        if self.stateful:
            self.updates = []
            for i in range(len(states)):
                self.updates.append((self.states[i], states[i]))

        # Properly set learning phase
        if 0 < self.dropout + self.recurrent_dropout:
            last_output._uses_learning_phase = True
            outputs._uses_learning_phase = True

        if self.return_sequences:
            ret = outputs
        else:
            ret = last_output

        if self.return_extra_variables:
            ret = [ret, states[1], states[2]]

        # intermediate states as additional outputs
        if self.return_states:
            if not isinstance(ret, list):
                ret = [ret]
            ret += [states[0]]

        return ret

    def compute_mask(self, input, mask):
        if self.return_extra_variables:
            ret = [mask[0], mask[0], mask[0]]
        else:
            ret = mask[0]

        if self.return_states:
            if not isinstance(ret, list):
                ret = [ret]
            ret += [mask[0]]

        return ret

    def step(self, x, states):
        h_tm1 = states[0]  # State
        non_used_x_att = states[1]  # Placeholder for returning extra variables
        non_used_alphas_att = states[2]  # Placeholder for returning extra variables
        dp_mask = states[3]  # Dropout W (input)
        rec_dp_mask = states[4]  # Dropout U (recurrent)
        # Att model dropouts
        att_dp_mask = states[5]  # Dropout Wa
        pctx_ = states[6]  # Projected context (i.e. context * Ua + ba)
        context = states[7]  # Original context
        mask_context = states[8]  # Context mask
        if K.ndim(mask_context) > 1:  # Mask the context (only if necessary)
            pctx_ = mask_context[:, :, None] * pctx_
            context = mask_context[:, :, None] * context

        # Attention model (see Formulation in class header)
        p_state_ = K.dot(h_tm1 * att_dp_mask[0], self.attention_recurrent_kernel)
        pctx_ = K.tanh(pctx_ + p_state_[:, None, :])
        e = K.dot_product(pctx_, self.attention_context_wa) + self.bias_ca
        if K.ndim(mask_context) > 1:  # Mask the context (only if necessary)
            e = mask_context * e
        alphas = K.softmax(K.reshape(e, [K.shape(e)[0], K.shape(e)[1]]))
        # sum over the in_timesteps dimension resulting in [batch_size, input_dim]
        ctx_ = K.sum(context * alphas[:, :, None], axis=1)

        matrix_x = x + K.dot(ctx_ * dp_mask[0], self.kernel)
        if self.use_bias:
            matrix_x = K.bias_add(matrix_x, self.bias)
        matrix_inner = K.dot(h_tm1 * rec_dp_mask[0], self.recurrent_kernel[:, :2 * self.units])

        x_z = matrix_x[:, :self.units]
        x_r = matrix_x[:, self.units: 2 * self.units]
        recurrent_z = matrix_inner[:, :self.units]
        recurrent_r = matrix_inner[:, self.units: 2 * self.units]

        z = self.recurrent_activation(x_z + recurrent_z)
        r = self.recurrent_activation(x_r + recurrent_r)

        x_h = matrix_x[:, 2 * self.units:]
        recurrent_h = K.dot(r * h_tm1 * rec_dp_mask[0], self.recurrent_kernel[:, 2 * self.units:])
        hh = self.activation(x_h + recurrent_h)
        h = z * h_tm1 + (1 - z) * hh
        if 0 < self.dropout + self.recurrent_dropout:
            h._uses_learning_phase = True
        return h, [h, ctx_, alphas]

    def get_constants(self, inputs, mask_context, training=None):
        constants = []
        # States[4] - Dropout_W
        if 0 < self.dropout < 1:
            ones = K.ones_like(K.squeeze(self.context[:, 0:1, :], axis=1))

            def dropped_inputs():
                return K.dropout(ones, self.dropout)

            dp_mask = [K.in_train_phase(dropped_inputs,
                                        ones,
                                        training=training) for _ in range(3)]
            constants.append(dp_mask)
        else:
            constants.append([K.cast_to_floatx(1.) for _ in range(3)])

        # States[5] - Dropout_U
        if 0 < self.recurrent_dropout < 1:
            ones = K.ones_like(K.reshape(inputs[:, 0, 0], (-1, 1)))
            ones = K.tile(ones, (1, self.units))

            def dropped_inputs():
                return K.dropout(ones, self.recurrent_dropout)

            rec_dp_mask = [K.in_train_phase(dropped_inputs,
                                            ones,
                                            training=training) for _ in range(3)]
            constants.append(rec_dp_mask)
        else:
            constants.append([K.cast_to_floatx(1.) for _ in range(3)])

        # States[6]  - Dropout_Wa
        if 0 < self.attention_dropout < 1:
            input_dim = self.units
            ones = K.ones_like(K.reshape(inputs[:, 0, 0], (-1, 1)))
            ones = K.concatenate([ones] * input_dim, 1)

            def dropped_inputs():
                return K.dropout(ones, self.recurrent_dropout)

            att_dp_mask = [K.in_train_phase(dropped_inputs,
                                            ones,
                                            training=training)]
            constants.append(att_dp_mask)
        else:
            constants.append([K.cast_to_floatx(1.)])

        if 0 < self.attention_dropout < 1:
            input_dim = self.context_dim
            ones = K.ones_like(K.reshape(self.context[:, :, 0], (-1, K.shape(self.context)[1], 1)))
            ones = K.concatenate([ones] * input_dim, axis=2)
            B_Ua = [K.in_train_phase(K.dropout(ones, self.attention_dropout), ones)]
            pctx = K.dot(self.context * B_Ua[0], self.attention_context_kernel)
        else:
            pctx = K.dot(self.context, self.attention_context_kernel)
        if self.use_bias:
            pctx = K.bias_add(pctx, self.bias_ba)
        # States[7] - pctx_
        constants.append(pctx)

        # States[8] - context
        constants.append(self.context)

        # States[9] - mask_context
        if mask_context is None:
            mask_context = K.not_equal(K.sum(self.context, axis=2), self.mask_value)
            mask_context = K.cast(mask_context, K.floatx())
        constants.append(mask_context)

        return constants

    def get_initial_states(self, inputs):
        # build an all-zero tensor of shape (samples, units)
        if self.init_state is None:
            initial_state = K.zeros_like(inputs)  # (samples, timesteps, input_dim)
            initial_state = K.sum(initial_state, axis=(1, 2))  # (samples,)
            initial_state = K.expand_dims(initial_state)  # (samples, 1)
            initial_state = K.tile(initial_state, [1, self.units])  # (samples, units)
        else:
            initial_state = self.init_state
        initial_states = [initial_state]

        initial_state = K.zeros_like(self.context)  # (samples, input_timesteps, ctx_dim)
        initial_state_alphas = K.sum(initial_state, axis=2)  # (samples, input_timesteps)
        initial_state = K.sum(initial_state, axis=1)  # (samples, ctx_dim)
        extra_states = [initial_state, initial_state_alphas]  # (samples, ctx_dim)

        return initial_states + extra_states

    def get_config(self):
        config = {'units': self.units,
                  "att_units": self.att_units,
                  'activation': activations.serialize(self.activation),
                  'recurrent_activation': activations.serialize(self.recurrent_activation),
                  'return_extra_variables': self.return_extra_variables,
                  'return_states': self.return_states,
                  'kernel_initializer': initializers.serialize(self.kernel_initializer),
                  'recurrent_initializer': initializers.serialize(self.recurrent_initializer),
                  'conditional_initializer': initializers.serialize(self.conditional_initializer),
                  'attention_recurrent_initializer': initializers.serialize(self.attention_recurrent_initializer),
                  'attention_context_initializer': initializers.serialize(self.attention_context_initializer),
                  'attention_context_wa_initializer': initializers.serialize(self.attention_context_wa_initializer),
                  'bias_initializer': initializers.serialize(self.bias_initializer),
                  'bias_ba_initializer': initializers.serialize(self.bias_ba_initializer),
                  'bias_ca_initializer': initializers.serialize(self.bias_ca_initializer),
                  'kernel_regularizer': regularizers.serialize(self.kernel_regularizer),
                  'recurrent_regularizer': regularizers.serialize(self.recurrent_regularizer),
                  'conditional_regularizer': regularizers.serialize(self.conditional_regularizer),
                  'attention_recurrent_regularizer': regularizers.serialize(self.attention_recurrent_regularizer),
                  'attention_context_regularizer': regularizers.serialize(self.attention_context_regularizer),
                  'attention_context_wa_regularizer': regularizers.serialize(self.attention_context_wa_regularizer),
                  'bias_regularizer': regularizers.serialize(self.bias_regularizer),
                  'bias_ba_regularizer': regularizers.serialize(self.bias_ba_regularizer),
                  'bias_ca_regularizer': regularizers.serialize(self.bias_ca_regularizer),
                  'activity_regularizer': regularizers.serialize(self.activity_regularizer),
                  'kernel_constraint': constraints.serialize(self.kernel_constraint),
                  'recurrent_constraint': constraints.serialize(self.recurrent_constraint),
                  'conditional_constraint': constraints.serialize(self.conditional_constraint),
                  'attention_recurrent_constraint': constraints.serialize(self.attention_recurrent_constraint),
                  'attention_context_constraint': constraints.serialize(self.attention_context_constraint),
                  'attention_context_wa_constraint': constraints.serialize(self.attention_context_wa_constraint),
                  'bias_constraint': constraints.serialize(self.bias_constraint),
                  'bias_ba_constraint': constraints.serialize(self.bias_ba_constraint),
                  'bias_ca_constraint': constraints.serialize(self.bias_ca_constraint),
                  'dropout': self.dropout,
                  'recurrent_dropout': self.recurrent_dropout,
                  'conditional_dropout': self.conditional_dropout,
                  'attention_dropout': self.attention_dropout,
                  'mask_value': self.mask_value
                  }
        base_config = super(AttGRUCond, self).get_config()
        return dict(list(base_config.items()) + list(config.items()))


class AttConditionalGRUCond(Recurrent):
    """Conditional Gated Recurrent Unit - Cho et al. 2014. with Attention + the previously generated word fed to the current timestep.

    You should give two inputs to this layer:
        1. The shifted sequence of words (shape: (batch_size, output_timesteps, embedding_size))
        2. The complete input sequence (shape: (batch_size, input_timesteps, input_dim))
    Optionally, you can set the initial hidden state, with a tensor of shape: (batch_size, units)

    # Arguments
        units: Positive integer, dimensionality of the output space.
        att_units:  Positive integer, dimensionality of the attention space.
        return_extra_variables: Return the attended context vectors and the attention weights (alphas)
        return_states: Whether it should return the internal RNN states.
        activation: Activation function to use
            (see [activations](../activations.md)).
            If you pass None, no activation is applied
            (ie. "linear" activation: `a(x) = x`).
        recurrent_activation: Activation function to use
            for the recurrent step
            (see [activations](../activations.md)).
        use_bias: Boolean, whether the layer uses a bias vector.
        kernel_initializer: Initializer for the `kernel` weights matrix,
            used for the linear transformation of the inputs
            (see [initializers](../initializers.md)).
        conditional_initializer: Initializer for the `conditional_kernel`
            weights matrix,
            used for the linear transformation of the conditional inputs
            (see [initializers](../initializers.md)).
        recurrent_initializer: Initializer for the `recurrent_kernel`
            weights matrix,
            used for the linear transformation of the recurrent state
            (see [initializers](../initializers.md)).
        attention_recurrent_initializer:  Initializer for the `attention_recurrent_kernel`
            weights matrix, used for the linear transformation of the conditional inputs
            (see [initializers](../initializers.md)).
        attention_context_initializer:  Initializer for the `attention_context_kernel`
            weights matrix,
            used for the linear transformation of the attention context inputs
            (see [initializers](../initializers.md)).
        attention_context_wa_initializer:  Initializer for the `attention_wa_kernel`
            weights matrix,
            used for the linear transformation of the attention context
            (see [initializers](../initializers.md)).
        bias_initializer: Initializer for the bias vector
            (see [initializers](../initializers.md)).
        bias_ba_initializer: Initializer for the bias_ba vector from the attention mechanism
            (see [initializers](../initializers.md)).
        bias_ca_initializer: Initializer for the bias_ca vector from the attention mechanism
            (see [initializers](../initializers.md)).
        mask_value: Value of the mask of the context (0. by default)
        kernel_regularizer: Regularizer function applied to
            the `kernel` weights matrix
            (see [regularizer](../regularizers.md)).
        recurrent_regularizer: Regularizer function applied to
            the `recurrent_kernel` weights matrix
            (see [regularizer](../regularizers.md)).
        conditional_regularizer: Regularizer function applied to
            the `conditional_kernel` weights matrix
            (see [regularizer](../regularizers.md)).
        attention_recurrent_regularizer:  Regularizer function applied to
            the `attention_recurrent__kernel` weights matrix
            (see [regularizer](../regularizers.md)).
        attention_context_regularizer:  Regularizer function applied to
            the `attention_context_kernel` weights matrix
            (see [regularizer](../regularizers.md)).
        attention_context_wa_regularizer:  Regularizer function applied to
            the `attention_context_wa_kernel` weights matrix
            (see [regularizer](../regularizers.md)).
        bias_regularizer: Regularizer function applied to the bias vector
            (see [regularizer](../regularizers.md)).
        bias_ba_regularizer:  Regularizer function applied to the bias_ba vector
            (see [regularizer](../regularizers.md)).
        bias_ca_regularizer:  Regularizer function applied to the bias_ca vector
            (see [regularizer](../regularizers.md)).
        activity_regularizer: Regularizer function applied to
            the output of the layer (its "activation").
            (see [regularizer](../regularizers.md)).
        kernel_constraint: Constraint function applied to
            the `kernel` weights matrix
            (see [constraints](../constraints.md)).
        recurrent_constraint: Constraint function applied to
            the `recurrent_kernel` weights matrix
            (see [constraints](../constraints.md)).
        conditional_constraint: Constraint function applied to
            the `conditional_kernel` weights matrix
            (see [constraints](../constraints.md)).
        attention_recurrent_constraint: Constraint function applied to
            the `attention_recurrent_kernel` weights matrix
            (see [constraints](../constraints.md)).
        attention_context_constraint: Constraint function applied to
            the `attention_context_kernel` weights matrix
            (see [constraints](../constraints.md)).
        attention_context_wa_constraint: Constraint function applied to
            the `attention_context_wa_kernel` weights matrix
            (see [constraints](../constraints.md)).
        bias_constraint: Constraint function applied to the bias vector
            (see [constraints](../constraints.md)).
        bias_ba_constraint: Constraint function applied to
            the `bias_ba` weights matrix
            (see [constraints](../constraints.md)).
        bias_ca_constraint: Constraint function applied to
            the `bias_ca` weights matrix
            (see [constraints](../constraints.md)).
        dropout: Float between 0 and 1.
            Fraction of the units to drop for
            the linear transformation of the context.
        recurrent_dropout: Float between 0 and 1.
            Fraction of the units to drop for
            the linear transformation of the recurrent state.
        conditional_dropout: Float between 0 and 1.
            Fraction of the units to drop for
            the linear transformation of the input.
        conditional_dropout: Float between 0 and 1.
            Fraction of the units to drop for
            the linear transformation of the input.
        attention_dropout: Float between 0 and 1.
            Fraction of the units to drop for
            the linear transformation of the attention mechanism.
        num_inputs: Number of inputs of the layer.

    # References
        - [On the Properties of Neural Machine Translation: Encoder-Decoder Approaches](https://arxiv.org/abs/1409.1259)
        - [Empirical Evaluation of Gated Recurrent Neural Networks on Sequence Modeling](http://arxiv.org/abs/1412.3555v1)
        - [A Theoretically Grounded Application of Dropout in Recurrent Neural Networks](http://arxiv.org/abs/1512.05287)
        - [Nematus: a Toolkit for Neural Machine Translation](http://arxiv.org/abs/1703.04357)
    """

    @interfaces.legacy_recurrent_support
    def __init__(self, units,
                 att_units=0,
                 return_extra_variables=False,
                 return_states=False,
                 activation='tanh',
                 recurrent_activation='sigmoid',
                 use_bias=True,
                 kernel_initializer='glorot_uniform',
                 conditional_initializer='glorot_uniform',
                 attention_recurrent_initializer='glorot_uniform',
                 attention_context_initializer='glorot_uniform',
                 attention_context_wa_initializer='glorot_uniform',
                 recurrent_initializer='orthogonal',
                 bias_initializer='zeros',
                 bias_ba_initializer='zeros',
                 bias_ca_initializer='zero',
                 mask_value=0.,
                 kernel_regularizer=None,
                 recurrent_regularizer=None,
                 conditional_regularizer=None,
                 attention_recurrent_regularizer=None,
                 attention_context_regularizer=None,
                 attention_context_wa_regularizer=None,
                 bias_regularizer=None,
                 bias_ba_regularizer=None,
                 bias_ca_regularizer=None,
                 activity_regularizer=None,
                 kernel_constraint=None,
                 recurrent_constraint=None,
                 conditional_constraint=None,
                 attention_recurrent_constraint=None,
                 attention_context_constraint=None,
                 attention_context_wa_constraint=None,
                 bias_constraint=None,
                 bias_ba_constraint=None,
                 bias_ca_constraint=None,
                 dropout=0.,
                 recurrent_dropout=0.,
                 conditional_dropout=0.,
                 attention_dropout=0.,
                 num_inputs=3,
                 **kwargs):
        super(AttConditionalGRUCond, self).__init__(**kwargs)
        self.return_extra_variables = return_extra_variables
        self.return_states = return_states

        # Main parameters
        self.units = units
        self.att_units = units if att_units == 0 else att_units
        self.activation = activations.get(activation)
        self.recurrent_activation = activations.get(recurrent_activation)
        self.use_bias = use_bias
        self.mask_value = mask_value

        # Initializers
        self.kernel_initializer = initializers.get(kernel_initializer)
        self.recurrent_initializer = initializers.get(recurrent_initializer)
        self.recurrent1_initializer = initializers.get(recurrent_initializer)
        self.conditional_initializer = initializers.get(conditional_initializer)
        self.attention_recurrent_initializer = initializers.get(attention_recurrent_initializer)
        self.attention_context_initializer = initializers.get(attention_context_initializer)
        self.attention_context_wa_initializer = initializers.get(attention_context_wa_initializer)
        self.bias_initializer = initializers.get(bias_initializer)
        self.bias1_initializer = initializers.get(bias_initializer)
        self.bias_ba_initializer = initializers.get(bias_ba_initializer)
        self.bias_ca_initializer = initializers.get(bias_ca_initializer)

        # Regularizers
        self.kernel_regularizer = regularizers.get(kernel_regularizer)
        self.recurrent_regularizer = regularizers.get(recurrent_regularizer)
        self.recurrent1_regularizer = regularizers.get(recurrent_regularizer)
        self.conditional_regularizer = regularizers.get(conditional_regularizer)
        self.attention_recurrent_regularizer = regularizers.get(attention_recurrent_regularizer)
        self.attention_context_regularizer = regularizers.get(attention_context_regularizer)
        self.attention_context_wa_regularizer = regularizers.get(attention_context_wa_regularizer)
        self.bias_regularizer = regularizers.get(bias_regularizer)
        self.bias1_regularizer = regularizers.get(bias_regularizer)
        self.bias_ba_regularizer = regularizers.get(bias_ba_regularizer)
        self.bias_ca_regularizer = regularizers.get(bias_ca_regularizer)
        self.activity_regularizer = regularizers.get(activity_regularizer)

        # Constraints
        self.kernel_constraint = constraints.get(kernel_constraint)
        self.recurrent_constraint = constraints.get(recurrent_constraint)
        self.recurrent1_constraint = constraints.get(recurrent_constraint)
        self.conditional_constraint = constraints.get(conditional_constraint)
        self.attention_recurrent_constraint = constraints.get(attention_recurrent_constraint)
        self.attention_context_constraint = constraints.get(attention_context_constraint)
        self.attention_context_wa_constraint = constraints.get(attention_context_wa_constraint)
        self.bias_constraint = constraints.get(bias_constraint)
        self.bias1_constraint = constraints.get(bias_constraint)
        self.bias_ba_constraint = constraints.get(bias_ba_constraint)
        self.bias_ca_constraint = constraints.get(bias_ca_constraint)

        # Dropouts
        self.dropout = min(1., max(0., dropout)) if dropout is not None else 0.
        self.recurrent_dropout = min(1., max(0., recurrent_dropout)) if recurrent_dropout is not None else 0.
        self.conditional_dropout = min(1., max(0., conditional_dropout)) if conditional_dropout is not None else 0.
        self.attention_dropout = min(1., max(0., attention_dropout)) if attention_dropout is not None else 0.
        self.num_inputs = num_inputs
        self.input_spec = [InputSpec(ndim=3), InputSpec(ndim=3)]
        for _ in range(len(self.input_spec), self.num_inputs):
            self.input_spec.append(InputSpec(ndim=2))

    def build(self, input_shape):

        assert len(input_shape) >= 2, 'You should pass two inputs to AttLSTMCond ' \
                                      '(previous_embedded_words and context) ' \
                                      'and two optional inputs (init_state and init_memory)'
        self.input_dim = input_shape[0][2]
        self.context_steps = input_shape[1][1]
        self.context_dim = input_shape[1][2]
        if self.stateful:
            self.reset_states()
        else:
            # initial states: all-zero tensors of shape (units)
            self.states = [None, None]  # [h, x_att]

        self.kernel = self.add_weight(shape=(self.context_dim, self.units * 3),
                                      name='kernel',
                                      initializer=self.kernel_initializer,
                                      regularizer=self.kernel_regularizer,
                                      constraint=self.kernel_constraint)
        self.recurrent_kernel = self.add_weight(
            shape=(self.units, self.units * 3),
            name='recurrent_kernel',
            initializer=self.recurrent_initializer,
            regularizer=self.recurrent_regularizer,
            constraint=self.recurrent_constraint)

        self.recurrent1_kernel = self.add_weight(
            shape=(self.units, self.units * 3),
            name='recurrent1_kernel',
            initializer=self.recurrent1_initializer,
            regularizer=self.recurrent1_regularizer,
            constraint=self.recurrent1_constraint)

        self.conditional_kernel = self.add_weight(shape=(self.input_dim, self.units * 3),
                                                  name='conditional_kernel',
                                                  initializer=self.conditional_initializer,
                                                  regularizer=self.conditional_regularizer,
                                                  constraint=self.conditional_constraint)

        self.attention_recurrent_kernel = self.add_weight(
            shape=(self.units, self.att_units),
            name='attention_recurrent_kernel',
            initializer=self.attention_recurrent_initializer,
            regularizer=self.attention_recurrent_regularizer,
            constraint=self.attention_recurrent_constraint)

        self.attention_context_kernel = self.add_weight(
            shape=(self.context_dim, self.att_units),
            name='attention_context_kernel',
            initializer=self.attention_context_initializer,
            regularizer=self.attention_context_regularizer,
            constraint=self.attention_context_constraint)

        self.attention_context_wa = self.add_weight(
            shape=(self.att_units,),
            name='attention_context_wa',
            initializer=self.attention_context_wa_initializer,
            regularizer=self.attention_context_wa_regularizer,
            constraint=self.attention_context_wa_constraint)

        if self.use_bias:
            self.bias = self.add_weight(shape=(self.units * 3,),
                                        name='bias',
                                        initializer=self.bias_initializer,
                                        regularizer=self.bias_regularizer,
                                        constraint=self.bias_constraint)

            self.bias1 = self.add_weight(shape=(self.units * 3,),
                                         name='bias1',
                                         initializer=self.bias1_initializer,
                                         regularizer=self.bias1_regularizer,
                                         constraint=self.bias1_constraint)
        else:
            self.bias = None
            self.bias1 = None

        self.bias_ba = self.add_weight(shape=(self.att_units,),
                                       name='bias_ba',
                                       initializer=self.bias_ba_initializer,
                                       regularizer=self.bias_ba_regularizer,
                                       constraint=self.bias_ba_constraint)
        bias_ca_shape = self.context_steps if self.context_steps is None else (self.context_steps,)
        self.bias_ca = self.add_weight(shape=bias_ca_shape,
                                       name='bias_ca',
                                       initializer=self.bias_ca_initializer,
                                       regularizer=self.bias_ca_regularizer,
                                       constraint=self.bias_ca_constraint)
        self.built = True

    def reset_states(self, states=None):
        assert self.stateful, 'Layer must be stateful.'
        input_shape = self.input_shape
        if not input_shape[0]:
            raise Exception('If a RNN is stateful, a complete ' +
                            'input_shape must be provided (including batch size).')
        if hasattr(self, 'states'):
            K.set_value(self.states[0],
                        np.zeros((input_shape[0], self.units)))
            K.set_value(self.states[1],
                        np.zeros((input_shape[0], self.units)))
            K.set_value(self.states[2],
                        np.zeros((input_shape[0], input_shape[3])))
        else:
            self.states = [K.zeros((input_shape[0], self.units)),
                           K.zeros((input_shape[0], input_shape[3]))]

    def preprocess_input(self, inputs, training=None):

        if 0 < self.conditional_dropout < 1:
            ones = K.ones_like(K.squeeze(inputs[:, 0:1, :], axis=1))

            def dropped_inputs():
                return K.dropout(ones, self.conditional_dropout)

            cond_dp_mask = [K.in_train_phase(dropped_inputs,
                                             ones,
                                             training=training) for _ in range(3)]
            return K.dot(inputs * cond_dp_mask[0][:, None, :], self.conditional_kernel)

        else:
            return K.dot(inputs, self.conditional_kernel)

    def compute_output_shape(self, input_shape):
        if self.return_sequences:
            main_out = (input_shape[0][0], input_shape[0][1], self.units)
        else:
            main_out = (input_shape[0][0], self.units)

        if self.return_extra_variables:
            dim_x_att = (input_shape[0][0], input_shape[0][1], self.context_dim)
            dim_alpha_att = (input_shape[0][0], input_shape[0][1], input_shape[1][1])
            main_out = [main_out, dim_x_att, dim_alpha_att]

        if self.return_states:
            if not isinstance(main_out, list):
                main_out = [main_out]
            states_dim = (input_shape[0][0], input_shape[0][1], self.units)
            main_out += [states_dim]

        return main_out

    def call(self, inputs, mask=None, training=None, initial_state=None):
        # input shape: (nb_samples, time (padded with zeros), input_dim)
        # note that the .build() method of subclasses MUST define
        # self.input_spec with a complete input shape.
        input_shape = K.int_shape(inputs[0])
        state_below = inputs[0]
        self.context = inputs[1]
        if self.num_inputs == 2:  # input: [state_below, context]
            self.init_state = None
        elif self.num_inputs == 3:  # input: [state_below, context, init_generic]
            self.init_state = inputs[2]
        elif self.num_inputs == 4:  # input: [state_below, context, init_state, init_memory]
            self.init_state = inputs[2]

        if self.stateful:
            initial_states = self.states
        else:
            initial_states = self.get_initial_states(state_below)
        constants = self.get_constants(state_below, mask[1], training=training)
        preprocessed_input = self.preprocess_input(state_below, training=training)
        last_output, outputs, states = K.rnn(self.step,
                                             preprocessed_input,
                                             initial_states,
                                             go_backwards=self.go_backwards,
                                             mask=mask[0],
                                             constants=constants,
                                             unroll=self.unroll,
                                             input_length=state_below.shape[1],
                                             pos_extra_outputs_states=[1, 2])
        if self.stateful:
            self.updates = []
            for i in range(len(states)):
                self.updates.append((self.states[i], states[i]))

        # Properly set learning phase
        if 0 < self.dropout + self.recurrent_dropout:
            last_output._uses_learning_phase = True
            outputs._uses_learning_phase = True

        if self.return_sequences:
            ret = outputs
        else:
            ret = last_output

        if self.return_extra_variables:
            ret = [ret, states[1], states[2]]

        # intermediate states as additional outputs
        if self.return_states:
            if not isinstance(ret, list):
                ret = [ret]
            ret += [states[0]]

        return ret

    def compute_mask(self, input, mask):
        if self.return_extra_variables:
            ret = [mask[0], mask[0], mask[0]]
        else:
            ret = mask[0]

        if self.return_states:
            if not isinstance(ret, list):
                ret = [ret]
            ret += [mask[0]]

        return ret

    def step(self, x, states):
        h_tm1 = states[0]  # State
        non_used_x_att = states[1]  # Placeholder for returning extra variables
        non_used_alphas_att = states[2]  # Placeholder for returning extra variables
        dp_mask = states[3]  # Dropout W (input)
        rec_dp_mask = states[4]  # Dropout U (recurrent)
        # Att model dropouts
        att_dp_mask = states[5]  # Dropout Wa
        pctx_ = states[6]  # Projected context (i.e. context * Ua + ba)
        context = states[7]  # Original context
        mask_context = states[8]  # Context mask
        if K.ndim(mask_context) > 1:  # Mask the context (only if necessary)
            pctx_ = mask_context[:, :, None] * pctx_
            context = mask_context[:, :, None] * context

        # GRU_1
        matrix_x_ = x
        if self.use_bias:
            matrix_x_ = K.bias_add(matrix_x_, self.bias1)
        matrix_inner_ = K.dot(h_tm1 * rec_dp_mask[0], self.recurrent1_kernel[:, :2 * self.units])
        x_z_ = matrix_x_[:, :self.units]
        x_r_ = matrix_x_[:, self.units: 2 * self.units]
        inner_z_ = matrix_inner_[:, :self.units]
        inner_r_ = matrix_inner_[:, self.units: 2 * self.units]
        z_ = self.recurrent_activation(x_z_ + inner_z_)
        r_ = self.recurrent_activation(x_r_ + inner_r_)
        x_h_ = matrix_x_[:, 2 * self.units:]
        inner_h_ = K.dot(r_ * h_tm1 * rec_dp_mask[0], self.recurrent1_kernel[:, 2 * self.units:])
        hh_ = self.activation(x_h_ + inner_h_)
        h_ = z_ * h_tm1 + (1 - z_) * hh_

        # Attention model (see Formulation in class header)
        p_state_ = K.dot(h_ * att_dp_mask[0], self.attention_recurrent_kernel)
        pctx_ = K.tanh(pctx_ + p_state_[:, None, :])
        e = K.dot_product(pctx_, self.attention_context_wa) + self.bias_ca
        if K.ndim(mask_context) > 1:  # Mask the context (only if necessary)
            e = mask_context * e
        alphas = K.softmax(K.reshape(e, [K.shape(e)[0], K.shape(e)[1]]))
        # sum over the in_timesteps dimension resulting in [batch_size, input_dim]
        ctx_ = K.sum(context * alphas[:, :, None], axis=1)

        matrix_x = K.dot(ctx_ * dp_mask[0], self.kernel)
        if self.use_bias:
            matrix_x = K.bias_add(matrix_x, self.bias)
        matrix_inner = K.dot(h_ * rec_dp_mask[0], self.recurrent_kernel[:, :2 * self.units])

        x_z = matrix_x[:, :self.units]
        x_r = matrix_x[:, self.units: 2 * self.units]
        recurrent_z = matrix_inner[:, :self.units]
        recurrent_r = matrix_inner[:, self.units: 2 * self.units]

        z = self.recurrent_activation(x_z + recurrent_z)
        r = self.recurrent_activation(x_r + recurrent_r)

        x_h = matrix_x[:, 2 * self.units:]
        recurrent_h = K.dot(r * h_tm1 * rec_dp_mask[0],
                            self.recurrent_kernel[:, 2 * self.units:])
        hh = self.activation(x_h + recurrent_h)
        h = z * h_tm1 + (1 - z) * hh
        if 0 < self.dropout + self.recurrent_dropout:
            h._uses_learning_phase = True

        return h, [h, ctx_, alphas]

    def get_constants(self, inputs, mask_context, training=None):
        constants = []
        # States[4] - Dropout_W
        if 0 < self.dropout < 1:
            ones = K.ones_like(K.squeeze(self.context[:, 0:1, :], axis=1))

            def dropped_inputs():
                return K.dropout(ones, self.dropout)

            dp_mask = [K.in_train_phase(dropped_inputs,
                                        ones,
                                        training=training)
                       for _ in range(3)]
            constants.append(dp_mask)
        else:
            constants.append([K.cast_to_floatx(1.) for _ in range(3)])

        # States[5] - Dropout_U
        if 0 < self.recurrent_dropout < 1:
            ones = K.ones_like(K.reshape(inputs[:, 0, 0], (-1, 1)))
            ones = K.tile(ones, (1, self.units))

            def dropped_inputs():
                return K.dropout(ones, self.recurrent_dropout)

            rec_dp_mask = [K.in_train_phase(dropped_inputs,
                                            ones,
                                            training=training) for _ in range(3)]
            constants.append(rec_dp_mask)
        else:
            constants.append([K.cast_to_floatx(1.) for _ in range(3)])

        # States[6]  - Dropout_Wa
        if 0 < self.attention_dropout < 1:
            input_dim = self.units
            ones = K.ones_like(K.reshape(inputs[:, 0, 0], (-1, 1)))
            ones = K.concatenate([ones] * input_dim, 1)

            def dropped_inputs():
                return K.dropout(ones, self.recurrent_dropout)

            att_dp_mask = [K.in_train_phase(dropped_inputs,
                                            ones,
                                            training=training)]
            constants.append(att_dp_mask)
        else:
            constants.append([K.cast_to_floatx(1.)])

        if 0 < self.attention_dropout < 1:
            input_dim = self.context_dim
            ones = K.ones_like(K.reshape(self.context[:, :, 0], (-1, K.shape(self.context)[1], 1)))
            ones = K.concatenate([ones] * input_dim, axis=2)
            B_Ua = [K.in_train_phase(K.dropout(ones, self.attention_dropout), ones)]
            pctx = K.dot(self.context * B_Ua[0], self.attention_context_kernel)
        else:
            pctx = K.dot(self.context, self.attention_context_kernel)
        if self.use_bias:
            pctx = K.bias_add(pctx, self.bias_ba)
        # States[7] - pctx_
        constants.append(pctx)

        # States[8] - context
        constants.append(self.context)

        # States[9] - mask_context
        if mask_context is None:
            mask_context = K.not_equal(K.sum(self.context, axis=2), self.mask_value)
            mask_context = K.cast(mask_context, K.floatx())
        constants.append(mask_context)

        return constants

    def get_initial_states(self, inputs):
        # build an all-zero tensor of shape (samples, units)
        if self.init_state is None:
            initial_state = K.zeros_like(inputs)  # (samples, timesteps, input_dim)
            initial_state = K.sum(initial_state, axis=(1, 2))  # (samples,)
            initial_state = K.expand_dims(initial_state)  # (samples, 1)
            initial_state = K.tile(initial_state, [1, self.units])  # (samples, units)
        else:
            initial_state = self.init_state
        initial_states = [initial_state]

        initial_state = K.zeros_like(self.context)  # (samples, input_timesteps, ctx_dim)
        initial_state_alphas = K.sum(initial_state, axis=2)  # (samples, input_timesteps)
        initial_state = K.sum(initial_state, axis=1)  # (samples, ctx_dim)
        extra_states = [initial_state, initial_state_alphas]  # (samples, ctx_dim)

        return initial_states + extra_states

    def get_config(self):
        config = {'return_extra_variables': self.return_extra_variables,
                  'return_states': self.return_states,
                  'units': self.units,
                  'att_units': self.att_units,
                  'mask_value': self.mask_value,
                  'use_bias': self.use_bias,
                  'activation': activations.serialize(self.activation),
                  'recurrent_activation': activations.serialize(self.recurrent_activation),
                  'kernel_initializer': initializers.serialize(self.kernel_initializer),
                  'recurrent_initializer': initializers.serialize(self.recurrent_initializer),
                  'conditional_initializer': initializers.serialize(self.conditional_initializer),
                  'attention_recurrent_initializer': initializers.serialize(self.attention_recurrent_initializer),
                  'attention_context_initializer': initializers.serialize(self.attention_context_initializer),
                  'attention_context_wa_initializer': initializers.serialize(self.attention_context_wa_initializer),
                  'bias_initializer': initializers.serialize(self.bias_initializer),
                  'bias_ba_initializer': initializers.serialize(self.bias_ba_initializer),
                  'bias_ca_initializer': initializers.serialize(self.bias_ca_initializer),
                  'kernel_regularizer': regularizers.serialize(self.kernel_regularizer),
                  'recurrent_regularizer': regularizers.serialize(self.recurrent_regularizer),
                  'conditional_regularizer': regularizers.serialize(self.conditional_regularizer),
                  'attention_recurrent_regularizer': regularizers.serialize(self.attention_recurrent_regularizer),
                  'attention_context_regularizer': regularizers.serialize(self.attention_context_regularizer),
                  'attention_context_wa_regularizer': regularizers.serialize(self.attention_context_wa_regularizer),
                  'bias_regularizer': regularizers.serialize(self.bias_regularizer),
                  'bias_ba_regularizer': regularizers.serialize(self.bias_ba_regularizer),
                  'bias_ca_regularizer': regularizers.serialize(self.bias_ca_regularizer),
                  'activity_regularizer': regularizers.serialize(self.activity_regularizer),
                  'kernel_constraint': constraints.serialize(self.kernel_constraint),
                  'recurrent_constraint': constraints.serialize(self.recurrent_constraint),
                  'conditional_constraint': constraints.serialize(self.conditional_constraint),
                  'attention_recurrent_constraint': constraints.serialize(self.attention_recurrent_constraint),
                  'attention_context_constraint': constraints.serialize(self.attention_context_constraint),
                  'attention_context_wa_constraint': constraints.serialize(self.attention_context_wa_constraint),
                  'bias_constraint': constraints.serialize(self.bias_constraint),
                  'bias_ba_constraint': constraints.serialize(self.bias_ba_constraint),
                  'bias_ca_constraint': constraints.serialize(self.bias_ca_constraint),
                  'dropout': self.dropout,
                  'recurrent_dropout': self.recurrent_dropout,
                  'conditional_dropout': self.conditional_dropout,
                  'attention_dropout': self.attention_dropout,
                  'num_inputs': self.num_inputs
                  }
        base_config = super(AttConditionalGRUCond, self).get_config()
        return dict(list(base_config.items()) + list(config.items()))


class LSTMCell(Layer):
    """Cell class for the LSTM layer.

    # Arguments
        units: Positive integer, dimensionality of the output space.
        activation: Activation function to use
            (see [activations](../activations.md)).
            If you pass None, no activation is applied
            (ie. "linear" activation: `a(x) = x`).
        recurrent_activation: Activation function to use
            for the recurrent step
            (see [activations](../activations.md)).
        use_bias: Boolean, whether the layer uses a bias vector.
        kernel_initializer: Initializer for the `kernel` weights matrix,
            used for the linear transformation of the inputs
            (see [initializers](../initializers.md)).
        recurrent_initializer: Initializer for the `recurrent_kernel`
            weights matrix,
            used for the linear transformation of the recurrent state
            (see [initializers](../initializers.md)).
        bias_initializer: Initializer for the bias vector
            (see [initializers](../initializers.md)).
        unit_forget_bias: Boolean.
            If True, add 1 to the bias of the forget gate at initialization.
            Setting it to true will also force `bias_initializer="zeros"`.
            This is recommended in [Jozefowicz et al.](http://www.jmlr.org/proceedings/papers/v37/jozefowicz15.pdf)
        kernel_regularizer: Regularizer function applied to
            the `kernel` weights matrix
            (see [regularizer](../regularizers.md)).
        recurrent_regularizer: Regularizer function applied to
            the `recurrent_kernel` weights matrix
            (see [regularizer](../regularizers.md)).
        bias_regularizer: Regularizer function applied to the bias vector
            (see [regularizer](../regularizers.md)).
        kernel_constraint: Constraint function applied to
            the `kernel` weights matrix
            (see [constraints](../constraints.md)).
        recurrent_constraint: Constraint function applied to
            the `recurrent_kernel` weights matrix
            (see [constraints](../constraints.md)).
        bias_constraint: Constraint function applied to the bias vector
            (see [constraints](../constraints.md)).
        dropout: Float between 0 and 1.
            Fraction of the units to drop for
            the linear transformation of the inputs.
        recurrent_dropout: Float between 0 and 1.
            Fraction of the units to drop for
            the linear transformation of the recurrent state.
        implementation: Implementation mode, either 1 or 2.
            Mode 1 will structure its operations as a larger number of
            smaller dot products and additions, whereas mode 2 will
            batch them into fewer, larger operations. These modes will
            have different performance profiles on different hardware and
            for different applications.
    """

    def __init__(self, units,
                 activation='tanh',
                 recurrent_activation='hard_sigmoid',
                 use_bias=True,
                 kernel_initializer='glorot_uniform',
                 recurrent_initializer='orthogonal',
                 bias_initializer='zeros',
                 unit_forget_bias=True,
                 kernel_regularizer=None,
                 recurrent_regularizer=None,
                 bias_regularizer=None,
                 kernel_constraint=None,
                 recurrent_constraint=None,
                 bias_constraint=None,
                 dropout=0.,
                 recurrent_dropout=0.,
                 implementation=2,
                 **kwargs):
        super(LSTMCell, self).__init__(**kwargs)
        self.units = units
        self.activation = activations.get(activation)
        self.recurrent_activation = activations.get(recurrent_activation)
        self.use_bias = use_bias

        self.kernel_initializer = initializers.get(kernel_initializer)
        self.recurrent_initializer = initializers.get(recurrent_initializer)
        self.bias_initializer = initializers.get(bias_initializer)
        self.unit_forget_bias = unit_forget_bias

        self.kernel_regularizer = regularizers.get(kernel_regularizer)
        self.recurrent_regularizer = regularizers.get(recurrent_regularizer)
        self.bias_regularizer = regularizers.get(bias_regularizer)

        self.kernel_constraint = constraints.get(kernel_constraint)
        self.recurrent_constraint = constraints.get(recurrent_constraint)
        self.bias_constraint = constraints.get(bias_constraint)

        self.dropout = min(1., max(0., dropout)) if dropout is not None else 0.
        self.recurrent_dropout = min(1., max(0., recurrent_dropout)) if recurrent_dropout is not None else 0.
        self.implementation = implementation
        self.state_size = (self.units, self.units)
        self._dropout_mask = None
        self._recurrent_dropout_mask = None

    def build(self, input_shape):
        input_dim = input_shape[-1]
        self.kernel = self.add_weight(shape=(input_dim, self.units * 4),
                                      name='kernel',
                                      initializer=self.kernel_initializer,
                                      regularizer=self.kernel_regularizer,
                                      constraint=self.kernel_constraint)
        self.recurrent_kernel = self.add_weight(
            shape=(self.units, self.units * 4),
            name='recurrent_kernel',
            initializer=self.recurrent_initializer,
            regularizer=self.recurrent_regularizer,
            constraint=self.recurrent_constraint)

        if self.use_bias:
            if self.unit_forget_bias:
                def bias_initializer(_, *args, **kwargs):
                    return K.concatenate([
                        self.bias_initializer((self.units,), *args, **kwargs),
                        initializers.Ones()((self.units,), *args, **kwargs),
                        self.bias_initializer((self.units * 2,), *args, **kwargs),
                    ])
            else:
                bias_initializer = self.bias_initializer
            self.bias = self.add_weight(shape=(self.units * 4,),
                                        name='bias',
                                        initializer=bias_initializer,
                                        regularizer=self.bias_regularizer,
                                        constraint=self.bias_constraint)
        else:
            self.bias = None

        self.kernel_i = self.kernel[:, :self.units]
        self.kernel_f = self.kernel[:, self.units: self.units * 2]
        self.kernel_c = self.kernel[:, self.units * 2: self.units * 3]
        self.kernel_o = self.kernel[:, self.units * 3:]

        self.recurrent_kernel_i = self.recurrent_kernel[:, :self.units]
        self.recurrent_kernel_f = self.recurrent_kernel[:, self.units: self.units * 2]
        self.recurrent_kernel_c = self.recurrent_kernel[:, self.units * 2: self.units * 3]
        self.recurrent_kernel_o = self.recurrent_kernel[:, self.units * 3:]

        if self.use_bias:
            self.bias_i = self.bias[:self.units]
            self.bias_f = self.bias[self.units: self.units * 2]
            self.bias_c = self.bias[self.units * 2: self.units * 3]
            self.bias_o = self.bias[self.units * 3:]
        else:
            self.bias_i = None
            self.bias_f = None
            self.bias_c = None
            self.bias_o = None
        self.built = True

    def call(self, inputs, states, training=None):
        if 0 < self.dropout < 1 and self._dropout_mask is None:
            self._dropout_mask = _generate_dropout_mask(
                _generate_dropout_ones(inputs, K.shape(inputs)[-1]),
                self.dropout,
                training=training,
                count=4)
        if (0 < self.recurrent_dropout < 1 and self._recurrent_dropout_mask is None):
            self._recurrent_dropout_mask = _generate_dropout_mask(
                _generate_dropout_ones(inputs, self.units),
                self.recurrent_dropout,
                training=training,
                count=4)

        # dropout matrices for input units
        dp_mask = self._dropout_mask
        # dropout matrices for recurrent units
        rec_dp_mask = self._recurrent_dropout_mask

        h_tm1 = states[0]  # previous memory state
        c_tm1 = states[1]  # previous carry state

        if self.implementation == 1:
            if 0 < self.dropout < 1.:
                inputs_i = inputs * dp_mask[0]
                inputs_f = inputs * dp_mask[1]
                inputs_c = inputs * dp_mask[2]
                inputs_o = inputs * dp_mask[3]
            else:
                inputs_i = inputs
                inputs_f = inputs
                inputs_c = inputs
                inputs_o = inputs
            x_i = K.dot(inputs_i, self.kernel_i)
            x_f = K.dot(inputs_f, self.kernel_f)
            x_c = K.dot(inputs_c, self.kernel_c)
            x_o = K.dot(inputs_o, self.kernel_o)
            if self.use_bias:
                x_i = K.bias_add(x_i, self.bias_i)
                x_f = K.bias_add(x_f, self.bias_f)
                x_c = K.bias_add(x_c, self.bias_c)
                x_o = K.bias_add(x_o, self.bias_o)

            if 0 < self.recurrent_dropout < 1.:
                h_tm1_i = h_tm1 * rec_dp_mask[0]
                h_tm1_f = h_tm1 * rec_dp_mask[1]
                h_tm1_c = h_tm1 * rec_dp_mask[2]
                h_tm1_o = h_tm1 * rec_dp_mask[3]
            else:
                h_tm1_i = h_tm1
                h_tm1_f = h_tm1
                h_tm1_c = h_tm1
                h_tm1_o = h_tm1
            i = self.recurrent_activation(x_i + K.dot(h_tm1_i,
                                                      self.recurrent_kernel_i))
            f = self.recurrent_activation(x_f + K.dot(h_tm1_f,
                                                      self.recurrent_kernel_f))
            c = f * c_tm1 + i * self.activation(x_c + K.dot(h_tm1_c,
                                                            self.recurrent_kernel_c))
            o = self.recurrent_activation(x_o + K.dot(h_tm1_o,
                                                      self.recurrent_kernel_o))
        else:
            if 0. < self.dropout < 1.:
                inputs *= dp_mask[0]
            z = K.dot(inputs, self.kernel)
            if 0. < self.recurrent_dropout < 1.:
                h_tm1 *= rec_dp_mask[0]
            z += K.dot(h_tm1, self.recurrent_kernel)
            if self.use_bias:
                z = K.bias_add(z, self.bias)

            z0 = z[:, :self.units]
            z1 = z[:, self.units: 2 * self.units]
            z2 = z[:, 2 * self.units: 3 * self.units]
            z3 = z[:, 3 * self.units:]

            i = self.recurrent_activation(z0)
            f = self.recurrent_activation(z1)
            c = f * c_tm1 + i * self.activation(z2)
            o = self.recurrent_activation(z3)

        h = o * self.activation(c)
        if 0 < self.dropout + self.recurrent_dropout:
            if training is None:
                h._uses_learning_phase = True
        return h, [h, c]

    def get_config(self):
        config = {'units': self.units,
                  'activation': activations.serialize(self.activation),
                  'recurrent_activation': activations.serialize(self.recurrent_activation),
                  'use_bias': self.use_bias,
                  'kernel_initializer': initializers.serialize(self.kernel_initializer),
                  'recurrent_initializer': initializers.serialize(self.recurrent_initializer),
                  'bias_initializer': initializers.serialize(self.bias_initializer),
                  'unit_forget_bias': self.unit_forget_bias,
                  'kernel_regularizer': regularizers.serialize(self.kernel_regularizer),
                  'recurrent_regularizer': regularizers.serialize(self.recurrent_regularizer),
                  'bias_regularizer': regularizers.serialize(self.bias_regularizer),
                  'kernel_constraint': constraints.serialize(self.kernel_constraint),
                  'recurrent_constraint': constraints.serialize(self.recurrent_constraint),
                  'bias_constraint': constraints.serialize(self.bias_constraint),
                  'dropout': self.dropout,
                  'recurrent_dropout': self.recurrent_dropout,
                  'implementation': self.implementation}
        base_config = super(LSTMCell, self).get_config()
        return dict(list(base_config.items()) + list(config.items()))


class LSTM(RNN):
    """Long-Short Term Memory layer - Hochreiter 1997.

    # Arguments
        units: Positive integer, dimensionality of the output space.
        activation: Activation function to use
            (see [activations](../activations.md)).
            If you pass None, no activation is applied
            (ie. "linear" activation: `a(x) = x`).
        recurrent_activation: Activation function to use
            for the recurrent step
            (see [activations](../activations.md)).
        use_bias: Boolean, whether the layer uses a bias vector.
        kernel_initializer: Initializer for the `kernel` weights matrix,
            used for the linear transformation of the inputs.
            (see [initializers](../initializers.md)).
        recurrent_initializer: Initializer for the `recurrent_kernel`
            weights matrix,
            used for the linear transformation of the recurrent state.
            (see [initializers](../initializers.md)).
        bias_initializer: Initializer for the bias vector
            (see [initializers](../initializers.md)).
        unit_forget_bias: Boolean.
            If True, add 1 to the bias of the forget gate at initialization.
            Setting it to true will also force `bias_initializer="zeros"`.
            This is recommended in [Jozefowicz et al.](http://www.jmlr.org/proceedings/papers/v37/jozefowicz15.pdf)
        kernel_regularizer: Regularizer function applied to
            the `kernel` weights matrix
            (see [regularizer](../regularizers.md)).
        recurrent_regularizer: Regularizer function applied to
            the `recurrent_kernel` weights matrix
            (see [regularizer](../regularizers.md)).
        bias_regularizer: Regularizer function applied to the bias vector
            (see [regularizer](../regularizers.md)).
        activity_regularizer: Regularizer function applied to
            the output of the layer (its "activation").
            (see [regularizer](../regularizers.md)).
        kernel_constraint: Constraint function applied to
            the `kernel` weights matrix
            (see [constraints](../constraints.md)).
        recurrent_constraint: Constraint function applied to
            the `recurrent_kernel` weights matrix
            (see [constraints](../constraints.md)).
        bias_constraint: Constraint function applied to the bias vector
            (see [constraints](../constraints.md)).
        dropout: Float between 0 and 1.
            Fraction of the units to drop for
            the linear transformation of the inputs.
        recurrent_dropout: Float between 0 and 1.
            Fraction of the units to drop for
            the linear transformation of the recurrent state.
        implementation: Implementation mode, either 1 or 2.
            Mode 1 will structure its operations as a larger number of
            smaller dot products and additions, whereas mode 2 will
            batch them into fewer, larger operations. These modes will
            have different performance profiles on different hardware and
            for different applications.
        return_sequences: Boolean. Whether to return the last output.
            in the output sequence, or the full sequence.
        return_state: Boolean. Whether to return the last state
            in addition to the output.
        go_backwards: Boolean (default False).
            If True, process the input sequence backwards and return the
            reversed sequence.
        stateful: Boolean (default False). If True, the last state
            for each sample at index i in a batch will be used as initial
            state for the sample of index i in the following batch.
        unroll: Boolean (default False).
            If True, the network will be unrolled,
            else a symbolic loop will be used.
            Unrolling can speed-up a RNN,
            although it tends to be more memory-intensive.
            Unrolling is only suitable for short sequences.

    # References
        - [Long short-term memory](http://www.bioinf.jku.at/publications/older/2604.pdf) (original 1997 paper)
        - [Learning to forget: Continual prediction with LSTM](http://www.mitpressjournals.org/doi/pdf/10.1162/089976600300015015)
        - [Supervised sequence labeling with recurrent neural networks](http://www.cs.toronto.edu/~graves/preprint.pdf)
        - [A Theoretically Grounded Application of Dropout in Recurrent Neural Networks](http://arxiv.org/abs/1512.05287)
    """

    @interfaces.legacy_recurrent_support
    def __init__(self, units,
                 activation='tanh',
                 recurrent_activation='hard_sigmoid',
                 use_bias=True,
                 kernel_initializer='glorot_uniform',
                 recurrent_initializer='orthogonal',
                 bias_initializer='zeros',
                 unit_forget_bias=True,
                 kernel_regularizer=None,
                 recurrent_regularizer=None,
                 bias_regularizer=None,
                 activity_regularizer=None,
                 kernel_constraint=None,
                 recurrent_constraint=None,
                 bias_constraint=None,
                 dropout=0.,
                 recurrent_dropout=0.,
                 implementation=2,
                 return_sequences=False,
                 return_state=False,
                 go_backwards=False,
                 stateful=False,
                 unroll=False,
                 **kwargs):
        if implementation == 0:
            warnings.warn('`implementation=0` has been deprecated, '
                          'and now defaults to `implementation=2`.'
                          'Please update your layer call.')
<<<<<<< HEAD
        if K.backend() == 'theano' and dropout > 0. or recurrent_dropout > 0.:
=======
        dropout = 0. if dropout is None else dropout
        recurrent_dropout = 0. if recurrent_dropout is None else recurrent_dropout
        if K.backend() == 'theano' and dropout + recurrent_dropout > 0.:
>>>>>>> 27ad348e
            warnings.warn(
                'RNN dropout is no longer supported with the Theano backend '
                'due to technical limitations. '
                'You can either set `dropout` and `recurrent_dropout` to 0, '
                'or use the TensorFlow backend.')
            dropout = 0.
            recurrent_dropout = 0.

        cell = LSTMCell(units,
                        activation=activation,
                        recurrent_activation=recurrent_activation,
                        use_bias=use_bias,
                        kernel_initializer=kernel_initializer,
                        recurrent_initializer=recurrent_initializer,
                        unit_forget_bias=unit_forget_bias,
                        bias_initializer=bias_initializer,
                        kernel_regularizer=kernel_regularizer,
                        recurrent_regularizer=recurrent_regularizer,
                        bias_regularizer=bias_regularizer,
                        kernel_constraint=kernel_constraint,
                        recurrent_constraint=recurrent_constraint,
                        bias_constraint=bias_constraint,
                        dropout=dropout,
                        recurrent_dropout=recurrent_dropout,
                        implementation=implementation)
        super(LSTM, self).__init__(cell,
                                   return_sequences=return_sequences,
                                   return_state=return_state,
                                   go_backwards=go_backwards,
                                   stateful=stateful,
                                   unroll=unroll,
                                   **kwargs)
        self.activity_regularizer = regularizers.get(activity_regularizer)

    def call(self, inputs, mask=None, training=None, initial_state=None):
        self.cell._dropout_mask = None
        self.cell._recurrent_dropout_mask = None
        return super(LSTM, self).call(inputs,
                                      mask=mask,
                                      training=training,
                                      initial_state=initial_state)

    @property
    def units(self):
        return self.cell.units

    @property
    def activation(self):
        return self.cell.activation

    @property
    def recurrent_activation(self):
        return self.cell.recurrent_activation

    @property
    def use_bias(self):
        return self.cell.use_bias

    @property
    def kernel_initializer(self):
        return self.cell.kernel_initializer

    @property
    def recurrent_initializer(self):
        return self.cell.recurrent_initializer

    @property
    def bias_initializer(self):
        return self.cell.bias_initializer

    @property
    def unit_forget_bias(self):
        return self.cell.unit_forget_bias

    @property
    def kernel_regularizer(self):
        return self.cell.kernel_regularizer

    @property
    def recurrent_regularizer(self):
        return self.cell.recurrent_regularizer

    @property
    def bias_regularizer(self):
        return self.cell.bias_regularizer

    @property
    def kernel_constraint(self):
        return self.cell.kernel_constraint

    @property
    def recurrent_constraint(self):
        return self.cell.recurrent_constraint

    @property
    def bias_constraint(self):
        return self.cell.bias_constraint

    @property
    def dropout(self):
        return self.cell.dropout

    @property
    def recurrent_dropout(self):
        return self.cell.recurrent_dropout

    @property
    def implementation(self):
        return self.cell.implementation

    def get_config(self):
        config = {'units': self.units,
                  'activation': activations.serialize(self.activation),
                  'recurrent_activation': activations.serialize(self.recurrent_activation),
                  'use_bias': self.use_bias,
                  'kernel_initializer': initializers.serialize(self.kernel_initializer),
                  'recurrent_initializer': initializers.serialize(self.recurrent_initializer),
                  'bias_initializer': initializers.serialize(self.bias_initializer),
                  'unit_forget_bias': self.unit_forget_bias,
                  'kernel_regularizer': regularizers.serialize(self.kernel_regularizer),
                  'recurrent_regularizer': regularizers.serialize(self.recurrent_regularizer),
                  'bias_regularizer': regularizers.serialize(self.bias_regularizer),
                  'activity_regularizer': regularizers.serialize(self.activity_regularizer),
                  'kernel_constraint': constraints.serialize(self.kernel_constraint),
                  'recurrent_constraint': constraints.serialize(self.recurrent_constraint),
                  'bias_constraint': constraints.serialize(self.bias_constraint),
                  'dropout': self.dropout,
                  'recurrent_dropout': self.recurrent_dropout,
                  'implementation': self.implementation}
        base_config = super(LSTM, self).get_config()
        del base_config['cell']
        return dict(list(base_config.items()) + list(config.items()))

    @classmethod
    def from_config(cls, config):
        if 'implementation' in config and config['implementation'] == 0:
            config['implementation'] = 1
        return cls(**config)


def _generate_dropout_ones(inputs, dims):
    # Currently, CTNK can't instantiate `ones` with symbolic shapes.
    # Will update workaround once CTNK supports it.
    if K.backend() == 'cntk':
        ones = K.ones_like(K.reshape(inputs[:, 0], (-1, 1)))
        return K.tile(ones, (1, dims))
    else:
        return K.ones((K.shape(inputs)[0], dims))


def _generate_dropout_mask(ones, rate, training=None, count=1):
    def dropped_inputs():
        return K.dropout(ones, rate)

    if count > 1:
        return [K.in_train_phase(
            dropped_inputs,
            ones,
            training=training) for _ in range(count)]
    return K.in_train_phase(
        dropped_inputs,
        ones,
        training=training)


# TODO: Adapt ALL LSTM* to the new interface

class LSTMCond(Recurrent):
    """Conditional LSTM: The previously generated word is fed to the current timestep
    You should give two inputs to this layer:
        1. The shifted sequence of words (shape: (batch_size, output_timesteps, embedding_size))
        2. The input context  (shape: (batch_size, context_size))

    # Arguments
        units: Positive integer, dimensionality of the output space.
        return_states: Whether it should return the internal RNN states.
        activation: Activation function to use
            (see [activations](../activations.md)).
            If you pass None, no activation is applied
            (ie. "linear" activation: `a(x) = x`).
        recurrent_activation: Activation function to use
            for the recurrent step
            (see [activations](../activations.md)).
        use_bias: Boolean, whether the layer uses a bias vector.
        kernel_initializer: Initializer for the `kernel` weights matrix,
            used for the linear transformation of the inputs
            (see [initializers](../initializers.md)).
        recurrent_initializer: Initializer for the `recurrent_kernel`
            weights matrix,
            used for the linear transformation of the recurrent state
            (see [initializers](../initializers.md)).
        bias_initializer: Initializer for the bias vector
            (see [initializers](../initializers.md)).
        kernel_regularizer: Regularizer function applied to
            the `kernel` weights matrix
            (see [regularizer](../regularizers.md)).
        recurrent_regularizer: Regularizer function applied to
            the `recurrent_kernel` weights matrix
            (see [regularizer](../regularizers.md)).
        bias_regularizer: Regularizer function applied to the bias vector
            (see [regularizer](../regularizers.md)).
        kernel_constraint: Constraint function applied to
            the `kernel` weights matrix
            (see [constraints](../constraints.md)).
        recurrent_constraint: Constraint function applied to
            the `recurrent_kernel` weights matrix
            (see [constraints](../constraints.md)).
        bias_constraint: Constraint function applied to the bias vector
            (see [constraints](../constraints.md)).
        dropout: Float between 0 and 1.
            Fraction of the units to drop for
            the linear transformation of the context.
        recurrent_dropout: Float between 0 and 1.
            Fraction of the units to drop for
            the linear transformation of the recurrent state.
        conditional_dropout: Float between 0 and 1.
            Fraction of the units to drop for
            the linear transformation of the input.
        implementation: Implementation mode, either 1 or 2.
            Mode 1 will structure its operations as a larger number of
            smaller dot products and additions, whereas mode 2 will
            batch them into fewer, larger operations. These modes will
            have different performance profiles on different hardware and
            for different applications.
        num_inputs: Number of inputs of the layer.
        static_ctx: If static_ctx, it should have 2 dimensions and it will
                    be fed to each timestep of the RNN. Otherwise, it should
                    have 3 dimensions and should have the same number of
                    timesteps than the input.
    # References
        - [On the Properties of Neural Machine Translation: Encoder-Decoder Approaches](https://arxiv.org/abs/1409.1259)
        - [Empirical Evaluation of Gated Recurrent Neural Networks on Sequence Modeling](http://arxiv.org/abs/1412.3555v1)
        - [A Theoretically Grounded Application of Dropout in Recurrent Neural Networks](http://arxiv.org/abs/1512.05287)

    """

    @interfaces.legacy_recurrent_support
    def __init__(self, units,
                 return_states=False,
                 activation='tanh',
                 recurrent_activation='sigmoid',
                 use_bias=True,
                 kernel_initializer='glorot_uniform',
                 conditional_initializer='glorot_uniform',
                 recurrent_initializer='orthogonal',
                 bias_initializer='zeros',
                 bias_ba_initializer='zeros',
                 bias_ca_initializer='zero',
                 forget_bias_init='one',
                 unit_forget_bias=True,
                 mask_value=0.,
                 kernel_regularizer=None,
                 recurrent_regularizer=None,
                 conditional_regularizer=None,
                 bias_regularizer=None,
                 bias_ba_regularizer=None,
                 bias_ca_regularizer=None,
                 activity_regularizer=None,
                 kernel_constraint=None,
                 recurrent_constraint=None,
                 conditional_constraint=None,
                 bias_constraint=None,
                 bias_ba_constraint=None,
                 bias_ca_constraint=None,
                 dropout=0.,
                 recurrent_dropout=0.,
                 conditional_dropout=0.,
                 num_inputs=4,
                 static_ctx=False,
                 **kwargs):

        super(LSTMCond, self).__init__(**kwargs)

        self.return_states = return_states

        # Main parameters
        self.units = units
        self.activation = activations.get(activation)
        self.recurrent_activation = activations.get(recurrent_activation)
        self.use_bias = use_bias
        self.mask_value = mask_value

        # Initializers
        self.kernel_initializer = initializers.get(kernel_initializer)
        self.recurrent_initializer = initializers.get(recurrent_initializer)
        self.conditional_initializer = initializers.get(conditional_initializer)
        self.bias_initializer = initializers.get(bias_initializer)
        self.bias_ba_initializer = initializers.get(bias_ba_initializer)
        self.bias_ca_initializer = initializers.get(bias_ca_initializer)
        self.unit_forget_bias = unit_forget_bias
        self.forget_bias_initializer = initializers.get(forget_bias_init)

        # Regularizers
        self.kernel_regularizer = regularizers.get(kernel_regularizer)
        self.recurrent_regularizer = regularizers.get(recurrent_regularizer)
        self.conditional_regularizer = regularizers.get(conditional_regularizer)
        self.bias_regularizer = regularizers.get(bias_regularizer)
        self.bias_ba_regularizer = regularizers.get(bias_ba_regularizer)
        self.bias_ca_regularizer = regularizers.get(bias_ca_regularizer)
        self.activity_regularizer = regularizers.get(activity_regularizer)

        # Constraints
        self.kernel_constraint = constraints.get(kernel_constraint)
        self.recurrent_constraint = constraints.get(recurrent_constraint)
        self.conditional_constraint = constraints.get(conditional_constraint)
        self.bias_constraint = constraints.get(bias_constraint)
        self.bias_ba_constraint = constraints.get(bias_ba_constraint)
        self.bias_ca_constraint = constraints.get(bias_ca_constraint)

        # Dropouts
        self.dropout = min(1., max(0., dropout)) if dropout is not None else 0.
        self.recurrent_dropout = min(1., max(0., recurrent_dropout)) if recurrent_dropout is not None else 0.
        self.conditional_dropout = min(1., max(0., conditional_dropout)) if conditional_dropout is not None else 0.
        self.num_inputs = num_inputs
        if static_ctx:
            self.input_spec = [InputSpec(ndim=3), InputSpec(ndim=2)]
        else:
            self.input_spec = [InputSpec(ndim=3), InputSpec(ndim=3)]

        for _ in range(len(self.input_spec), self.num_inputs):
            self.input_spec.append(InputSpec(ndim=2))

    def build(self, input_shape):

        assert len(input_shape) == 2 or len(input_shape) == 4, 'You should pass two inputs to LSTMCond ' \
                                                               '(context and previous_embedded_words) and ' \
                                                               'two optional inputs (init_state and init_memory). ' \
                                                               'It currently has %d inputs' % len(input_shape)

        self.input_dim = input_shape[0][2]
        if K.ndim(self.input_spec[1]) == 3:
            self.context_dim = input_shape[1][2]
            self.static_ctx = False
            assert input_shape[1][1] == input_shape[0][1], 'When using a 3D ctx in LSTMCond, it has to have the same ' \
                                                           'number of timesteps (dimension 1) as the input. Currently,' \
                                                           'the number of input timesteps is: ' \
                                                           + str(input_shape[0][1]) + \
                                                           ', while the number of ctx timesteps is ' \
                                                           + str(input_shape[1][1]) + ' (complete shapes: ' \
                                                           + str(input_shape[0]) + ', ' + str(input_shape[1]) + ')'
        else:
            self.context_dim = input_shape[1][1]
            self.static_ctx = True

        if self.stateful:
            self.reset_states()
        else:
            # initial states: all-zero tensors of shape (units)
            self.states = [None, None]  # [h, c]

        self.kernel = self.add_weight(shape=(self.context_dim, self.units * 4),
                                      name='kernel',
                                      initializer=self.kernel_initializer,
                                      regularizer=self.kernel_regularizer,
                                      constraint=self.kernel_constraint)

        self.recurrent_kernel = self.add_weight(
            shape=(self.units, self.units * 4),
            name='recurrent_kernel',
            initializer=self.recurrent_initializer,
            regularizer=self.recurrent_regularizer,
            constraint=self.recurrent_constraint)

        self.conditional_kernel = self.add_weight(shape=(self.input_dim, self.units * 4),
                                                  name='conditional_kernel',
                                                  initializer=self.conditional_initializer,
                                                  regularizer=self.conditional_regularizer,
                                                  constraint=self.conditional_constraint)

        if self.use_bias:
            if self.unit_forget_bias:
                def bias_initializer(shape, *args, **kwargs):
                    return K.concatenate([
                        self.bias_initializer((self.units,), *args, **kwargs),
                        initializers.Ones()((self.units,), *args, **kwargs),
                        self.bias_initializer((self.units * 2,), *args, **kwargs),
                    ])
            else:
                bias_initializer = self.bias_initializer

            self.bias = self.add_weight(shape=(self.units * 4,),
                                        name='bias',
                                        initializer=bias_initializer,
                                        regularizer=self.bias_regularizer,
                                        constraint=self.bias_constraint)

        else:
            self.bias = None

        self.built = True

    def reset_states(self, states=None):
        assert self.stateful, 'Layer must be stateful.'
        input_shape = self.input_shape
        if not input_shape[0]:
            raise Exception('If a RNN is stateful, a complete ' +
                            'input_shape must be provided (including batch size).')
        if hasattr(self, 'states'):
            K.set_value(self.states[0],
                        np.zeros((input_shape[0], self.units)))
            K.set_value(self.states[1],
                        np.zeros((input_shape[0], self.units)))
            K.set_value(self.states[2],
                        np.zeros((input_shape[0], input_shape[3])))
        else:
            self.states = [K.zeros((input_shape[0], self.units)),
                           K.zeros((input_shape[0], self.units))]

    def preprocess_input(self, inputs, training=None):
        if 0 < self.conditional_dropout < 1:
            ones = K.ones_like(K.squeeze(inputs[:, 0:1, :], axis=1))

            def dropped_inputs():
                return K.dropout(ones, self.conditional_dropout)

            cond_dp_mask = [K.in_train_phase(dropped_inputs,
                                             ones,
                                             training=training) for _ in range(4)]
            preprocessed_input = K.dot(inputs * cond_dp_mask[0][:, None, :], self.conditional_kernel)
        else:
            preprocessed_input = K.dot(inputs, self.conditional_kernel)

        if self.static_ctx:
            return preprocessed_input

        # Not Static ctx
        if 0 < self.dropout < 1:
            ones = K.ones_like(K.squeeze(self.context[:, 0:1, :], axis=1))

            def dropped_inputs():
                return K.dropout(ones, self.dropout)

            dp_mask = [K.in_train_phase(dropped_inputs, ones,
                                        training=training) for _ in range(4)]
            preprocessed_context = K.dot(self.context * dp_mask[0][:, None, :], self.kernel)
        else:
            preprocessed_context = K.dot(self.context, self.kernel)
        return preprocessed_input + preprocessed_context

    def compute_output_shape(self, input_shape):
        if self.return_sequences:
            main_out = (input_shape[0][0], input_shape[0][1], self.units)
        else:
            main_out = (input_shape[0][0], self.units)

        if self.return_states:
            states_dim = (input_shape[0][0], input_shape[0][1], self.units)
            main_out = [main_out, states_dim, states_dim]
        return main_out

    def call(self, inputs, mask=None, training=None, initial_state=None):
        # input shape: (nb_samples, time (padded with zeros), input_dim)
        # note that the .build() method of subclasses MUST define
        # self.input_spec with a complete input shape.
        input_shape = K.int_shape(inputs[0])
        state_below = inputs[0]
        self.context = inputs[1]
        if self.num_inputs == 2:  # input: [state_below, context]
            self.init_state = None
            self.init_memory = None
        elif self.num_inputs == 3:  # input: [state_below, context, init_generic]
            self.init_state = inputs[2]
            self.init_memory = inputs[2]
        elif self.num_inputs == 4:  # input: [state_below, context, init_state, init_memory]
            self.init_state = inputs[2]
            self.init_memory = inputs[3]

        if self.stateful:
            initial_states = self.states
        else:
            initial_states = self.get_initial_states(state_below)
        constants = self.get_constants(state_below, mask[1], training=training)
        preprocessed_input = self.preprocess_input(state_below, training=training)
        last_output, outputs, states = K.rnn(self.step,
                                             preprocessed_input,
                                             initial_states,
                                             go_backwards=self.go_backwards,
                                             mask=mask[0],
                                             constants=constants,
                                             unroll=self.unroll,
                                             input_length=state_below.shape[1])
        if self.stateful:
            self.updates = []
            for i in range(len(states)):
                self.updates.append((self.states[i], states[i]))

        # Properly set learning phase
        if 0 < self.dropout + self.recurrent_dropout:
            last_output._uses_learning_phase = True
            outputs._uses_learning_phase = True

        if self.return_sequences:
            ret = outputs
        else:
            ret = last_output

        # intermediate states as additional outputs
        if self.return_states:
            if not isinstance(ret, list):
                ret = [ret]
            ret += [states[0], states[1]]

        return ret

    def compute_mask(self, input, mask):
        if self.return_sequences:
            ret = mask[0]
        else:
            ret = None
        if self.return_states:
            ret = [ret, None, None]
        return ret

    def step(self, x, states):
        h_tm1 = states[0]  # State
        c_tm1 = states[1]  # Memory
        dp_mask = states[2]  # Dropout W (input)
        rec_dp_mask = states[3]  # Dropout U (recurrent)
        z = x + K.dot(h_tm1 * rec_dp_mask[0], self.recurrent_kernel)
        if self.static_ctx:
            context = states[4]
            # mask_context = states[5]  # Context mask
            # if mask_context.ndim > 1:  # Mask the context (only if necessary)
            #    context = mask_context[:, :, None] * context
            z += K.dot(context * dp_mask[0], self.kernel)
        if self.use_bias:
            z = K.bias_add(z, self.bias)
        z0 = z[:, :self.units]
        z1 = z[:, self.units: 2 * self.units]
        z2 = z[:, 2 * self.units: 3 * self.units]
        z3 = z[:, 3 * self.units:]
        i = self.recurrent_activation(z0)
        f = self.recurrent_activation(z1)
        o = self.recurrent_activation(z3)
        c = f * c_tm1 + i * self.activation(z2)
        h = o * self.activation(c)
        if 0 < self.dropout + self.recurrent_dropout:
            h._uses_learning_phase = True
        return h, [h, c]

    def get_constants(self, inputs, mask_context, training=None):
        constants = []

        # States[3] - Dropout_W
        if 0 < self.dropout < 1:
            ones = K.ones_like(K.squeeze(self.context[:, 0:1, :], axis=1))

            def dropped_inputs():
                return K.dropout(ones, self.dropout)

            dp_mask = [K.in_train_phase(dropped_inputs,
                                        ones,
                                        training=training) for _ in range(4)]
            constants.append(dp_mask)
        else:
            constants.append([K.cast_to_floatx(1.) for _ in range(4)])

        # States[4] - Dropout_U
        if 0 < self.recurrent_dropout < 1:
            ones = K.ones_like(K.reshape(inputs[:, 0, 0], (-1, 1)))
            ones = K.tile(ones, (1, self.units))

            def dropped_inputs():
                return K.dropout(ones, self.recurrent_dropout)

            rec_dp_mask = [K.in_train_phase(dropped_inputs,
                                            ones,
                                            training=training) for _ in range(4)]
            constants.append(rec_dp_mask)
        else:
            constants.append([K.cast_to_floatx(1.) for _ in range(4)])

        # States[4] - context
        if self.static_ctx:
            constants.append(self.context)

        return constants

    def get_initial_states(self, inputs):
        # build an all-zero tensor of shape (samples, units)
        if self.init_state is None:
            initial_state = K.zeros_like(inputs)  # (samples, timesteps, input_dim)
            initial_state = K.sum(initial_state, axis=(1, 2))  # (samples,)
            initial_state = K.expand_dims(initial_state)  # (samples, 1)
            initial_state = K.tile(initial_state, [1, self.units])  # (samples, units)
            if self.init_memory is None:
                initial_states = [initial_state for _ in range(2)]
            else:
                initial_memory = self.init_memory
                initial_states = [initial_state, initial_memory]
        else:
            initial_state = self.init_state
            if self.init_memory is not None:  # We have state and memory
                initial_memory = self.init_memory
                initial_states = [initial_state, initial_memory]
            else:
                initial_states = [initial_state for _ in range(2)]

        return initial_states

    def get_config(self):
        config = {'units': self.units,
                  'activation': activations.serialize(self.activation),
                  'recurrent_activation': activations.serialize(self.recurrent_activation),
                  'return_states': self.return_states,
                  'kernel_initializer': initializers.serialize(self.kernel_initializer),
                  'recurrent_initializer': initializers.serialize(self.recurrent_initializer),
                  'conditional_initializer': initializers.serialize(self.conditional_initializer),
                  'bias_initializer': initializers.serialize(self.bias_initializer),
                  'bias_ba_initializer': initializers.serialize(self.bias_ba_initializer),
                  'bias_ca_initializer': initializers.serialize(self.bias_ca_initializer),
                  'unit_forget_bias': self.unit_forget_bias,
                  'kernel_regularizer': regularizers.serialize(self.kernel_regularizer),
                  'recurrent_regularizer': regularizers.serialize(self.recurrent_regularizer),
                  'conditional_regularizer': regularizers.serialize(self.conditional_regularizer),
                  'bias_regularizer': regularizers.serialize(self.bias_regularizer),
                  'bias_ba_regularizer': regularizers.serialize(self.bias_ba_regularizer),
                  'bias_ca_regularizer': regularizers.serialize(self.bias_ca_regularizer),
                  'activity_regularizer': regularizers.serialize(self.activity_regularizer),
                  'kernel_constraint': constraints.serialize(self.kernel_constraint),
                  'recurrent_constraint': constraints.serialize(self.recurrent_constraint),
                  'conditional_constraint': constraints.serialize(self.conditional_constraint),
                  'bias_constraint': constraints.serialize(self.bias_constraint),
                  'bias_ba_constraint': constraints.serialize(self.bias_ba_constraint),
                  'bias_ca_constraint': constraints.serialize(self.bias_ca_constraint),
                  'dropout': self.dropout,
                  'recurrent_dropout': self.recurrent_dropout,
                  'conditional_dropout': self.conditional_dropout,
                  'mask_value': self.mask_value
                  }
        base_config = super(LSTMCond, self).get_config()
        return dict(list(base_config.items()) + list(config.items()))


class AttLSTM(Recurrent):
    """Long-Short Term Memory unit with Attention
    You should give two inputs to this layer:
        1. The shifted sequence of words (shape: (batch_size, output_timesteps, embedding_size))
        2. The complete input sequence (shape: (batch_size, input_timesteps, input_dim))
    # Arguments
        units: Positive integer, dimensionality of the output space.
        return_states: Whether it should return the internal RNN states.
        activation: Activation function to use
            (see [activations](../activations.md)).
            If you pass None, no activation is applied
            (ie. "linear" activation: `a(x) = x`).
        recurrent_activation: Activation function to use
            for the recurrent step
            (see [activations](../activations.md)).
        use_bias: Boolean, whether the layer uses a bias vector.
        kernel_initializer: Initializer for the `kernel` weights matrix,
            used for the linear transformation of the inputs
            (see [initializers](../initializers.md)).
        recurrent_initializer: Initializer for the `recurrent_kernel`
            weights matrix,
            used for the linear transformation of the recurrent state
            (see [initializers](../initializers.md)).
        bias_initializer: Initializer for the bias vector
            (see [initializers](../initializers.md)).
        kernel_regularizer: Regularizer function applied to
            the `kernel` weights matrix
            (see [regularizer](../regularizers.md)).
        recurrent_regularizer: Regularizer function applied to
            the `recurrent_kernel` weights matrix
            (see [regularizer](../regularizers.md)).
        bias_regularizer: Regularizer function applied to the bias vector
            (see [regularizer](../regularizers.md)).
        kernel_constraint: Constraint function applied to
            the `kernel` weights matrix
            (see [constraints](../constraints.md)).
        recurrent_constraint: Constraint function applied to
            the `recurrent_kernel` weights matrix
            (see [constraints](../constraints.md)).
        bias_constraint: Constraint function applied to the bias vector
            (see [constraints](../constraints.md)).
        dropout: Float between 0 and 1.
            Fraction of the units to drop for
            the linear transformation of the context.
        recurrent_dropout: Float between 0 and 1.
            Fraction of the units to drop for
            the linear transformation of the recurrent state.
        conditional_dropout: Float between 0 and 1.
            Fraction of the units to drop for
            the linear transformation of the input.
        dropout_w_a: Float between 0 and 1.
            Fraction of the units to drop for
            the linear transformation in the attended context.
        dropout_W_a: Float between 0 and 1.
            Fraction of the units to drop for
            the linear transformation of the recurrent state in the attention mechanism.
        dropout_U_a: Float between 0 and 1.
            Fraction of the units to drop for
            the linear transformation of the input in the attention mechanism.
        implementation: Implementation mode, either 1 or 2.
            Mode 1 will structure its operations as a larger number of
            smaller dot products and additions, whereas mode 2 will
            batch them into fewer, larger operations. These modes will
            have different performance profiles on different hardware and
            for different applications.
        num_inputs: Number of inputs of the layer.


    # Formulation

        The resulting attention vector 'phi' at time 't' is formed by applying a weighted sum over
        the set of inputs 'x_i' contained in 'X':

            phi(X, t) = ∑_i alpha_i(t) * x_i,

        where each 'alpha_i' at time 't' is a weighting vector over all the input dimension that
        accomplishes the following condition:

            ∑_i alpha_i = 1

        and is dynamically adapted at each timestep w.r.t. the following formula:

            alpha_i(t) = exp{e_i(t)} /  ∑_j exp{e_j(t)}

        where each 'e_i' at time 't' is calculated as:

            e_i(t) = wa' * tanh( Wa * x_i  +  Ua * h(t-1)  +  ba ),

        where the following are learnable with the respectively named sizes:
                wa                Wa                     Ua                 ba
            [input_dim] [input_dim, input_dim] [units, input_dim] [input_dim]

        The names of 'Ua' and 'Wa' are exchanged w.r.t. the provided reference as well as 'v' being renamed
        to 'x' for matching Keras LSTM's nomenclature.

    # References
        -   Yao L, Torabi A, Cho K, Ballas N, Pal C, Larochelle H, Courville A.
            Describing videos by exploiting temporal structure.
            InProceedings of the IEEE International Conference on Computer Vision 2015 (pp. 4507-4515).
    """

    @interfaces.legacy_recurrent_support
    def __init__(self, units,
                 att_units=0,
                 return_extra_variables=False,
                 return_states=False,
                 activation='tanh',
                 recurrent_activation='sigmoid',
                 use_bias=True,
                 kernel_initializer='glorot_uniform',
                 attention_recurrent_initializer='glorot_uniform',
                 attention_context_initializer='glorot_uniform',
                 attention_context_wa_initializer='glorot_uniform',
                 recurrent_initializer='orthogonal',
                 bias_initializer='zeros',
                 bias_ba_initializer='zeros',
                 bias_ca_initializer='zero',
                 forget_bias_init='one',
                 unit_forget_bias=True,
                 mask_value=0.,
                 kernel_regularizer=None,
                 recurrent_regularizer=None,
                 attention_recurrent_regularizer=None,
                 attention_context_regularizer=None,
                 attention_context_wa_regularizer=None,
                 bias_regularizer=None,
                 bias_ba_regularizer=None,
                 bias_ca_regularizer=None,
                 activity_regularizer=None,
                 kernel_constraint=None,
                 recurrent_constraint=None,
                 attention_recurrent_constraint=None,
                 attention_context_constraint=None,
                 attention_context_wa_constraint=None,
                 bias_constraint=None,
                 bias_ba_constraint=None,
                 bias_ca_constraint=None,
                 dropout=0.,
                 recurrent_dropout=0.,
                 attention_dropout=0.,
                 num_inputs=3,
                 **kwargs):
        super(AttLSTM, self).__init__(**kwargs)
        self.return_extra_variables = return_extra_variables
        self.return_states = return_states

        # Main parameters
        self.units = units
        self.att_units = units if att_units == 0 else att_units
        self.activation = activations.get(activation)
        self.recurrent_activation = activations.get(recurrent_activation)
        self.use_bias = use_bias
        self.mask_value = mask_value

        # Initializers
        self.kernel_initializer = initializers.get(kernel_initializer)
        self.recurrent_initializer = initializers.get(recurrent_initializer)
        self.attention_recurrent_initializer = initializers.get(attention_recurrent_initializer)
        self.attention_context_initializer = initializers.get(attention_context_initializer)
        self.attention_context_wa_initializer = initializers.get(attention_context_wa_initializer)
        self.bias_initializer = initializers.get(bias_initializer)
        self.bias_ba_initializer = initializers.get(bias_ba_initializer)
        self.bias_ca_initializer = initializers.get(bias_ca_initializer)
        self.unit_forget_bias = unit_forget_bias
        self.forget_bias_initializer = initializers.get(forget_bias_init)

        # Regularizers
        self.kernel_regularizer = regularizers.get(kernel_regularizer)
        self.recurrent_regularizer = regularizers.get(recurrent_regularizer)
        self.attention_recurrent_regularizer = regularizers.get(attention_recurrent_regularizer)
        self.attention_context_regularizer = regularizers.get(attention_context_regularizer)
        self.attention_context_wa_regularizer = regularizers.get(attention_context_wa_regularizer)
        self.bias_regularizer = regularizers.get(bias_regularizer)
        self.bias_ba_regularizer = regularizers.get(bias_ba_regularizer)
        self.bias_ca_regularizer = regularizers.get(bias_ca_regularizer)
        self.activity_regularizer = regularizers.get(activity_regularizer)

        # Constraints
        self.kernel_constraint = constraints.get(kernel_constraint)
        self.recurrent_constraint = constraints.get(recurrent_constraint)
        self.attention_recurrent_constraint = constraints.get(attention_recurrent_constraint)
        self.attention_context_constraint = constraints.get(attention_context_constraint)
        self.attention_context_wa_constraint = constraints.get(attention_context_wa_constraint)
        self.bias_constraint = constraints.get(bias_constraint)
        self.bias_ba_constraint = constraints.get(bias_ba_constraint)
        self.bias_ca_constraint = constraints.get(bias_ca_constraint)

        # Dropouts
        self.dropout = min(1., max(0., dropout)) if dropout is not None else 0.
        self.recurrent_dropout = min(1., max(0., recurrent_dropout)) if recurrent_dropout is not None else 0.
        self.attention_dropout = min(1., max(0., attention_dropout)) if attention_dropout is not None else 0.
        self.num_inputs = num_inputs
        self.input_spec = [InputSpec(ndim=3)]
        for _ in range(len(self.input_spec), self.num_inputs):
            self.input_spec.append(InputSpec(ndim=2))

    def build(self, input_shape):

        assert len(input_shape) >= 2, 'You should pass two inputs to AttLSTMCond ' \
                                      '(previous_embedded_words and context) ' \
                                      'and two optional inputs (init_state and init_memory)'
        self.input_dim = input_shape[0][2]
        self.context_steps = input_shape[0][1]
        if self.stateful:
            self.reset_states()
        else:
            # initial states: all-zero tensors of shape (units)
            self.states = [None, None, None]  # [h, c, x_att]

        self.kernel = self.add_weight(shape=(self.input_dim, self.units * 4),
                                      name='kernel',
                                      initializer=self.kernel_initializer,
                                      regularizer=self.kernel_regularizer,
                                      constraint=self.kernel_constraint)
        self.recurrent_kernel = self.add_weight(
            shape=(self.units, self.units * 4),
            name='recurrent_kernel',
            initializer=self.recurrent_initializer,
            regularizer=self.recurrent_regularizer,
            constraint=self.recurrent_constraint)

        self.attention_recurrent_kernel = self.add_weight(
            shape=(self.units, self.att_units),
            name='attention_recurrent_kernel',
            initializer=self.attention_recurrent_initializer,
            regularizer=self.attention_recurrent_regularizer,
            constraint=self.attention_recurrent_constraint)

        self.attention_context_kernel = self.add_weight(
            shape=(self.input_dim, self.att_units),
            name='attention_context_kernel',
            initializer=self.attention_context_initializer,
            regularizer=self.attention_context_regularizer,
            constraint=self.attention_context_constraint)

        self.attention_context_wa = self.add_weight(
            shape=(self.att_units,),
            name='attention_context_wa',
            initializer=self.attention_context_wa_initializer,
            regularizer=self.attention_context_wa_regularizer,
            constraint=self.attention_context_wa_constraint)

        if self.use_bias:
            if self.unit_forget_bias:
                def bias_initializer(shape, *args, **kwargs):
                    return K.concatenate([
                        self.bias_initializer((self.units,), *args, **kwargs),
                        initializers.Ones()((self.units,), *args, **kwargs),
                        self.bias_initializer((self.units * 2,), *args, **kwargs),
                    ])
            else:
                bias_initializer = self.bias_initializer
            self.bias = self.add_weight(shape=(self.units * 4,),
                                        name='bias',
                                        initializer=bias_initializer,
                                        regularizer=self.bias_regularizer,
                                        constraint=self.bias_constraint)
        else:
            self.bias = None

        self.bias_ba = self.add_weight(shape=(self.att_units,),
                                       name='bias_ba',
                                       initializer=self.bias_ba_initializer,
                                       regularizer=self.bias_ba_regularizer,
                                       constraint=self.bias_ba_constraint)
        bias_ca_shape = self.context_steps if self.context_steps is None else (self.context_steps,)
        self.bias_ca = self.add_weight(shape=bias_ca_shape,
                                       name='bias_ca',
                                       initializer=self.bias_ca_initializer,
                                       regularizer=self.bias_ca_regularizer,
                                       constraint=self.bias_ca_constraint)

        self.built = True

    def reset_states(self, states=None):
        assert self.stateful, 'Layer must be stateful.'
        input_shape = self.input_shape
        if not input_shape[0]:
            raise Exception('If a RNN is stateful, a complete ' +
                            'input_shape must be provided (including batch size).')
        if hasattr(self, 'states'):
            K.set_value(self.states[0],
                        np.zeros((input_shape[0], self.units)))
            K.set_value(self.states[1],
                        np.zeros((input_shape[0], self.units)))
            K.set_value(self.states[2],
                        np.zeros((input_shape[0], input_shape[3])))
        else:
            self.states = [K.zeros((input_shape[0], self.units)),
                           K.zeros((input_shape[0], self.units)),
                           K.zeros((input_shape[0], input_shape[3]))]

    def preprocess_input(self, inputs, training=None):
        return inputs

    def compute_output_shape(self, input_shape):
        if self.return_sequences:
            main_out = (input_shape[0][0], input_shape[0][1], self.units)
        else:
            main_out = (input_shape[0][0], self.units)

        if self.return_extra_variables:
            dim_x_att = (input_shape[0][0], input_shape[0][1], self.context_dim)
            dim_alpha_att = (input_shape[0][0], input_shape[0][1], input_shape[1][1])
            main_out = [main_out, dim_x_att, dim_alpha_att]

        if self.return_states:
            if not isinstance(main_out, list):
                main_out = [main_out]
            states_dim = (input_shape[0][0], input_shape[0][1], self.units)
            main_out += [states_dim, states_dim]

        return main_out

    def call(self, inputs, mask=None, training=None, initial_state=None):
        # input shape: (nb_samples, time (padded with zeros), input_dim)
        # note that the .build() method of subclasses MUST define
        # self.input_spec with a complete input shape.
        input_shape = K.int_shape(inputs[0])
        state_below = inputs[0]
        if self.num_inputs == 1:  # input: [context]
            self.init_state = None
            self.init_memory = None
        elif self.num_inputs == 2:  # input: [context, init_generic]
            self.init_state = inputs[1]
            self.init_memory = inputs[1]
        elif self.num_inputs == 3:  # input: [context, init_state, init_memory]
            self.init_state = inputs[1]
            self.init_memory = inputs[2]

        if self.stateful:
            initial_states = self.states
        else:
            initial_states = self.get_initial_states(state_below)
        constants = self.get_constants(state_below, training=training)
        preprocessed_input = self.preprocess_input(state_below, training=training)
        last_output, outputs, states = K.rnn(self.step,
                                             preprocessed_input,
                                             initial_states,
                                             go_backwards=self.go_backwards,
                                             mask=mask[0],
                                             constants=constants,
                                             unroll=self.unroll,
                                             input_length=state_below.shape[1],
                                             pos_extra_outputs_states=[2, 3])
        if self.stateful:
            self.updates = []
            for i in range(len(states)):
                self.updates.append((self.states[i], states[i]))

        # Properly set learning phase
        if 0 < self.dropout + self.recurrent_dropout:
            last_output._uses_learning_phase = True
            outputs._uses_learning_phase = True

        if self.return_sequences:
            ret = outputs
        else:
            ret = last_output

        if self.return_extra_variables:
            ret = [ret, states[2], states[3]]

        # intermediate states as additional outputs
        if self.return_states:
            if not isinstance(ret, list):
                ret = [ret]
            ret += [states[0], states[1]]

        return ret

    def compute_mask(self, input, mask):
        if self.return_extra_variables:
            ret = [mask[0], mask[0], mask[0]]
        else:
            ret = mask[0]

        if self.return_states:
            if not isinstance(ret, list):
                ret = [ret]
            ret += [mask[0], mask[0]]

        return ret

    def step(self, x, states):
        h_tm1 = states[0]  # State
        c_tm1 = states[1]  # Memory
        non_used_x_att = states[2]  # Placeholder for returning extra variables
        non_used_alphas_att = states[3]  # Placeholder for returning extra variables
        dp_mask = states[4]  # Dropout W (input)
        rec_dp_mask = states[5]  # Dropout U (recurrent)
        # Att model dropouts
        att_dp_mask = states[6]  # Dropout Wa
        pctx_ = states[7]  # Projected context (i.e. context * Ua + ba)

        # Attention model (see Formulation in class header)
        p_state_ = K.dot(h_tm1 * att_dp_mask[0], self.attention_recurrent_kernel)
        pctx_ = K.tanh(pctx_ + p_state_[:, None, :])
        e = K.dot_product(pctx_, self.attention_context_wa) + self.bias_ca
        alphas = K.softmax(K.reshape(e, [K.shape(e)[0], K.shape(e)[1]]))
        # sum over the in_timesteps dimension resulting in [batch_size, input_dim]
        ctx_ = K.sum(context * alphas[:, :, None], axis=1)

        # LSTM
        z = x + \
            K.dot(h_tm1 * rec_dp_mask[0], self.recurrent_kernel) + \
            K.dot(ctx_ * dp_mask[0], self.kernel)
        if self.use_bias:
            z = K.bias_add(z, self.bias)
        z0 = z[:, :self.units]
        z1 = z[:, self.units: 2 * self.units]
        z2 = z[:, 2 * self.units: 3 * self.units]
        z3 = z[:, 3 * self.units:]
        i = self.recurrent_activation(z0)
        f = self.recurrent_activation(z1)
        o = self.recurrent_activation(z3)
        c = f * c_tm1 + i * self.activation(z2)
        h = o * self.activation(c)
        if 0 < self.dropout + self.recurrent_dropout:
            h._uses_learning_phase = True
        return h, [h, c, ctx_, alphas]

    def get_constants(self, inputs, training=None):
        constants = []
        # States[4] - Dropout W (input dropout)
        if 0 < self.dropout < 1:
            ones = K.ones_like(K.squeeze(self.context[:, 0:1, :], axis=1))

            def dropped_inputs():
                return K.dropout(ones, self.dropout)

            dp_mask = [K.in_train_phase(dropped_inputs,
                                        ones,
                                        training=training) for _ in range(4)]
            constants.append(dp_mask)
        else:
            constants.append([K.cast_to_floatx(1.) for _ in range(4)])

        # States[5] - Dropout_U
        if 0 < self.recurrent_dropout < 1:
            ones = K.ones_like(K.reshape(inputs[:, 0, 0], (-1, 1)))
            ones = K.tile(ones, (1, self.units))

            def dropped_inputs():
                return K.dropout(ones, self.recurrent_dropout)

            rec_dp_mask = [K.in_train_phase(dropped_inputs,
                                            ones,
                                            training=training) for _ in range(4)]
            constants.append(rec_dp_mask)
        else:
            constants.append([K.cast_to_floatx(1.) for _ in range(4)])

        # States[6]  - Dropout_Wa
        if 0 < self.attention_dropout < 1:
            input_dim = self.units
            ones = K.ones_like(K.reshape(inputs[:, 0, 0], (-1, 1)))
            ones = K.concatenate([ones] * input_dim, 1)

            def dropped_inputs():
                return K.dropout(ones, self.recurrent_dropout)

            att_dp_mask = [K.in_train_phase(dropped_inputs,
                                            ones,
                                            training=training)]
            constants.append(att_dp_mask)
        else:
            constants.append([K.cast_to_floatx(1.)])

        if 0 < self.attention_dropout < 1:
            input_dim = inputs.shape[2]
            ones = K.ones_like(K.reshape(inputs[:, :, 0], (-1, inputs.shape[1], 1)))
            ones = K.concatenate([ones] * input_dim, axis=2)
            B_Ua = [K.in_train_phase(K.dropout(ones, self.attention_dropout), ones)]
            pctx = K.dot(inputs * B_Ua[0], self.attention_context_kernel)
        else:
            pctx = K.dot(inputs, self.attention_context_kernel)
        if self.use_bias:
            pctx = K.bias_add(pctx, self.bias_ba)
        # States[7] - pctx_
        constants.append(pctx)

        return constants

    def get_initial_states(self, inputs):
        # build an all-zero tensor of shape (samples, units)
        if self.init_state is None:
            initial_state = K.zeros_like(inputs)  # (samples, timesteps, input_dim)
            initial_state = K.sum(initial_state, axis=(1, 2))  # (samples,)
            initial_state = K.expand_dims(initial_state)  # (samples, 1)
            initial_state = K.tile(initial_state, [1, self.units])  # (samples, units)
            if self.init_memory is None:
                initial_states = [initial_state for _ in range(2)]
            else:
                initial_memory = self.init_memory
                initial_states = [initial_state, initial_memory]
        else:
            initial_state = self.init_state
            if self.init_memory is not None:  # We have state and memory
                initial_memory = self.init_memory
                initial_states = [initial_state, initial_memory]
            else:
                initial_states = [initial_state for _ in range(2)]

        initial_state = K.zeros_like(inputs)  # (samples, input_timesteps, ctx_dim)
        initial_state_alphas = K.sum(initial_state, axis=2)  # (samples, input_timesteps)
        initial_state = K.sum(initial_state, axis=1)  # (samples, ctx_dim)
        extra_states = [initial_state, initial_state_alphas]  # (samples, ctx_dim)

        return initial_states + extra_states

    def get_config(self):
        config = {'units': self.units,
                  "att_units": self.att_units,
                  'activation': activations.serialize(self.activation),
                  'recurrent_activation': activations.serialize(self.recurrent_activation),
                  'return_extra_variables': self.return_extra_variables,
                  'return_states': self.return_states,
                  'kernel_initializer': initializers.serialize(self.kernel_initializer),
                  'recurrent_initializer': initializers.serialize(self.recurrent_initializer),
                  'attention_recurrent_initializer': initializers.serialize(self.attention_recurrent_initializer),
                  'bias_initializer': initializers.serialize(self.bias_initializer),
                  'bias_ba_initializer': initializers.serialize(self.bias_ba_initializer),
                  'bias_ca_initializer': initializers.serialize(self.bias_ca_initializer),
                  'unit_forget_bias': self.unit_forget_bias,
                  'kernel_regularizer': regularizers.serialize(self.kernel_regularizer),
                  'recurrent_regularizer': regularizers.serialize(self.recurrent_regularizer),
                  'attention_recurrent_regularizer': regularizers.serialize(self.attention_recurrent_regularizer),
                  'bias_regularizer': regularizers.serialize(self.bias_regularizer),
                  'bias_ba_regularizer': regularizers.serialize(self.bias_ba_regularizer),
                  'bias_ca_regularizer': regularizers.serialize(self.bias_ca_regularizer),
                  'activity_regularizer': regularizers.serialize(self.activity_regularizer),
                  'kernel_constraint': constraints.serialize(self.kernel_constraint),
                  'recurrent_constraint': constraints.serialize(self.recurrent_constraint),
                  'attention_recurrent_constraint': constraints.serialize(self.attention_recurrent_constraint),
                  'bias_constraint': constraints.serialize(self.bias_constraint),
                  'bias_ba_constraint': constraints.serialize(self.bias_ba_constraint),
                  'bias_ca_constraint': constraints.serialize(self.bias_ca_constraint),
                  'dropout': self.dropout,
                  'recurrent_dropout': self.recurrent_dropout,
                  'attention_dropout': self.attention_dropout,
                  'mask_value': self.mask_value
                  }
        base_config = super(AttLSTM, self).get_config()
        return dict(list(base_config.items()) + list(config.items()))


class AttLSTMCond(Recurrent):
    """Long-Short Term Memory unit with Attention + the previously generated word fed to the current timestep.

    You should give two inputs to this layer:
        1. The shifted sequence of words (shape: (batch_size, output_timesteps, embedding_size))
        2. The complete input sequence (shape: (batch_size, input_timesteps, input_dim))
    Optionally, you can set the initial hidden state, with a tensor of shape: (batch_size, units)

    # Arguments
        units: Positive integer, dimensionality of the output space.
        att_units:  Positive integer, dimensionality of the attention space.
        return_extra_variables: Return the attended context vectors and the attention weights (alphas)
        return_states: Whether it should return the internal RNN states.
        activation: Activation function to use
            (see [activations](../activations.md)).
            If you pass None, no activation is applied
            (ie. "linear" activation: `a(x) = x`).
        recurrent_activation: Activation function to use
            for the recurrent step
            (see [activations](../activations.md)).
        use_bias: Boolean, whether the layer uses a bias vector.
        kernel_initializer: Initializer for the `kernel` weights matrix,
            used for the linear transformation of the inputs
            (see [initializers](../initializers.md)).
        conditional_initializer: Initializer for the `conditional_kernel`
            weights matrix,
            used for the linear transformation of the conditional inputs
            (see [initializers](../initializers.md)).
        recurrent_initializer: Initializer for the `recurrent_kernel`
            weights matrix,
            used for the linear transformation of the recurrent state
            (see [initializers](../initializers.md)).
        attention_recurrent_initializer:  Initializer for the `attention_recurrent_kernel`
            weights matrix, used for the linear transformation of the conditional inputs
            (see [initializers](../initializers.md)).
        attention_context_initializer:  Initializer for the `attention_context_kernel`
            weights matrix,
            used for the linear transformation of the attention context inputs
            (see [initializers](../initializers.md)).
        attention_context_wa_initializer:  Initializer for the `attention_wa_kernel`
            weights matrix,
            used for the linear transformation of the attention context
            (see [initializers](../initializers.md)).
        bias_initializer: Initializer for the bias vector
            (see [initializers](../initializers.md)).
        bias_ba_initializer: Initializer for the bias_ba vector from the attention mechanism
            (see [initializers](../initializers.md)).
        bias_ca_initializer: Initializer for the bias_ca vector from the attention mechanism
            (see [initializers](../initializers.md)).
        mask_value: Value of the mask of the context (0. by default)
        kernel_regularizer: Regularizer function applied to
            the `kernel` weights matrix
            (see [regularizer](../regularizers.md)).
        recurrent_regularizer: Regularizer function applied to
            the `recurrent_kernel` weights matrix
            (see [regularizer](../regularizers.md)).
        conditional_regularizer: Regularizer function applied to
            the `conditional_kernel` weights matrix
            (see [regularizer](../regularizers.md)).
        attention_recurrent_regularizer:  Regularizer function applied to
            the `attention_recurrent__kernel` weights matrix
            (see [regularizer](../regularizers.md)).
        attention_context_regularizer:  Regularizer function applied to
            the `attention_context_kernel` weights matrix
            (see [regularizer](../regularizers.md)).
        attention_context_wa_regularizer:  Regularizer function applied to
            the `attention_context_wa_kernel` weights matrix
            (see [regularizer](../regularizers.md)).
        bias_regularizer: Regularizer function applied to the bias vector
            (see [regularizer](../regularizers.md)).
        bias_ba_regularizer:  Regularizer function applied to the bias_ba vector
            (see [regularizer](../regularizers.md)).
        bias_ca_regularizer:  Regularizer function applied to the bias_ca vector
            (see [regularizer](../regularizers.md)).
        activity_regularizer: Regularizer function applied to
            the output of the layer (its "activation").
            (see [regularizer](../regularizers.md)).
        kernel_constraint: Constraint function applied to
            the `kernel` weights matrix
            (see [constraints](../constraints.md)).
        recurrent_constraint: Constraint function applied to
            the `recurrent_kernel` weights matrix
            (see [constraints](../constraints.md)).
        conditional_constraint: Constraint function applied to
            the `conditional_kernel` weights matrix
            (see [constraints](../constraints.md)).
        attention_recurrent_constraint: Constraint function applied to
            the `attention_recurrent_kernel` weights matrix
            (see [constraints](../constraints.md)).
        attention_context_constraint: Constraint function applied to
            the `attention_context_kernel` weights matrix
            (see [constraints](../constraints.md)).
        attention_context_wa_constraint: Constraint function applied to
            the `attention_context_wa_kernel` weights matrix
            (see [constraints](../constraints.md)).
        bias_constraint: Constraint function applied to the bias vector
            (see [constraints](../constraints.md)).
        bias_ba_constraint: Constraint function applied to
            the `bias_ba` weights matrix
            (see [constraints](../constraints.md)).
        bias_ca_constraint: Constraint function applied to
            the `bias_ca` weights matrix
            (see [constraints](../constraints.md)).
        dropout: Float between 0 and 1.
            Fraction of the units to drop for
            the linear transformation of the context.
        recurrent_dropout: Float between 0 and 1.
            Fraction of the units to drop for
            the linear transformation of the recurrent state.
        conditional_dropout: Float between 0 and 1.
            Fraction of the units to drop for
            the linear transformation of the input.
        conditional_dropout: Float between 0 and 1.
            Fraction of the units to drop for
            the linear transformation of the input.
        attention_dropout: Float between 0 and 1.
            Fraction of the units to drop for
            the linear transformation of the attention mechanism.
        num_inputs: Number of inputs of the layer.

    # References
        - [On the Properties of Neural Machine Translation: Encoder-Decoder Approaches](https://arxiv.org/abs/1409.1259)
        - [Empirical Evaluation of Gated Recurrent Neural Networks on Sequence Modeling](http://arxiv.org/abs/1412.3555v1)
        - [A Theoretically Grounded Application of Dropout in Recurrent Neural Networks](http://arxiv.org/abs/1512.05287)
    """

    @interfaces.legacy_recurrent_support
    def __init__(self, units,
                 att_units=0,
                 return_extra_variables=False,
                 return_states=False,
                 activation='tanh',
                 recurrent_activation='sigmoid',
                 use_bias=True,
                 kernel_initializer='glorot_uniform',
                 conditional_initializer='glorot_uniform',
                 attention_recurrent_initializer='glorot_uniform',
                 attention_context_initializer='glorot_uniform',
                 attention_context_wa_initializer='glorot_uniform',
                 recurrent_initializer='orthogonal',
                 bias_initializer='zeros',
                 bias_ba_initializer='zeros',
                 bias_ca_initializer='zero',
                 unit_forget_bias=True,
                 mask_value=0.,
                 kernel_regularizer=None,
                 recurrent_regularizer=None,
                 conditional_regularizer=None,
                 attention_recurrent_regularizer=None,
                 attention_context_regularizer=None,
                 attention_context_wa_regularizer=None,
                 bias_regularizer=None,
                 bias_ba_regularizer=None,
                 bias_ca_regularizer=None,
                 activity_regularizer=None,
                 kernel_constraint=None,
                 recurrent_constraint=None,
                 conditional_constraint=None,
                 attention_recurrent_constraint=None,
                 attention_context_constraint=None,
                 attention_context_wa_constraint=None,
                 bias_constraint=None,
                 bias_ba_constraint=None,
                 bias_ca_constraint=None,
                 dropout=0.,
                 recurrent_dropout=0.,
                 conditional_dropout=0.,
                 attention_dropout=0.,
                 num_inputs=4,
                 **kwargs):
        super(AttLSTMCond, self).__init__(**kwargs)
        self.return_extra_variables = return_extra_variables
        self.return_states = return_states

        # Main parameters
        self.units = units
        self.att_units = units if att_units == 0 else att_units
        self.activation = activations.get(activation)
        self.recurrent_activation = activations.get(recurrent_activation)
        self.use_bias = use_bias
        self.mask_value = mask_value

        # Initializers
        self.kernel_initializer = initializers.get(kernel_initializer)
        self.recurrent_initializer = initializers.get(recurrent_initializer)
        self.conditional_initializer = initializers.get(conditional_initializer)
        self.attention_recurrent_initializer = initializers.get(attention_recurrent_initializer)
        self.attention_context_initializer = initializers.get(attention_context_initializer)
        self.attention_context_wa_initializer = initializers.get(attention_context_wa_initializer)
        self.bias_initializer = initializers.get(bias_initializer)
        self.bias_ba_initializer = initializers.get(bias_ba_initializer)
        self.bias_ca_initializer = initializers.get(bias_ca_initializer)
        self.unit_forget_bias = unit_forget_bias

        # Regularizers
        self.kernel_regularizer = regularizers.get(kernel_regularizer)
        self.recurrent_regularizer = regularizers.get(recurrent_regularizer)
        self.conditional_regularizer = regularizers.get(conditional_regularizer)
        self.attention_recurrent_regularizer = regularizers.get(attention_recurrent_regularizer)
        self.attention_context_regularizer = regularizers.get(attention_context_regularizer)
        self.attention_context_wa_regularizer = regularizers.get(attention_context_wa_regularizer)
        self.bias_regularizer = regularizers.get(bias_regularizer)
        self.bias_ba_regularizer = regularizers.get(bias_ba_regularizer)
        self.bias_ca_regularizer = regularizers.get(bias_ca_regularizer)
        self.activity_regularizer = regularizers.get(activity_regularizer)

        # Constraints
        self.kernel_constraint = constraints.get(kernel_constraint)
        self.recurrent_constraint = constraints.get(recurrent_constraint)
        self.conditional_constraint = constraints.get(conditional_constraint)
        self.attention_recurrent_constraint = constraints.get(attention_recurrent_constraint)
        self.attention_context_constraint = constraints.get(attention_context_constraint)
        self.attention_context_wa_constraint = constraints.get(attention_context_wa_constraint)
        self.bias_constraint = constraints.get(bias_constraint)
        self.bias_ba_constraint = constraints.get(bias_ba_constraint)
        self.bias_ca_constraint = constraints.get(bias_ca_constraint)

        # Dropouts
        self.dropout = min(1., max(0., dropout)) if dropout is not None else 0.
        self.recurrent_dropout = min(1., max(0., recurrent_dropout)) if recurrent_dropout is not None else 0.
        self.conditional_dropout = min(1., max(0., conditional_dropout)) if conditional_dropout is not None else 0.
        self.attention_dropout = min(1., max(0., attention_dropout)) if attention_dropout is not None else 0.
        self.num_inputs = num_inputs
        self.input_spec = [InputSpec(ndim=3), InputSpec(ndim=3)]
        for _ in range(len(self.input_spec), self.num_inputs):
            self.input_spec.append(InputSpec(ndim=2))

    def build(self, input_shape):

        assert len(input_shape) >= 2, 'You should pass two inputs to AttLSTMCond ' \
                                      '(previous_embedded_words and context) ' \
                                      'and two optional inputs (init_state and init_memory)'
        self.input_dim = input_shape[0][2]
        self.context_steps = input_shape[1][1]
        self.context_dim = input_shape[1][2]
        if self.stateful:
            self.reset_states()
        else:
            # initial states: all-zero tensors of shape (units)
            self.states = [None, None, None]  # [h, c, x_att]

        self.kernel = self.add_weight(shape=(self.context_dim, self.units * 4),
                                      name='kernel',
                                      initializer=self.kernel_initializer,
                                      regularizer=self.kernel_regularizer,
                                      constraint=self.kernel_constraint)
        self.recurrent_kernel = self.add_weight(
            shape=(self.units, self.units * 4),
            name='recurrent_kernel',
            initializer=self.recurrent_initializer,
            regularizer=self.recurrent_regularizer,
            constraint=self.recurrent_constraint)

        self.conditional_kernel = self.add_weight(shape=(self.input_dim, self.units * 4),
                                                  name='conditional_kernel',
                                                  initializer=self.conditional_initializer,
                                                  regularizer=self.conditional_regularizer,
                                                  constraint=self.conditional_constraint)

        self.attention_recurrent_kernel = self.add_weight(
            shape=(self.units, self.att_units),
            name='attention_recurrent_kernel',
            initializer=self.attention_recurrent_initializer,
            regularizer=self.attention_recurrent_regularizer,
            constraint=self.attention_recurrent_constraint)

        self.attention_context_kernel = self.add_weight(
            shape=(self.context_dim, self.att_units),
            name='attention_context_kernel',
            initializer=self.attention_context_initializer,
            regularizer=self.attention_context_regularizer,
            constraint=self.attention_context_constraint)

        self.attention_context_wa = self.add_weight(
            shape=(self.att_units,),
            name='attention_context_wa',
            initializer=self.attention_context_wa_initializer,
            regularizer=self.attention_context_wa_regularizer,
            constraint=self.attention_context_wa_constraint)

        if self.use_bias:
            if self.unit_forget_bias:
                def bias_initializer(shape, *args, **kwargs):
                    return K.concatenate([
                        self.bias_initializer((self.units,), *args, **kwargs),
                        initializers.Ones()((self.units,), *args, **kwargs),
                        self.bias_initializer((self.units * 2,), *args, **kwargs),
                    ])
            else:
                bias_initializer = self.bias_initializer
            self.bias = self.add_weight(shape=(self.units * 4,),
                                        name='bias',
                                        initializer=bias_initializer,
                                        regularizer=self.bias_regularizer,
                                        constraint=self.bias_constraint)
        else:
            self.bias = None

        self.bias_ba = self.add_weight(shape=(self.att_units,),
                                       name='bias_ba',
                                       initializer=self.bias_ba_initializer,
                                       regularizer=self.bias_ba_regularizer,
                                       constraint=self.bias_ba_constraint)
        bias_ca_shape = self.context_steps if self.context_steps is None else (self.context_steps,)
        self.bias_ca = self.add_weight(shape=bias_ca_shape,
                                       name='bias_ca',
                                       initializer=self.bias_ca_initializer,
                                       regularizer=self.bias_ca_regularizer,
                                       constraint=self.bias_ca_constraint)
        self.built = True

    def reset_states(self, states=None):
        assert self.stateful, 'Layer must be stateful.'
        input_shape = self.input_shape
        if not input_shape[0]:
            raise Exception('If a RNN is stateful, a complete ' +
                            'input_shape must be provided (including batch size).')
        if hasattr(self, 'states'):
            K.set_value(self.states[0],
                        np.zeros((input_shape[0], self.units)))
            K.set_value(self.states[1],
                        np.zeros((input_shape[0], self.units)))
            K.set_value(self.states[2],
                        np.zeros((input_shape[0], input_shape[3])))
        else:
            self.states = [K.zeros((input_shape[0], self.units)),
                           K.zeros((input_shape[0], self.units)),
                           K.zeros((input_shape[0], input_shape[3]))]

    def preprocess_input(self, inputs, training=None):

        if 0 < self.conditional_dropout < 1:
            ones = K.ones_like(K.squeeze(inputs[:, 0:1, :], axis=1))

            def dropped_inputs():
                return K.dropout(ones, self.conditional_dropout)

            cond_dp_mask = [K.in_train_phase(dropped_inputs,
                                             ones,
                                             training=training) for _ in range(4)]
            return K.dot(inputs * cond_dp_mask[0][:, None, :], self.conditional_kernel)
        else:
            return K.dot(inputs, self.conditional_kernel)

    def compute_output_shape(self, input_shape):
        if self.return_sequences:
            main_out = (input_shape[0][0], input_shape[0][1], self.units)
        else:
            main_out = (input_shape[0][0], self.units)

        if self.return_extra_variables:
            dim_x_att = (input_shape[0][0], input_shape[0][1], self.context_dim)
            dim_alpha_att = (input_shape[0][0], input_shape[0][1], input_shape[1][1])
            main_out = [main_out, dim_x_att, dim_alpha_att]

        if self.return_states:
            if not isinstance(main_out, list):
                main_out = [main_out]
            states_dim = (input_shape[0][0], input_shape[0][1], self.units)
            main_out += [states_dim, states_dim]

        return main_out

    def call(self, inputs, mask=None, training=None, initial_state=None):
        # input shape: (nb_samples, time (padded with zeros), input_dim)
        # note that the .build() method of subclasses MUST define
        # self.input_spec with a complete input shape.
        input_shape = K.int_shape(inputs[0])
        state_below = inputs[0]
        self.context = inputs[1]
        if self.num_inputs == 2:  # input: [state_below, context]
            self.init_state = None
            self.init_memory = None
        elif self.num_inputs == 3:  # input: [state_below, context, init_generic]
            self.init_state = inputs[2]
            self.init_memory = inputs[2]
        elif self.num_inputs == 4:  # input: [state_below, context, init_state, init_memory]
            self.init_state = inputs[2]
            self.init_memory = inputs[3]

        if self.stateful:
            initial_states = self.states
        else:
            initial_states = self.get_initial_states(state_below)
        constants = self.get_constants(state_below, mask[1], training=training)
        preprocessed_input = self.preprocess_input(state_below, training=training)
        last_output, outputs, states = K.rnn(self.step,
                                             preprocessed_input,
                                             initial_states,
                                             go_backwards=self.go_backwards,
                                             mask=mask[0],
                                             constants=constants,
                                             unroll=self.unroll,
                                             input_length=state_below.shape[1],
                                             pos_extra_outputs_states=[2, 3])
        if self.stateful:
            self.updates = []
            for i in range(len(states)):
                self.updates.append((self.states[i], states[i]))

        # Properly set learning phase
        if 0 < self.dropout + self.recurrent_dropout:
            last_output._uses_learning_phase = True
            outputs._uses_learning_phase = True

        if self.return_sequences:
            ret = outputs
        else:
            ret = last_output

        if self.return_extra_variables:
            ret = [ret, states[2], states[3]]

        # intermediate states as additional outputs
        if self.return_states:
            if not isinstance(ret, list):
                ret = [ret]
            ret += [states[0], states[1]]
        return ret

    def compute_mask(self, input, mask):
        if self.return_extra_variables:
            ret = [mask[0], mask[0], mask[0]]
        else:
            ret = mask[0]

        if self.return_states:
            if not isinstance(ret, list):
                ret = [ret]
            ret += [mask[0], mask[0]]

        return ret

    def step(self, x, states):
        h_tm1 = states[0]  # State
        c_tm1 = states[1]  # Memory
        non_used_x_att = states[2]  # Placeholder for returning extra variables
        non_used_alphas_att = states[3]  # Placeholder for returning extra variables
        dp_mask = states[4]  # Dropout W (input)
        rec_dp_mask = states[5]  # Dropout U (recurrent)
        # Att model dropouts
        att_dp_mask = states[6]  # Dropout Wa
        pctx_ = states[7]  # Projected context (i.e. context * Ua + ba)
        context = states[8]  # Original context
        mask_context = states[9]  # Context mask
        if K.ndim(mask_context) > 1:  # Mask the context (only if necessary)
            pctx_ = mask_context[:, :, None] * pctx_
            context = mask_context[:, :, None] * context

        # Attention model (see Formulation in class header)
        p_state_ = K.dot(h_tm1 * att_dp_mask[0], self.attention_recurrent_kernel)
        pctx_ = K.tanh(pctx_ + p_state_[:, None, :])
        e = K.dot_product(pctx_, self.attention_context_wa) + self.bias_ca
        if K.ndim(mask_context) > 1:  # Mask the context (only if necessary)
            e = mask_context * e
        alphas = K.softmax(K.reshape(e, [K.shape(e)[0], K.shape(e)[1]]))
        # sum over the in_timesteps dimension resulting in [batch_size, input_dim]
        ctx_ = K.sum(context * alphas[:, :, None], axis=1)

        # LSTM
        z = x + \
            K.dot(h_tm1 * rec_dp_mask[0], self.recurrent_kernel) + \
            K.dot(ctx_ * dp_mask[0], self.kernel)
        if self.use_bias:
            z = K.bias_add(z, self.bias)
        z0 = z[:, :self.units]
        z1 = z[:, self.units: 2 * self.units]
        z2 = z[:, 2 * self.units: 3 * self.units]
        z3 = z[:, 3 * self.units:]
        i = self.recurrent_activation(z0)
        f = self.recurrent_activation(z1)
        o = self.recurrent_activation(z3)
        c = f * c_tm1 + i * self.activation(z2)
        h = o * self.activation(c)
        if 0 < self.dropout + self.recurrent_dropout:
            h._uses_learning_phase = True
        return h, [h, c, ctx_, alphas]

    def get_constants(self, inputs, mask_context, training=None):
        constants = []
        # States[4] - Dropout_W
        if 0 < self.dropout < 1:
            ones = K.ones_like(K.squeeze(self.context[:, 0:1, :], axis=1))

            def dropped_inputs():
                return K.dropout(ones, self.dropout)

            dp_mask = [K.in_train_phase(dropped_inputs,
                                        ones,
                                        training=training) for _ in range(4)]
            constants.append(dp_mask)
        else:
            constants.append([K.cast_to_floatx(1.) for _ in range(4)])

        # States[5] - Dropout_U
        if 0 < self.recurrent_dropout < 1:
            ones = K.ones_like(K.reshape(inputs[:, 0, 0], (-1, 1)))
            ones = K.tile(ones, (1, self.units))

            def dropped_inputs():
                return K.dropout(ones, self.recurrent_dropout)

            rec_dp_mask = [K.in_train_phase(dropped_inputs,
                                            ones,
                                            training=training) for _ in range(4)]
            constants.append(rec_dp_mask)
        else:
            constants.append([K.cast_to_floatx(1.) for _ in range(4)])

        # States[6]  - Dropout_Wa
        if 0 < self.attention_dropout < 1:
            input_dim = self.units
            ones = K.ones_like(K.reshape(inputs[:, 0, 0], (-1, 1)))
            ones = K.concatenate([ones] * input_dim, 1)

            def dropped_inputs():
                return K.dropout(ones, self.recurrent_dropout)

            att_dp_mask = [K.in_train_phase(dropped_inputs,
                                            ones,
                                            training=training)]
            constants.append(att_dp_mask)
        else:
            constants.append([K.cast_to_floatx(1.)])

        if 0 < self.attention_dropout < 1:
            input_dim = self.context_dim
            ones = K.ones_like(K.reshape(self.context[:, :, 0], (-1, K.shape(self.context)[1], 1)))
            ones = K.concatenate([ones] * input_dim, axis=2)
            B_Ua = [K.in_train_phase(K.dropout(ones, self.attention_dropout), ones)]
            pctx = K.dot(self.context * B_Ua[0], self.attention_context_kernel)
        else:
            pctx = K.dot(self.context, self.attention_context_kernel)
        if self.use_bias:
            pctx = K.bias_add(pctx, self.bias_ba)
        # States[7] - pctx_
        constants.append(pctx)

        # States[8] - context
        constants.append(self.context)

        # States[9] - mask_context
        if mask_context is None:
            mask_context = K.not_equal(K.sum(self.context, axis=2), self.mask_value)
            mask_context = K.cast(mask_context, K.floatx())
        constants.append(mask_context)

        return constants

    def get_initial_states(self, inputs):
        # build an all-zero tensor of shape (samples, units)
        if self.init_state is None:
            initial_state = K.zeros_like(inputs)  # (samples, timesteps, input_dim)
            initial_state = K.sum(initial_state, axis=(1, 2))  # (samples,)
            initial_state = K.expand_dims(initial_state)  # (samples, 1)
            initial_state = K.tile(initial_state, [1, self.units])  # (samples, units)
            if self.init_memory is None:
                initial_states = [initial_state for _ in range(2)]
            else:
                initial_memory = self.init_memory
                initial_states = [initial_state, initial_memory]
        else:
            initial_state = self.init_state
            if self.init_memory is not None:  # We have state and memory
                initial_memory = self.init_memory
                initial_states = [initial_state, initial_memory]
            else:
                initial_states = [initial_state for _ in range(2)]

        initial_state = K.zeros_like(self.context)  # (samples, input_timesteps, ctx_dim)
        initial_state_alphas = K.sum(initial_state, axis=2)  # (samples, input_timesteps)
        initial_state = K.sum(initial_state, axis=1)  # (samples, ctx_dim)
        extra_states = [initial_state, initial_state_alphas]  # (samples, ctx_dim)

        return initial_states + extra_states

    def get_config(self):
        config = {'return_extra_variables': self.return_extra_variables,
                  'return_states': self.return_states,
                  'units': self.units,
                  "att_units": self.att_units,
                  'activation': activations.serialize(self.activation),
                  'recurrent_activation': activations.serialize(self.recurrent_activation),
                  'use_bias': self.use_bias,
                  'mask_value': self.mask_value,
                  'kernel_initializer': initializers.serialize(self.kernel_initializer),
                  'recurrent_initializer': initializers.serialize(self.recurrent_initializer),
                  'conditional_initializer': initializers.serialize(self.conditional_initializer),
                  'attention_recurrent_initializer': initializers.serialize(self.attention_recurrent_initializer),
                  'attention_context_initializer': initializers.serialize(self.attention_context_initializer),
                  'attention_context_wa_initializer': initializers.serialize(self.attention_context_wa_initializer),
                  'bias_initializer': initializers.serialize(self.bias_initializer),
                  'bias_ba_initializer': initializers.serialize(self.bias_ba_initializer),
                  'bias_ca_initializer': initializers.serialize(self.bias_ca_initializer),
                  'unit_forget_bias': self.unit_forget_bias,
                  'kernel_regularizer': regularizers.serialize(self.kernel_regularizer),
                  'recurrent_regularizer': regularizers.serialize(self.recurrent_regularizer),
                  'conditional_regularizer': regularizers.serialize(self.conditional_regularizer),
                  'attention_recurrent_regularizer': regularizers.serialize(self.attention_recurrent_regularizer),
                  'attention_context_regularizer': regularizers.serialize(self.attention_context_regularizer),
                  'attention_context_wa_regularizer': regularizers.serialize(self.attention_context_wa_regularizer),
                  'bias_regularizer': regularizers.serialize(self.bias_regularizer),
                  'bias_ba_regularizer': regularizers.serialize(self.bias_ba_regularizer),
                  'bias_ca_regularizer': regularizers.serialize(self.bias_ca_regularizer),
                  'activity_regularizer': regularizers.serialize(self.activity_regularizer),
                  'kernel_constraint': constraints.serialize(self.kernel_constraint),
                  'recurrent_constraint': constraints.serialize(self.recurrent_constraint),
                  'conditional_constraint': constraints.serialize(self.conditional_constraint),
                  'attention_recurrent_constraint': constraints.serialize(self.attention_recurrent_constraint),
                  'attention_context_constraint': constraints.serialize(self.attention_context_constraint),
                  'attention_context_wa_constraint': constraints.serialize(self.attention_context_wa_constraint),
                  'bias_constraint': constraints.serialize(self.bias_constraint),
                  'bias_ba_constraint': constraints.serialize(self.bias_ba_constraint),
                  'bias_ca_constraint': constraints.serialize(self.bias_ca_constraint),
                  'dropout': self.dropout,
                  'recurrent_dropout': self.recurrent_dropout,
                  'conditional_dropout': self.conditional_dropout,
                  'attention_dropout': self.attention_dropout,
                  'num_inputs': self.num_inputs,
                  # 'input_spec': self.input_spec
                  }
        base_config = super(AttLSTMCond, self).get_config()
        return dict(list(base_config.items()) + list(config.items()))


class AttConditionalLSTMCond(Recurrent):
    """Conditional Long-Short Term Memory unit with Attention + the previously generated word fed to the current timestep.

    You should give two inputs to this layer:
        1. The shifted sequence of words (shape: (batch_size, output_timesteps, embedding_size))
        2. The complete input sequence (shape: (batch_size, input_timesteps, input_dim))
    Optionally, you can set the initial hidden state, with a tensor of shape: (batch_size, units)

    # Arguments
        units: Positive integer, dimensionality of the output space.
        att_units:  Positive integer, dimensionality of the attention space.
        return_extra_variables: Return the attended context vectors and the attention weights (alphas)
        return_states: Whether it should return the internal RNN states.
        activation: Activation function to use
            (see [activations](../activations.md)).
            If you pass None, no activation is applied
            (ie. "linear" activation: `a(x) = x`).
        recurrent_activation: Activation function to use
            for the recurrent step
            (see [activations](../activations.md)).
        use_bias: Boolean, whether the layer uses a bias vector.
        kernel_initializer: Initializer for the `kernel` weights matrix,
            used for the linear transformation of the inputs
            (see [initializers](../initializers.md)).
        conditional_initializer: Initializer for the `conditional_kernel`
            weights matrix,
            used for the linear transformation of the conditional inputs
            (see [initializers](../initializers.md)).
        recurrent_initializer: Initializer for the `recurrent_kernel`
            weights matrix,
            used for the linear transformation of the recurrent state
            (see [initializers](../initializers.md)).
        attention_recurrent_initializer:  Initializer for the `attention_recurrent_kernel`
            weights matrix, used for the linear transformation of the conditional inputs
            (see [initializers](../initializers.md)).
        attention_context_initializer:  Initializer for the `attention_context_kernel`
            weights matrix,
            used for the linear transformation of the attention context inputs
            (see [initializers](../initializers.md)).
        attention_context_wa_initializer:  Initializer for the `attention_wa_kernel`
            weights matrix,
            used for the linear transformation of the attention context
            (see [initializers](../initializers.md)).
        bias_initializer: Initializer for the bias vector
            (see [initializers](../initializers.md)).
        bias_ba_initializer: Initializer for the bias_ba vector from the attention mechanism
            (see [initializers](../initializers.md)).
        bias_ca_initializer: Initializer for the bias_ca vector from the attention mechanism
            (see [initializers](../initializers.md)).
        mask_value: Value of the mask of the context (0. by default)
        kernel_regularizer: Regularizer function applied to
            the `kernel` weights matrix
            (see [regularizer](../regularizers.md)).
        recurrent_regularizer: Regularizer function applied to
            the `recurrent_kernel` weights matrix
            (see [regularizer](../regularizers.md)).
        conditional_regularizer: Regularizer function applied to
            the `conditional_kernel` weights matrix
            (see [regularizer](../regularizers.md)).
        attention_recurrent_regularizer:  Regularizer function applied to
            the `attention_recurrent__kernel` weights matrix
            (see [regularizer](../regularizers.md)).
        attention_context_regularizer:  Regularizer function applied to
            the `attention_context_kernel` weights matrix
            (see [regularizer](../regularizers.md)).
        attention_context_wa_regularizer:  Regularizer function applied to
            the `attention_context_wa_kernel` weights matrix
            (see [regularizer](../regularizers.md)).
        bias_regularizer: Regularizer function applied to the bias vector
            (see [regularizer](../regularizers.md)).
        bias_ba_regularizer:  Regularizer function applied to the bias_ba vector
            (see [regularizer](../regularizers.md)).
        bias_ca_regularizer:  Regularizer function applied to the bias_ca vector
            (see [regularizer](../regularizers.md)).
        activity_regularizer: Regularizer function applied to
            the output of the layer (its "activation").
            (see [regularizer](../regularizers.md)).
        kernel_constraint: Constraint function applied to
            the `kernel` weights matrix
            (see [constraints](../constraints.md)).
        recurrent_constraint: Constraint function applied to
            the `recurrent_kernel` weights matrix
            (see [constraints](../constraints.md)).
        conditional_constraint: Constraint function applied to
            the `conditional_kernel` weights matrix
            (see [constraints](../constraints.md)).
        attention_recurrent_constraint: Constraint function applied to
            the `attention_recurrent_kernel` weights matrix
            (see [constraints](../constraints.md)).
        attention_context_constraint: Constraint function applied to
            the `attention_context_kernel` weights matrix
            (see [constraints](../constraints.md)).
        attention_context_wa_constraint: Constraint function applied to
            the `attention_context_wa_kernel` weights matrix
            (see [constraints](../constraints.md)).
        bias_constraint: Constraint function applied to the bias vector
            (see [constraints](../constraints.md)).
        bias_ba_constraint: Constraint function applied to
            the `bias_ba` weights matrix
            (see [constraints](../constraints.md)).
        bias_ca_constraint: Constraint function applied to
            the `bias_ca` weights matrix
            (see [constraints](../constraints.md)).
        dropout: Float between 0 and 1.
            Fraction of the units to drop for
            the linear transformation of the context.
        recurrent_dropout: Float between 0 and 1.
            Fraction of the units to drop for
            the linear transformation of the recurrent state.
        conditional_dropout: Float between 0 and 1.
            Fraction of the units to drop for
            the linear transformation of the input.
        conditional_dropout: Float between 0 and 1.
            Fraction of the units to drop for
            the linear transformation of the input.
        attention_dropout: Float between 0 and 1.
            Fraction of the units to drop for
            the linear transformation of the attention mechanism.
        num_inputs: Number of inputs of the layer.

    # References
        - [On the Properties of Neural Machine Translation: Encoder-Decoder Approaches](https://arxiv.org/abs/1409.1259)
        - [Empirical Evaluation of Gated Recurrent Neural Networks on Sequence Modeling](http://arxiv.org/abs/1412.3555v1)
        - [A Theoretically Grounded Application of Dropout in Recurrent Neural Networks](http://arxiv.org/abs/1512.05287)
        - [Nematus: a Toolkit for Neural Machine Translation](http://arxiv.org/abs/1703.04357)
    """

    @interfaces.legacy_recurrent_support
    def __init__(self, units,
                 att_units=0,
                 return_extra_variables=False,
                 return_states=False,
                 activation='tanh',
                 recurrent_activation='sigmoid',
                 use_bias=True,
                 kernel_initializer='glorot_uniform',
                 conditional_initializer='glorot_uniform',
                 attention_recurrent_initializer='glorot_uniform',
                 attention_context_initializer='glorot_uniform',
                 attention_context_wa_initializer='glorot_uniform',
                 recurrent_initializer='orthogonal',
                 bias_initializer='zeros',
                 bias_ba_initializer='zeros',
                 bias_ca_initializer='zero',
                 unit_forget_bias=True,
                 mask_value=0.,
                 kernel_regularizer=None,
                 recurrent_regularizer=None,
                 conditional_regularizer=None,
                 attention_recurrent_regularizer=None,
                 attention_context_regularizer=None,
                 attention_context_wa_regularizer=None,
                 bias_regularizer=None,
                 bias_ba_regularizer=None,
                 bias_ca_regularizer=None,
                 activity_regularizer=None,
                 kernel_constraint=None,
                 recurrent_constraint=None,
                 conditional_constraint=None,
                 attention_recurrent_constraint=None,
                 attention_context_constraint=None,
                 attention_context_wa_constraint=None,
                 bias_constraint=None,
                 bias_ba_constraint=None,
                 bias_ca_constraint=None,
                 dropout=0.,
                 recurrent_dropout=0.,
                 conditional_dropout=0.,
                 attention_dropout=0.,
                 num_inputs=4,
                 **kwargs):
        super(AttConditionalLSTMCond, self).__init__(**kwargs)

        self.return_extra_variables = return_extra_variables
        self.return_states = return_states

        # Main parameters
        self.units = units
        self.att_units = units if att_units == 0 else att_units
        self.activation = activations.get(activation)
        self.recurrent_activation = activations.get(recurrent_activation)
        self.use_bias = use_bias
        self.mask_value = mask_value

        # Initializers
        self.kernel_initializer = initializers.get(kernel_initializer)
        self.recurrent_initializer = initializers.get(recurrent_initializer)
        self.recurrent1_initializer = initializers.get(recurrent_initializer)
        self.conditional_initializer = initializers.get(conditional_initializer)
        self.attention_recurrent_initializer = initializers.get(attention_recurrent_initializer)
        self.attention_context_initializer = initializers.get(attention_context_initializer)
        self.attention_context_wa_initializer = initializers.get(attention_context_wa_initializer)
        self.bias_initializer = initializers.get(bias_initializer)
        self.bias1_initializer = initializers.get(bias_initializer)
        self.bias_ba_initializer = initializers.get(bias_ba_initializer)
        self.bias_ca_initializer = initializers.get(bias_ca_initializer)
        self.unit_forget_bias = unit_forget_bias

        # Regularizers
        self.kernel_regularizer = regularizers.get(kernel_regularizer)
        self.recurrent_regularizer = regularizers.get(recurrent_regularizer)
        self.recurrent1_regularizer = regularizers.get(recurrent_regularizer)
        self.conditional_regularizer = regularizers.get(conditional_regularizer)
        self.attention_recurrent_regularizer = regularizers.get(attention_recurrent_regularizer)
        self.attention_context_regularizer = regularizers.get(attention_context_regularizer)
        self.attention_context_wa_regularizer = regularizers.get(attention_context_wa_regularizer)
        self.bias_regularizer = regularizers.get(bias_regularizer)
        self.bias1_regularizer = regularizers.get(bias_regularizer)
        self.bias_ba_regularizer = regularizers.get(bias_ba_regularizer)
        self.bias_ca_regularizer = regularizers.get(bias_ca_regularizer)
        self.activity_regularizer = regularizers.get(activity_regularizer)

        # Constraints
        self.kernel_constraint = constraints.get(kernel_constraint)
        self.recurrent_constraint = constraints.get(recurrent_constraint)
        self.recurrent1_constraint = constraints.get(recurrent_constraint)
        self.conditional_constraint = constraints.get(conditional_constraint)
        self.attention_recurrent_constraint = constraints.get(attention_recurrent_constraint)
        self.attention_context_constraint = constraints.get(attention_context_constraint)
        self.attention_context_wa_constraint = constraints.get(attention_context_wa_constraint)
        self.bias_constraint = constraints.get(bias_constraint)
        self.bias1_constraint = constraints.get(bias_constraint)
        self.bias_ba_constraint = constraints.get(bias_ba_constraint)
        self.bias_ca_constraint = constraints.get(bias_ca_constraint)

        # Dropouts
        self.dropout = min(1., max(0., dropout)) if dropout is not None else 0.
        self.recurrent_dropout = min(1., max(0., recurrent_dropout)) if recurrent_dropout is not None else 0.
        self.conditional_dropout = min(1., max(0., conditional_dropout)) if conditional_dropout is not None else 0.
        self.attention_dropout = min(1., max(0., attention_dropout)) if attention_dropout is not None else 0.

        # Inputs
        self.num_inputs = num_inputs
        self.input_spec = [InputSpec(ndim=3), InputSpec(ndim=3)]
        for _ in range(len(self.input_spec), self.num_inputs):
            self.input_spec.append(InputSpec(ndim=2))

    def build(self, input_shape):
        assert len(input_shape) >= 2, 'You should pass two inputs to AttConditionalLSTMCond ' \
                                      '(previous_embedded_words and context) ' \
                                      'and two optional inputs (init_state and init_memory)'
        self.input_dim = input_shape[0][2]
        self.context_steps = input_shape[1][1]
        self.context_dim = input_shape[1][2]
        if self.stateful:
            self.reset_states()
        else:
            # initial states: all-zero tensors of shape (units)
            self.states = [None, None, None]  # [h, c, x_att]

        self.kernel = self.add_weight(shape=(self.context_dim, self.units * 4),
                                      name='kernel',
                                      initializer=self.kernel_initializer,
                                      regularizer=self.kernel_regularizer,
                                      constraint=self.kernel_constraint)
        self.recurrent_kernel = self.add_weight(
            shape=(self.units, self.units * 4),
            name='recurrent_kernel',
            initializer=self.recurrent_initializer,
            regularizer=self.recurrent_regularizer,
            constraint=self.recurrent_constraint)

        self.recurrent1_kernel = self.add_weight(
            shape=(self.units, self.units * 4),
            name='recurrent1_kernel',
            initializer=self.recurrent1_initializer,
            regularizer=self.recurrent1_regularizer,
            constraint=self.recurrent1_constraint)

        self.conditional_kernel = self.add_weight(shape=(self.input_dim, self.units * 4),
                                                  name='conditional_kernel',
                                                  initializer=self.conditional_initializer,
                                                  regularizer=self.conditional_regularizer,
                                                  constraint=self.conditional_constraint)

        self.attention_recurrent_kernel = self.add_weight(
            shape=(self.units, self.att_units),
            name='attention_recurrent_kernel',
            initializer=self.attention_recurrent_initializer,
            regularizer=self.attention_recurrent_regularizer,
            constraint=self.attention_recurrent_constraint)

        self.attention_context_kernel = self.add_weight(
            shape=(self.context_dim, self.att_units),
            name='attention_context_kernel',
            initializer=self.attention_context_initializer,
            regularizer=self.attention_context_regularizer,
            constraint=self.attention_context_constraint)

        self.attention_context_wa = self.add_weight(
            shape=(self.att_units,),
            name='attention_context_wa',
            initializer=self.attention_context_wa_initializer,
            regularizer=self.attention_context_wa_regularizer,
            constraint=self.attention_context_wa_constraint)

        if self.use_bias:
            if self.unit_forget_bias:
                def bias_initializer(shape, *args, **kwargs):
                    return K.concatenate([
                        self.bias_initializer((self.units,), *args, **kwargs),
                        initializers.Ones()((self.units,), *args, **kwargs),
                        self.bias_initializer((self.units * 2,), *args, **kwargs),
                    ])
            else:
                bias_initializer = self.bias_initializer
            self.bias = self.add_weight(shape=(self.units * 4,),
                                        name='bias',
                                        initializer=bias_initializer,
                                        regularizer=self.bias_regularizer,
                                        constraint=self.bias_constraint)
            if self.unit_forget_bias:
                def bias_initializer1(shape, *args, **kwargs):
                    return K.concatenate([
                        self.bias1_initializer((self.units,), *args, **kwargs),
                        initializers.Ones()((self.units,), *args, **kwargs),
                        self.bias1_initializer((self.units * 2,), *args, **kwargs),
                    ])
            else:
                bias_initializer1 = self.bias1_initializer
            self.bias1 = self.add_weight(shape=(self.units * 4,),
                                         name='bias1',
                                         initializer=bias_initializer1,
                                         regularizer=self.bias1_regularizer,
                                         constraint=self.bias1_constraint)

            self.bias_ba = self.add_weight(shape=(self.att_units,),
                                           name='bias_ba',
                                           initializer=self.bias_ba_initializer,
                                           regularizer=self.bias_ba_regularizer,
                                           constraint=self.bias_ba_constraint)
            bias_ca_shape = self.context_steps if self.context_steps is None else (self.context_steps,)
            self.bias_ca = self.add_weight(shape=bias_ca_shape,
                                           name='bias_ca',
                                           initializer=self.bias_ca_initializer,
                                           regularizer=self.bias_ca_regularizer,
                                           constraint=self.bias_ca_constraint)

        else:
            self.bias = None
            self.bias1 = None
            self.bias_ba = None
            self.bias_ca = None

        self.built = True

    def reset_states(self, states=None):
        assert self.stateful, 'Layer must be stateful.'
        input_shape = self.input_shape
        if not input_shape[0]:
            raise Exception('If a RNN is stateful, a complete ' +
                            'input_shape must be provided (including batch size).')
        if hasattr(self, 'states'):
            K.set_value(self.states[0],
                        np.zeros((input_shape[0], self.units)))
            K.set_value(self.states[1],
                        np.zeros((input_shape[0], self.units)))
            K.set_value(self.states[2],
                        np.zeros((input_shape[0], input_shape[3])))
        else:
            self.states = [K.zeros((input_shape[0], self.units)),
                           K.zeros((input_shape[0], self.units)),
                           K.zeros((input_shape[0], input_shape[3]))]

    def preprocess_input(self, inputs, training=None):

        if 0 < self.conditional_dropout < 1:
            ones = K.ones_like(K.squeeze(inputs[:, 0:1, :], axis=1))

            def dropped_inputs():
                return K.dropout(ones, self.conditional_dropout)

            cond_dp_mask = [K.in_train_phase(dropped_inputs,
                                             ones,
                                             training=training) for _ in range(4)]
            return K.dot(inputs * cond_dp_mask[0][:, None, :], self.conditional_kernel)
        else:
            return K.dot(inputs, self.conditional_kernel)

    def compute_output_shape(self, input_shape):
        if self.return_sequences:
            main_out = (input_shape[0][0], input_shape[0][1], self.units)
        else:
            main_out = (input_shape[0][0], self.units)

        if self.return_extra_variables:
            dim_x_att = (input_shape[0][0], input_shape[0][1], self.context_dim)
            dim_alpha_att = (input_shape[0][0], input_shape[0][1], input_shape[1][1])
            main_out = [main_out, dim_x_att, dim_alpha_att]

        if self.return_states:
            if not isinstance(main_out, list):
                main_out = [main_out]
            states_dim = (input_shape[0][0], input_shape[0][1], self.units)
            main_out += [states_dim, states_dim]

        return main_out

    def call(self, inputs, mask=None, training=None, initial_state=None):
        # input shape: (nb_samples, time (padded with zeros), input_dim)
        # note that the .build() method of subclasses MUST define
        # self.input_spec with a complete input shape.
        input_shape = K.int_shape(inputs[0])
        state_below = inputs[0]
        self.context = inputs[1]
        if self.num_inputs == 2:  # input: [state_below, context]
            self.init_state = None
            self.init_memory = None
        elif self.num_inputs == 3:  # input: [state_below, context, init_generic]
            self.init_state = inputs[2]
            self.init_memory = inputs[2]
        elif self.num_inputs == 4:  # input: [state_below, context, init_state, init_memory]
            self.init_state = inputs[2]
            self.init_memory = inputs[3]

        if self.stateful:
            initial_states = self.states
        else:
            initial_states = self.get_initial_states(state_below)
        constants = self.get_constants(state_below, mask[1], training=training)
        preprocessed_input = self.preprocess_input(state_below, training=training)
        last_output, outputs, states = K.rnn(self.step,
                                             preprocessed_input,
                                             initial_states,
                                             go_backwards=self.go_backwards,
                                             mask=mask[0],
                                             constants=constants,
                                             unroll=self.unroll,
                                             input_length=state_below.shape[1],
                                             pos_extra_outputs_states=[2, 3])
        if self.stateful:
            updates = []
            for i in range(len(states)):
                updates.append((self.states[i], states[i]))
            self.add_update(updates, inputs)
        if self.return_sequences:
            ret = outputs
        else:
            ret = last_output

        # Properly set learning phase
        if getattr(last_output, '_uses_learning_phase', False):
            ret._uses_learning_phase = True

        if self.return_extra_variables:
            ret = [ret, states[2], states[3]]

        # intermediate states as additional outputs
        if self.return_states:
            if not isinstance(ret, (list, tuple)):
                ret = [ret]
            else:
                states = list(states)
            ret += [states[0], states[1]]

        return ret

    def compute_mask(self, input, mask):
        if self.return_extra_variables:
            ret = [mask[0], mask[0], mask[0]]
        else:
            ret = mask[0]

        if self.return_states:
            if not isinstance(ret, list):
                ret = [ret]
            ret += [mask[0], mask[0]]

        return ret

    def step(self, x, states):
        h_tm1 = states[0]  # State
        c_tm1 = states[1]  # Memory
        non_used_x_att = states[2]  # Placeholder for returning extra variables
        non_used_alphas_att = states[3]  # Placeholder for returning extra variables
        ctx_dp_mask = states[4]  # Dropout W
        rec_dp_mask = states[5]  # Dropout U
        # Att model dropouts
        att_dp_mask = states[6]  # Dropout Wa
        pctx_ = states[7]  # Projected context (i.e. context * Ua + ba)
        context = states[8]  # Original context
        mask_context = states[9]  # Context mask
        if K.ndim(mask_context) > 1:  # Mask the context (only if necessary)
            pctx_ = mask_context[:, :, None] * pctx_
            context = mask_context[:, :, None] * context

        # LSTM_1
        z_ = x + K.dot(h_tm1 * rec_dp_mask[0], self.recurrent1_kernel)
        if self.use_bias:
            z_ = K.bias_add(z_, self.bias1)
        z_0 = z_[:, :self.units]
        z_1 = z_[:, self.units: 2 * self.units]
        z_2 = z_[:, 2 * self.units: 3 * self.units]
        z_3 = z_[:, 3 * self.units:]
        i_ = self.recurrent_activation(z_0)
        f_ = self.recurrent_activation(z_1)
        o_ = self.recurrent_activation(z_3)
        c_ = f_ * c_tm1 + i_ * self.activation(z_2)
        h_ = o_ * self.activation(c_)

        # Attention model (see Formulation in class header)
        p_state_ = K.dot_product(h_ * att_dp_mask[0], self.attention_recurrent_kernel)
        pctx_ = K.tanh(pctx_ + p_state_[:, None, :])
        e = K.dot_product(pctx_, self.attention_context_wa) + self.bias_ca
        if K.ndim(mask_context) > 1:  # Mask the context (only if necessary)
            e = mask_context * e
        alphas = K.softmax(K.reshape(e, [K.shape(e)[0], K.shape(e)[1]]))
        # sum over the in_timesteps dimension resulting in [batch_size, input_dim]
        ctx_ = K.sum(context * alphas[:, :, None], axis=1)

        # LSTM
        z = K.dot(h_ * rec_dp_mask[0], self.recurrent_kernel) + \
            K.dot(ctx_ * ctx_dp_mask[0], self.kernel)
        if self.use_bias:
            z = K.bias_add(z, self.bias)
        z0 = z[:, :self.units]
        z1 = z[:, self.units: 2 * self.units]
        z2 = z[:, 2 * self.units: 3 * self.units]
        z3 = z[:, 3 * self.units:]
        i = self.recurrent_activation(z0)
        f = self.recurrent_activation(z1)
        o = self.recurrent_activation(z3)
        c = f * c_ + i * self.activation(z2)
        h = o * self.activation(c)
        if 0 < self.dropout + self.recurrent_dropout:
            h._uses_learning_phase = True
        return h, [h, c, ctx_, alphas]

    def get_constants(self, inputs, mask_context, training=None):
        constants = []
        # States[4] - Dropout W (input dropout)
        if 0 < self.dropout < 1:
            ones = K.ones_like(K.squeeze(self.context[:, 0:1, :], axis=1))

            def dropped_inputs():
                return K.dropout(ones, self.dropout)

            dp_mask = [K.in_train_phase(dropped_inputs,
                                        ones,
                                        training=training) for _ in range(4)]
            constants.append(dp_mask)
        else:
            constants.append([K.cast_to_floatx(1.) for _ in range(4)])

        # States[5] - Dropout_U
        if 0 < self.recurrent_dropout < 1:
            ones = K.ones_like(K.reshape(inputs[:, 0, 0], (-1, 1)))
            ones = K.tile(ones, (1, self.units))

            def dropped_inputs():
                return K.dropout(ones, self.recurrent_dropout)

            rec_dp_mask = [K.in_train_phase(dropped_inputs,
                                            ones,
                                            training=training) for _ in range(4)]
            constants.append(rec_dp_mask)
        else:
            constants.append([K.cast_to_floatx(1.) for _ in range(4)])

        # States[6]  - Dropout_Wa
        if 0 < self.attention_dropout < 1:
            input_dim = self.units
            ones = K.ones_like(K.reshape(inputs[:, 0, 0], (-1, 1)))
            ones = K.concatenate([ones] * input_dim, 1)

            def dropped_inputs():
                return K.dropout(ones, self.recurrent_dropout)

            att_dp_mask = [K.in_train_phase(dropped_inputs,
                                            ones,
                                            training=training)]
            constants.append(att_dp_mask)
        else:
            constants.append([K.cast_to_floatx(1.)])

        if 0 < self.attention_dropout < 1:
            input_dim = self.context_dim
            ones = K.ones_like(K.reshape(self.context[:, :, 0], (-1, K.shape(self.context)[1], 1)))
            ones = K.concatenate([ones] * input_dim, axis=2)
            B_Ua = [K.in_train_phase(K.dropout(ones, self.attention_dropout), ones)]
            pctx = K.dot(self.context * B_Ua[0], self.attention_context_kernel)
        else:
            pctx = K.dot(self.context, self.attention_context_kernel)
        if self.use_bias:
            pctx = K.bias_add(pctx, self.bias_ba)
        # States[7] - pctx_
        constants.append(pctx)

        # States[8] - context
        constants.append(self.context)

        # States[9] - mask_context
        if mask_context is None:
            mask_context = K.not_equal(K.sum(self.context, axis=2), self.mask_value)
            mask_context = K.cast(mask_context, K.floatx())
        constants.append(mask_context)

        return constants

    def get_initial_states(self, inputs):
        # build an all-zero tensor of shape (samples, units)
        if self.init_state is None:
            initial_state = K.zeros_like(inputs)  # (samples, timesteps, input_dim)
            initial_state = K.sum(initial_state, axis=(1, 2))  # (samples,)
            initial_state = K.expand_dims(initial_state)  # (samples, 1)
            initial_state = K.tile(initial_state, [1, self.units])  # (samples, units)
            if self.init_memory is None:
                initial_states = [initial_state for _ in range(2)]
            else:
                initial_memory = self.init_memory
                initial_states = [initial_state, initial_memory]
        else:
            initial_state = self.init_state
            if self.init_memory is not None:  # We have state and memory
                initial_memory = self.init_memory
                initial_states = [initial_state, initial_memory]
            else:
                initial_states = [initial_state for _ in range(2)]

        initial_state = K.zeros_like(self.context)  # (samples, input_timesteps, ctx_dim)
        initial_state_alphas = K.sum(initial_state, axis=2)  # (samples, input_timesteps)
        initial_state = K.sum(initial_state, axis=1)  # (samples, ctx_dim)
        extra_states = [initial_state, initial_state_alphas]  # (samples, ctx_dim)

        return initial_states + extra_states

    def get_config(self):
        config = {'units': self.units,
                  "att_units": self.att_units,
                  'activation': activations.serialize(self.activation),
                  'recurrent_activation': activations.serialize(self.recurrent_activation),
                  'return_extra_variables': self.return_extra_variables,
                  'return_states': self.return_states,
                  'kernel_initializer': initializers.serialize(self.kernel_initializer),
                  'recurrent_initializer': initializers.serialize(self.recurrent_initializer),
                  'conditional_initializer': initializers.serialize(self.conditional_initializer),
                  'attention_recurrent_initializer': initializers.serialize(self.attention_recurrent_initializer),
                  'attention_context_initializer': initializers.serialize(self.attention_context_initializer),
                  'attention_context_wa_initializer': initializers.serialize(self.attention_context_wa_initializer),
                  'bias_initializer': initializers.serialize(self.bias_initializer),
                  'bias_ba_initializer': initializers.serialize(self.bias_ba_initializer),
                  'bias_ca_initializer': initializers.serialize(self.bias_ca_initializer),
                  'unit_forget_bias': self.unit_forget_bias,
                  'kernel_regularizer': regularizers.serialize(self.kernel_regularizer),
                  'recurrent_regularizer': regularizers.serialize(self.recurrent_regularizer),
                  'conditional_regularizer': regularizers.serialize(self.conditional_regularizer),
                  'attention_recurrent_regularizer': regularizers.serialize(self.attention_recurrent_regularizer),
                  'attention_context_regularizer': regularizers.serialize(self.attention_context_regularizer),
                  'attention_context_wa_regularizer': regularizers.serialize(self.attention_context_wa_regularizer),
                  'bias_regularizer': regularizers.serialize(self.bias_regularizer),
                  'bias_ba_regularizer': regularizers.serialize(self.bias_ba_regularizer),
                  'bias_ca_regularizer': regularizers.serialize(self.bias_ca_regularizer),
                  'activity_regularizer': regularizers.serialize(self.activity_regularizer),
                  'kernel_constraint': constraints.serialize(self.kernel_constraint),
                  'recurrent_constraint': constraints.serialize(self.recurrent_constraint),
                  'conditional_constraint': constraints.serialize(self.conditional_constraint),
                  'attention_recurrent_constraint': constraints.serialize(self.attention_recurrent_constraint),
                  'attention_context_constraint': constraints.serialize(self.attention_context_constraint),
                  'attention_context_wa_constraint': constraints.serialize(self.attention_context_wa_constraint),
                  'bias_constraint': constraints.serialize(self.bias_constraint),
                  'bias_ba_constraint': constraints.serialize(self.bias_ba_constraint),
                  'bias_ca_constraint': constraints.serialize(self.bias_ca_constraint),
                  'dropout': self.dropout,
                  'recurrent_dropout': self.recurrent_dropout,
                  'conditional_dropout': self.conditional_dropout,
                  'attention_dropout': self.attention_dropout,
                  'mask_value': self.mask_value
                  }
        base_config = super(AttConditionalLSTMCond, self).get_config()
        return dict(list(base_config.items()) + list(config.items()))


class AttLSTMCond2Inputs(Recurrent):
    """Long-Short Term Memory unit with the previously generated word fed to the current timestep
    and two input contexts (with two attention mechanisms).

    You should give two inputs to this layer:
        1. The shifted sequence of words (shape: (batch_size, output_timesteps, embedding_size))
        2. The complete input sequence (shape: (batch_size, input_timesteps, input_dim))
    Optionally, you can set the initial hidden state, with a tensor of shape: (batch_size, units)

    # Arguments
        units: Positive integer, dimensionality of the output space.
        att_units:  Positive integer, dimensionality of the attention space.
        return_extra_variables: Return the attended context vectors and the attention weights (alphas)
        return_states: Whether it should return the internal RNN states.
        activation: Activation function to use
            (see [activations](../activations.md)).
            If you pass None, no activation is applied
            (ie. "linear" activation: `a(x) = x`).
        recurrent_activation: Activation function to use
            for the recurrent step
            (see [activations](../activations.md)).
        use_bias: Boolean, whether the layer uses a bias vector.
        kernel_initializer: Initializer for the `kernel` weights matrix,
            used for the linear transformation of the inputs
            (see [initializers](../initializers.md)).
        conditional_initializer: Initializer for the `conditional_kernel`
            weights matrix,
            used for the linear transformation of the conditional inputs
            (see [initializers](../initializers.md)).
        recurrent_initializer: Initializer for the `recurrent_kernel`
            weights matrix,
            used for the linear transformation of the recurrent state
            (see [initializers](../initializers.md)).
        attention_recurrent_initializer:  Initializer for the `attention_recurrent_kernel`
            weights matrix, used for the linear transformation of the conditional inputs
            (see [initializers](../initializers.md)).
        attention_context_initializer:  Initializer for the `attention_context_kernel`
            weights matrix,
            used for the linear transformation of the attention context inputs
            (see [initializers](../initializers.md)).
        attention_context_wa_initializer:  Initializer for the `attention_wa_kernel`
            weights matrix,
            used for the linear transformation of the attention context
            (see [initializers](../initializers.md)).
        bias_initializer: Initializer for the bias vector
            (see [initializers](../initializers.md)).
        bias_ba_initializer: Initializer for the bias_ba vector from the attention mechanism
            (see [initializers](../initializers.md)).
        bias_ca_initializer: Initializer for the bias_ca vector from the attention mechanism
            (see [initializers](../initializers.md)).
        mask_value: Value of the mask of the context (0. by default)
        kernel_regularizer: Regularizer function applied to
            the `kernel` weights matrix
            (see [regularizer](../regularizers.md)).
        recurrent_regularizer: Regularizer function applied to
            the `recurrent_kernel` weights matrix
            (see [regularizer](../regularizers.md)).
        conditional_regularizer: Regularizer function applied to
            the `conditional_kernel` weights matrix
            (see [regularizer](../regularizers.md)).
        attention_recurrent_regularizer:  Regularizer function applied to
            the `attention_recurrent__kernel` weights matrix
            (see [regularizer](../regularizers.md)).
        attention_context_regularizer:  Regularizer function applied to
            the `attention_context_kernel` weights matrix
            (see [regularizer](../regularizers.md)).
        attention_context_wa_regularizer:  Regularizer function applied to
            the `attention_context_wa_kernel` weights matrix
            (see [regularizer](../regularizers.md)).
        bias_regularizer: Regularizer function applied to the bias vector
            (see [regularizer](../regularizers.md)).
        bias_ba_regularizer:  Regularizer function applied to the bias_ba vector
            (see [regularizer](../regularizers.md)).
        bias_ca_regularizer:  Regularizer function applied to the bias_ca vector
            (see [regularizer](../regularizers.md)).
        activity_regularizer: Regularizer function applied to
            the output of the layer (its "activation").
            (see [regularizer](../regularizers.md)).
        kernel_constraint: Constraint function applied to
            the `kernel` weights matrix
            (see [constraints](../constraints.md)).
        recurrent_constraint: Constraint function applied to
            the `recurrent_kernel` weights matrix
            (see [constraints](../constraints.md)).
        conditional_constraint: Constraint function applied to
            the `conditional_kernel` weights matrix
            (see [constraints](../constraints.md)).
        attention_recurrent_constraint: Constraint function applied to
            the `attention_recurrent_kernel` weights matrix
            (see [constraints](../constraints.md)).
        attention_context_constraint: Constraint function applied to
            the `attention_context_kernel` weights matrix
            (see [constraints](../constraints.md)).
        attention_context_wa_constraint: Constraint function applied to
            the `attention_context_wa_kernel` weights matrix
            (see [constraints](../constraints.md)).
        bias_constraint: Constraint function applied to the bias vector
            (see [constraints](../constraints.md)).
        bias_ba_constraint: Constraint function applied to
            the `bias_ba` weights matrix
            (see [constraints](../constraints.md)).
        bias_ca_constraint: Constraint function applied to
            the `bias_ca` weights matrix
            (see [constraints](../constraints.md)).
        dropout: Float between 0 and 1.
            Fraction of the units to drop for
            the linear transformation of the context.
        recurrent_dropout: Float between 0 and 1.
            Fraction of the units to drop for
            the linear transformation of the recurrent state.
        conditional_dropout: Float between 0 and 1.
            Fraction of the units to drop for
            the linear transformation of the input.
        conditional_dropout: Float between 0 and 1.
            Fraction of the units to drop for
            the linear transformation of the input.
        attention_dropout: Float between 0 and 1.
            Fraction of the units to drop for
            the linear transformation of the attention mechanism.
        num_inputs: Number of inputs of the layer.

    # References
        - [On the Properties of Neural Machine Translation: Encoder-Decoder Approaches](https://arxiv.org/abs/1409.1259)
        - [Empirical Evaluation of Gated Recurrent Neural Networks on Sequence Modeling](http://arxiv.org/abs/1412.3555v1)
        - [A Theoretically Grounded Application of Dropout in Recurrent Neural Networks](http://arxiv.org/abs/1512.05287)
        - [Egocentric Video Description based on Temporally-Linked Sequences](https://arxiv.org/abs/1704.02163)
    """

    def __init__(self, units,
                 att_units1=0,
                 att_units2=0,
                 init='glorot_uniform',
                 inner_init='orthogonal',
                 init_att='glorot_uniform',
                 return_states=False,
                 return_extra_variables=False,
                 attend_on_both=False,
                 forget_bias_init='one',
                 activation='tanh',
                 inner_activation='hard_sigmoid',
                 consume_less='gpu',
                 mask_value=0.,
                 T_regularizer=None,
                 W_regularizer=None,
                 V_regularizer=None,
                 U_regularizer=None,
                 b_regularizer=None,
                 wa_regularizer=None,
                 Wa_regularizer=None,
                 Ua_regularizer=None,
                 ba_regularizer=None,
                 ca_regularizer=None,
                 wa2_regularizer=None,
                 Wa2_regularizer=None,
                 Ua2_regularizer=None,
                 ba2_regularizer=None,
                 ca2_regularizer=None,
                 dropout_T=0.,
                 dropout_W=0.,
                 dropout_U=0.,
                 dropout_V=0.,
                 dropout_wa=0.,
                 dropout_Wa=0.,
                 dropout_Ua=0.,
                 dropout_wa2=0.,
                 dropout_Wa2=0.,
                 dropout_Ua2=0.,
                 num_inputs=5,
                 **kwargs):

        super(AttLSTMCond2Inputs, self).__init__(**kwargs)

        #Main parameters
        self.units = units
        self.num_inputs = num_inputs
        self.att_units1 = units if att_units1 == 0 else att_units1
        self.att_units2 = units if att_units2 == 0 else att_units2
        self.return_extra_variables = return_extra_variables
        self.return_states = return_states
        self.init = initializers.get(init)
        self.inner_init = initializers.get(inner_init)
        self.init_att = initializers.get(init_att)
        self.forget_bias_init = initializers.get(forget_bias_init)
        self.activation = activations.get(activation)
        self.inner_activation = activations.get(inner_activation)
        self.consume_less = consume_less
        self.mask_value = mask_value
        self.attend_on_both = attend_on_both
        # Dropouts
        self.dropout_T, self.dropout_W, self.dropout_U, self.dropout_V = dropout_T, dropout_W, dropout_U, dropout_V
        self.dropout_wa, self.dropout_Wa, self.dropout_Ua = dropout_wa, dropout_Wa, dropout_Ua
        if self.attend_on_both:
            self.dropout_wa2, self.dropout_Wa2, self.dropout_Ua2 = dropout_wa2, dropout_Wa2, dropout_Ua2

        if self.dropout_T or self.dropout_W or self.dropout_U or self.dropout_V or self.dropout_wa or \
                self.dropout_Wa or self.dropout_Ua:
            self.uses_learning_phase = True
        if self.attend_on_both and (self.dropout_wa2 or self.dropout_Wa2 or self.dropout_Ua2):
            self.uses_learning_phase = True

        # Regularizers
        self.T_regularizer = regularizers.get(T_regularizer)
        self.W_regularizer = regularizers.get(W_regularizer)
        self.V_regularizer = regularizers.get(V_regularizer)
        self.U_regularizer = regularizers.get(U_regularizer)
        self.b_regularizer = regularizers.get(b_regularizer)
        # attention model learnable params
        self.wa_regularizer = regularizers.get(wa_regularizer)
        self.Wa_regularizer = regularizers.get(Wa_regularizer)
        self.Ua_regularizer = regularizers.get(Ua_regularizer)
        self.ba_regularizer = regularizers.get(ba_regularizer)
        self.ca_regularizer = regularizers.get(ca_regularizer)
        if self.attend_on_both:
            # attention model 2 learnable params
            self.wa2_regularizer = regularizers.get(wa2_regularizer)
            self.Wa2_regularizer = regularizers.get(Wa2_regularizer)
            self.Ua2_regularizer = regularizers.get(Ua2_regularizer)
            self.ba2_regularizer = regularizers.get(ba2_regularizer)
            self.ca2_regularizer = regularizers.get(ca2_regularizer)
        self.input_spec = [InputSpec(ndim=3), InputSpec(ndim=3), InputSpec(ndim=3)]
        for _ in range(len(self.input_spec), self.num_inputs):
            self.input_spec.append(InputSpec(ndim=2))


    def build(self, input_shape):
        assert len(input_shape) >= 3 or 'You should pass two inputs to AttLSTMCond2Inputs ' \
                                        '(previous_embedded_words, context1 and context2) and ' \
                                        'two optional inputs (init_state and init_memory)'

        if len(input_shape) == 3:
            self.input_spec = [InputSpec(shape=input_shape[0]),
                               InputSpec(shape=input_shape[1]),
                               InputSpec(shape=input_shape[2])]
            self.num_inputs = 3
        elif len(input_shape) == 5:
            self.input_spec = [InputSpec(shape=input_shape[0]),
                               InputSpec(shape=input_shape[1]),
                               InputSpec(shape=input_shape[2]),
                               InputSpec(shape=input_shape[3]),
                               InputSpec(shape=input_shape[4])]
            self.num_inputs = 5
        self.input_dim = input_shape[0][2]

        if self.attend_on_both:
            assert K.ndim(self.input_spec[1]) == 3 and K.ndim(self.input_spec[2]), 'When using two attention models,' \
                                                                                   'you should pass two 3D tensors' \
                                                                                   'to AttLSTMCond2Inputs'
        else:
            assert K.ndim(self.input_spec[1]) == 3, 'When using an attention model, you should pass one 3D tensors' \
                                                    'to AttLSTMCond2Inputs'

        if K.ndim(self.input_spec[1]) == 3:
            self.context1_steps = input_shape[1][1]
            self.context1_dim = input_shape[1][2]

        if K.ndim(self.input_spec[2]) == 3:
            self.context2_steps = input_shape[2][1]
            self.context2_dim = input_shape[2][2]

        else:
            self.context2_dim = input_shape[2][1]

        if self.stateful:
            self.reset_states()
        else:
            # initial states: 2 all-zero tensors of shape (units)
            self.states = [None, None, None,
                           None]  # if self.attend_on_both else [None, None, None]# [h, c, x_att, x_att2]

        # Initialize Att model params (following the same format for any option of self.consume_less)
        self.wa = self.add_weight(shape=(self.context1_dim,),
                                  initializer=self.init_att,
                                  name='{}_wa'.format(self.name),
                                  regularizer=self.wa_regularizer)

        self.Wa = self.add_weight(shape=(self.units, self.context1_dim),
                                  initializer=self.init_att,
                                  name='{}_Wa'.format(self.name),
                                  regularizer=self.Wa_regularizer)
        self.Ua = self.add_weight(shape=(self.context1_dim, self.context1_dim),
                                  initializer=self.inner_init,
                                  name='{}_Ua'.format(self.name),
                                  regularizer=self.Ua_regularizer)

        self.ba = self.add_weight(shape=self.context1_dim,
                                  initializer='zero',
                                  name='{}_ba'.format(self.name),
                                  regularizer=self.ba_regularizer)

        self.ca = self.add_weight(shape=self.context1_steps,
                                  initializer='zero',
                                  name='{}_ca'.format(self.name),
                                  regularizer=self.ca_regularizer)

        if self.attend_on_both:
            # Initialize Att model params (following the same format for any option of self.consume_less)
            self.wa2 = self.add_weight(shape=(self.context2_dim,),
                                       initializer=self.init,
                                       name='{}_wa2'.format(self.name),
                                       regularizer=self.wa2_regularizer)

            self.Wa2 = self.add_weight(shape=(self.units, self.context2_dim),
                                       initializer=self.init,
                                       name='{}_Wa2'.format(self.name),
                                       regularizer=self.Wa2_regularizer)
            self.Ua2 = self.add_weight(shape=(self.context2_dim, self.context2_dim),
                                       initializer=self.inner_init,
                                       name='{}_Ua2'.format(self.name),
                                       regularizer=self.Ua2_regularizer)

            self.ba2 = self.add_weight(shape=self.context2_dim,
                                       initializer='zero',
                                       name='{}_ba2'.format(self.name),
                                       regularizer=self.ba2_regularizer)

            self.ca2 = self.add_weight(shape=self.context2_steps,
                                       initializer='zero',
                                       name='{}_ca2'.format(self.name),
                                       regularizer=self.ca2_regularizer)

        if self.consume_less == 'gpu':

            self.T = self.add_weight(shape=(self.context1_dim, 4 * self.units),
                                     initializer=self.init,
                                     name='{}_T'.format(self.name),
                                     regularizer=self.W_regularizer)
            self.W = self.add_weight(shape=(self.context2_dim, 4 * self.units),
                                     initializer=self.init,
                                     name='{}_W'.format(self.name),
                                     regularizer=self.W_regularizer)
            self.U = self.add_weight(shape=(self.units, 4 * self.units),
                                     initializer=self.inner_init,
                                     name='{}_U'.format(self.name),
                                     regularizer=self.U_regularizer)
            self.V = self.add_weight(shape=(self.input_dim, 4 * self.units),
                                     initializer=self.init,
                                     name='{}_V'.format(self.name),
                                     regularizer=self.V_regularizer)

            '''
            def b_reg(shape, name=None):
                return K.variable(np.hstack((np.zeros(self.units),
                                             K.get_value(self.forget_bias_init((self.units,))),
                                             np.zeros(self.units),
                                             np.zeros(self.units))),
                                  name='{}_b'.format(self.name))
            '''
            self.b = self.add_weight(shape=(self.units * 4,),
                                     initializer='zero',
                                     name='{}_b'.format(self.name),
                                     regularizer=self.b_regularizer)
            self.trainable_weights = [self.wa, self.Wa, self.Ua, self.ba, self.ca,  # AttModel parameters
                                      self.T,
                                      self.W,
                                      self.U,
                                      self.V,
                                      self.b]
            if self.attend_on_both:
                self.trainable_weights += [self.wa2, self.Wa2, self.Ua2, self.ba2, self.ca2]  # AttModel2 parameters)

        else:
            raise NotImplementedError

        #if self.initial_weights is not None:
        #    self.set_weights(self.initial_weights)
        #    del self.initial_weights
        self.built = True

    def reset_states(self):
        assert self.stateful, 'Layer must be stateful.'
        input_shape = self.input_spec[0][0].shape
        if not input_shape[0]:
            raise Exception('If a RNN is stateful, a complete ' +
                            'input_shape must be provided (including batch size).')
        if hasattr(self, 'states'):
            K.set_value(self.states[0],
                        np.zeros((input_shape[0], self.units)))
            K.set_value(self.states[1],
                        np.zeros((input_shape[0], self.units)))
            K.set_value(self.states[2],
                        np.zeros((input_shape[0], input_shape[3])))
        else:
            self.states = [K.zeros((input_shape[0], self.units)),
                           K.zeros((input_shape[0], self.units)),
                           K.zeros((input_shape[0], input_shape[3]))]

    def preprocess_input(self, x, B_V):
        return K.dot(x * B_V[0], self.V)

    def compute_output_shape(self, input_shape):
        if self.return_sequences:
            main_out = (input_shape[0][0], input_shape[0][1], self.units)
        else:
            main_out = (input_shape[0][0], self.units)

        if self.return_extra_variables:
            dim_x_att = (input_shape[0][0], input_shape[0][1], self.context1_dim)
            dim_alpha_att = (input_shape[0][0], input_shape[0][1], input_shape[1][1])
            dim_x_att2 = (input_shape[0][0], input_shape[0][1], self.context2_dim)
            dim_alpha_att2 = (input_shape[0][0], input_shape[0][1], input_shape[2][1])
            main_out = [main_out, dim_x_att, dim_alpha_att, dim_x_att2, dim_alpha_att2]

        if self.return_states:
            if not isinstance(main_out, list):
                main_out = [main_out]
            states_dim = (input_shape[0][0], input_shape[0][1], self.units)
            main_out += [states_dim, states_dim]

        return main_out

    def call(self, x, mask=None):
        # input shape: (nb_samples, time (padded with zeros), input_dim)
        # note that the .build() method of subclasses MUST define
        # self.input_spec with a complete input shape.

        input_shape = self.input_spec[0].shape
        state_below = x[0]
        self.context1 = x[1]
        self.context2 = x[2]
        if self.num_inputs == 3:  # input: [state_below, context]
            self.init_state = None
            self.init_memory = None
        elif self.num_inputs == 4:  # input: [state_below, context, init_generic]
            self.init_state = x[3]
            self.init_memory = x[3]
        elif self.num_inputs == 5:  # input: [state_below, context, init_state, init_memory]
            self.init_state = x[3]
            self.init_memory = x[4]
        if K._BACKEND == 'tensorflow':
            if not input_shape[1]:
                raise Exception('When using TensorFlow, you should define '
                                'explicitly the number of timesteps of '
                                'your sequences.\n'
                                'If your first layer is an Embedding, '
                                'make sure to pass it an "input_length" '
                                'argument. Otherwise, make sure '
                                'the first layer has '
                                'an "input_shape" or "batch_input_shape" '
                                'argument, including the time axis. '
                                'Found input shape at layer ' + self.name +
                                ': ' + str(input_shape))
        if self.stateful:
            initial_states = self.states
        else:
            initial_states = self.get_initial_states(state_below)
        constants, B_V = self.get_constants(state_below, mask[1], mask[2])

        preprocessed_input = self.preprocess_input(state_below, B_V)

        last_output, outputs, states = K.rnn(self.step,
                                             preprocessed_input,
                                             initial_states,
                                             go_backwards=self.go_backwards,
                                             mask=mask[0],
                                             constants=constants,
                                             unroll=self.unroll,
                                             input_length=state_below.shape[1],
                                             pos_extra_outputs_states=[2, 3, 4, 5])
        if self.stateful:
            self.updates = []
            for i in range(len(states)):
                self.updates.append((self.states[i], states[i]))
        if self.return_sequences:
            ret = outputs
        else:
            ret = last_output
        if self.return_extra_variables:
            ret = [ret, states[2], states[3], states[4], states[5]]
        # intermediate states as additional outputs
        if self.return_states:
            if not isinstance(ret, list):
                ret = [ret]
            ret += [states[0], states[1]]

        return ret

    def compute_mask(self, input, mask):

        if self.return_extra_variables:
            ret = [mask[0], mask[0], mask[0], mask[0], mask[0]]
        else:
            ret = mask[0]

        # if self.return_sequences:
        #    ret = mask[0]
        # else:
        #    ret = None
        if self.return_states:
            if not isinstance(ret, list):
                ret = [ret]
            ret += [mask[0], mask[0]]
        return ret

    def step(self, x, states):
        h_tm1 = states[0]  # State
        c_tm1 = states[1]  # Memory
        pos_states = 11

        non_used_x_att = states[2]  # Placeholder for returning extra variables
        non_used_alphas_att = states[3]  # Placeholder for returning extra variables
        non_used_x_att2 = states[4]  # Placeholder for returning extra variables
        non_used_alphas_att2 = states[5]  # Placeholder for returning extra variables

        B_U = states[6]  # Dropout U
        B_T = states[7]  # Dropout T
        B_W = states[8]  # Dropout W

        # Att model dropouts
        B_wa = states[9]  # Dropout wa
        B_Wa = states[10]  # Dropout Wa
        # Att model 2 dropouts
        if self.attend_on_both:
            B_wa2 = states[pos_states]  # Dropout wa
            B_Wa2 = states[pos_states + 1]  # Dropout Wa

            context1 = states[pos_states + 2]  # Context
            mask_context1 = states[pos_states + 3]  # Context mask
            pctx_1 = states[pos_states + 4]  # Projected context (i.e. context * Ua + ba)

            context2 = states[pos_states + 5]  # Context 2
            mask_context2 = states[pos_states + 6]  # Context 2 mask
            pctx_2 = states[pos_states + 7]  # Projected context 2 (i.e. context * Ua2 + ba2)
        else:
            context1 = states[pos_states]  # Context
            mask_context1 = states[pos_states + 1]  # Context mask
            pctx_1 = states[pos_states + 2]  # Projected context (i.e. context * Ua + ba)

            context2 = states[pos_states + 3]  # Context 2
            mask_context2 = states[pos_states + 4]  # Context 2 mask

        if mask_context1.ndim > 1:  # Mask the context (only if necessary)
            pctx_1 = mask_context1[:, :, None] * pctx_1
            context1 = mask_context1[:, :, None] * context1

        # Attention model 1 (see Formulation in class header)
        p_state_1 = K.dot(h_tm1 * B_Wa[0], self.Wa)
        pctx_1 = K.tanh(pctx_1 + p_state_1[:, None, :])
        e1 = K.dot(pctx_1 * B_wa[0], self.wa) + self.ca
        if mask_context1.ndim > 1:  # Mask the context (only if necessary)
            e1 = mask_context1 * e1
        alphas_shape1 = e1.shape
        alphas1 = K.softmax(e1.reshape([alphas_shape1[0], alphas_shape1[1]]))
        # sum over the in_timesteps dimension resulting in [batch_size, input_dim]
        ctx_1 = (context1 * alphas1[:, :, None]).sum(axis=1)

        if self.attend_on_both and mask_context2.ndim > 1:  # Mask the context2 (only if necessary)
            pctx_2 = mask_context2[:, :, None] * pctx_2
            context2 = mask_context2[:, :, None] * context2

        if self.attend_on_both:
            # Attention model 2 (see Formulation in class header)
            p_state_2 = K.dot(h_tm1 * B_Wa2[0], self.Wa2)
            pctx_2 = K.tanh(pctx_2 + p_state_2[:, None, :])
            e2 = K.dot(pctx_2 * B_wa2[0], self.wa2) + self.ca2
            if mask_context2.ndim > 1:  # Mask the context (only if necessary)
                e2 = mask_context2 * e2
            alphas_shape2 = e2.shape
            alphas2 = K.softmax(e2.reshape([alphas_shape2[0], alphas_shape2[1]]))
            # sum over the in_timesteps dimension resulting in [batch_size, input_dim]
            ctx_2 = (context2 * alphas2[:, :, None]).sum(axis=1)
        else:
            ctx_2 = context2
            alphas2 = mask_context2

        z = x + \
            K.dot(h_tm1 * B_U[0], self.U) + \
            K.dot(ctx_1 * B_T[0], self.T) + \
            K.dot(ctx_2 * B_W[0], self.W) + \
            self.b
        z0 = z[:, :self.units]
        z1 = z[:, self.units: 2 * self.units]
        z2 = z[:, 2 * self.units: 3 * self.units]
        z3 = z[:, 3 * self.units:]

        i = self.inner_activation(z0)
        f = self.inner_activation(z1)
        c = f * c_tm1 + i * self.activation(z2)
        o = self.inner_activation(z3)
        h = o * self.activation(c)
        return h, [h, c, ctx_1, alphas1, ctx_2, alphas2]

    def get_constants(self, x, mask_context1, mask_context2):
        constants = []
        # States[6]
        if 0 < self.dropout_U < 1:
            ones = K.ones_like(K.reshape(x[:, 0, 0], (-1, 1)))
            ones = K.concatenate([ones] * self.units, 1)
            B_U = [K.in_train_phase(K.dropout(ones, self.dropout_U), ones) for _ in range(4)]
            constants.append(B_U)
        else:
            constants.append([K.cast_to_floatx(1.) for _ in range(4)])

        # States[7]
        if 0 < self.dropout_T < 1:
            input_shape = self.input_spec[1][0].shape
            input_dim = input_shape[-1]
            ones = K.ones_like(K.reshape(x[:, 0, 0], (-1, 1)))
            ones = K.concatenate([ones] * input_dim, 1)
            B_T = [K.in_train_phase(K.dropout(ones, self.dropout_T), ones) for _ in range(4)]
            constants.append(B_T)
        else:
            B_T = [K.cast_to_floatx(1.) for _ in range(4)]
        constants.append(B_T)

        # States[8]
        if 0 < self.dropout_W < 1:
            input_shape = self.input_spec[2][0].shape
            input_dim = input_shape[-1]
            ones = K.ones_like(K.reshape(x[:, 0, 0], (-1, 1)))
            ones = K.concatenate([ones] * input_dim, 1)
            B_W = [K.in_train_phase(K.dropout(ones, self.dropout_W), ones) for _ in range(4)]
            constants.append(B_W)
        else:
            B_W = [K.cast_to_floatx(1.) for _ in range(4)]
        constants.append(B_W)

        # AttModel
        # States[9]
        if 0 < self.dropout_wa < 1:
            ones = K.ones_like(K.reshape(self.context1[:, :, 0], (-1, self.context1.shape[1], 1)))
            # ones = K.concatenate([ones], 1)
            B_wa = [K.in_train_phase(K.dropout(ones, self.dropout_wa), ones)]
            constants.append(B_wa)
        else:
            constants.append([K.cast_to_floatx(1.)])

        # States[10]
        if 0 < self.dropout_Wa < 1:
            input_dim = self.units
            ones = K.ones_like(K.reshape(x[:, 0, 0], (-1, 1)))
            ones = K.concatenate([ones] * input_dim, 1)
            B_Wa = [K.in_train_phase(K.dropout(ones, self.dropout_Wa), ones)]
            constants.append(B_Wa)
        else:
            constants.append([K.cast_to_floatx(1.)])

        if self.attend_on_both:
            # AttModel2
            # States[11]
            if 0 < self.dropout_wa2 < 1:
                ones = K.ones_like(K.reshape(self.context2[:, :, 0], (-1, self.context2.shape[1], 1)))
                # ones = K.concatenate([ones], 1)
                B_wa2 = [K.in_train_phase(K.dropout(ones, self.dropout_wa2), ones)]
                constants.append(B_wa2)
            else:
                constants.append([K.cast_to_floatx(1.)])

            # States[12]
            if 0 < self.dropout_Wa2 < 1:
                input_dim = self.units
                ones = K.ones_like(K.reshape(x[:, 0, 0], (-1, 1)))
                ones = K.concatenate([ones] * input_dim, 1)
                B_Wa2 = [K.in_train_phase(K.dropout(ones, self.dropout_Wa2), ones)]
                constants.append(B_Wa2)
            else:
                constants.append([K.cast_to_floatx(1.)])

        # States[13] - [11]
        constants.append(self.context1)
        # States [14] - [12]
        if mask_context1 is None:
            mask_context1 = K.not_equal(K.sum(self.context1, axis=2), self.mask_value)
        constants.append(mask_context1)

        # States [15] - [13]
        if 0 < self.dropout_Ua < 1:
            input_dim = self.context1_dim
            ones = K.ones_like(K.reshape(self.context1[:, :, 0], (-1, self.context1.shape[1], 1)))
            ones = K.concatenate([ones] * input_dim, axis=2)
            B_Ua = [K.in_train_phase(K.dropout(ones, self.dropout_Ua), ones)]
            pctx1 = K.dot(self.context1 * B_Ua[0], self.Ua) + self.ba
        else:
            pctx1 = K.dot(self.context1, self.Ua) + self.ba
        constants.append(pctx1)

        # States[16] - [14]
        constants.append(self.context2)
        # States [17] - [15]
        if self.attend_on_both:
            if mask_context2 is None:
                mask_context2 = K.not_equal(K.sum(self.context2, axis=2), self.mask_value)
        else:
            mask_context2 = K.ones_like(self.context2[:, 0])
        constants.append(mask_context2)

        # States [18] - [16]
        if self.attend_on_both:
            if 0 < self.dropout_Ua2 < 1:
                input_dim = self.context2_dim
                ones = K.ones_like(K.reshape(self.context2[:, :, 0], (-1, self.context2.shape[1], 1)))
                ones = K.concatenate([ones] * input_dim, axis=2)
                B_Ua2 = [K.in_train_phase(K.dropout(ones, self.dropout_Ua2), ones)]
                pctx2 = K.dot(self.context2 * B_Ua2[0], self.Ua2) + self.ba2
            else:
                pctx2 = K.dot(self.context2, self.Ua2) + self.ba2
            constants.append(pctx2)

        if 0 < self.dropout_V < 1:
            input_dim = self.input_dim
            ones = K.ones_like(K.reshape(x[:, :, 0], (-1, x.shape[1], 1)))
            ones = K.concatenate([ones] * input_dim, axis=2)
            B_V = [K.in_train_phase(K.dropout(ones, self.dropout_V), ones) for _ in range(4)]
        else:
            B_V = [K.cast_to_floatx(1.) for _ in range(4)]
        return constants, B_V

    def get_initial_states(self, x):
        # build an all-zero tensor of shape (samples, units)
        if self.init_state is None:
            # build an all-zero tensor of shape (samples, units)
            initial_state = K.zeros_like(x)  # (samples, timesteps, input_dim)
            initial_state = K.sum(initial_state, axis=(1, 2))  # (samples,)
            initial_state = K.expand_dims(initial_state)  # (samples, 1)
            initial_state = K.tile(initial_state, [1, self.units])  # (samples, units)
            if self.init_memory is None:
                initial_states = [initial_state for _ in range(2)]
            else:
                initial_memory = self.init_memory
                initial_states = [initial_state, initial_memory]
        else:
            initial_state = self.init_state
            if self.init_memory is not None:  # We have state and memory
                initial_memory = self.init_memory
                initial_states = [initial_state, initial_memory]
            else:
                initial_states = [initial_state for _ in range(2)]

        # extra states for context1 and context2
        initial_state1 = K.zeros_like(self.context1)  # (samples, input_timesteps, ctx1_dim)
        initial_state_alphas1 = K.sum(initial_state1, axis=2)  # (samples, input_timesteps)
        initial_state1 = K.sum(initial_state1, axis=1)  # (samples, ctx1_dim)
        extra_states = [initial_state1, initial_state_alphas1]
        initial_state2 = K.zeros_like(self.context2)  # (samples, input_timesteps, ctx2_dim)
        if self.attend_on_both:  # Reduce on temporal dimension
            initial_state_alphas2 = K.sum(initial_state2, axis=2)  # (samples, input_timesteps)
            initial_state2 = K.sum(initial_state2, axis=1)  # (samples, ctx2_dim)
        else:  # Already reduced
            initial_state_alphas2 = initial_state2  # (samples, ctx2_dim)

        extra_states.append(initial_state2)
        extra_states.append(initial_state_alphas2)

        return initial_states + extra_states

    def get_config(self):
        config = {"units": self.units,
                  "att_units1": self.att_units1,
                  "att_units2": self.att_units2,
                  "return_extra_variables": self.return_extra_variables,
                  "return_states": self.return_states,
                  "mask_value": self.mask_value,
                  "attend_on_both": self.attend_on_both,
                  'unit_forget_bias': initializers.serialize(self.forget_bias_init),
                  'activation': activations.serialize(self.activation),
                  'recurrent_activation': activations.serialize(self.inner_activation),
                  "T_regularizer": regularizers.serialize(self.T_regularizer),
                  "W_regularizer": regularizers.serialize(self.W_regularizer),
                  "V_regularizer": regularizers.serialize(self.V_regularizer),
                  "U_regularizer": regularizers.serialize(self.U_regularizer),
                  "b_regularizer": regularizers.serialize(self.b_regularizer),
                  'wa_regularizer': regularizers.serialize(self.wa_regularizer),
                  'Wa_regularizer': regularizers.serialize(self.Wa_regularizer),
                  'Ua_regularizer': regularizers.serialize(self.Ua_regularizer),
                  'ba_regularizer': regularizers.serialize(self.ba_regularizer),
                  'ca_regularizer': regularizers.serialize(self.ca_regularizer),
                  'wa2_regularizer': regularizers.serialize(self.wa2_regularizer),
                  'Wa2_regularizer': regularizers.serialize(self.Wa2_regularizer),
                  'Ua2_regularizer': regularizers.serialize(self.Ua2_regularizer),
                  'ba2_regularizer': regularizers.serialize(self.ba2_regularizer),
                  'ca2_regularizer': regularizers.serialize(self.ca2_regularizer),
                  "dropout_T": self.dropout_T,
                  "dropout_W": self.dropout_W,
                  "dropout_U": self.dropout_U,
                  "dropout_V": self.dropout_V,
                  'dropout_wa': self.dropout_wa,
                  'dropout_Wa': self.dropout_Wa,
                  'dropout_Ua': self.dropout_Ua,
                  'dropout_wa2': self.dropout_wa2 if self.attend_on_both else None,
                  'dropout_Wa2': self.dropout_Wa2 if self.attend_on_both else None,
                  'dropout_Ua2': self.dropout_Ua2 if self.attend_on_both else None}
        base_config = super(AttLSTMCond2Inputs, self).get_config()
        return dict(list(base_config.items()) + list(config.items()))


class AttLSTMCond3Inputs(Recurrent):
    """Long-Short Term Memory unit with the previously generated word fed to the current timestep
    and three input contexts (with three attention mechanisms).

    You should give two inputs to this layer:
        1. The shifted sequence of words (shape: (batch_size, output_timesteps, embedding_size))
        2. The complete input sequence (shape: (batch_size, input_timesteps, input_dim))
    Optionally, you can set the initial hidden state, with a tensor of shape: (batch_size, units)

    # Arguments
        units: Positive integer, dimensionality of the output space.
        att_units:  Positive integer, dimensionality of the attention space.
        return_extra_variables: Return the attended context vectors and the attention weights (alphas)
        return_states: Whether it should return the internal RNN states.
        activation: Activation function to use
            (see [activations](../activations.md)).
            If you pass None, no activation is applied
            (ie. "linear" activation: `a(x) = x`).
        recurrent_activation: Activation function to use
            for the recurrent step
            (see [activations](../activations.md)).
        use_bias: Boolean, whether the layer uses a bias vector.
        kernel_initializer: Initializer for the `kernel` weights matrix,
            used for the linear transformation of the inputs
            (see [initializers](../initializers.md)).
        conditional_initializer: Initializer for the `conditional_kernel`
            weights matrix,
            used for the linear transformation of the conditional inputs
            (see [initializers](../initializers.md)).
        recurrent_initializer: Initializer for the `recurrent_kernel`
            weights matrix,
            used for the linear transformation of the recurrent state
            (see [initializers](../initializers.md)).
        attention_recurrent_initializer:  Initializer for the `attention_recurrent_kernel`
            weights matrix, used for the linear transformation of the conditional inputs
            (see [initializers](../initializers.md)).
        attention_context_initializer:  Initializer for the `attention_context_kernel`
            weights matrix,
            used for the linear transformation of the attention context inputs
            (see [initializers](../initializers.md)).
        attention_context_wa_initializer:  Initializer for the `attention_wa_kernel`
            weights matrix,
            used for the linear transformation of the attention context
            (see [initializers](../initializers.md)).
        bias_initializer: Initializer for the bias vector
            (see [initializers](../initializers.md)).
        bias_ba_initializer: Initializer for the bias_ba vector from the attention mechanism
            (see [initializers](../initializers.md)).
        bias_ca_initializer: Initializer for the bias_ca vector from the attention mechanism
            (see [initializers](../initializers.md)).
        mask_value: Value of the mask of the context (0. by default)
        kernel_regularizer: Regularizer function applied to
            the `kernel` weights matrix
            (see [regularizer](../regularizers.md)).
        recurrent_regularizer: Regularizer function applied to
            the `recurrent_kernel` weights matrix
            (see [regularizer](../regularizers.md)).
        conditional_regularizer: Regularizer function applied to
            the `conditional_kernel` weights matrix
            (see [regularizer](../regularizers.md)).
        attention_recurrent_regularizer:  Regularizer function applied to
            the `attention_recurrent__kernel` weights matrix
            (see [regularizer](../regularizers.md)).
        attention_context_regularizer:  Regularizer function applied to
            the `attention_context_kernel` weights matrix
            (see [regularizer](../regularizers.md)).
        attention_context_wa_regularizer:  Regularizer function applied to
            the `attention_context_wa_kernel` weights matrix
            (see [regularizer](../regularizers.md)).
        bias_regularizer: Regularizer function applied to the bias vector
            (see [regularizer](../regularizers.md)).
        bias_ba_regularizer:  Regularizer function applied to the bias_ba vector
            (see [regularizer](../regularizers.md)).
        bias_ca_regularizer:  Regularizer function applied to the bias_ca vector
            (see [regularizer](../regularizers.md)).
        activity_regularizer: Regularizer function applied to
            the output of the layer (its "activation").
            (see [regularizer](../regularizers.md)).
        kernel_constraint: Constraint function applied to
            the `kernel` weights matrix
            (see [constraints](../constraints.md)).
        recurrent_constraint: Constraint function applied to
            the `recurrent_kernel` weights matrix
            (see [constraints](../constraints.md)).
        conditional_constraint: Constraint function applied to
            the `conditional_kernel` weights matrix
            (see [constraints](../constraints.md)).
        attention_recurrent_constraint: Constraint function applied to
            the `attention_recurrent_kernel` weights matrix
            (see [constraints](../constraints.md)).
        attention_context_constraint: Constraint function applied to
            the `attention_context_kernel` weights matrix
            (see [constraints](../constraints.md)).
        attention_context_wa_constraint: Constraint function applied to
            the `attention_context_wa_kernel` weights matrix
            (see [constraints](../constraints.md)).
        bias_constraint: Constraint function applied to the bias vector
            (see [constraints](../constraints.md)).
        bias_ba_constraint: Constraint function applied to
            the `bias_ba` weights matrix
            (see [constraints](../constraints.md)).
        bias_ca_constraint: Constraint function applied to
            the `bias_ca` weights matrix
            (see [constraints](../constraints.md)).
        dropout: Float between 0 and 1.
            Fraction of the units to drop for
            the linear transformation of the context.
        recurrent_dropout: Float between 0 and 1.
            Fraction of the units to drop for
            the linear transformation of the recurrent state.
        conditional_dropout: Float between 0 and 1.
            Fraction of the units to drop for
            the linear transformation of the input.
        conditional_dropout: Float between 0 and 1.
            Fraction of the units to drop for
            the linear transformation of the input.
        attention_dropout: Float between 0 and 1.
            Fraction of the units to drop for
            the linear transformation of the attention mechanism.
        num_inputs: Number of inputs of the layer.

    # References
        - [On the Properties of Neural Machine Translation: Encoder-Decoder Approaches](https://arxiv.org/abs/1409.1259)
        - [Empirical Evaluation of Gated Recurrent Neural Networks on Sequence Modeling](http://arxiv.org/abs/1412.3555v1)
        - [A Theoretically Grounded Application of Dropout in Recurrent Neural Networks](http://arxiv.org/abs/1512.05287)
        - [Egocentric Video Description based on Temporally-Linked Sequences](https://arxiv.org/abs/1704.02163)
    """

    def __init__(self, units, att_units1=0, att_units2=0, att_units3=0,
                 init='glorot_uniform', inner_init='orthogonal', init_att='glorot_uniform',
                 return_states=False, return_extra_variables=False, attend_on_both=False,
                 forget_bias_init='ones', activation='tanh',
                 inner_activation='hard_sigmoid', consume_less='gpu', mask_value=0.,
                 S_regularizer=None, T_regularizer=None, W_regularizer=None, V_regularizer=None, U_regularizer=None,
                 b_regularizer=None,
                 wa_regularizer=None, Wa_regularizer=None, Ua_regularizer=None, ba_regularizer=None,
                 ca_regularizer=None,
                 wa2_regularizer=None, Wa2_regularizer=None, Ua2_regularizer=None, ba2_regularizer=None,
                 ca2_regularizer=None,
                 wa3_regularizer=None, Wa3_regularizer=None, Ua3_regularizer=None, ba3_regularizer=None,
                 ca3_regularizer=None,
                 dropout_S=0., dropout_T=0., dropout_W=0., dropout_U=0., dropout_V=0.,
                 dropout_wa=0., dropout_Wa=0., dropout_Ua=0.,
                 dropout_wa2=0., dropout_Wa2=0., dropout_Ua2=0.,
                 dropout_wa3=0., dropout_Wa3=0., dropout_Ua3=0.,
                 num_inputs=6,
                 **kwargs):


        super(AttLSTMCond3Inputs, self).__init__(**kwargs)

        #Main parameters
        self.output_dim = output_dim
        self.units = units
        self.num_inputs = num_inputs
        self.att_units1 = units if att_units1 == 0 else att_units1
        self.att_units2 = units if att_units2 == 0 else att_units2
        self.att_units3 = units if att_units3 == 0 else att_units3
        self.return_extra_variables = return_extra_variables
        self.return_states = return_states
        self.init = initializations.get(init)
        self.inner_init = initializations.get(inner_init)
        self.init_att = initializations.get(init_att)
        self.forget_bias_init = initializations.get(forget_bias_init)
        self.activation = activations.get(activation)
        self.inner_activation = activations.get(inner_activation)
        self.consume_less = consume_less
        self.mask_value = mask_value
        self.attend_on_both = attend_on_both
        # Dropouts
        self.dropout_S, self.dropout_T, self.dropout_W, self.dropout_U, self.dropout_V = \
            dropout_S, dropout_T, dropout_W, dropout_U, dropout_V
        self.dropout_wa, self.dropout_Wa, self.dropout_Ua = dropout_wa, dropout_Wa, dropout_Ua
        if self.attend_on_both:
            self.dropout_wa2, self.dropout_Wa2, self.dropout_Ua2 = dropout_wa2, dropout_Wa2, dropout_Ua2
            self.dropout_wa3, self.dropout_Wa3, self.dropout_Ua3 = dropout_wa3, dropout_Wa3, dropout_Ua3

        if self.dropout_T or self.dropout_W or self.dropout_U or self.dropout_V or self.dropout_wa or \
                self.dropout_Wa or self.dropout_Ua:
            self.uses_learning_phase = True
        if self.attend_on_both and \
                (self.dropout_wa2 or self.dropout_Wa2 or self.dropout_Ua2 or self.dropout_wa3 or self.dropout_Wa3 or self.dropout_Ua3):
            self.uses_learning_phase = True

        # Initializers
        self.init = initializers.get(init)
        self.inner_init = initializers.get(inner_init)
        self.init_att = initializers.get(init_att)
        self.forget_bias_init = initializers.get(forget_bias_init)

        # Regularizers
        self.S_regularizer = regularizers.get(S_regularizer)
        self.T_regularizer = regularizers.get(T_regularizer)
        self.W_regularizer = regularizers.get(W_regularizer)
        self.V_regularizer = regularizers.get(V_regularizer)
        self.U_regularizer = regularizers.get(U_regularizer)
        self.b_regularizer = regularizers.get(b_regularizer)
        # attention model learnable params
        self.wa_regularizer = regularizers.get(wa_regularizer)
        self.Wa_regularizer = regularizers.get(Wa_regularizer)
        self.Ua_regularizer = regularizers.get(Ua_regularizer)
        self.ba_regularizer = regularizers.get(ba_regularizer)
        self.ca_regularizer = regularizers.get(ca_regularizer)
        if self.attend_on_both:
            # attention model learnable params
            self.wa2_regularizer = regularizers.get(wa2_regularizer)
            self.Wa2_regularizer = regularizers.get(Wa2_regularizer)
            self.Ua2_regularizer = regularizers.get(Ua2_regularizer)
            self.ba2_regularizer = regularizers.get(ba2_regularizer)
            self.ca2_regularizer = regularizers.get(ca2_regularizer)

            self.wa3_regularizer = regularizers.get(wa3_regularizer)
            self.Wa3_regularizer = regularizers.get(Wa3_regularizer)
            self.Ua3_regularizer = regularizers.get(Ua3_regularizer)
            self.ba3_regularizer = regularizers.get(ba3_regularizer)
            self.ca3_regularizer = regularizers.get(ca3_regularizer)
        self.input_spec = [InputSpec(ndim=3), InputSpec(ndim=3), InputSpec(ndim=3), InputSpec(ndim=3)]
        for _ in range(len(self.input_spec), self.num_inputs):
            self.input_spec.append(InputSpec(ndim=2))

    def build(self, input_shape):
        assert len(input_shape) >= 4 or 'You should pass three inputs to AttLSTMCond2Inputs ' \
                                        '(previous_embedded_words, context1, context2, context3) and ' \
                                        'two optional inputs (init_state and init_memory)'

        if len(input_shape) == 4:
            self.input_spec = [InputSpec(shape=input_shape[0]),
                               InputSpec(shape=input_shape[1]),
                               InputSpec(shape=input_shape[2]),
                               InputSpec(shape=input_shape[3])]
            self.num_inputs = 4
        elif len(input_shape) == 6:
            self.input_spec = [InputSpec(shape=input_shape[0]),
                               InputSpec(shape=input_shape[1]),
                               InputSpec(shape=input_shape[2]),
                               InputSpec(shape=input_shape[3]),
                               InputSpec(shape=input_shape[4]),
                               InputSpec(shape=input_shape[5])]
            self.num_inputs = 6
        self.input_dim = input_shape[0][2]

        if self.attend_on_both:
            assert K.ndim(self.input_spec[1]) == 3 and K.ndim(self.input_spec[2]) == 3 and K.ndim(self.input_spec[3]) == 3,\
                'When using two attention models, you should pass two 3D tensors to AttLSTMCond3Inputs'
        else:
            assert K.ndim(self.input_spec[1]) == 3, 'When using an attention model, you should pass one 3D tensors' \
                                                    'to AttLSTMCond3Inputs'

        if K.ndim(self.input_spec[1]) == 3:
            self.context1_steps = input_shape[1][1]
            self.context1_dim = input_shape[1][2]

        if K.ndim(self.input_spec[2]) == 3:
            self.context2_steps = input_shape[2][1]
            self.context2_dim = input_shape[2][2]

        else:
            self.context2_dim = input_shape[2][1]

        if K.ndim(self.input_spec[3]) == 3:
            self.context3_steps = input_shape[3][1]
            self.context3_dim = input_shape[3][2]
        else:
            self.context3_dim = input_shape[3][1]

        if self.stateful:
            self.reset_states()
        else:
            # initial states: 2 all-zero tensors of shape (units)
            self.states = [None, None, None, None, None]

        # Initialize Att model params (following the same format for any option of self.consume_less)
        self.wa = self.add_weight((self.att_units1,),
                                  initializer=self.init_att,
                                  name='{}_wa'.format(self.name),
                                  regularizer=self.wa_regularizer)

        self.Wa = self.add_weight((self.units, self.att_units1),
                                  initializer=self.init_att,
                                  name='{}_Wa'.format(self.name),
                                  regularizer=self.Wa_regularizer)
        self.Ua = self.add_weight((self.context1_dim, self.att_units1),
                                  initializer=self.inner_init,
                                  name='{}_Ua'.format(self.name),
                                  regularizer=self.Ua_regularizer)

        self.ba = self.add_weight(shape=self.att_units1,
                                  initializer='zero',
                                  name='{}_ba'.format(self.name),
                                  regularizer=self.ba_regularizer)

        self.ca = self.add_weight(shape=self.context1_steps,
                                  initializer='zero',
                                  name='{}_ca'.format(self.name),
                                  regularizer=self.ca_regularizer)

        if self.attend_on_both:
            # Initialize Att model params (following the same format for any option of self.consume_less)
            self.wa2 = self.add_weight((self.att_units2,),
                                       initializer=self.init,
                                       name='{}_wa2'.format(self.name),
                                       regularizer=self.wa2_regularizer)

            self.Wa2 = self.add_weight((self.units, self.att_units2),
                                       initializer=self.init,
                                       name='{}_Wa2'.format(self.name),
                                       regularizer=self.Wa2_regularizer)
            self.Ua2 = self.add_weight((self.context2_dim, self.att_units2),
                                       initializer=self.inner_init,
                                       name='{}_Ua2'.format(self.name),
                                       regularizer=self.Ua2_regularizer)

            self.ba2 = self.add_weight(shape=self.att_units2,
                                       name='{}_ba2'.format(self.name),
                                       initializer='zero',
                                       regularizer=self.ba2_regularizer)

            self.ca2 = self.add_weight(shape=self.context2_steps,
                                       name='{}_ca2'.format(self.name),
                                       initializer='zero',
                                       regularizer=self.ca2_regularizer)

            self.wa3 = self.add_weight(shape=(self.att_units3,),
                                       initializer=self.init,
                                       name='{}_wa3'.format(self.name),
                                       regularizer=self.wa3_regularizer)

            self.Wa3 = self.add_weight(shape=(self.units, self.att_units3),
                                       initializer=self.init,
                                       name='{}_Wa3'.format(self.name),
                                       regularizer=self.Wa3_regularizer)
            self.Ua3 = self.add_weight(shape=(self.context3_dim, self.att_units3),
                                       initializer=self.inner_init,
                                       name='{}_Ua3'.format(self.name),
                                       regularizer=self.Ua3_regularizer)

            self.ba3 = self.add_weight(shape=self.att_units3,
                                       name='{}_ba3'.format(self.name),
                                       initializer='zero',
                                       regularizer=self.ba3_regularizer)

            self.ca3 = self.add_weight(shape=self.context3_steps,
                                       name='{}_ca3'.format(self.name),
                                       initializer='zero',
                                       regularizer=self.ca3_regularizer)

        if self.consume_less == 'gpu':

            self.T = self.add_weight(shape=(self.context1_dim, 4 * self.units),
                                     initializer=self.init,
                                     name='{}_T'.format(self.name),
                                     regularizer=self.W_regularizer)
            self.W = self.add_weight(shape=(self.context2_dim, 4 * self.units),
                                     initializer=self.init,
                                     name='{}_W'.format(self.name),
                                     regularizer=self.W_regularizer)
            self.S = self.add_weight(shape=(self.context3_dim, 4 * self.units),
                                     initializer=self.init,
                                     name='{}_S'.format(self.name),
                                     regularizer=self.S_regularizer)

            self.U = self.add_weight(shape=(self.units, 4 * self.units),
                                     initializer=self.inner_init,
                                     name='{}_U'.format(self.name),
                                     regularizer=self.U_regularizer)
            self.V = self.add_weight(shape=(self.input_dim, 4 * self.units),
                                     initializer=self.init,
                                     name='{}_V'.format(self.name),
                                     regularizer=self.V_regularizer)

            '''
            def b_reg(shape, name=None):
                return K.variable(np.hstack((np.zeros(self.units),
                                             K.get_value(self.forget_bias_init((self.units,))),
                                             np.zeros(self.units),
                                             np.zeros(self.units))),
                                  name='{}_b'.format(self.name))
            '''

            self.b = self.add_weight(shape=(self.units * 4,),
                                     initializer='zero',
                                     name='{}_b'.format(self.name),
                                     regularizer=self.b_regularizer)

            """
            self.trainable_weights = [self.wa, self.Wa, self.Ua, self.ba, self.ca,  # AttModel parameters
                                      self.S,
                                      self.T,
                                      self.W,
                                      self.U,
                                      self.V,
                                      self.b]
            if self.attend_on_both:
                self.trainable_weights += [self.wa2, self.Wa2, self.Ua2, self.ba2, self.ca2,  # AttModel2 parameters)
                                           self.wa3, self.Wa3, self.Ua3, self.ba3, self.ca3  # AttModel3 parameters)
                                           ]
            """

        else:
            raise NotImplementedError

        if self.initial_weights is not None:
            self.set_weights(self.initial_weights)
            del self.initial_weights
        self.built = True

    def reset_states(self):
        assert self.stateful, 'Layer must be stateful.'
        input_shape = self.input_spec[0][0].shape
        if not input_shape[0]:
            raise Exception('If a RNN is stateful, a complete ' +
                            'input_shape must be provided (including batch size).')
        if hasattr(self, 'states'):
            K.set_value(self.states[0],
                        np.zeros((input_shape[0], self.units)))
            K.set_value(self.states[1],
                        np.zeros((input_shape[0], self.units)))
            K.set_value(self.states[2],
                        np.zeros((input_shape[0], input_shape[3])))
        else:
            self.states = [K.zeros((input_shape[0], self.units)),
                           K.zeros((input_shape[0], self.units)),
                           K.zeros((input_shape[0], input_shape[3]))]

    def preprocess_input(self, x, B_V):
        return K.dot(x * B_V[0], self.V)

    def compute_output_shape(self, input_shape):
        if self.return_sequences:
            main_out = (input_shape[0][0], input_shape[0][1], self.units)
        else:
            main_out = (input_shape[0][0], self.units)

        if self.return_extra_variables:
            dim_x_att = (input_shape[0][0], input_shape[0][1], self.context1_dim)
            dim_alpha_att = (input_shape[0][0], input_shape[0][1], input_shape[1][1])
            dim_x_att2 = (input_shape[0][0], input_shape[0][1], self.context2_dim)
            dim_alpha_att2 = (input_shape[0][0], input_shape[0][1], input_shape[2][1])
            dim_x_att3 = (input_shape[0][0], input_shape[0][1], self.context3_dim)
            dim_alpha_att3 = (input_shape[0][0], input_shape[0][1], input_shape[3][1])

            main_out = [main_out, dim_x_att, dim_alpha_att,
                        dim_x_att2, dim_alpha_att2,
                        dim_x_att3, dim_alpha_att3]

        if self.return_states:
            if not isinstance(main_out, list):
                main_out = [main_out]
            states_dim = (input_shape[0][0], input_shape[0][1], self.units)
            main_out += [states_dim, states_dim]

        return main_out

    def call(self, x, mask=None):
        # input shape: (nb_samples, time (padded with zeros), input_dim)
        # note that the .build() method of subclasses MUST define
        # self.input_spec with a complete input shape.

        input_shape = self.input_spec[0].shape
        state_below = x[0]
        self.context1 = x[1]
        self.context2 = x[2]
        self.context3 = x[3]

        if self.num_inputs == 4:  # input: [state_below, context, context3]
            self.init_state = None
            self.init_memory = None
        elif self.num_inputs == 5:  # input: [state_below, context, context2, init_generic]
            self.init_state = x[4]
            self.init_memory = x[4]
        elif self.num_inputs == 6:  # input: [state_below, context, context2,  init_state, init_memory]
            self.init_state = x[4]
            self.init_memory = x[5]
        if K._BACKEND == 'tensorflow':
            if not input_shape[1]:
                raise Exception('When using TensorFlow, you should define '
                                'explicitly the number of timesteps of '
                                'your sequences.\n'
                                'If your first layer is an Embedding, '
                                'make sure to pass it an "input_length" '
                                'argument. Otherwise, make sure '
                                'the first layer has '
                                'an "input_shape" or "batch_input_shape" '
                                'argument, including the time axis. '
                                'Found input shape at layer ' + self.name +
                                ': ' + str(input_shape))
        if self.stateful:
            initial_states = self.states
        else:
            initial_states = self.get_initial_states(state_below)
        constants, B_V = self.get_constants(state_below, mask[1], mask[2], mask[3])

        preprocessed_input = self.preprocess_input(state_below, B_V)

        last_output, outputs, states = K.rnn(self.step,
                                             preprocessed_input,
                                             initial_states,
                                             go_backwards=self.go_backwards,
                                             mask=mask[0],
                                             constants=constants,
                                             unroll=self.unroll,
                                             input_length=state_below.shape[1],
                                             pos_extra_outputs_states=[2, 3, 4, 5, 6, 7])
        if self.stateful:
            self.updates = []
            for i in range(len(states)):
                self.updates.append((self.states[i], states[i]))
        if self.return_sequences:
            ret = outputs
        else:
            ret = last_output
        if self.return_extra_variables:
            ret = [ret, states[2], states[3], states[4], states[5], states[6], states[7]]
        # intermediate states as additional outputs
        if self.return_states:
            if not isinstance(ret, list):
                ret = [ret]
            ret += [states[0], states[1]]

        return ret

    def compute_mask(self, input, mask):

        if self.return_extra_variables:
            ret = [mask[0], mask[0], mask[0], mask[0], mask[0], mask[0], mask[0]]
        else:
            ret = mask[0]

        if self.return_states:
            if not isinstance(ret, list):
                ret = [ret]
            ret += [mask[0], mask[0]]
        return ret

    def step(self, x, states):
        h_tm1 = states[0]  # State
        c_tm1 = states[1]  # Memory
        pos_states = 14

        non_used_x_att = states[2]  # Placeholder for returning extra variables
        non_used_alphas_att = states[3]  # Placeholder for returning extra variables

        non_used_x_att2 = states[4]  # Placeholder for returning extra variables
        non_used_alphas_att2 = states[5]  # Placeholder for returning extra variables

        non_used_x_att3 = states[6]  # Placeholder for returning extra variables
        non_used_alphas_att3 = states[7]  # Placeholder for returning extra variables

        B_U = states[8]  # Dropout U
        B_T = states[9]  # Dropout T
        B_W = states[10]  # Dropout W
        B_S = states[11]  # Dropout T

        # Att model dropouts
        B_wa = states[12]  # Dropout wa
        B_Wa = states[13]  # Dropout Wa
        # Att model 2 dropouts
        if self.attend_on_both:
            B_wa2 = states[pos_states]  # Dropout wa
            B_Wa2 = states[pos_states + 1]  # Dropout Wa
            B_wa3 = states[pos_states + 2]  # Dropout wa3
            B_Wa3 = states[pos_states + 3]  # Dropout Wa3

            context1 = states[pos_states + 4]  # Context
            mask_context1 = states[pos_states + 5]  # Context mask
            pctx_1 = states[pos_states + 6]  # Projected context (i.e. context * Ua + ba)

            context2 = states[pos_states + 7]  # Context 2
            mask_context2 = states[pos_states + 8]  # Context 2 mask
            pctx_2 = states[pos_states + 9]  # Projected context 2 (i.e. context * Ua2 + ba2)

            context3 = states[pos_states + 10]  # Context 3
            mask_context3 = states[pos_states + 11]  # Context 3 mask
            pctx_3 = states[pos_states + 12]  # Projected context 3 (i.e. context * Ua3 + ba3)

        else:
            context1 = states[pos_states]  # Context
            mask_context1 = states[pos_states + 1]  # Context mask
            pctx_1 = states[pos_states + 2]  # Projected context (i.e. context * Ua + ba)

            context2 = states[pos_states + 3]  # Context 2
            mask_context2 = states[pos_states + 4]  # Context 2 mask

            context3 = states[pos_states + 5]  # Context 2
            mask_context3 = states[pos_states + 6]  # Context 2 mask

        if mask_context1.ndim > 1:  # Mask the context (only if necessary)
            pctx_1 = mask_context1[:, :, None] * pctx_1
            context1 = mask_context1[:, :, None] * context1

        # Attention model 1 (see Formulation in class header)
        p_state_1 = K.dot(h_tm1 * B_Wa[0], self.Wa)
        pctx_1 = K.tanh(pctx_1 + p_state_1[:, None, :])
        e1 = K.dot(pctx_1 * B_wa[0], self.wa) + self.ca
        if mask_context1.ndim > 1:  # Mask the context (only if necessary)
            e1 = mask_context1 * e1
        alphas_shape1 = e1.shape
        alphas1 = K.softmax(e1.reshape([alphas_shape1[0], alphas_shape1[1]]))
        # sum over the in_timesteps dimension resulting in [batch_size, input_dim]
        ctx_1 = (context1 * alphas1[:, :, None]).sum(axis=1)

        if self.attend_on_both:
            if mask_context2.ndim > 1:  # Mask the context2 (only if necessary)
                pctx_2 = mask_context2[:, :, None] * pctx_2
                context2 = mask_context2[:, :, None] * context2
            if mask_context3.ndim > 1:  # Mask the context2 (only if necessary)
                pctx_3 = mask_context3[:, :, None] * pctx_3
                context3 = mask_context3[:, :, None] * context3

        if self.attend_on_both:
            # Attention model 2 (see Formulation in class header)
            p_state_2 = K.dot(h_tm1 * B_Wa2[0], self.Wa2)
            pctx_2 = K.tanh(pctx_2 + p_state_2[:, None, :])
            e2 = K.dot(pctx_2 * B_wa2[0], self.wa2) + self.ca2
            if mask_context2.ndim > 1:  # Mask the context (only if necessary)
                e2 = mask_context2 * e2
            alphas_shape2 = e2.shape
            alphas2 = K.softmax(e2.reshape([alphas_shape2[0], alphas_shape2[1]]))
            # sum over the in_timesteps dimension resulting in [batch_size, input_dim]
            ctx_2 = (context2 * alphas2[:, :, None]).sum(axis=1)

            # Attention model 3 (see Formulation in class header)
            p_state_3 = K.dot(h_tm1 * B_Wa3[0], self.Wa3)
            pctx_3 = K.tanh(pctx_3 + p_state_3[:, None, :])
            e3 = K.dot(pctx_3 * B_wa3[0], self.wa3) + self.ca3
            if mask_context3.ndim > 1:  # Mask the context (only if necessary)
                e3 = mask_context3 * e3
            alphas_shape3 = e3.shape
            alphas3 = K.softmax(e3.reshape([alphas_shape3[0], alphas_shape3[1]]))
            # sum over the in_timesteps dimension resulting in [batch_size, input_dim]
            ctx_3 = (context3 * alphas3[:, :, None]).sum(axis=1)
        else:
            ctx_2 = context2
            alphas2 = mask_context2
            ctx_3 = context3
            alphas3 = mask_context3

        z = x + \
            K.dot(h_tm1 * B_U[0], self.U) + \
            K.dot(ctx_1 * B_T[0], self.T) + \
            K.dot(ctx_2 * B_W[0], self.W) + \
            K.dot(ctx_3 * B_S[0], self.S) + \
            self.b
        z0 = z[:, :self.units]
        z1 = z[:, self.units: 2 * self.units]
        z2 = z[:, 2 * self.units: 3 * self.units]
        z3 = z[:, 3 * self.units:]

        i = self.inner_activation(z0)
        f = self.inner_activation(z1)
        c = f * c_tm1 + i * self.activation(z2)
        o = self.inner_activation(z3)
        h = o * self.activation(c)

        return h, [h, c, ctx_1, alphas1, ctx_2, alphas2, ctx_3, alphas3]

    def get_constants(self, x, mask_context1, mask_context2, mask_context3):
        constants = []
        # States[8]
        if 0 < self.dropout_U < 1:
            ones = K.ones_like(K.reshape(x[:, 0, 0], (-1, 1)))
            ones = K.concatenate([ones] * self.units, 1)
            B_U = [K.in_train_phase(K.dropout(ones, self.dropout_U), ones) for _ in range(4)]
            constants.append(B_U)
        else:
            constants.append([K.cast_to_floatx(1.) for _ in range(4)])

        # States[9]
        if 0 < self.dropout_T < 1:
            input_shape = self.input_spec[1][0].shape
            input_dim = input_shape[-1]
            ones = K.ones_like(K.reshape(x[:, 0, 0], (-1, 1)))
            ones = K.concatenate([ones] * input_dim, 1)
            B_T = [K.in_train_phase(K.dropout(ones, self.dropout_T), ones) for _ in range(4)]
            constants.append(B_T)
        else:
            B_T = [K.cast_to_floatx(1.) for _ in range(4)]
        constants.append(B_T)

        # States[10]
        if 0 < self.dropout_W < 1:
            input_shape = self.input_spec[2][0].shape
            input_dim = input_shape[-1]
            ones = K.ones_like(K.reshape(x[:, 0, 0], (-1, 1)))
            ones = K.concatenate([ones] * input_dim, 1)
            B_W = [K.in_train_phase(K.dropout(ones, self.dropout_W), ones) for _ in range(4)]
            constants.append(B_W)
        else:
            B_W = [K.cast_to_floatx(1.) for _ in range(4)]
        constants.append(B_W)

        # States[11]
        if 0 < self.dropout_S < 1:
            input_shape = self.input_spec[3][0].shape
            input_dim = input_shape[-1]
            ones = K.ones_like(K.reshape(x[:, 0, 0], (-1, 1)))
            ones = K.concatenate([ones] * input_dim, 1)
            B_S = [K.in_train_phase(K.dropout(ones, self.dropout_S), ones) for _ in range(4)]
            constants.append(B_S)
        else:
            B_S = [K.cast_to_floatx(1.) for _ in range(4)]
        constants.append(B_S)

        # AttModel
        # States[12]
        if 0 < self.dropout_wa < 1:
            ones = K.ones_like(K.reshape(self.context1[:, :, 0], (-1, self.context1.shape[1], 1)))
            # ones = K.concatenate([ones], 1)
            B_wa = [K.in_train_phase(K.dropout(ones, self.dropout_wa), ones)]
            constants.append(B_wa)
        else:
            constants.append([K.cast_to_floatx(1.)])

        # States[13]
        if 0 < self.dropout_Wa < 1:
            input_dim = self.units
            ones = K.ones_like(K.reshape(x[:, 0, 0], (-1, 1)))
            ones = K.concatenate([ones] * input_dim, 1)
            B_Wa = [K.in_train_phase(K.dropout(ones, self.dropout_Wa), ones)]
            constants.append(B_Wa)
        else:
            constants.append([K.cast_to_floatx(1.)])

        if self.attend_on_both:
            # AttModel2
            # States[14]
            if 0 < self.dropout_wa2 < 1:
                ones = K.ones_like(K.reshape(self.context2[:, :, 0], (-1, self.context2.shape[1], 1)))
                # ones = K.concatenate([ones], 1)
                B_wa2 = [K.in_train_phase(K.dropout(ones, self.dropout_wa2), ones)]
                constants.append(B_wa2)
            else:
                constants.append([K.cast_to_floatx(1.)])

            # States[15]
            if 0 < self.dropout_Wa2 < 1:
                input_dim = self.units
                ones = K.ones_like(K.reshape(x[:, 0, 0], (-1, 1)))
                ones = K.concatenate([ones] * input_dim, 1)
                B_Wa2 = [K.in_train_phase(K.dropout(ones, self.dropout_Wa2), ones)]
                constants.append(B_Wa2)
            else:
                constants.append([K.cast_to_floatx(1.)])

            # States[16]
            if 0 < self.dropout_wa3 < 1:
                ones = K.ones_like(K.reshape(self.context2[:, :, 0], (-1, self.context3.shape[1], 1)))
                B_wa3 = [K.in_train_phase(K.dropout(ones, self.dropout_wa3), ones)]
                constants.append(B_wa3)
            else:
                constants.append([K.cast_to_floatx(1.)])

            # States[17]
            if 0 < self.dropout_Wa3 < 1:
                input_dim = self.units
                ones = K.ones_like(K.reshape(x[:, 0, 0], (-1, 1)))
                ones = K.concatenate([ones] * input_dim, 1)
                B_Wa3 = [K.in_train_phase(K.dropout(ones, self.dropout_Wa3), ones)]
                constants.append(B_Wa3)
            else:
                constants.append([K.cast_to_floatx(1.)])

        # States[18] - [14]
        constants.append(self.context1)
        # States [19] - [15]
        if mask_context1 is None:
            mask_context1 = K.not_equal(K.sum(self.context1, axis=2), self.mask_value)
        constants.append(mask_context1)

        # States [20] - [15]
        if 0 < self.dropout_Ua < 1:
            input_dim = self.context1_dim
            ones = K.ones_like(K.reshape(self.context1[:, :, 0], (-1, self.context1.shape[1], 1)))
            ones = K.concatenate([ones] * input_dim, axis=2)
            B_Ua = [K.in_train_phase(K.dropout(ones, self.dropout_Ua), ones)]
            pctx1 = K.dot(self.context1 * B_Ua[0], self.Ua) + self.ba
        else:
            pctx1 = K.dot(self.context1, self.Ua) + self.ba
        constants.append(pctx1)

        # States[21] - [16]
        constants.append(self.context2)
        # States [22] - [17]
        if self.attend_on_both:
            if mask_context2 is None:
                mask_context2 = K.not_equal(K.sum(self.context2, axis=2), self.mask_value)
        else:
            mask_context2 = K.ones_like(self.context2[:, 0])
        constants.append(mask_context2)

        # States [23] - [18]
        if self.attend_on_both:
            if 0 < self.dropout_Ua2 < 1:
                input_dim = self.context2_dim
                ones = K.ones_like(K.reshape(self.context2[:, :, 0], (-1, self.context2.shape[1], 1)))
                ones = K.concatenate([ones] * input_dim, axis=2)
                B_Ua2 = [K.in_train_phase(K.dropout(ones, self.dropout_Ua2), ones)]
                pctx2 = K.dot(self.context2 * B_Ua2[0], self.Ua2) + self.ba2
            else:
                pctx2 = K.dot(self.context2, self.Ua2) + self.ba2
            constants.append(pctx2)

        # States[24] - [19]
        constants.append(self.context3)
        # States [25] - [20]
        if self.attend_on_both:
            if mask_context3 is None:
                mask_context3 = K.not_equal(K.sum(self.context3, axis=2), self.mask_value)
        else:
            mask_context3 = K.ones_like(self.context3[:, 0])
        constants.append(mask_context3)

        # States [26] - [21]
        if self.attend_on_both:
            if 0 < self.dropout_Ua3 < 1:
                input_dim = self.context3_dim
                ones = K.ones_like(K.reshape(self.context3[:, :, 0], (-1, self.context3.shape[1], 1)))
                ones = K.concatenate([ones] * input_dim, axis=2)
                B_Ua3 = [K.in_train_phase(K.dropout(ones, self.dropout_Ua3), ones)]
                pctx3 = K.dot(self.context3 * B_Ua3[0], self.Ua3) + self.ba3
            else:
                pctx3 = K.dot(self.context3, self.Ua3) + self.ba3
            constants.append(pctx3)

        if 0 < self.dropout_V < 1:
            input_dim = self.input_dim
            ones = K.ones_like(K.reshape(x[:, :, 0], (-1, x.shape[1], 1)))
            ones = K.concatenate([ones] * input_dim, axis=2)
            B_V = [K.in_train_phase(K.dropout(ones, self.dropout_V), ones) for _ in range(4)]
        else:
            B_V = [K.cast_to_floatx(1.) for _ in range(4)]
        return constants, B_V

    def get_initial_states(self, x):
        # build an all-zero tensor of shape (samples, units)
        if self.init_state is None:
            # build an all-zero tensor of shape (samples, units)
            initial_state = K.zeros_like(x)  # (samples, timesteps, input_dim)
            initial_state = K.sum(initial_state, axis=(1, 2))  # (samples,)
            initial_state = K.expand_dims(initial_state)  # (samples, 1)
            initial_state = K.tile(initial_state, [1, self.units])  # (samples, units)
            if self.init_memory is None:
                initial_states = [initial_state for _ in range(2)]
            else:
                initial_memory = self.init_memory
                initial_states = [initial_state, initial_memory]
        else:
            initial_state = self.init_state
            if self.init_memory is not None:  # We have state and memory
                initial_memory = self.init_memory
                initial_states = [initial_state, initial_memory]
            else:
                initial_states = [initial_state for _ in range(2)]

        # extra states for context1 and context2 and context3
        initial_state1 = K.zeros_like(self.context1)  # (samples, input_timesteps, ctx1_dim)
        initial_state_alphas1 = K.sum(initial_state1, axis=2)  # (samples, input_timesteps)
        initial_state1 = K.sum(initial_state1, axis=1)  # (samples, ctx1_dim)
        extra_states = [initial_state1, initial_state_alphas1]
        initial_state2 = K.zeros_like(self.context2)  # (samples, input_timesteps, ctx2_dim)
        initial_state3 = K.zeros_like(self.context3)  # (samples, input_timesteps, ctx2_dim)

        if self.attend_on_both:  # Reduce on temporal dimension
            initial_state_alphas2 = K.sum(initial_state2, axis=2)  # (samples, input_timesteps)
            initial_state2 = K.sum(initial_state2, axis=1)  # (samples, ctx2_dim)
            initial_state_alphas3 = K.sum(initial_state3, axis=2)  # (samples, input_timesteps)
            initial_state3 = K.sum(initial_state3, axis=1)  # (samples, ctx3_dim)
        else:  # Already reduced
            initial_state_alphas2 = initial_state2  # (samples, ctx2_dim)
            initial_state_alphas3 = initial_state3  # (samples, ctx2_dim)

        extra_states.append(initial_state2)
        extra_states.append(initial_state_alphas2)

        extra_states.append(initial_state3)
        extra_states.append(initial_state_alphas3)
        return initial_states + extra_states

    def get_config(self):
        config = {"units": self.units,
                  "att_units1": self.att_units1,
                  "att_units2": self.att_units2,
                  "att_units3": self.att_units3,
                  "return_extra_variables": self.return_extra_variables,
                  "return_states": self.return_states,
                  "mask_value": self.mask_value,
                  "attend_on_both": self.attend_on_both,
                  'kernel_initializer': initializers.serialize(self.W_regularizer),
                  'recurrent_initializer': initializers.serialize(self.U_regularizer),
                  'unit_forget_bias': initializers.serialize(self.forget_bias_init),
                  'activation': activations.serialize(self.activation),
                  'recurrent_activation': activations.serialize(self.inner_activation),
                  "S_regularizer": self.S_regularizer.get_config() if self.S_regularizer else None,
                  "T_regularizer": self.T_regularizer.get_config() if self.T_regularizer else None,
                  "W_regularizer": self.W_regularizer.get_config() if self.W_regularizer else None,
                  "V_regularizer": self.V_regularizer.get_config() if self.V_regularizer else None,
                  "U_regularizer": self.U_regularizer.get_config() if self.U_regularizer else None,
                  "b_regularizer": self.b_regularizer.get_config() if self.b_regularizer else None,
                  'wa_regularizer': self.wa_regularizer.get_config() if self.wa_regularizer else None,
                  'Wa_regularizer': self.Wa_regularizer.get_config() if self.Wa_regularizer else None,
                  'Ua_regularizer': self.Ua_regularizer.get_config() if self.Ua_regularizer else None,
                  'ba_regularizer': self.ba_regularizer.get_config() if self.ba_regularizer else None,
                  'ca_regularizer': self.ca_regularizer.get_config() if self.ca_regularizer else None,
                  'wa2_regularizer': self.wa2_regularizer.get_config() if self.attend_on_both and self.wa2_regularizer else None,
                  'Wa2_regularizer': self.Wa2_regularizer.get_config() if self.attend_on_both and self.Wa2_regularizer else None,
                  'Ua2_regularizer': self.Ua2_regularizer.get_config() if self.attend_on_both and self.Ua2_regularizer else None,
                  'ba2_regularizer': self.ba2_regularizer.get_config() if self.attend_on_both and self.ba2_regularizer else None,
                  'ca2_regularizer': self.ca2_regularizer.get_config() if self.attend_on_both and self.ca2_regularizer else None,
                  'wa3_regularizer': self.wa3_regularizer.get_config() if self.attend_on_both and self.wa3_regularizer else None,
                  'Wa3_regularizer': self.Wa3_regularizer.get_config() if self.attend_on_both and self.Wa3_regularizer else None,
                  'Ua3_regularizer': self.Ua3_regularizer.get_config() if self.attend_on_both and self.Ua3_regularizer else None,
                  'ba3_regularizer': self.ba3_regularizer.get_config() if self.attend_on_both and self.ba3_regularizer else None,
                  'ca3_regularizer': self.ca3_regularizer.get_config() if self.attend_on_both and self.ca3_regularizer else None,
                  "dropout_S": self.dropout_S,
                  "dropout_T": self.dropout_T,
                  "dropout_W": self.dropout_W,
                  "dropout_U": self.dropout_U,
                  "dropout_V": self.dropout_V,
                  'dropout_wa': self.dropout_wa,
                  'dropout_Wa': self.dropout_Wa,
                  'dropout_Ua': self.dropout_Ua,
                  'dropout_wa2': self.dropout_wa2 if self.attend_on_both else None,
                  'dropout_Wa2': self.dropout_Wa2 if self.attend_on_both else None,
                  'dropout_Ua2': self.dropout_Ua2 if self.attend_on_both else None,
                  'dropout_wa3': self.dropout_wa3 if self.attend_on_both else None,
                  'dropout_Wa3': self.dropout_Wa3 if self.attend_on_both else None,
                  'dropout_Ua3': self.dropout_Ua3 if self.attend_on_both else None
                  }
        base_config = super(AttLSTMCond3Inputs, self).get_config()
        return dict(list(base_config.items()) + list(config.items()))<|MERGE_RESOLUTION|>--- conflicted
+++ resolved
@@ -4205,13 +4205,9 @@
             warnings.warn('`implementation=0` has been deprecated, '
                           'and now defaults to `implementation=2`.'
                           'Please update your layer call.')
-<<<<<<< HEAD
-        if K.backend() == 'theano' and dropout > 0. or recurrent_dropout > 0.:
-=======
         dropout = 0. if dropout is None else dropout
         recurrent_dropout = 0. if recurrent_dropout is None else recurrent_dropout
         if K.backend() == 'theano' and dropout + recurrent_dropout > 0.:
->>>>>>> 27ad348e
             warnings.warn(
                 'RNN dropout is no longer supported with the Theano backend '
                 'due to technical limitations. '
