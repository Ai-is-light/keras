# -*- coding: utf-8 -*-
"""Recurrent layers and their base classes.
"""
from __future__ import absolute_import
from __future__ import division
from __future__ import print_function

import numpy as np
import warnings

from .. import backend as K
from .. import activations
from .. import initializers
from .. import regularizers
from .. import constraints
from ..engine import Layer
from ..engine import InputSpec
from ..utils.generic_utils import has_arg

# Legacy support.
from ..legacy.layers import Recurrent
from ..legacy import interfaces


class StackedRNNCells(Layer):
    """Wrapper allowing a stack of RNN cells to behave as a single cell.

    Used to implement efficient stacked RNNs.

    # Arguments
        cells: List of RNN cell instances.

    # Examples

    ```python
        cells = [
            keras.layers.LSTMCell(output_dim),
            keras.layers.LSTMCell(output_dim),
            keras.layers.LSTMCell(output_dim),
        ]

        inputs = keras.Input((timesteps, input_dim))
        x = keras.layers.RNN(cells)(inputs)
    ```
    """

    def __init__(self, cells, **kwargs):
        for cell in cells:
            if not hasattr(cell, 'call'):
                raise ValueError('All cells must have a `call` method. '
                                 'received cells:', cells)
            if not hasattr(cell, 'state_size'):
                raise ValueError('All cells must have a '
                                 '`state_size` attribute. '
                                 'received cells:', cells)
        self.cells = cells
        super(StackedRNNCells, self).__init__(**kwargs)

    @property
    def state_size(self):
        # States are a flat list
        # in reverse order of the cell stack.
        # This allows to preserve the requirement
        # `stack.state_size[0] == output_dim`.
        # e.g. states of a 2-layer LSTM would be
        # `[h2, c2, h1, c1]`
        # (assuming one LSTM has states [h, c])
        state_size = []
        for cell in self.cells[::-1]:
            if hasattr(cell.state_size, '__len__'):
                state_size += list(cell.state_size)
            else:
                state_size.append(cell.state_size)
        return tuple(state_size)

    def call(self, inputs, states, constants=None, **kwargs):
        # Recover per-cell states.
        nested_states = []
        for cell in self.cells[::-1]:
            if hasattr(cell.state_size, '__len__'):
                nested_states.append(states[:len(cell.state_size)])
                states = states[len(cell.state_size):]
            else:
                nested_states.append([states[0]])
                states = states[1:]
        nested_states = nested_states[::-1]

        # Call the cells in order and store the returned states.
        new_nested_states = []
        for cell, states in zip(self.cells, nested_states):
            if has_arg(cell.call, 'constants'):
                inputs, states = cell.call(inputs, states,
                                           constants=constants,
                                           **kwargs)
            else:
                inputs, states = cell.call(inputs, states, **kwargs)
            new_nested_states.append(states)

        # Format the new states as a flat list
        # in reverse cell order.
        states = []
        for cell_states in new_nested_states[::-1]:
            states += cell_states
        return inputs, states

    def build(self, input_shape):
        if isinstance(input_shape, list):
            constants_shape = input_shape[1:]
            input_shape = input_shape[0]
        for cell in self.cells:
            if isinstance(cell, Layer):
                if has_arg(cell.call, 'constants'):
                    cell.build([input_shape] + constants_shape)
                else:
                    cell.build(input_shape)
            if hasattr(cell.state_size, '__len__'):
                output_dim = cell.state_size[0]
            else:
                output_dim = cell.state_size
            input_shape = (input_shape[0], output_dim)
        self.built = True

    def get_config(self):
        cells = []
        for cell in self.cells:
            cells.append({'class_name': cell.__class__.__name__,
                          'config': cell.get_config()})
        config = {'cells': cells}
        base_config = super(StackedRNNCells, self).get_config()
        return dict(list(base_config.items()) + list(config.items()))

    @classmethod
    def from_config(cls, config, custom_objects=None):
        from . import deserialize as deserialize_layer
        cells = []
        for cell_config in config.pop('cells'):
            cells.append(deserialize_layer(cell_config,
                                           custom_objects=custom_objects))
        return cls(cells, **config)

    @property
    def trainable_weights(self):
        if not self.trainable:
            return []
        weights = []
        for cell in self.cells:
            if isinstance(cell, Layer):
                weights += cell.trainable_weights
        return weights

    @property
    def non_trainable_weights(self):
        weights = []
        for cell in self.cells:
            if isinstance(cell, Layer):
                weights += cell.non_trainable_weights
        if not self.trainable:
            trainable_weights = []
            for cell in self.cells:
                if isinstance(cell, Layer):
                    trainable_weights += cell.trainable_weights
            return trainable_weights + weights
        return weights

    def get_weights(self):
        """Retrieves the weights of the model.

        # Returns
            A flat list of Numpy arrays.
        """
        weights = []
        for cell in self.cells:
            if isinstance(cell, Layer):
                weights += cell.weights
        return K.batch_get_value(weights)

    def set_weights(self, weights):
        """Sets the weights of the model.

        # Arguments
            weights: A list of Numpy arrays with shapes and types matching
                the output of `model.get_weights()`.
        """
        tuples = []
        for cell in self.cells:
            if isinstance(cell, Layer):
                num_param = len(cell.weights)
                weights = weights[:num_param]
                for sw, w in zip(cell.weights, weights):
                    tuples.append((sw, w))
                weights = weights[num_param:]
        K.batch_set_value(tuples)

    @property
    def losses(self):
        losses = []
        for cell in self.cells:
            if isinstance(cell, Layer):
                cell_losses = cell.losses
                losses += cell_losses
        return losses

    def get_losses_for(self, inputs=None):
        losses = []
        for cell in self.cells:
            if isinstance(cell, Layer):
                cell_losses = cell.get_losses_for(inputs)
                losses += cell_losses
        return losses


class RNN(Layer):
    """Base class for recurrent layers.

    # Arguments
        cell: A RNN cell instance. A RNN cell is a class that has:
            - a `call(input_at_t, states_at_t)` method, returning
                `(output_at_t, states_at_t_plus_1)`. The call method of the
                cell can also take the optional argument `constants`, see
                section "Note on passing external constants" below.
            - a `state_size` attribute. This can be a single integer
                (single state) in which case it is
                the size of the recurrent state
                (which should be the same as the size of the cell output).
                This can also be a list/tuple of integers
                (one size per state). In this case, the first entry
                (`state_size[0]`) should be the same as
                the size of the cell output.
            It is also possible for `cell` to be a list of RNN cell instances,
            in which cases the cells get stacked on after the other in the RNN,
            implementing an efficient stacked RNN.
        return_sequences: Boolean. Whether to return the last output.
            in the output sequence, or the full sequence.
        return_state: Boolean. Whether to return the last state
            in addition to the output.
        go_backwards: Boolean (default False).
            If True, process the input sequence backwards and return the
            reversed sequence.
        stateful: Boolean (default False). If True, the last state
            for each sample at index i in a batch will be used as initial
            state for the sample of index i in the following batch.
        unroll: Boolean (default False).
            If True, the network will be unrolled,
            else a symbolic loop will be used.
            Unrolling can speed-up a RNN,
            although it tends to be more memory-intensive.
            Unrolling is only suitable for short sequences.
        input_dim: dimensionality of the input (integer).
            This argument (or alternatively,
            the keyword argument `input_shape`)
            is required when using this layer as the first layer in a model.
        input_length: Length of input sequences, to be specified
            when it is constant.
            This argument is required if you are going to connect
            `Flatten` then `Dense` layers upstream
            (without it, the shape of the dense outputs cannot be computed).
            Note that if the recurrent layer is not the first layer
            in your model, you would need to specify the input length
            at the level of the first layer
            (e.g. via the `input_shape` argument)

    # Input shape
        3D tensor with shape `(batch_size, timesteps, input_dim)`.

    # Output shape
        - if `return_state`: a list of tensors. The first tensor is
            the output. The remaining tensors are the last states,
            each with shape `(batch_size, units)`.
        - if `return_sequences`: 3D tensor with shape
            `(batch_size, timesteps, units)`.
        - else, 2D tensor with shape `(batch_size, units)`.

    # Masking
        This layer supports masking for input data with a variable number
        of timesteps. To introduce masks to your data,
        use an [Embedding](embeddings.md) layer with the `mask_zero` parameter
        set to `True`.

    # Note on using statefulness in RNNs
        You can set RNN layers to be 'stateful', which means that the states
        computed for the samples in one batch will be reused as initial states
        for the samples in the next batch. This assumes a one-to-one mapping
        between samples in different successive batches.

        To enable statefulness:
            - specify `stateful=True` in the layer constructor.
            - specify a fixed batch size for your model, by passing
                if sequential model:
                  `batch_input_shape=(...)` to the first layer in your model.
                else for functional model with 1 or more Input layers:
                  `batch_shape=(...)` to all the first layers in your model.
                This is the expected shape of your inputs
                *including the batch size*.
                It should be a tuple of integers, e.g. `(32, 10, 100)`.
            - specify `shuffle=False` when calling fit().

        To reset the states of your model, call `.reset_states()` on either
        a specific layer, or on your entire model.

    # Note on specifying the initial state of RNNs
        You can specify the initial state of RNN layers symbolically by
        calling them with the keyword argument `initial_state`. The value of
        `initial_state` should be a tensor or list of tensors representing
        the initial state of the RNN layer.

        You can specify the initial state of RNN layers numerically by
        calling `reset_states` with the keyword argument `states`. The value of
        `states` should be a numpy array or list of numpy arrays representing
        the initial state of the RNN layer.

    # Note on passing external constants to RNNs
        You can pass "external" constants to the cell using the `constants`
        keyword argument of `RNN.__call__` (as well as `RNN.call`) method. This
        requires that the `cell.call` method accepts the same keyword argument
        `constants`. Such constants can be used to condition the cell
        transformation on additional static inputs (not changing over time),
        a.k.a. an attention mechanism.

    # Examples

    ```python
        # First, let's define a RNN Cell, as a layer subclass.

        class MinimalRNNCell(keras.layers.Layer):

            def __init__(self, units, **kwargs):
                self.units = units
                self.state_size = units
                super(MinimalRNNCell, self).__init__(**kwargs)

            def build(self, input_shape):
                self.kernel = self.add_weight(shape=(input_shape[-1], self.units),
                                              initializer='uniform',
                                              name='kernel')
                self.recurrent_kernel = self.add_weight(
                    shape=(self.units, self.units),
                    initializer='uniform',
                    name='recurrent_kernel')
                self.built = True

            def call(self, inputs, states):
                prev_output = states[0]
                h = K.dot(inputs, self.kernel)
                output = h + K.dot(prev_output, self.recurrent_kernel)
                return output, [output]

        # Let's use this cell in a RNN layer:

        cell = MinimalRNNCell(32)
        x = keras.Input((None, 5))
        layer = RNN(cell)
        y = layer(x)

        # Here's how to use the cell to build a stacked RNN:

        cells = [MinimalRNNCell(32), MinimalRNNCell(64)]
        x = keras.Input((None, 5))
        layer = RNN(cells)
        y = layer(x)
    ```
    """

    def __init__(self, cell,
                 return_sequences=False,
                 return_state=False,
                 go_backwards=False,
                 stateful=False,
                 unroll=False,
                 **kwargs):
        if isinstance(cell, (list, tuple)):
            cell = StackedRNNCells(cell)
        if not hasattr(cell, 'call'):
            raise ValueError('`cell` should have a `call` method. '
                             'The RNN was passed:', cell)
        if not hasattr(cell, 'state_size'):
            raise ValueError('The RNN cell should have '
                             'an attribute `state_size` '
                             '(tuple of integers, '
                             'one integer per RNN state).')
        super(RNN, self).__init__(**kwargs)
        self.cell = cell
        self.return_sequences = return_sequences
        self.return_state = return_state
        self.go_backwards = go_backwards
        self.stateful = stateful
        self.unroll = unroll

        self.supports_masking = True
        self.input_spec = [InputSpec(ndim=3)]
        self.state_spec = None
        self._states = None
        self.constants_spec = None
        self._num_constants = None

    @property
    def states(self):
        if self._states is None:
            if isinstance(self.cell.state_size, int):
                num_states = 1
            else:
                num_states = len(self.cell.state_size)
            return [None for _ in range(num_states)]
        return self._states

    @states.setter
    def states(self, states):
        self._states = states

    def compute_output_shape(self, input_shape):
        if isinstance(input_shape, list):
            input_shape = input_shape[0]

        if hasattr(self.cell.state_size, '__len__'):
            state_size = self.cell.state_size
        else:
            state_size = [self.cell.state_size]
        output_dim = state_size[0]

        if self.return_sequences:
            output_shape = (input_shape[0], input_shape[1], output_dim)
        else:
            output_shape = (input_shape[0], output_dim)

        if self.return_state:
            state_shape = [(input_shape[0], dim) for dim in state_size]
            return [output_shape] + state_shape
        else:
            return output_shape

    def compute_mask(self, inputs, mask):
        if isinstance(mask, list):
            mask = mask[0]
        output_mask = mask if self.return_sequences else None
        if self.return_state:
            state_mask = [None for _ in self.states]
            return [output_mask] + state_mask
        else:
            return output_mask

    def build(self, input_shape):
        # Note input_shape will be list of shapes of initial states and
        # constants if these are passed in __call__.
        if self._num_constants is not None:
            constants_shape = input_shape[-self._num_constants:]
        else:
            constants_shape = None

        if isinstance(input_shape, list):
            input_shape = input_shape[0]

        batch_size = input_shape[0] if self.stateful else None
        input_dim = input_shape[-1]
        self.input_spec[0] = InputSpec(shape=(batch_size, None, input_dim))

        # allow cell (if layer) to build before we set or validate state_spec
        if isinstance(self.cell, Layer):
            step_input_shape = (input_shape[0],) + input_shape[2:]
            if constants_shape is not None:
                self.cell.build([step_input_shape] + constants_shape)
            else:
                self.cell.build(step_input_shape)

        # set or validate state_spec
        if hasattr(self.cell.state_size, '__len__'):
            state_size = list(self.cell.state_size)
        else:
            state_size = [self.cell.state_size]

        if self.state_spec is not None:
            # initial_state was passed in call, check compatibility
            if [spec.shape[-1] for spec in self.state_spec] != state_size:
                raise ValueError(
                    'An `initial_state` was passed that is not compatible with '
                    '`cell.state_size`. Received `state_spec`={}; '
                    'however `cell.state_size` is '
                    '{}'.format(self.state_spec, self.cell.state_size))
        else:
            self.state_spec = [InputSpec(shape=(None, dim))
                               for dim in state_size]
        if self.stateful:
            self.reset_states()

    def get_initial_state(self, inputs):
        # build an all-zero tensor of shape (samples, output_dim)
        initial_state = K.zeros_like(inputs)  # (samples, timesteps, input_dim)
        initial_state = K.sum(initial_state, axis=(1, 2))  # (samples,)
        initial_state = K.expand_dims(initial_state)  # (samples, 1)
        if hasattr(self.cell.state_size, '__len__'):
            return [K.tile(initial_state, [1, dim])
                    for dim in self.cell.state_size]
        else:
            return [K.tile(initial_state, [1, self.cell.state_size])]

    def __call__(self, inputs, initial_state=None, constants=None, **kwargs):
        inputs, initial_state, constants = self._standardize_args(
            inputs, initial_state, constants)

        if initial_state is None and constants is None:
            return super(RNN, self).__call__(inputs, **kwargs)

        # If any of `initial_state` or `constants` are specified and are Keras
        # tensors, then add them to the inputs and temporarily modify the
        # input_spec to include them.

        additional_inputs = []
        additional_specs = []
        if initial_state is not None:
            kwargs['initial_state'] = initial_state
            additional_inputs += initial_state
            self.state_spec = [InputSpec(shape=K.int_shape(state))
                               for state in initial_state]
            additional_specs += self.state_spec
        if constants is not None:
            kwargs['constants'] = constants
            additional_inputs += constants
            self.constants_spec = [InputSpec(shape=K.int_shape(constant))
                                   for constant in constants]
            self._num_constants = len(constants)
            additional_specs += self.constants_spec
        # at this point additional_inputs cannot be empty
        is_keras_tensor = K.is_keras_tensor(additional_inputs[0])
        for tensor in additional_inputs:
            if K.is_keras_tensor(tensor) != is_keras_tensor:
                raise ValueError('The initial state or constants of an RNN'
                                 ' layer cannot be specified with a mix of'
                                 ' Keras tensors and non-Keras tensors'
                                 ' (a "Keras tensor" is a tensor that was'
                                 ' returned by a Keras layer, or by `Input`)')

        if is_keras_tensor:
            # Compute the full input spec, including state and constants
            full_input = [inputs] + additional_inputs
            full_input_spec = self.input_spec + additional_specs
            # Perform the call with temporarily replaced input_spec
            original_input_spec = self.input_spec
            self.input_spec = full_input_spec
            output = super(RNN, self).__call__(full_input, **kwargs)
            self.input_spec = original_input_spec
            return output
        else:
            return super(RNN, self).__call__(inputs, **kwargs)

    def call(self,
             inputs,
             mask=None,
             training=None,
             initial_state=None,
             constants=None):
        # input shape: `(samples, time (padded with zeros), input_dim)`
        # note that the .build() method of subclasses MUST define
        # self.input_spec and self.state_spec with complete input shapes.
        if isinstance(inputs, list):
            inputs = inputs[0]
        if initial_state is not None:
            pass
        elif self.stateful:
            initial_state = self.states
        else:
            initial_state = self.get_initial_state(inputs)

        if isinstance(mask, list):
            mask = mask[0]

        if len(initial_state) != len(self.states):
            raise ValueError('Layer has ' + str(len(self.states)) +
                             ' states but was passed ' +
                             str(len(initial_state)) +
                             ' initial states.')
        input_shape = K.int_shape(inputs)
        timesteps = input_shape[1]
        if self.unroll and timesteps in [None, 1]:
            raise ValueError('Cannot unroll a RNN if the '
                             'time dimension is undefined or equal to 1. \n'
                             '- If using a Sequential model, '
                             'specify the time dimension by passing '
                             'an `input_shape` or `batch_input_shape` '
                             'argument to your first layer. If your '
                             'first layer is an Embedding, you can '
                             'also use the `input_length` argument.\n'
                             '- If using the functional API, specify '
                             'the time dimension by passing a `shape` '
                             'or `batch_shape` argument to your Input layer.')

        kwargs = {}
        if has_arg(self.cell.call, 'training'):
            kwargs['training'] = training

        if constants:
            if not has_arg(self.cell.call, 'constants'):
                raise ValueError('RNN cell does not support constants')

            def step(inputs, states):
                constants = states[-self._num_constants:]
                states = states[:-self._num_constants]
                return self.cell.call(inputs, states, constants=constants,
                                      **kwargs)
        else:
            def step(inputs, states):
                return self.cell.call(inputs, states, **kwargs)

        last_output, outputs, states = K.rnn(step,
                                             inputs,
                                             initial_state,
                                             constants=constants,
                                             go_backwards=self.go_backwards,
                                             mask=mask,
                                             unroll=self.unroll,
                                             input_length=timesteps)
        if self.stateful:
            updates = []
            for i in range(len(states)):
                updates.append((self.states[i], states[i]))
            self.add_update(updates, inputs)

        if self.return_sequences:
            output = outputs
        else:
            output = last_output

        # Properly set learning phase
        if getattr(last_output, '_uses_learning_phase', False):
            output._uses_learning_phase = True
            for state in states:
                state._uses_learning_phase = True

        if self.return_state:
            if not isinstance(states, (list, tuple)):
                states = [states]
            else:
                states = list(states)
            return [output] + states
        else:
            return output

    def _standardize_args(self, inputs, initial_state, constants):
        """Standardize `__call__` to a single list of tensor inputs.

        When running a model loaded from file, the input tensors
        `initial_state` and `constants` can be passed to `RNN.__call__` as part
        of `inputs` instead of by the dedicated keyword arguments. This method
        makes sure the arguments are separated and that `initial_state` and
        `constants` are lists of tensors (or None).

        # Arguments
            inputs: tensor or list/tuple of tensors
            initial_state: tensor or list of tensors or None
            constants: tensor or list of tensors or None

        # Returns
            inputs: tensor
            initial_state: list of tensors or None
            constants: list of tensors or None
        """
        if isinstance(inputs, list):
            assert initial_state is None and constants is None
            if self._num_constants is not None:
                constants = inputs[-self._num_constants:]
                inputs = inputs[:-self._num_constants]
            if len(inputs) > 1:
                initial_state = inputs[1:]
            inputs = inputs[0]

        def to_list_or_none(x):
            if x is None or isinstance(x, list):
                return x
            if isinstance(x, tuple):
                return list(x)
            return [x]

        initial_state = to_list_or_none(initial_state)
        constants = to_list_or_none(constants)

        return inputs, initial_state, constants

    def reset_states(self, states=None):
        if not self.stateful:
            raise AttributeError('Layer must be stateful.')
        batch_size = self.input_spec[0].shape[0]
        if not batch_size:
            raise ValueError('If a RNN is stateful, it needs to know '
                             'its batch size. Specify the batch size '
                             'of your input tensors: \n'
                             '- If using a Sequential model, '
                             'specify the batch size by passing '
                             'a `batch_input_shape` '
                             'argument to your first layer.\n'
                             '- If using the functional API, specify '
                             'the batch size by passing a '
                             '`batch_shape` argument to your Input layer.')
        # initialize state if None
        if self.states[0] is None:
            if hasattr(self.cell.state_size, '__len__'):
                self.states = [K.zeros((batch_size, dim))
                               for dim in self.cell.state_size]
            else:
                self.states = [K.zeros((batch_size, self.cell.state_size))]
        elif states is None:
            if hasattr(self.cell.state_size, '__len__'):
                for state, dim in zip(self.states, self.cell.state_size):
                    K.set_value(state, np.zeros((batch_size, dim)))
            else:
                K.set_value(self.states[0],
                            np.zeros((batch_size, self.cell.state_size)))
        else:
            if not isinstance(states, (list, tuple)):
                states = [states]
            if len(states) != len(self.states):
                raise ValueError('Layer ' + self.name + ' expects ' +
                                 str(len(self.states)) + ' states, '
                                 'but it received ' + str(len(states)) +
                                 ' state values. Input received: ' +
                                 str(states))
            for index, (value, state) in enumerate(zip(states, self.states)):
                if hasattr(self.cell.state_size, '__len__'):
                    dim = self.cell.state_size[index]
                else:
                    dim = self.cell.state_size
                if value.shape != (batch_size, dim):
                    raise ValueError('State ' + str(index) +
                                     ' is incompatible with layer ' +
                                     self.name + ': expected shape=' +
                                     str((batch_size, dim)) +
                                     ', found shape=' + str(value.shape))
                # TODO: consider batch calls to `set_value`.
                K.set_value(state, value)

    def get_config(self):
        config = {'return_sequences': self.return_sequences,
                  'return_state': self.return_state,
                  'go_backwards': self.go_backwards,
                  'stateful': self.stateful,
                  'unroll': self.unroll}
        if self._num_constants is not None:
            config['num_constants'] = self._num_constants

        cell_config = self.cell.get_config()
        config['cell'] = {'class_name': self.cell.__class__.__name__,
                          'config': cell_config}
        base_config = super(RNN, self).get_config()
        return dict(list(base_config.items()) + list(config.items()))

    @classmethod
    def from_config(cls, config, custom_objects=None):
        from . import deserialize as deserialize_layer
        cell = deserialize_layer(config.pop('cell'),
                                 custom_objects=custom_objects)
        num_constants = config.pop('num_constants', None)
        layer = cls(cell, **config)
        layer._num_constants = num_constants
        return layer

    @property
    def trainable_weights(self):
        if not self.trainable:
            return []
        if isinstance(self.cell, Layer):
            return self.cell.trainable_weights
        return []

    @property
    def non_trainable_weights(self):
        if isinstance(self.cell, Layer):
            if not self.trainable:
                return self.cell.weights
            return self.cell.non_trainable_weights
        return []

    @property
    def losses(self):
        if isinstance(self.cell, Layer):
            return self.cell.losses
        return []

    def get_losses_for(self, inputs=None):
        if isinstance(self.cell, Layer):
            cell_losses = self.cell.get_losses_for(inputs)
            return cell_losses + super(RNN, self).get_losses_for(inputs)
        return super(RNN, self).get_losses_for(inputs)


class SimpleRNNCell(Layer):
    """Cell class for SimpleRNN.

    # Arguments
        units: Positive integer, dimensionality of the output space.
        activation: Activation function to use
            (see [activations](../activations.md)).
            Default: hyperbolic tangent (`tanh`).
            If you pass `None`, no activation is applied
            (ie. "linear" activation: `a(x) = x`).
        use_bias: Boolean, whether the layer uses a bias vector.
        kernel_initializer: Initializer for the `kernel` weights matrix,
            used for the linear transformation of the inputs
            (see [initializers](../initializers.md)).
        recurrent_initializer: Initializer for the `recurrent_kernel`
            weights matrix,
            used for the linear transformation of the recurrent state
            (see [initializers](../initializers.md)).
        bias_initializer: Initializer for the bias vector
            (see [initializers](../initializers.md)).
        kernel_regularizer: Regularizer function applied to
            the `kernel` weights matrix
            (see [regularizer](../regularizers.md)).
        recurrent_regularizer: Regularizer function applied to
            the `recurrent_kernel` weights matrix
            (see [regularizer](../regularizers.md)).
        bias_regularizer: Regularizer function applied to the bias vector
            (see [regularizer](../regularizers.md)).
        kernel_constraint: Constraint function applied to
            the `kernel` weights matrix
            (see [constraints](../constraints.md)).
        recurrent_constraint: Constraint function applied to
            the `recurrent_kernel` weights matrix
            (see [constraints](../constraints.md)).
        bias_constraint: Constraint function applied to the bias vector
            (see [constraints](../constraints.md)).
        dropout: Float between 0 and 1.
            Fraction of the units to drop for
            the linear transformation of the inputs.
        recurrent_dropout: Float between 0 and 1.
            Fraction of the units to drop for
            the linear transformation of the recurrent state.
    """

    def __init__(self, units,
                 activation='tanh',
                 use_bias=True,
                 kernel_initializer='glorot_uniform',
                 recurrent_initializer='orthogonal',
                 bias_initializer='zeros',
                 kernel_regularizer=None,
                 recurrent_regularizer=None,
                 bias_regularizer=None,
                 kernel_constraint=None,
                 recurrent_constraint=None,
                 bias_constraint=None,
                 dropout=0.,
                 recurrent_dropout=0.,
                 **kwargs):
        super(SimpleRNNCell, self).__init__(**kwargs)
        self.units = units
        self.activation = activations.get(activation)
        self.use_bias = use_bias

        self.kernel_initializer = initializers.get(kernel_initializer)
        self.recurrent_initializer = initializers.get(recurrent_initializer)
        self.bias_initializer = initializers.get(bias_initializer)

        self.kernel_regularizer = regularizers.get(kernel_regularizer)
        self.recurrent_regularizer = regularizers.get(recurrent_regularizer)
        self.bias_regularizer = regularizers.get(bias_regularizer)

        self.kernel_constraint = constraints.get(kernel_constraint)
        self.recurrent_constraint = constraints.get(recurrent_constraint)
        self.bias_constraint = constraints.get(bias_constraint)

        self.dropout = min(1., max(0., dropout)) if dropout is not None else 0.
        self.recurrent_dropout = min(1., max(0., recurrent_dropout)) if recurrent_dropout is not None else 0.
        self.state_size = self.units
        self._dropout_mask = None
        self._recurrent_dropout_mask = None

    def build(self, input_shape):
        self.kernel = self.add_weight(shape=(input_shape[-1], self.units),
                                      name='kernel',
                                      initializer=self.kernel_initializer,
                                      regularizer=self.kernel_regularizer,
                                      constraint=self.kernel_constraint)
        self.recurrent_kernel = self.add_weight(
            shape=(self.units, self.units),
            name='recurrent_kernel',
            initializer=self.recurrent_initializer,
            regularizer=self.recurrent_regularizer,
            constraint=self.recurrent_constraint)
        if self.use_bias:
            self.bias = self.add_weight(shape=(self.units,),
                                        name='bias',
                                        initializer=self.bias_initializer,
                                        regularizer=self.bias_regularizer,
                                        constraint=self.bias_constraint)
        else:
            self.bias = None
        self.built = True

    def call(self, inputs, states, training=None):
        prev_output = states[0]
        if 0 < self.dropout < 1 and self._dropout_mask is None:
            self._dropout_mask = _generate_dropout_mask(
                _generate_dropout_ones(inputs, K.shape(inputs)[-1]),
                self.dropout,
                training=training)
        if (0 < self.recurrent_dropout < 1 and
                self._recurrent_dropout_mask is None):
            self._recurrent_dropout_mask = _generate_dropout_mask(
                _generate_dropout_ones(inputs, self.units),
                self.recurrent_dropout,
                training=training)

        dp_mask = self._dropout_mask
        rec_dp_mask = self._recurrent_dropout_mask

        if dp_mask is not None:
            h = K.dot(inputs * dp_mask, self.kernel)
        else:
            h = K.dot(inputs, self.kernel)
        if self.bias is not None:
            h = K.bias_add(h, self.bias)

        if rec_dp_mask is not None:
            prev_output *= rec_dp_mask
        output = h + K.dot(prev_output, self.recurrent_kernel)
        if self.activation is not None:
            output = self.activation(output)

        # Properly set learning phase on output tensor.
        if 0 < self.dropout + self.recurrent_dropout:
            if training is None:
                output._uses_learning_phase = True
        return output, [output]

    def get_config(self):
        config = {'units': self.units,
                  'activation': activations.serialize(self.activation),
                  'use_bias': self.use_bias,
                  'kernel_initializer': initializers.serialize(self.kernel_initializer),
                  'recurrent_initializer': initializers.serialize(self.recurrent_initializer),
                  'bias_initializer': initializers.serialize(self.bias_initializer),
                  'kernel_regularizer': regularizers.serialize(self.kernel_regularizer),
                  'recurrent_regularizer': regularizers.serialize(self.recurrent_regularizer),
                  'bias_regularizer': regularizers.serialize(self.bias_regularizer),
                  'kernel_constraint': constraints.serialize(self.kernel_constraint),
                  'recurrent_constraint': constraints.serialize(self.recurrent_constraint),
                  'bias_constraint': constraints.serialize(self.bias_constraint),
                  'dropout': self.dropout,
                  'recurrent_dropout': self.recurrent_dropout}
        base_config = super(SimpleRNNCell, self).get_config()
        return dict(list(base_config.items()) + list(config.items()))


class SimpleRNN(RNN):
    """Fully-connected RNN where the output is to be fed back to input.

    # Arguments
        units: Positive integer, dimensionality of the output space.
        activation: Activation function to use
            (see [activations](../activations.md)).
            Default: hyperbolic tangent (`tanh`).
            If you pass `None`, no activation is applied
            (ie. "linear" activation: `a(x) = x`).
        use_bias: Boolean, whether the layer uses a bias vector.
        kernel_initializer: Initializer for the `kernel` weights matrix,
            used for the linear transformation of the inputs
            (see [initializers](../initializers.md)).
        recurrent_initializer: Initializer for the `recurrent_kernel`
            weights matrix,
            used for the linear transformation of the recurrent state
            (see [initializers](../initializers.md)).
        bias_initializer: Initializer for the bias vector
            (see [initializers](../initializers.md)).
        kernel_regularizer: Regularizer function applied to
            the `kernel` weights matrix
            (see [regularizer](../regularizers.md)).
        recurrent_regularizer: Regularizer function applied to
            the `recurrent_kernel` weights matrix
            (see [regularizer](../regularizers.md)).
        bias_regularizer: Regularizer function applied to the bias vector
            (see [regularizer](../regularizers.md)).
        activity_regularizer: Regularizer function applied to
            the output of the layer (its "activation").
            (see [regularizer](../regularizers.md)).
        kernel_constraint: Constraint function applied to
            the `kernel` weights matrix
            (see [constraints](../constraints.md)).
        recurrent_constraint: Constraint function applied to
            the `recurrent_kernel` weights matrix
            (see [constraints](../constraints.md)).
        bias_constraint: Constraint function applied to the bias vector
            (see [constraints](../constraints.md)).
        dropout: Float between 0 and 1.
            Fraction of the units to drop for
            the linear transformation of the inputs.
        recurrent_dropout: Float between 0 and 1.
            Fraction of the units to drop for
            the linear transformation of the recurrent state.
        return_sequences: Boolean. Whether to return the last output.
            in the output sequence, or the full sequence.
        return_state: Boolean. Whether to return the last state
            in addition to the output.
        go_backwards: Boolean (default False).
            If True, process the input sequence backwards and return the
            reversed sequence.
        stateful: Boolean (default False). If True, the last state
            for each sample at index i in a batch will be used as initial
            state for the sample of index i in the following batch.
        unroll: Boolean (default False).
            If True, the network will be unrolled,
            else a symbolic loop will be used.
            Unrolling can speed-up a RNN,
            although it tends to be more memory-intensive.
            Unrolling is only suitable for short sequences.
    """

    @interfaces.legacy_recurrent_support
    def __init__(self, units,
                 activation='tanh',
                 use_bias=True,
                 kernel_initializer='glorot_uniform',
                 recurrent_initializer='orthogonal',
                 bias_initializer='zeros',
                 kernel_regularizer=None,
                 recurrent_regularizer=None,
                 bias_regularizer=None,
                 activity_regularizer=None,
                 kernel_constraint=None,
                 recurrent_constraint=None,
                 bias_constraint=None,
                 dropout=0.,
                 recurrent_dropout=0.,
                 return_sequences=False,
                 return_state=False,
                 go_backwards=False,
                 stateful=False,
                 unroll=False,
                 **kwargs):
        if 'implementation' in kwargs:
            kwargs.pop('implementation')
            warnings.warn('The `implementation` argument '
                          'in `SimpleRNN` has been deprecated. '
                          'Please remove it from your layer call.')
        dropout = 0. if dropout is None else dropout
        recurrent_dropout = 0. if recurrent_dropout is None else recurrent_dropout
        if K.backend() == 'theano' and dropout + recurrent_dropout > 0.:
            warnings.warn(
                'RNN dropout is no longer supported with the Theano backend '
                'due to technical limitations. '
                'You can either set `dropout` and `recurrent_dropout` to 0, '
                'or use the TensorFlow backend.')
            dropout = 0.
            recurrent_dropout = 0.

        cell = SimpleRNNCell(units,
                             activation=activation,
                             use_bias=use_bias,
                             kernel_initializer=kernel_initializer,
                             recurrent_initializer=recurrent_initializer,
                             bias_initializer=bias_initializer,
                             kernel_regularizer=kernel_regularizer,
                             recurrent_regularizer=recurrent_regularizer,
                             bias_regularizer=bias_regularizer,
                             kernel_constraint=kernel_constraint,
                             recurrent_constraint=recurrent_constraint,
                             bias_constraint=bias_constraint,
                             dropout=dropout,
                             recurrent_dropout=recurrent_dropout)
        super(SimpleRNN, self).__init__(cell,
                                        return_sequences=return_sequences,
                                        return_state=return_state,
                                        go_backwards=go_backwards,
                                        stateful=stateful,
                                        unroll=unroll,
                                        **kwargs)
        self.activity_regularizer = regularizers.get(activity_regularizer)

    def call(self, inputs, mask=None, training=None, initial_state=None):
        self.cell._dropout_mask = None
        self.cell._recurrent_dropout_mask = None
        return super(SimpleRNN, self).call(inputs,
                                           mask=mask,
                                           training=training,
                                           initial_state=initial_state)

    @property
    def units(self):
        return self.cell.units

    @property
    def activation(self):
        return self.cell.activation

    @property
    def use_bias(self):
        return self.cell.use_bias

    @property
    def kernel_initializer(self):
        return self.cell.kernel_initializer

    @property
    def recurrent_initializer(self):
        return self.cell.recurrent_initializer

    @property
    def bias_initializer(self):
        return self.cell.bias_initializer

    @property
    def kernel_regularizer(self):
        return self.cell.kernel_regularizer

    @property
    def recurrent_regularizer(self):
        return self.cell.recurrent_regularizer

    @property
    def bias_regularizer(self):
        return self.cell.bias_regularizer

    @property
    def kernel_constraint(self):
        return self.cell.kernel_constraint

    @property
    def recurrent_constraint(self):
        return self.cell.recurrent_constraint

    @property
    def bias_constraint(self):
        return self.cell.bias_constraint

    @property
    def dropout(self):
        return self.cell.dropout

    @property
    def recurrent_dropout(self):
        return self.cell.recurrent_dropout

    def get_config(self):
        config = {'units': self.units,
                  'activation': activations.serialize(self.activation),
                  'use_bias': self.use_bias,
                  'kernel_initializer': initializers.serialize(self.kernel_initializer),
                  'recurrent_initializer': initializers.serialize(self.recurrent_initializer),
                  'bias_initializer': initializers.serialize(self.bias_initializer),
                  'kernel_regularizer': regularizers.serialize(self.kernel_regularizer),
                  'recurrent_regularizer': regularizers.serialize(self.recurrent_regularizer),
                  'bias_regularizer': regularizers.serialize(self.bias_regularizer),
                  'activity_regularizer': regularizers.serialize(self.activity_regularizer),
                  'kernel_constraint': constraints.serialize(self.kernel_constraint),
                  'recurrent_constraint': constraints.serialize(self.recurrent_constraint),
                  'bias_constraint': constraints.serialize(self.bias_constraint),
                  'dropout': self.dropout,
                  'recurrent_dropout': self.recurrent_dropout}
        base_config = super(SimpleRNN, self).get_config()
        del base_config['cell']
        return dict(list(base_config.items()) + list(config.items()))

    @classmethod
    def from_config(cls, config):
        if 'implementation' in config:
            config.pop('implementation')
        return cls(**config)


class GRUCell(Layer):
    """Cell class for the GRU layer.

    # Arguments
        units: Positive integer, dimensionality of the output space.
        activation: Activation function to use
            (see [activations](../activations.md)).
            Default: hyperbolic tangent (`tanh`).
            If you pass `None`, no activation is applied
            (ie. "linear" activation: `a(x) = x`).
        recurrent_activation: Activation function to use
            for the recurrent step
            (see [activations](../activations.md)).
            Default: hard sigmoid (`hard_sigmoid`).
            If you pass `None`, no activation is applied
            (ie. "linear" activation: `a(x) = x`).
        use_bias: Boolean, whether the layer uses a bias vector.
        kernel_initializer: Initializer for the `kernel` weights matrix,
            used for the linear transformation of the inputs
            (see [initializers](../initializers.md)).
        recurrent_initializer: Initializer for the `recurrent_kernel`
            weights matrix,
            used for the linear transformation of the recurrent state
            (see [initializers](../initializers.md)).
        bias_initializer: Initializer for the bias vector
            (see [initializers](../initializers.md)).
        kernel_regularizer: Regularizer function applied to
            the `kernel` weights matrix
            (see [regularizer](../regularizers.md)).
        recurrent_regularizer: Regularizer function applied to
            the `recurrent_kernel` weights matrix
            (see [regularizer](../regularizers.md)).
        bias_regularizer: Regularizer function applied to the bias vector
            (see [regularizer](../regularizers.md)).
        kernel_constraint: Constraint function applied to
            the `kernel` weights matrix
            (see [constraints](../constraints.md)).
        recurrent_constraint: Constraint function applied to
            the `recurrent_kernel` weights matrix
            (see [constraints](../constraints.md)).
        bias_constraint: Constraint function applied to the bias vector
            (see [constraints](../constraints.md)).
        dropout: Float between 0 and 1.
            Fraction of the units to drop for
            the linear transformation of the inputs.
        recurrent_dropout: Float between 0 and 1.
            Fraction of the units to drop for
            the linear transformation of the recurrent state.
        implementation: Implementation mode, either 1 or 2.
            Mode 1 will structure its operations as a larger number of
            smaller dot products and additions, whereas mode 2 will
            batch them into fewer, larger operations. These modes will
            have different performance profiles on different hardware and
            for different applications.
        reset_after: GRU convention (whether to apply reset gate after or
            before matrix multiplication). False = "before" (default),
            True = "after" (CuDNN compatible).
    """

    def __init__(self, units,
                 activation='tanh',
                 recurrent_activation='hard_sigmoid',
                 use_bias=True,
                 kernel_initializer='glorot_uniform',
                 recurrent_initializer='orthogonal',
                 bias_initializer='zeros',
                 kernel_regularizer=None,
                 recurrent_regularizer=None,
                 bias_regularizer=None,
                 kernel_constraint=None,
                 recurrent_constraint=None,
                 bias_constraint=None,
                 dropout=0.,
                 recurrent_dropout=0.,
<<<<<<< HEAD
                 implementation=2,
=======
                 implementation=1,
                 reset_after=False,
>>>>>>> b6596a56
                 **kwargs):
        super(GRUCell, self).__init__(**kwargs)
        self.units = units
        self.activation = activations.get(activation)
        self.recurrent_activation = activations.get(recurrent_activation)
        self.use_bias = use_bias

        self.kernel_initializer = initializers.get(kernel_initializer)
        self.recurrent_initializer = initializers.get(recurrent_initializer)
        self.bias_initializer = initializers.get(bias_initializer)

        self.kernel_regularizer = regularizers.get(kernel_regularizer)
        self.recurrent_regularizer = regularizers.get(recurrent_regularizer)
        self.bias_regularizer = regularizers.get(bias_regularizer)

        self.kernel_constraint = constraints.get(kernel_constraint)
        self.recurrent_constraint = constraints.get(recurrent_constraint)
        self.bias_constraint = constraints.get(bias_constraint)

        self.dropout = min(1., max(0., dropout)) if dropout is not None else 0.
        self.recurrent_dropout = min(1., max(0., recurrent_dropout)) if recurrent_dropout is not None else 0.
        self.implementation = implementation
        self.reset_after = reset_after
        self.state_size = self.units
        self._dropout_mask = None
        self._recurrent_dropout_mask = None

    def build(self, input_shape):
        input_dim = input_shape[-1]
        self.kernel = self.add_weight(shape=(input_dim, self.units * 3),
                                      name='kernel',
                                      initializer=self.kernel_initializer,
                                      regularizer=self.kernel_regularizer,
                                      constraint=self.kernel_constraint)
        self.recurrent_kernel = self.add_weight(
            shape=(self.units, self.units * 3),
            name='recurrent_kernel',
            initializer=self.recurrent_initializer,
            regularizer=self.recurrent_regularizer,
            constraint=self.recurrent_constraint)

        if self.use_bias:
            if not self.reset_after:
                bias_shape = (3 * self.units,)
            else:
                # separate biases for input and recurrent kernels
                # Note: the shape is intentionally different from CuDNNGRU biases
                # `(2 * 3 * self.units,)`, so that we can distinguish the classes
                # when loading and converting saved weights.
                bias_shape = (2, 3 * self.units)
            self.bias = self.add_weight(shape=bias_shape,
                                        name='bias',
                                        initializer=self.bias_initializer,
                                        regularizer=self.bias_regularizer,
                                        constraint=self.bias_constraint)
            if not self.reset_after:
                self.input_bias, self.recurrent_bias = self.bias, None
            else:
                # NOTE: need to flatten, since slicing in CNTK gives 2D array
                self.input_bias = K.flatten(self.bias[0])
                self.recurrent_bias = K.flatten(self.bias[1])
        else:
            self.bias = None

        # update gate
        self.kernel_z = self.kernel[:, :self.units]
        self.recurrent_kernel_z = self.recurrent_kernel[:, :self.units]
        # reset gate
        self.kernel_r = self.kernel[:, self.units: self.units * 2]
<<<<<<< HEAD
        self.recurrent_kernel_r = self.recurrent_kernel[:, self.units: self.units * 2]
=======
        self.recurrent_kernel_r = self.recurrent_kernel[:,
                                                        self.units:
                                                        self.units * 2]
        # new gate
>>>>>>> b6596a56
        self.kernel_h = self.kernel[:, self.units * 2:]
        self.recurrent_kernel_h = self.recurrent_kernel[:, self.units * 2:]

        if self.use_bias:
            # bias for inputs
            self.input_bias_z = self.input_bias[:self.units]
            self.input_bias_r = self.input_bias[self.units: self.units * 2]
            self.input_bias_h = self.input_bias[self.units * 2:]
            # bias for hidden state - just for compatibility with CuDNN
            if self.reset_after:
                self.recurrent_bias_z = self.recurrent_bias[:self.units]
                self.recurrent_bias_r = self.recurrent_bias[self.units: self.units * 2]
                self.recurrent_bias_h = self.recurrent_bias[self.units * 2:]
        else:
            self.input_bias_z = None
            self.input_bias_r = None
            self.input_bias_h = None
            if self.reset_after:
                self.recurrent_bias_z = None
                self.recurrent_bias_r = None
                self.recurrent_bias_h = None
        self.built = True

    def call(self, inputs, states, training=None):
        h_tm1 = states[0]  # previous memory

        if 0 < self.dropout < 1 and self._dropout_mask is None:
            self._dropout_mask = _generate_dropout_mask(
                _generate_dropout_ones(inputs, K.shape(inputs)[-1]),
                self.dropout,
                training=training,
                count=3)
        if (0 < self.recurrent_dropout < 1 and
                self._recurrent_dropout_mask is None):
            self._recurrent_dropout_mask = _generate_dropout_mask(
                _generate_dropout_ones(inputs, self.units),
                self.recurrent_dropout,
                training=training,
                count=3)

        # dropout matrices for input units
        dp_mask = self._dropout_mask
        # dropout matrices for recurrent units
        rec_dp_mask = self._recurrent_dropout_mask

        if self.implementation == 1:
            if 0. < self.dropout < 1.:
                inputs_z = inputs * dp_mask[0]
                inputs_r = inputs * dp_mask[1]
                inputs_h = inputs * dp_mask[2]
            else:
                inputs_z = inputs
                inputs_r = inputs
                inputs_h = inputs

            x_z = K.dot(inputs_z, self.kernel_z)
            x_r = K.dot(inputs_r, self.kernel_r)
            x_h = K.dot(inputs_h, self.kernel_h)
            if self.use_bias:
                x_z = K.bias_add(x_z, self.input_bias_z)
                x_r = K.bias_add(x_r, self.input_bias_r)
                x_h = K.bias_add(x_h, self.input_bias_h)

            if 0. < self.recurrent_dropout < 1.:
                h_tm1_z = h_tm1 * rec_dp_mask[0]
                h_tm1_r = h_tm1 * rec_dp_mask[1]
                h_tm1_h = h_tm1 * rec_dp_mask[2]
            else:
                h_tm1_z = h_tm1
                h_tm1_r = h_tm1
                h_tm1_h = h_tm1

            recurrent_z = K.dot(h_tm1_z, self.recurrent_kernel_z)
            recurrent_r = K.dot(h_tm1_r, self.recurrent_kernel_r)
            if self.reset_after and self.use_bias:
                recurrent_z = K.bias_add(recurrent_z, self.recurrent_bias_z)
                recurrent_r = K.bias_add(recurrent_r, self.recurrent_bias_r)

            z = self.recurrent_activation(x_z + recurrent_z)
            r = self.recurrent_activation(x_r + recurrent_r)

            # reset gate applied after/before matrix multiplication
            if self.reset_after:
                recurrent_h = K.dot(h_tm1_h, self.recurrent_kernel_h)
                if self.use_bias:
                    recurrent_h = K.bias_add(recurrent_h, self.recurrent_bias_h)
                recurrent_h = r * recurrent_h
            else:
                recurrent_h = K.dot(r * h_tm1_h, self.recurrent_kernel_h)

            hh = self.activation(x_h + recurrent_h)
        else:
            if 0. < self.dropout < 1.:
                inputs *= dp_mask[0]

            # inputs projected by all gate matrices at once
            matrix_x = K.dot(inputs, self.kernel)
            if self.use_bias:
                # biases: bias_z_i, bias_r_i, bias_h_i
                matrix_x = K.bias_add(matrix_x, self.input_bias)
            x_z = matrix_x[:, :self.units]
            x_r = matrix_x[:, self.units: 2 * self.units]
            x_h = matrix_x[:, 2 * self.units:]

            if 0. < self.recurrent_dropout < 1.:
                h_tm1 *= rec_dp_mask[0]

            if self.reset_after:
                # hidden state projected by all gate matrices at once
                matrix_inner = K.dot(h_tm1, self.recurrent_kernel)
                if self.use_bias:
                    matrix_inner = K.bias_add(matrix_inner, self.recurrent_bias)
            else:
                # hidden state projected separately for update/reset and new
                matrix_inner = K.dot(h_tm1,
                                     self.recurrent_kernel[:, :2 * self.units])

            recurrent_z = matrix_inner[:, :self.units]
            recurrent_r = matrix_inner[:, self.units: 2 * self.units]

            z = self.recurrent_activation(x_z + recurrent_z)
            r = self.recurrent_activation(x_r + recurrent_r)

            if self.reset_after:
                recurrent_h = r * matrix_inner[:, 2 * self.units:]
            else:
                recurrent_h = K.dot(r * h_tm1,
                                    self.recurrent_kernel[:, 2 * self.units:])

            hh = self.activation(x_h + recurrent_h)

        # previous and candidate state mixed by update gate
        h = z * h_tm1 + (1 - z) * hh

        if 0 < self.dropout + self.recurrent_dropout:
            if training is None:
                h._uses_learning_phase = True

        return h, [h]

    def get_config(self):
        config = {'units': self.units,
                  'activation': activations.serialize(self.activation),
                  'recurrent_activation': activations.serialize(self.recurrent_activation),
                  'use_bias': self.use_bias,
                  'kernel_initializer': initializers.serialize(self.kernel_initializer),
                  'recurrent_initializer': initializers.serialize(self.recurrent_initializer),
                  'bias_initializer': initializers.serialize(self.bias_initializer),
                  'kernel_regularizer': regularizers.serialize(self.kernel_regularizer),
                  'recurrent_regularizer': regularizers.serialize(self.recurrent_regularizer),
                  'bias_regularizer': regularizers.serialize(self.bias_regularizer),
                  'kernel_constraint': constraints.serialize(self.kernel_constraint),
                  'recurrent_constraint': constraints.serialize(self.recurrent_constraint),
                  'bias_constraint': constraints.serialize(self.bias_constraint),
                  'dropout': self.dropout,
                  'recurrent_dropout': self.recurrent_dropout,
                  'implementation': self.implementation,
                  'reset_after': self.reset_after}
        base_config = super(GRUCell, self).get_config()
        return dict(list(base_config.items()) + list(config.items()))


class GRU(RNN):
    """Gated Recurrent Unit - Cho et al. 2014.

    There are two variants. The default one is based on 1406.1078v3 and
    has reset gate applied to hidden state before matrix multiplication. The
    other one is based on original 1406.1078v1 and has the order reversed.

    The second variant is compatible with CuDNNGRU (GPU-only) and allows
    inference on CPU. Thus it has separate biases for `kernel` and
    `recurrent_kernel`. Use `'reset_after'=True` and
    `recurrent_activation='sigmoid'`.

    # Arguments
        units: Positive integer, dimensionality of the output space.
        activation: Activation function to use
            (see [activations](../activations.md)).
            Default: hyperbolic tangent (`tanh`).
            If you pass `None`, no activation is applied
            (ie. "linear" activation: `a(x) = x`).
        recurrent_activation: Activation function to use
            for the recurrent step
            (see [activations](../activations.md)).
            Default: hard sigmoid (`hard_sigmoid`).
            If you pass `None`, no activation is applied
            (ie. "linear" activation: `a(x) = x`).
        use_bias: Boolean, whether the layer uses a bias vector.
        kernel_initializer: Initializer for the `kernel` weights matrix,
            used for the linear transformation of the inputs
            (see [initializers](../initializers.md)).
        recurrent_initializer: Initializer for the `recurrent_kernel`
            weights matrix,
            used for the linear transformation of the recurrent state
            (see [initializers](../initializers.md)).
        bias_initializer: Initializer for the bias vector
            (see [initializers](../initializers.md)).
        kernel_regularizer: Regularizer function applied to
            the `kernel` weights matrix
            (see [regularizer](../regularizers.md)).
        recurrent_regularizer: Regularizer function applied to
            the `recurrent_kernel` weights matrix
            (see [regularizer](../regularizers.md)).
        bias_regularizer: Regularizer function applied to the bias vector
            (see [regularizer](../regularizers.md)).
        activity_regularizer: Regularizer function applied to
            the output of the layer (its "activation").
            (see [regularizer](../regularizers.md)).
        kernel_constraint: Constraint function applied to
            the `kernel` weights matrix
            (see [constraints](../constraints.md)).
        recurrent_constraint: Constraint function applied to
            the `recurrent_kernel` weights matrix
            (see [constraints](../constraints.md)).
        bias_constraint: Constraint function applied to the bias vector
            (see [constraints](../constraints.md)).
        dropout: Float between 0 and 1.
            Fraction of the units to drop for
            the linear transformation of the inputs.
        recurrent_dropout: Float between 0 and 1.
            Fraction of the units to drop for
            the linear transformation of the recurrent state.
        implementation: Implementation mode, either 1 or 2.
            Mode 1 will structure its operations as a larger number of
            smaller dot products and additions, whereas mode 2 will
            batch them into fewer, larger operations. These modes will
            have different performance profiles on different hardware and
            for different applications.
        return_sequences: Boolean. Whether to return the last output.
            in the output sequence, or the full sequence.
        return_state: Boolean. Whether to return the last state
            in addition to the output.
        go_backwards: Boolean (default False).
            If True, process the input sequence backwards and return the
            reversed sequence.
        stateful: Boolean (default False). If True, the last state
            for each sample at index i in a batch will be used as initial
            state for the sample of index i in the following batch.
        unroll: Boolean (default False).
            If True, the network will be unrolled,
            else a symbolic loop will be used.
            Unrolling can speed-up a RNN,
            although it tends to be more memory-intensive.
            Unrolling is only suitable for short sequences.
        reset_after: GRU convention (whether to apply reset gate after or
            before matrix multiplication). False = "before" (default),
            True = "after" (CuDNN compatible).

    # References
        - [Learning Phrase Representations using RNN Encoder-Decoder for Statistical Machine Translation](https://arxiv.org/abs/1406.1078)
        - [On the Properties of Neural Machine Translation: Encoder-Decoder Approaches](https://arxiv.org/abs/1409.1259)
        - [Empirical Evaluation of Gated Recurrent Neural Networks on Sequence Modeling](http://arxiv.org/abs/1412.3555v1)
        - [A Theoretically Grounded Application of Dropout in Recurrent Neural Networks](http://arxiv.org/abs/1512.05287)
    """

    @interfaces.legacy_recurrent_support
    def __init__(self, units,
                 activation='tanh',
                 recurrent_activation='hard_sigmoid',
                 use_bias=True,
                 kernel_initializer='glorot_uniform',
                 recurrent_initializer='orthogonal',
                 bias_initializer='zeros',
                 kernel_regularizer=None,
                 recurrent_regularizer=None,
                 bias_regularizer=None,
                 activity_regularizer=None,
                 kernel_constraint=None,
                 recurrent_constraint=None,
                 bias_constraint=None,
                 dropout=0.,
                 recurrent_dropout=0.,
                 implementation=2,
                 return_sequences=False,
                 return_state=False,
                 go_backwards=False,
                 stateful=False,
                 unroll=False,
                 reset_after=False,
                 **kwargs):
        if implementation == 0:
            warnings.warn('`implementation=0` has been deprecated, '
                          'and now defaults to `implementation=2`.'
                          'Please update your layer call.')
        dropout = 0. if dropout is None else dropout
        recurrent_dropout = 0. if recurrent_dropout is None else recurrent_dropout
        if K.backend() == 'theano' and dropout + recurrent_dropout > 0.:
            warnings.warn(
                'RNN dropout is no longer supported with the Theano backend '
                'due to technical limitations. '
                'You can either set `dropout` and `recurrent_dropout` to 0, '
                'or use the TensorFlow backend.')
            dropout = 0.
            recurrent_dropout = 0.

        cell = GRUCell(units,
                       activation=activation,
                       recurrent_activation=recurrent_activation,
                       use_bias=use_bias,
                       kernel_initializer=kernel_initializer,
                       recurrent_initializer=recurrent_initializer,
                       bias_initializer=bias_initializer,
                       kernel_regularizer=kernel_regularizer,
                       recurrent_regularizer=recurrent_regularizer,
                       bias_regularizer=bias_regularizer,
                       kernel_constraint=kernel_constraint,
                       recurrent_constraint=recurrent_constraint,
                       bias_constraint=bias_constraint,
                       dropout=dropout,
                       recurrent_dropout=recurrent_dropout,
                       implementation=implementation,
                       reset_after=reset_after)
        super(GRU, self).__init__(cell,
                                  return_sequences=return_sequences,
                                  return_state=return_state,
                                  go_backwards=go_backwards,
                                  stateful=stateful,
                                  unroll=unroll,
                                  **kwargs)
        self.activity_regularizer = regularizers.get(activity_regularizer)

    def call(self, inputs, mask=None, training=None, initial_state=None):
        self.cell._dropout_mask = None
        self.cell._recurrent_dropout_mask = None
        return super(GRU, self).call(inputs,
                                     mask=mask,
                                     training=training,
                                     initial_state=initial_state)

    @property
    def units(self):
        return self.cell.units

    @property
    def activation(self):
        return self.cell.activation

    @property
    def recurrent_activation(self):
        return self.cell.recurrent_activation

    @property
    def use_bias(self):
        return self.cell.use_bias

    @property
    def kernel_initializer(self):
        return self.cell.kernel_initializer

    @property
    def recurrent_initializer(self):
        return self.cell.recurrent_initializer

    @property
    def bias_initializer(self):
        return self.cell.bias_initializer

    @property
    def kernel_regularizer(self):
        return self.cell.kernel_regularizer

    @property
    def recurrent_regularizer(self):
        return self.cell.recurrent_regularizer

    @property
    def bias_regularizer(self):
        return self.cell.bias_regularizer

    @property
    def kernel_constraint(self):
        return self.cell.kernel_constraint

    @property
    def recurrent_constraint(self):
        return self.cell.recurrent_constraint

    @property
    def bias_constraint(self):
        return self.cell.bias_constraint

    @property
    def dropout(self):
        return self.cell.dropout

    @property
    def recurrent_dropout(self):
        return self.cell.recurrent_dropout

    @property
    def implementation(self):
        return self.cell.implementation

    @property
    def reset_after(self):
        return self.cell.reset_after

    def get_config(self):
        config = {'units': self.units,
                  'activation': activations.serialize(self.activation),
                  'recurrent_activation': activations.serialize(self.recurrent_activation),
                  'use_bias': self.use_bias,
                  'kernel_initializer': initializers.serialize(self.kernel_initializer),
                  'recurrent_initializer': initializers.serialize(self.recurrent_initializer),
                  'bias_initializer': initializers.serialize(self.bias_initializer),
                  'kernel_regularizer': regularizers.serialize(self.kernel_regularizer),
                  'recurrent_regularizer': regularizers.serialize(self.recurrent_regularizer),
                  'bias_regularizer': regularizers.serialize(self.bias_regularizer),
                  'activity_regularizer': regularizers.serialize(self.activity_regularizer),
                  'kernel_constraint': constraints.serialize(self.kernel_constraint),
                  'recurrent_constraint': constraints.serialize(self.recurrent_constraint),
                  'bias_constraint': constraints.serialize(self.bias_constraint),
                  'dropout': self.dropout,
                  'recurrent_dropout': self.recurrent_dropout,
                  'implementation': self.implementation,
                  'reset_after': self.reset_after}
        base_config = super(GRU, self).get_config()
        del base_config['cell']
        return dict(list(base_config.items()) + list(config.items()))

    @classmethod
    def from_config(cls, config):
        if 'implementation' in config and config['implementation'] == 0:
            config['implementation'] = 1
        return cls(**config)


class GRUCond(Recurrent):
    """Gated Recurrent Unit - Cho et al. 2014. with the previously generated word fed to the current timestep.
    You should give two inputs to this layer:
        1. The shifted sequence of words (shape: (batch_size, output_timesteps, embedding_size))
        2. The input context  (shape: (batch_size, context_size))

    # Arguments
        units: Positive integer, dimensionality of the output space.
        return_states: Whether it should return the internal RNN states.
        activation: Activation function to use
            (see [activations](../activations.md)).
            If you pass None, no activation is applied
            (ie. "linear" activation: `a(x) = x`).
        recurrent_activation: Activation function to use
            for the recurrent step
            (see [activations](../activations.md)).
        use_bias: Boolean, whether the layer uses a bias vector.
        kernel_initializer: Initializer for the `kernel` weights matrix,
            used for the linear transformation of the inputs
            (see [initializers](../initializers.md)).
        recurrent_initializer: Initializer for the `recurrent_kernel`
            weights matrix,
            used for the linear transformation of the recurrent state
            (see [initializers](../initializers.md)).
        bias_initializer: Initializer for the bias vector
            (see [initializers](../initializers.md)).
        kernel_regularizer: Regularizer function applied to
            the `kernel` weights matrix
            (see [regularizer](../regularizers.md)).
        recurrent_regularizer: Regularizer function applied to
            the `recurrent_kernel` weights matrix
            (see [regularizer](../regularizers.md)).
        bias_regularizer: Regularizer function applied to the bias vector
            (see [regularizer](../regularizers.md)).
        kernel_constraint: Constraint function applied to
            the `kernel` weights matrix
            (see [constraints](../constraints.md)).
        recurrent_constraint: Constraint function applied to
            the `recurrent_kernel` weights matrix
            (see [constraints](../constraints.md)).
        bias_constraint: Constraint function applied to the bias vector
            (see [constraints](../constraints.md)).
        dropout: Float between 0 and 1.
            Fraction of the units to drop for
            the linear transformation of the context.
        recurrent_dropout: Float between 0 and 1.
            Fraction of the units to drop for
            the linear transformation of the recurrent state.
        conditional_dropout: Float between 0 and 1.
            Fraction of the units to drop for
            the linear transformation of the input.
        implementation: Implementation mode, either 1 or 2.
            Mode 1 will structure its operations as a larger number of
            smaller dot products and additions, whereas mode 2 will
            batch them into fewer, larger operations. These modes will
            have different performance profiles on different hardware and
            for different applications.
        num_inputs: Number of inputs of the layer.
        static_ctx: If static_ctx, it should have 2 dimensions and it will
                    be fed to each timestep of the RNN. Otherwise, it should
                    have 3 dimensions and should have the same number of
                    timesteps than the input.
    # References
        - [On the Properties of Neural Machine Translation: Encoder-Decoder Approaches](https://arxiv.org/abs/1409.1259)
        - [Empirical Evaluation of Gated Recurrent Neural Networks on Sequence Modeling](http://arxiv.org/abs/1412.3555v1)
        - [A Theoretically Grounded Application of Dropout in Recurrent Neural Networks](http://arxiv.org/abs/1512.05287)
    """

    @interfaces.legacy_recurrent_support
    def __init__(self, units,
                 return_states=False,
                 activation='tanh',
                 recurrent_activation='sigmoid',
                 use_bias=True,
                 kernel_initializer='glorot_uniform',
                 conditional_initializer='glorot_uniform',
                 recurrent_initializer='orthogonal',
                 bias_initializer='zeros',
                 mask_value=0.,
                 kernel_regularizer=None,
                 recurrent_regularizer=None,
                 conditional_regularizer=None,
                 bias_regularizer=None,
                 activity_regularizer=None,
                 kernel_constraint=None,
                 recurrent_constraint=None,
                 conditional_constraint=None,
                 bias_constraint=None,
                 dropout=0.,
                 recurrent_dropout=0.,
                 conditional_dropout=0.,
                 num_inputs=3,
                 static_ctx=False,
                 **kwargs):

        super(GRUCond, self).__init__(**kwargs)

        self.return_states = return_states

        # Main parameters
        self.units = units
        self.activation = activations.get(activation)
        self.recurrent_activation = activations.get(recurrent_activation)
        self.use_bias = use_bias
        self.mask_value = mask_value

        # Initializers
        self.kernel_initializer = initializers.get(kernel_initializer)
        self.recurrent_initializer = initializers.get(recurrent_initializer)
        self.conditional_initializer = initializers.get(conditional_initializer)
        self.bias_initializer = initializers.get(bias_initializer)

        # Regularizers
        self.kernel_regularizer = regularizers.get(kernel_regularizer)
        self.recurrent_regularizer = regularizers.get(recurrent_regularizer)
        self.conditional_regularizer = regularizers.get(conditional_regularizer)
        self.bias_regularizer = regularizers.get(bias_regularizer)
        self.activity_regularizer = regularizers.get(activity_regularizer)

        # Constraints
        self.kernel_constraint = constraints.get(kernel_constraint)
        self.recurrent_constraint = constraints.get(recurrent_constraint)
        self.conditional_constraint = constraints.get(conditional_constraint)
        self.bias_constraint = constraints.get(bias_constraint)

        # Dropouts
        self.dropout = min(1., max(0., dropout)) if dropout is not None else 0.
        self.recurrent_dropout = min(1., max(0., recurrent_dropout)) if recurrent_dropout is not None else 0.
        self.conditional_dropout = min(1., max(0., conditional_dropout)) if conditional_dropout is not None else 0.
        self.num_inputs = num_inputs
        self.input_spec = [InputSpec(ndim=3), InputSpec(ndim=3)]
        if static_ctx:
            self.input_spec = [InputSpec(ndim=3), InputSpec(ndim=2)]
        else:
            self.input_spec = [InputSpec(ndim=3), InputSpec(ndim=3)]
        for _ in range(len(self.input_spec), self.num_inputs):
            self.input_spec.append(InputSpec(ndim=2))

    def build(self, input_shape):

        assert len(input_shape) == 2 or len(input_shape) == 3, 'You should pass two inputs to GRUCond ' \
                                                               '(context and previous_embedded_words) and ' \
                                                               'one optional inputs (init_state). ' \
                                                               'It currently has %d inputs' % len(input_shape)

        self.input_dim = input_shape[0][2]
        if self.input_spec[1].ndim == 3:
            self.context_dim = input_shape[1][2]
            self.static_ctx = False
            assert input_shape[1][1] == input_shape[0][1], 'When using a 3D ctx in GRUCond, it has to have the same ' \
                                                           'number of timesteps (dimension 1) as the input. Currently,' \
                                                           'the number of input timesteps is: ' \
                                                           + str(input_shape[0][1]) + \
                                                           ', while the number of ctx timesteps is ' \
                                                           + str(input_shape[1][1]) + ' (complete shapes: ' \
                                                           + str(input_shape[0]) + ', ' + str(input_shape[1]) + ')'
        else:
            self.context_dim = input_shape[1][1]
            self.static_ctx = True

        if self.stateful:
            self.reset_states()
        else:
            # initial states: all-zero tensors of shape (units)
            self.states = [None, None]  # [h, c]

        self.kernel = self.add_weight(shape=(self.context_dim, self.units * 3),
                                      name='kernel',
                                      initializer=self.kernel_initializer,
                                      regularizer=self.kernel_regularizer,
                                      constraint=self.kernel_constraint)

        self.recurrent_kernel = self.add_weight(
            shape=(self.units, self.units * 3),
            name='recurrent_kernel',
            initializer=self.recurrent_initializer,
            regularizer=self.recurrent_regularizer,
            constraint=self.recurrent_constraint)

        self.conditional_kernel = self.add_weight(shape=(self.input_dim, self.units * 3),
                                                  name='conditional_kernel',
                                                  initializer=self.conditional_initializer,
                                                  regularizer=self.conditional_regularizer,
                                                  constraint=self.conditional_constraint)

        if self.use_bias:
            self.bias = self.add_weight(shape=(self.units * 3,),
                                        name='bias',
                                        initializer=self.bias_initializer,
                                        regularizer=self.bias_regularizer,
                                        constraint=self.bias_constraint)
        else:
            self.bias = None

        self.built = True

    def reset_states(self, states=None):
        assert self.stateful, 'Layer must be stateful.'
        input_shape = self.input_shape
        if not input_shape[0]:
            raise Exception('If a RNN is stateful, a complete ' +
                            'input_shape must be provided (including batch size).')
        if hasattr(self, 'states'):
            K.set_value(self.states[0],
                        np.zeros((input_shape[0], self.units)))
            K.set_value(self.states[1],
                        np.zeros((input_shape[0], self.units)))
            K.set_value(self.states[2],
                        np.zeros((input_shape[0], input_shape[3])))
        else:
            self.states = [K.zeros((input_shape[0], self.units))]

    def preprocess_input(self, inputs, training=None):

        if 0 < self.conditional_dropout < 1:
            ones = K.ones_like(K.squeeze(inputs[:, 0:1, :], axis=1))

            def dropped_inputs():
                return K.dropout(ones, self.conditional_dropout)

            cond_dp_mask = [K.in_train_phase(dropped_inputs,
                                             ones,
                                             training=training) for _ in range(3)]
            preprocessed_input = K.dot(inputs * cond_dp_mask[0][:, None, :], self.conditional_kernel)
        else:
            preprocessed_input = K.dot(inputs, self.conditional_kernel)

        if self.static_ctx:
            return preprocessed_input

        # Not Static ctx
        if 0 < self.dropout < 1:
            ones = K.ones_like(K.squeeze(self.context[:, 0:1, :], axis=1))

            def dropped_inputs():
                return K.dropout(ones, self.dropout)

            dp_mask = [K.in_train_phase(dropped_inputs, ones,
                                        training=training) for _ in range(3)]
            preprocessed_context = K.dot(self.context * dp_mask[0][:, None, :], self.kernel)
        else:
            preprocessed_context = K.dot(self.context, self.kernel)
        return preprocessed_input + preprocessed_context

    def compute_output_shape(self, input_shape):
        if self.return_sequences:
            main_out = (input_shape[0][0], input_shape[0][1], self.units)
        else:
            main_out = (input_shape[0][0], self.units)

        if self.return_states:
            states_dim = (input_shape[0][0], input_shape[0][1], self.units)
            main_out = [main_out, states_dim]
        return main_out

    def call(self, inputs, mask=None, training=None, initial_state=None):
        # input shape: (nb_samples, time (padded with zeros), input_dim)
        # note that the .build() method of subclasses MUST define
        # self.input_spec with a complete input shape.
        input_shape = K.int_shape(inputs[0])
        state_below = inputs[0]
        self.context = inputs[1]
        if self.num_inputs == 2:  # input: [state_below, context]
            self.init_state = None
        elif self.num_inputs == 3:  # input: [state_below, context, init_generic]
            self.init_state = inputs[2]
        elif self.num_inputs == 4:  # input: [state_below, context, init_state, init_memory]
            self.init_state = inputs[2]
        if self.stateful:
            initial_states = self.states
        else:
            initial_states = self.get_initial_states(state_below)
        constants = self.get_constants(state_below, mask[1], training=training)
        preprocessed_input = self.preprocess_input(state_below, training=training)
        last_output, outputs, states = K.rnn(self.step,
                                             preprocessed_input,
                                             initial_states,
                                             go_backwards=self.go_backwards,
                                             mask=mask[0],
                                             constants=constants,
                                             unroll=self.unroll,
                                             input_length=K.shape(state_below)[1])
        if self.stateful:
            self.updates = []
            for i in range(len(states)):
                self.updates.append((self.states[i], states[i]))

        # Properly set learning phase
        if 0 < self.dropout + self.recurrent_dropout:
            last_output._uses_learning_phase = True
            outputs._uses_learning_phase = True

        if self.return_sequences:
            ret = outputs
        else:
            ret = last_output

        # intermediate states as additional outputs
        if self.return_states:
            if not isinstance(ret, list):
                ret = [ret]
            ret += [states[0]]

        return ret

    def compute_mask(self, input, mask):
        if self.return_sequences:
            ret = K.cast(mask[0], K.floatx())
        else:
            ret = None
        if self.return_states:
            ret = [ret, None]
        return ret

    def step(self, x, states):
        h_tm1 = states[0]  # State
        rec_dp_mask = states[1]  # Dropout U (recurrent)
        matrix_x = x
        if self.use_bias:
            matrix_x = K.bias_add(matrix_x, self.bias)

        if self.static_ctx:
            dp_mask = states[3]  # Dropout W
            context = states[4]
            mask_context = states[5]  # Context mask
            if K.ndim(mask_context) > 1:  # Mask the context (only if necessary)
                context = K.cast(mask_context[:, :, None], K.dtype(context)) * context
            matrix_x += K.dot(context * dp_mask[0], self.kernel)

        matrix_inner = K.dot(h_tm1 * rec_dp_mask[0], self.recurrent_kernel[:, :2 * self.units])
        x_z = matrix_x[:, :self.units]
        x_r = matrix_x[:, self.units: 2 * self.units]
        inner_z = matrix_inner[:, :self.units]
        inner_r = matrix_inner[:, self.units: 2 * self.units]

        z = self.recurrent_activation(x_z + inner_z)
        r = self.recurrent_activation(x_r + inner_r)

        x_h = matrix_x[:, 2 * self.units:]
        inner_h = K.dot(r * h_tm1 * rec_dp_mask[0], self.recurrent_kernel[:, 2 * self.units:])
        hh = self.activation(x_h + inner_h)
        h = z * h_tm1 + (1 - z) * hh

        return h, [h]

    def get_constants(self, inputs, mask_context, training=None):
        constants = []
        # States[2] - Dropout_U
        if 0 < self.recurrent_dropout < 1:
            ones = K.ones_like(K.reshape(inputs[:, 0, 0], (-1, 1)))
            ones = K.tile(ones, (1, self.units))

            def dropped_inputs():
                return K.dropout(ones, self.recurrent_dropout)

            rec_dp_mask = [K.in_train_phase(dropped_inputs,
                                            ones,
                                            training=training) for _ in range(3)]
            constants.append(rec_dp_mask)
        else:
            constants.append([K.cast_to_floatx(1.) for _ in range(3)])

        # States[3] - Dropout_W
        if 0 < self.dropout < 1:
            ones = K.ones_like(K.squeeze(self.context[:, 0:1, :], axis=1))

            def dropped_inputs():
                return K.dropout(ones, self.dropout)

            dp_mask = [K.in_train_phase(dropped_inputs,
                                        ones,
                                        training=training) for _ in range(3)]
        else:
            dp_mask = [K.cast_to_floatx(1.) for _ in range(3)]

        if self.static_ctx:
            constants.append(dp_mask)

        # States[4] - context
        constants.append(self.context)

        # States[5] - mask_context
        if mask_context is None:
            mask_context = K.not_equal(K.sum(self.context, axis=2), self.mask_value)
            mask_context = K.cast(mask_context, K.floatx())
        constants.append(mask_context)

        return constants

    def get_initial_states(self, inputs):
        # build an all-zero tensor of shape (samples, units)
        if self.init_state is None:
            initial_state = K.zeros_like(inputs)  # (samples, timesteps, input_dim)
            initial_state = K.sum(initial_state, axis=(1, 2))  # (samples,)
            initial_state = K.expand_dims(initial_state)  # (samples, 1)
            initial_state = K.tile(initial_state, [1, self.units])  # (samples, units)
        else:
            initial_state = self.init_state
        initial_states = [initial_state]

        return initial_states

    def get_config(self):
        config = {'units': self.units,
                  'activation': activations.serialize(self.activation),
                  'recurrent_activation': activations.serialize(self.recurrent_activation),
                  'return_states': self.return_states,
                  'kernel_initializer': initializers.serialize(self.kernel_initializer),
                  'recurrent_initializer': initializers.serialize(self.recurrent_initializer),
                  'conditional_initializer': initializers.serialize(self.conditional_initializer),
                  'bias_initializer': initializers.serialize(self.bias_initializer),
                  'kernel_regularizer': regularizers.serialize(self.kernel_regularizer),
                  'recurrent_regularizer': regularizers.serialize(self.recurrent_regularizer),
                  'conditional_regularizer': regularizers.serialize(self.conditional_regularizer),
                  'bias_regularizer': regularizers.serialize(self.bias_regularizer),
                  'activity_regularizer': regularizers.serialize(self.activity_regularizer),
                  'kernel_constraint': constraints.serialize(self.kernel_constraint),
                  'recurrent_constraint': constraints.serialize(self.recurrent_constraint),
                  'conditional_constraint': constraints.serialize(self.conditional_constraint),
                  'bias_constraint': constraints.serialize(self.bias_constraint),
                  'dropout': self.dropout,
                  'recurrent_dropout': self.recurrent_dropout,
                  'conditional_dropout': self.conditional_dropout,
                  'mask_value': self.mask_value,
                  'static_ctx': self.static_ctx,
                  'num_inputs': self.num_inputs
                  }
        base_config = super(GRUCond, self).get_config()
        return dict(list(base_config.items()) + list(config.items()))


<<<<<<< HEAD
class AttGRU(Recurrent):
    """Gated Recurrent Unit with Attention
    You should give two inputs to this layer:
        1. The shifted sequence of words (shape: (batch_size, output_timesteps, embedding_size))
        2. The complete input sequence (shape: (batch_size, input_timesteps, input_dim))
=======
class LSTM(RNN):
    """Long Short-Term Memory layer - Hochreiter 1997.

>>>>>>> b6596a56
    # Arguments
        units: Positive integer, dimensionality of the output space.
        return_states: Whether it should return the internal RNN states.
        activation: Activation function to use
            (see [activations](../activations.md)).
            If you pass None, no activation is applied
            (ie. "linear" activation: `a(x) = x`).
        recurrent_activation: Activation function to use
            for the recurrent step
            (see [activations](../activations.md)).
        use_bias: Boolean, whether the layer uses a bias vector.
        kernel_initializer: Initializer for the `kernel` weights matrix,
            used for the linear transformation of the inputs
            (see [initializers](../initializers.md)).
        recurrent_initializer: Initializer for the `recurrent_kernel`
            weights matrix,
            used for the linear transformation of the recurrent state
            (see [initializers](../initializers.md)).
        bias_initializer: Initializer for the bias vector
            (see [initializers](../initializers.md)).
        kernel_regularizer: Regularizer function applied to
            the `kernel` weights matrix
            (see [regularizer](../regularizers.md)).
        recurrent_regularizer: Regularizer function applied to
            the `recurrent_kernel` weights matrix
            (see [regularizer](../regularizers.md)).
        bias_regularizer: Regularizer function applied to the bias vector
            (see [regularizer](../regularizers.md)).
        kernel_constraint: Constraint function applied to
            the `kernel` weights matrix
            (see [constraints](../constraints.md)).
        recurrent_constraint: Constraint function applied to
            the `recurrent_kernel` weights matrix
            (see [constraints](../constraints.md)).
        bias_constraint: Constraint function applied to the bias vector
            (see [constraints](../constraints.md)).
        dropout: Float between 0 and 1.
            Fraction of the units to drop for
            the linear transformation of the context.
        recurrent_dropout: Float between 0 and 1.
            Fraction of the units to drop for
            the linear transformation of the recurrent state.
        conditional_dropout: Float between 0 and 1.
            Fraction of the units to drop for
            the linear transformation of the input.
        dropout_w_a: Float between 0 and 1.
            Fraction of the units to drop for
            the linear transformation in the attended context.
        dropout_W_a: Float between 0 and 1.
            Fraction of the units to drop for
            the linear transformation of the recurrent state in the attention mechanism.
        dropout_U_a: Float between 0 and 1.
            Fraction of the units to drop for
            the linear transformation of the input in the attention mechanism.
        implementation: Implementation mode, either 1 or 2.
            Mode 1 will structure its operations as a larger number of
            smaller dot products and additions, whereas mode 2 will
            batch them into fewer, larger operations. These modes will
            have different performance profiles on different hardware and
            for different applications.
        num_inputs: Number of inputs of the layer.


    # Formulation

        The resulting attention vector 'phi' at time 't' is formed by applying a weighted sum over
        the set of inputs 'x_i' contained in 'X':

            phi(X, t) = ∑_i alpha_i(t) * x_i,

        where each 'alpha_i' at time 't' is a weighting vector over all the input dimension that
        accomplishes the following condition:

            ∑_i alpha_i = 1

        and is dynamically adapted at each timestep w.r.t. the following formula:

            alpha_i(t) = exp{e_i(t)} /  ∑_j exp{e_j(t)}

        where each 'e_i' at time 't' is calculated as:

            e_i(t) = wa' * tanh( Wa * x_i  +  Ua * h(t-1)  +  ba ),

        where the following are learnable with the respectively named sizes:
                wa                Wa                     Ua                 ba
            [input_dim] [input_dim, input_dim] [units, input_dim] [input_dim]

        The names of 'Ua' and 'Wa' are exchanged w.r.t. the provided reference as well as 'v' being renamed
        to 'x' for matching Keras LSTM's nomenclature.

    # References
        -   Yao L, Torabi A, Cho K, Ballas N, Pal C, Larochelle H, Courville A.
            Describing videos by exploiting temporal structure.
            InProceedings of the IEEE International Conference on Computer Vision 2015 (pp. 4507-4515).
    """

    @interfaces.legacy_recurrent_support
    def __init__(self, units,
                 att_units=0,
                 return_extra_variables=False,
                 return_states=False,
                 activation='tanh',
                 recurrent_activation='sigmoid',
                 use_bias=True,
                 kernel_initializer='glorot_uniform',
                 attention_recurrent_initializer='glorot_uniform',
                 attention_context_initializer='glorot_uniform',
                 attention_context_wa_initializer='glorot_uniform',
                 recurrent_initializer='orthogonal',
                 bias_initializer='zeros',
                 bias_ba_initializer='zeros',
                 bias_ca_initializer='zero',
                 mask_value=0.,
                 kernel_regularizer=None,
                 recurrent_regularizer=None,
                 attention_recurrent_regularizer=None,
                 attention_context_regularizer=None,
                 attention_context_wa_regularizer=None,
                 bias_regularizer=None,
                 bias_ba_regularizer=None,
                 bias_ca_regularizer=None,
                 activity_regularizer=None,
                 kernel_constraint=None,
                 recurrent_constraint=None,
                 attention_recurrent_constraint=None,
                 attention_context_constraint=None,
                 attention_context_wa_constraint=None,
                 bias_constraint=None,
                 bias_ba_constraint=None,
                 bias_ca_constraint=None,
                 dropout=0.,
                 recurrent_dropout=0.,
                 attention_dropout=0.,
                 num_inputs=3,
                 **kwargs):
        super(AttGRU, self).__init__(**kwargs)
        self.return_extra_variables = return_extra_variables
        self.return_states = return_states

        # Main parameters
        self.units = units
        self.att_units = units if att_units == 0 else att_units
        self.activation = activations.get(activation)
        self.recurrent_activation = activations.get(recurrent_activation)
        self.use_bias = use_bias
        self.mask_value = mask_value

        # Initializers
        self.kernel_initializer = initializers.get(kernel_initializer)
        self.recurrent_initializer = initializers.get(recurrent_initializer)
        self.attention_recurrent_initializer = initializers.get(attention_recurrent_initializer)
        self.attention_context_initializer = initializers.get(attention_context_initializer)
        self.attention_context_wa_initializer = initializers.get(attention_context_wa_initializer)
        self.bias_initializer = initializers.get(bias_initializer)
        self.bias_ba_initializer = initializers.get(bias_ba_initializer)
        self.bias_ca_initializer = initializers.get(bias_ca_initializer)

        # Regularizers
        self.kernel_regularizer = regularizers.get(kernel_regularizer)
        self.recurrent_regularizer = regularizers.get(recurrent_regularizer)
        self.attention_recurrent_regularizer = regularizers.get(attention_recurrent_regularizer)
        self.attention_context_regularizer = regularizers.get(attention_context_regularizer)
        self.attention_context_wa_regularizer = regularizers.get(attention_context_wa_regularizer)
        self.bias_regularizer = regularizers.get(bias_regularizer)
        self.bias_ba_regularizer = regularizers.get(bias_ba_regularizer)
        self.bias_ca_regularizer = regularizers.get(bias_ca_regularizer)
        self.activity_regularizer = regularizers.get(activity_regularizer)

        # Constraints
        self.kernel_constraint = constraints.get(kernel_constraint)
        self.recurrent_constraint = constraints.get(recurrent_constraint)
        self.attention_recurrent_constraint = constraints.get(attention_recurrent_constraint)
        self.attention_context_constraint = constraints.get(attention_context_constraint)
        self.attention_context_wa_constraint = constraints.get(attention_context_wa_constraint)
        self.bias_constraint = constraints.get(bias_constraint)
        self.bias_ba_constraint = constraints.get(bias_ba_constraint)
        self.bias_ca_constraint = constraints.get(bias_ca_constraint)

        # Dropouts
        self.dropout = min(1., max(0., dropout)) if dropout is not None else 0.
        self.recurrent_dropout = min(1., max(0., recurrent_dropout)) if recurrent_dropout is not None else 0.
        self.attention_dropout = min(1., max(0., attention_dropout)) if attention_dropout is not None else 0.
        self.num_inputs = num_inputs
        self.input_spec = [InputSpec(ndim=3)]
        for _ in range(len(self.input_spec), self.num_inputs):
            self.input_spec.append(InputSpec(ndim=2))

    def build(self, input_shape):

        assert len(input_shape) >= 2, 'You should pass two inputs to AttLSTMCond ' \
                                      '(previous_embedded_words and context) ' \
                                      'and two optional inputs (init_state and init_memory)'
        self.input_dim = input_shape[0][2]
        self.context_steps = input_shape[0][1]
        if self.stateful:
            self.reset_states()
        else:
            # initial states: all-zero tensors of shape (units)
            self.states = [None, None, None]  # [h, c, x_att]

        self.kernel = self.add_weight(shape=(self.input_dim, self.units * 3),
                                      name='kernel',
                                      initializer=self.kernel_initializer,
                                      regularizer=self.kernel_regularizer,
                                      constraint=self.kernel_constraint)
        self.recurrent_kernel = self.add_weight(
            shape=(self.units, self.units * 3),
            name='recurrent_kernel',
            initializer=self.recurrent_initializer,
            regularizer=self.recurrent_regularizer,
            constraint=self.recurrent_constraint)

        self.attention_recurrent_kernel = self.add_weight(
            shape=(self.units, self.att_units),
            name='attention_recurrent_kernel',
            initializer=self.attention_recurrent_initializer,
            regularizer=self.attention_recurrent_regularizer,
            constraint=self.attention_recurrent_constraint)

        self.attention_context_kernel = self.add_weight(
            shape=(self.input_dim, self.att_units),
            name='attention_context_kernel',
            initializer=self.attention_context_initializer,
            regularizer=self.attention_context_regularizer,
            constraint=self.attention_context_constraint)

        self.attention_context_wa = self.add_weight(
            shape=(self.att_units,),
            name='attention_context_wa',
            initializer=self.attention_context_wa_initializer,
            regularizer=self.attention_context_wa_regularizer,
            constraint=self.attention_context_wa_constraint)

        if self.use_bias:
            self.bias = self.add_weight(shape=(self.units * 3,),
                                        name='bias',
                                        initializer=self.bias_initializer,
                                        regularizer=self.bias_regularizer,
                                        constraint=self.bias_constraint)
        else:
            self.bias = None

        self.bias_ba = self.add_weight(shape=(self.att_units,),
                                       name='bias_ba',
                                       initializer=self.bias_ba_initializer,
                                       regularizer=self.bias_ba_regularizer,
                                       constraint=self.bias_ba_constraint)
        bias_ca_shape = self.context_steps if self.context_steps is None else (self.context_steps,)
        self.bias_ca = self.add_weight(shape=bias_ca_shape,
                                       name='bias_ca',
                                       initializer=self.bias_ca_initializer,
                                       regularizer=self.bias_ca_regularizer,
                                       constraint=self.bias_ca_constraint)

        self.built = True

    def reset_states(self, states=None):
        assert self.stateful, 'Layer must be stateful.'
        input_shape = self.input_shape
        if not input_shape[0]:
            raise Exception('If a RNN is stateful, a complete ' +
                            'input_shape must be provided (including batch size).')
        if hasattr(self, 'states'):
            K.set_value(self.states[0],
                        np.zeros((input_shape[0], self.units)))
            K.set_value(self.states[1],
                        np.zeros((input_shape[0], input_shape[3])))
        else:
            self.states = [K.zeros((input_shape[0], self.units)),
                           K.zeros((input_shape[0], input_shape[3]))]

    def preprocess_input(self, inputs, training=None):
        return inputs

    def compute_output_shape(self, input_shape):
        if self.return_sequences:
            main_out = (input_shape[0][0], input_shape[0][1], self.units)
        else:
            main_out = (input_shape[0][0], self.units)

        if self.return_extra_variables:
            dim_x_att = (input_shape[0][0], input_shape[0][1], self.context_dim)
            dim_alpha_att = (input_shape[0][0], input_shape[0][1], input_shape[1][1])
            main_out = [main_out, dim_x_att, dim_alpha_att]

        if self.return_states:
            if not isinstance(main_out, list):
                main_out = [main_out]
            states_dim = (input_shape[0][0], input_shape[0][1], self.units)
            main_out += [states_dim]

        return main_out

    def call(self, inputs, mask=None, training=None, initial_state=None):
        # input shape: (nb_samples, time (padded with zeros), input_dim)
        # note that the .build() method of subclasses MUST define
        # self.input_spec with a complete input shape.
        input_shape = K.int_shape(inputs[0])
        state_below = inputs[0]
        if self.num_inputs == 1:  # input: [context]
            self.init_state = None
        elif self.num_inputs == 2:  # input: [context, init_generic]
            self.init_state = inputs[1]

        if self.stateful:
            initial_states = self.states
        else:
            initial_states = self.get_initial_states(state_below)
        constants = self.get_constants(state_below, training=training)
        preprocessed_input = self.preprocess_input(state_below, training=training)
        last_output, outputs, states = K.rnn(self.step,
                                             preprocessed_input,
                                             initial_states,
                                             go_backwards=self.go_backwards,
                                             mask=mask[0],
                                             constants=constants,
                                             unroll=self.unroll,
                                             input_length=K.shape(state_below)[1],
                                             pos_extra_outputs_states=[1, 2])
        if self.stateful:
            self.updates = []
            for i in range(len(states)):
                self.updates.append((self.states[i], states[i]))

        # Properly set learning phase
        if 0 < self.dropout + self.recurrent_dropout:
            last_output._uses_learning_phase = True
            outputs._uses_learning_phase = True

        if self.return_sequences:
            ret = outputs
        else:
            ret = last_output

        if self.return_extra_variables:
            ret = [ret, states[1], states[2]]

        # intermediate states as additional outputs
        if self.return_states:
            if not isinstance(ret, list):
                ret = [ret]
            ret += [states[0]]

        return ret

    def compute_mask(self, input, mask):
        if self.return_extra_variables:
            ret = [mask[0], mask[0], mask[0]]
        else:
            ret = mask[0]

        if self.return_states:
            if not isinstance(ret, list):
                ret = [ret]
            ret += [mask[0], mask[0]]

        return ret

    def step(self, x, states):
        h_tm1 = states[0]  # State
        non_used_x_att = states[1]  # Placeholder for returning extra variables
        non_used_alphas_att = states[2]  # Placeholder for returning extra variables
        dp_mask = states[3]  # Dropout W (input)
        rec_dp_mask = states[4]  # Dropout U (recurrent)
        # Att model dropouts
        att_dp_mask = states[5]  # Dropout Wa
        pctx_ = states[6]  # Projected context (i.e. context * Ua + ba)
        context = states[7]  # Original context

        # Attention model (see Formulation in class header)
        p_state_ = K.dot(h_tm1 * att_dp_mask[0], self.attention_recurrent_kernel)
        pctx_ = K.tanh(pctx_ + p_state_[:, None, :])
        e = K.dot_product(pctx_, self.attention_context_wa) + self.bias_ca
        alphas = K.softmax(K.reshape(e, [K.shape(e)[0], K.shape(e)[1]]))
        # sum over the in_timesteps dimension resulting in [batch_size, input_dim]
        ctx_ = K.sum(context * alphas[:, :, None], axis=1)

        matrix_x = x + K.dot(ctx_ * dp_mask[0], self.kernel)
        if self.use_bias:
            matrix_x = K.bias_add(matrix_x, self.bias)
        matrix_inner = K.dot(h_tm1 * rec_dp_mask[0], self.recurrent_kernel[:, :2 * self.units])

        x_z = matrix_x[:, :self.units]
        x_r = matrix_x[:, self.units: 2 * self.units]
        recurrent_z = matrix_inner[:, :self.units]
        recurrent_r = matrix_inner[:, self.units: 2 * self.units]

        z = self.recurrent_activation(x_z + recurrent_z)
        r = self.recurrent_activation(x_r + recurrent_r)

        x_h = matrix_x[:, 2 * self.units:]
        recurrent_h = K.dot(r * h_tm1 * rec_dp_mask[0],
                            self.recurrent_kernel[:, 2 * self.units:])
        hh = self.activation(x_h + recurrent_h)
        h = z * h_tm1 + (1 - z) * hh
        if 0 < self.dropout + self.recurrent_dropout:
            h._uses_learning_phase = True

        return h, [h, ctx_, alphas]

    def get_constants(self, inputs, training=None):
        constants = []
        # States[4] - Dropout_W
        if 0 < self.dropout < 1:
            # TODO: Fails?
            input_shape = K.int_shape(inputs)
            input_dim = input_shape[-1]
            ones = K.ones_like(K.reshape(inputs[:, 0, 0], (-1, 1)))
            ones = K.tile(ones, (1, int(input_dim)))

            def dropped_inputs():
                return K.dropout(ones, self.dropout)

            dp_mask = [K.in_train_phase(dropped_inputs,
                                        ones,
                                        training=training) for _ in range(3)]
            constants.append(dp_mask)
        else:
            constants.append([K.cast_to_floatx(1.) for _ in range(4)])

        # States[5] - Dropout_U
        if 0 < self.recurrent_dropout < 1:
            ones = K.ones_like(K.reshape(inputs[:, 0, 0], (-1, 1)))
            ones = K.tile(ones, (1, self.units))

            def dropped_inputs():
                return K.dropout(ones, self.recurrent_dropout)

            rec_dp_mask = [K.in_train_phase(dropped_inputs,
                                            ones,
                                            training=training) for _ in range(3)]
            constants.append(rec_dp_mask)
        else:
            constants.append([K.cast_to_floatx(1.) for _ in range(4)])

        # States[6]  - Dropout_Wa
        if 0 < self.attention_dropout < 1:
            input_dim = self.units
            ones = K.ones_like(K.reshape(inputs[:, 0, 0], (-1, 1)))
            ones = K.concatenate([ones] * input_dim, 1)

            def dropped_inputs():
                return K.dropout(ones, self.recurrent_dropout)

            att_dp_mask = [K.in_train_phase(dropped_inputs,
                                            ones,
                                            training=training)]
            constants.append(att_dp_mask)
        else:
            constants.append([K.cast_to_floatx(1.)])

        if 0 < self.attention_dropout < 1:
            input_dim = K.shape(inputs)[2]
            ones = K.ones_like(K.reshape(inputs[:, :, 0], (-1, K.shape(inputs)[1], 1)))
            ones = K.concatenate([ones] * input_dim, axis=2)
            B_Ua = [K.in_train_phase(K.dropout(ones, self.attention_dropout), ones)]
            pctx = K.dot(inputs * B_Ua[0], self.attention_context_kernel)
        else:
            pctx = K.dot(inputs, self.attention_context_kernel)
        if self.use_bias:
            pctx = K.bias_add(pctx, self.bias_ba)
        # States[7] - pctx_
        constants.append(pctx)

        return constants

    def get_initial_states(self, inputs):
        # build an all-zero tensor of shape (samples, units)
        if self.init_state is None:
            initial_state = K.zeros_like(inputs)  # (samples, timesteps, input_dim)
            initial_state = K.sum(initial_state, axis=(1, 2))  # (samples,)
            initial_state = K.expand_dims(initial_state)  # (samples, 1)
            initial_state = K.tile(initial_state, [1, self.units])  # (samples, units)
        else:
            initial_state = self.init_state
        initial_states = [initial_state]

        initial_state = K.zeros_like(self.context)  # (samples, input_timesteps, ctx_dim)
        initial_state_alphas = K.sum(initial_state, axis=2)  # (samples, input_timesteps)
        initial_state = K.sum(initial_state, axis=1)  # (samples, ctx_dim)
        extra_states = [initial_state, initial_state_alphas]  # (samples, ctx_dim)

        return initial_states + extra_states

    def get_config(self):
        config = {'units': self.units,
                  "att_units": self.att_units,
                  'activation': activations.serialize(self.activation),
                  'recurrent_activation': activations.serialize(self.recurrent_activation),
                  'return_extra_variables': self.return_extra_variables,
                  'return_states': self.return_states,
                  'kernel_initializer': initializers.serialize(self.kernel_initializer),
                  'recurrent_initializer': initializers.serialize(self.recurrent_initializer),
                  'attention_recurrent_initializer': initializers.serialize(self.attention_recurrent_initializer),
                  'bias_initializer': initializers.serialize(self.bias_initializer),
                  'bias_ba_initializer': initializers.serialize(self.bias_ba_initializer),
                  'bias_ca_initializer': initializers.serialize(self.bias_ca_initializer),
                  'kernel_regularizer': regularizers.serialize(self.kernel_regularizer),
                  'recurrent_regularizer': regularizers.serialize(self.recurrent_regularizer),
                  'attention_recurrent_regularizer': regularizers.serialize(self.attention_recurrent_regularizer),
                  'bias_regularizer': regularizers.serialize(self.bias_regularizer),
                  'bias_ba_regularizer': regularizers.serialize(self.bias_ba_regularizer),
                  'bias_ca_regularizer': regularizers.serialize(self.bias_ca_regularizer),
                  'activity_regularizer': regularizers.serialize(self.activity_regularizer),
                  'kernel_constraint': constraints.serialize(self.kernel_constraint),
                  'recurrent_constraint': constraints.serialize(self.recurrent_constraint),
                  'attention_recurrent_constraint': constraints.serialize(self.attention_recurrent_constraint),
                  'bias_constraint': constraints.serialize(self.bias_constraint),
                  'bias_ba_constraint': constraints.serialize(self.bias_ba_constraint),
                  'bias_ca_constraint': constraints.serialize(self.bias_ca_constraint),
                  'dropout': self.dropout,
                  'recurrent_dropout': self.recurrent_dropout,
                  'attention_dropout': self.attention_dropout,
                  'mask_value': self.mask_value
                  }
        base_config = super(AttGRU, self).get_config()
        return dict(list(base_config.items()) + list(config.items()))


class AttGRUCond(Recurrent):
    """Gated Recurrent Unit with Attention
    You should give two inputs to this layer:
        1. The shifted sequence of words (shape: (batch_size, output_timesteps, embedding_size))
        2. The complete input sequence (shape: (batch_size, input_timesteps, input_dim))
    Optionally, you can set the initial hidden state, with a tensor of shape: (batch_size, units)

    # Arguments
        units: Positive integer, dimensionality of the output space.
        att_units:  Positive integer, dimensionality of the attention space.
        return_extra_variables: Return the attended context vectors and the attention weights (alphas)
        return_states: Whether it should return the internal RNN states.
        activation: Activation function to use
            (see [activations](../activations.md)).
            If you pass None, no activation is applied
            (ie. "linear" activation: `a(x) = x`).
        recurrent_activation: Activation function to use
            for the recurrent step
            (see [activations](../activations.md)).
        use_bias: Boolean, whether the layer uses a bias vector.
        kernel_initializer: Initializer for the `kernel` weights matrix,
            used for the linear transformation of the inputs
            (see [initializers](../initializers.md)).
        conditional_initializer: Initializer for the `conditional_kernel`
            weights matrix,
            used for the linear transformation of the conditional inputs
            (see [initializers](../initializers.md)).
        recurrent_initializer: Initializer for the `recurrent_kernel`
            weights matrix,
            used for the linear transformation of the recurrent state
            (see [initializers](../initializers.md)).
        attention_recurrent_initializer:  Initializer for the `attention_recurrent_kernel`
            weights matrix, used for the linear transformation of the conditional inputs
            (see [initializers](../initializers.md)).
        attention_context_initializer:  Initializer for the `attention_context_kernel`
            weights matrix,
            used for the linear transformation of the attention context inputs
            (see [initializers](../initializers.md)).
        attention_context_wa_initializer:  Initializer for the `attention_wa_kernel`
            weights matrix,
            used for the linear transformation of the attention context
            (see [initializers](../initializers.md)).
        bias_initializer: Initializer for the bias vector
            (see [initializers](../initializers.md)).
        bias_ba_initializer: Initializer for the bias_ba vector from the attention mechanism
            (see [initializers](../initializers.md)).
        bias_ca_initializer: Initializer for the bias_ca vector from the attention mechanism
            (see [initializers](../initializers.md)).
        mask_value: Value of the mask of the context (0. by default)
        kernel_regularizer: Regularizer function applied to
            the `kernel` weights matrix
            (see [regularizer](../regularizers.md)).
        recurrent_regularizer: Regularizer function applied to
            the `recurrent_kernel` weights matrix
            (see [regularizer](../regularizers.md)).
        conditional_regularizer: Regularizer function applied to
            the `conditional_kernel` weights matrix
            (see [regularizer](../regularizers.md)).
        attention_recurrent_regularizer:  Regularizer function applied to
            the `attention_recurrent__kernel` weights matrix
            (see [regularizer](../regularizers.md)).
        attention_context_regularizer:  Regularizer function applied to
            the `attention_context_kernel` weights matrix
            (see [regularizer](../regularizers.md)).
        attention_context_wa_regularizer:  Regularizer function applied to
            the `attention_context_wa_kernel` weights matrix
            (see [regularizer](../regularizers.md)).
        bias_regularizer: Regularizer function applied to the bias vector
            (see [regularizer](../regularizers.md)).
        bias_ba_regularizer:  Regularizer function applied to the bias_ba vector
            (see [regularizer](../regularizers.md)).
        bias_ca_regularizer:  Regularizer function applied to the bias_ca vector
            (see [regularizer](../regularizers.md)).
        activity_regularizer: Regularizer function applied to
            the output of the layer (its "activation").
            (see [regularizer](../regularizers.md)).
        kernel_constraint: Constraint function applied to
            the `kernel` weights matrix
            (see [constraints](../constraints.md)).
        recurrent_constraint: Constraint function applied to
            the `recurrent_kernel` weights matrix
            (see [constraints](../constraints.md)).
        conditional_constraint: Constraint function applied to
            the `conditional_kernel` weights matrix
            (see [constraints](../constraints.md)).
        attention_recurrent_constraint: Constraint function applied to
            the `attention_recurrent_kernel` weights matrix
            (see [constraints](../constraints.md)).
        attention_context_constraint: Constraint function applied to
            the `attention_context_kernel` weights matrix
            (see [constraints](../constraints.md)).
        attention_context_wa_constraint: Constraint function applied to
            the `attention_context_wa_kernel` weights matrix
            (see [constraints](../constraints.md)).
        bias_constraint: Constraint function applied to the bias vector
            (see [constraints](../constraints.md)).
        bias_ba_constraint: Constraint function applied to
            the `bias_ba` weights matrix
            (see [constraints](../constraints.md)).
        bias_ca_constraint: Constraint function applied to
            the `bias_ca` weights matrix
            (see [constraints](../constraints.md)).
        dropout: Float between 0 and 1.
            Fraction of the units to drop for
            the linear transformation of the context.
        recurrent_dropout: Float between 0 and 1.
            Fraction of the units to drop for
            the linear transformation of the recurrent state.
        conditional_dropout: Float between 0 and 1.
            Fraction of the units to drop for
            the linear transformation of the input.
        conditional_dropout: Float between 0 and 1.
            Fraction of the units to drop for
            the linear transformation of the input.
        attention_dropout: Float between 0 and 1.
            Fraction of the units to drop for
            the linear transformation of the attention mechanism.
        num_inputs: Number of inputs of the layer.


    # Formulation

        The resulting attention vector 'phi' at time 't' is formed by applying a weighted sum over
        the set of inputs 'x_i' contained in 'X':

            phi(X, t) = ∑_i alpha_i(t) * x_i,

        where each 'alpha_i' at time 't' is a weighting vector over all the input dimension that
        accomplishes the following condition:

            ∑_i alpha_i = 1

        and is dynamically adapted at each timestep w.r.t. the following formula:

            alpha_i(t) = exp{e_i(t)} /  ∑_j exp{e_j(t)}

        where each 'e_i' at time 't' is calculated as:

            e_i(t) = wa' * tanh( Wa * x_i  +  Ua * h(t-1)  +  ba ),

        where the following are learnable with the respectively named sizes:
                wa                Wa                     Ua                 ba
            [input_dim] [input_dim, input_dim] [units, input_dim] [input_dim]

        The names of 'Ua' and 'Wa' are exchanged w.r.t. the provided reference as well as 'v' being renamed
        to 'x' for matching Keras LSTM's nomenclature.

    # References
        -   Yao L, Torabi A, Cho K, Ballas N, Pal C, Larochelle H, Courville A.
            Describing videos by exploiting temporal structure.
            InProceedings of the IEEE International Conference on Computer Vision 2015 (pp. 4507-4515).
    """

    @interfaces.legacy_recurrent_support
    def __init__(self, units,
                 att_units=0,
                 return_extra_variables=False,
                 return_states=False,
                 activation='tanh',
                 recurrent_activation='sigmoid',
                 use_bias=True,
                 kernel_initializer='glorot_uniform',
                 conditional_initializer='glorot_uniform',
                 attention_recurrent_initializer='glorot_uniform',
                 attention_context_initializer='glorot_uniform',
                 attention_context_wa_initializer='glorot_uniform',
                 recurrent_initializer='orthogonal',
                 bias_initializer='zeros',
                 bias_ba_initializer='zeros',
                 bias_ca_initializer='zero',
                 mask_value=0.,
                 kernel_regularizer=None,
                 recurrent_regularizer=None,
                 conditional_regularizer=None,
                 attention_recurrent_regularizer=None,
                 attention_context_regularizer=None,
                 attention_context_wa_regularizer=None,
                 bias_regularizer=None,
                 bias_ba_regularizer=None,
                 bias_ca_regularizer=None,
                 activity_regularizer=None,
                 kernel_constraint=None,
                 recurrent_constraint=None,
                 conditional_constraint=None,
                 attention_recurrent_constraint=None,
                 attention_context_constraint=None,
                 attention_context_wa_constraint=None,
                 bias_constraint=None,
                 bias_ba_constraint=None,
                 bias_ca_constraint=None,
                 dropout=0.,
                 recurrent_dropout=0.,
                 conditional_dropout=0.,
                 attention_dropout=0.,
                 num_inputs=3,
                 **kwargs):
        super(AttGRUCond, self).__init__(**kwargs)
        self.return_extra_variables = return_extra_variables
        self.return_states = return_states

        # Main parameters
        self.units = units
        self.att_units = units if att_units == 0 else att_units
        self.activation = activations.get(activation)
        self.recurrent_activation = activations.get(recurrent_activation)
        self.use_bias = use_bias
        self.mask_value = mask_value

        # Initializers
        self.kernel_initializer = initializers.get(kernel_initializer)
        self.recurrent_initializer = initializers.get(recurrent_initializer)
        self.conditional_initializer = initializers.get(conditional_initializer)
        self.attention_recurrent_initializer = initializers.get(attention_recurrent_initializer)
        self.attention_context_initializer = initializers.get(attention_context_initializer)
        self.attention_context_wa_initializer = initializers.get(attention_context_wa_initializer)
        self.bias_initializer = initializers.get(bias_initializer)
        self.bias_ba_initializer = initializers.get(bias_ba_initializer)
        self.bias_ca_initializer = initializers.get(bias_ca_initializer)

        # Regularizers
        self.kernel_regularizer = regularizers.get(kernel_regularizer)
        self.recurrent_regularizer = regularizers.get(recurrent_regularizer)
        self.conditional_regularizer = regularizers.get(conditional_regularizer)
        self.attention_recurrent_regularizer = regularizers.get(attention_recurrent_regularizer)
        self.attention_context_regularizer = regularizers.get(attention_context_regularizer)
        self.attention_context_wa_regularizer = regularizers.get(attention_context_wa_regularizer)
        self.bias_regularizer = regularizers.get(bias_regularizer)
        self.bias_ba_regularizer = regularizers.get(bias_ba_regularizer)
        self.bias_ca_regularizer = regularizers.get(bias_ca_regularizer)
        self.activity_regularizer = regularizers.get(activity_regularizer)

        # Constraints
        self.kernel_constraint = constraints.get(kernel_constraint)
        self.recurrent_constraint = constraints.get(recurrent_constraint)
        self.conditional_constraint = constraints.get(conditional_constraint)
        self.attention_recurrent_constraint = constraints.get(attention_recurrent_constraint)
        self.attention_context_constraint = constraints.get(attention_context_constraint)
        self.attention_context_wa_constraint = constraints.get(attention_context_wa_constraint)
        self.bias_constraint = constraints.get(bias_constraint)
        self.bias_ba_constraint = constraints.get(bias_ba_constraint)
        self.bias_ca_constraint = constraints.get(bias_ca_constraint)

        # Dropouts
        self.dropout = min(1., max(0., dropout)) if dropout is not None else 0.
        self.recurrent_dropout = min(1., max(0., recurrent_dropout)) if recurrent_dropout is not None else 0.
        self.conditional_dropout = min(1., max(0., conditional_dropout)) if conditional_dropout is not None else 0.
        self.attention_dropout = min(1., max(0., attention_dropout)) if attention_dropout is not None else 0.
        self.num_inputs = num_inputs
        self.input_spec = [InputSpec(ndim=3), InputSpec(ndim=3)]
        for _ in range(len(self.input_spec), self.num_inputs):
            self.input_spec.append(InputSpec(ndim=2))

    def build(self, input_shape):

        assert len(input_shape) >= 2, 'You should pass two inputs to AttGRUCond ' \
                                      '(previous_embedded_words and context) ' \
                                      'and two optional inputs (init_state and init_memory)'
        self.input_dim = input_shape[0][2]
        self.context_steps = input_shape[1][1]
        self.context_dim = input_shape[1][2]
        if self.stateful:
            self.reset_states()
        else:
            # initial states: all-zero tensors of shape (units)
            self.states = [None, None]  # [h, x_att]

        self.kernel = self.add_weight(shape=(self.context_dim, self.units * 3),
                                      name='kernel',
                                      initializer=self.kernel_initializer,
                                      regularizer=self.kernel_regularizer,
                                      constraint=self.kernel_constraint)

        self.recurrent_kernel = self.add_weight(
            shape=(self.units, self.units * 3),
            name='recurrent_kernel',
            initializer=self.recurrent_initializer,
            regularizer=self.recurrent_regularizer,
            constraint=self.recurrent_constraint)

        self.conditional_kernel = self.add_weight(shape=(self.input_dim, self.units * 3),
                                                  name='conditional_kernel',
                                                  initializer=self.conditional_initializer,
                                                  regularizer=self.conditional_regularizer,
                                                  constraint=self.conditional_constraint)

        self.attention_recurrent_kernel = self.add_weight(
            shape=(self.units, self.att_units),
            name='attention_recurrent_kernel',
            initializer=self.attention_recurrent_initializer,
            regularizer=self.attention_recurrent_regularizer,
            constraint=self.attention_recurrent_constraint)

        self.attention_context_kernel = self.add_weight(
            shape=(self.context_dim, self.att_units),
            name='attention_context_kernel',
            initializer=self.attention_context_initializer,
            regularizer=self.attention_context_regularizer,
            constraint=self.attention_context_constraint)

        self.attention_context_wa = self.add_weight(
            shape=(self.att_units,),
            name='attention_context_wa',
            initializer=self.attention_context_wa_initializer,
            regularizer=self.attention_context_wa_regularizer,
            constraint=self.attention_context_wa_constraint)

        if self.use_bias:
            self.bias = self.add_weight(shape=(self.units * 3,),
                                        name='bias',
                                        initializer=self.bias_initializer,
                                        regularizer=self.bias_regularizer,
                                        constraint=self.bias_constraint)
        else:
            self.bias = None

        self.bias_ba = self.add_weight(shape=(self.att_units,),
                                       name='bias_ba',
                                       initializer=self.bias_ba_initializer,
                                       regularizer=self.bias_ba_regularizer,
                                       constraint=self.bias_ba_constraint)
        bias_ca_shape = self.context_steps if self.context_steps is None else (self.context_steps,)
        self.bias_ca = self.add_weight(shape=bias_ca_shape,
                                       name='bias_ca',
                                       initializer=self.bias_ca_initializer,
                                       regularizer=self.bias_ca_regularizer,
                                       constraint=self.bias_ca_constraint)
        self.built = True

    def reset_states(self, states=None):
        assert self.stateful, 'Layer must be stateful.'
        input_shape = self.input_shape
        if not input_shape[0]:
            raise Exception('If a RNN is stateful, a complete ' +
                            'input_shape must be provided (including batch size).')
        if hasattr(self, 'states'):
            K.set_value(self.states[0],
                        np.zeros((input_shape[0], self.units)))
            K.set_value(self.states[1],
                        np.zeros((input_shape[0], self.units)))
            K.set_value(self.states[2],
                        np.zeros((input_shape[0], input_shape[3])))
        else:
            self.states = [K.zeros((input_shape[0], self.units)),
                           K.zeros((input_shape[0], input_shape[3]))]

    def preprocess_input(self, inputs, training=None):

        if 0 < self.conditional_dropout < 1:
            ones = K.ones_like(K.squeeze(inputs[:, 0:1, :], axis=1))

            def dropped_inputs():
                return K.dropout(ones, self.conditional_dropout)

            cond_dp_mask = [K.in_train_phase(dropped_inputs,
                                             ones,
                                             training=training) for _ in range(3)]
            return K.dot(inputs * cond_dp_mask[0][:, None, :], self.conditional_kernel)
        else:
            return K.dot(inputs, self.conditional_kernel)

    def compute_output_shape(self, input_shape):
        if self.return_sequences:
            main_out = (input_shape[0][0], input_shape[0][1], self.units)
        else:
            main_out = (input_shape[0][0], self.units)

        if self.return_extra_variables:
            dim_x_att = (input_shape[0][0], input_shape[0][1], self.context_dim)
            dim_alpha_att = (input_shape[0][0], input_shape[0][1], input_shape[1][1])
            main_out = [main_out, dim_x_att, dim_alpha_att]

        if self.return_states:
            if not isinstance(main_out, list):
                main_out = [main_out]
            states_dim = (input_shape[0][0], input_shape[0][1], self.units)
            main_out += [states_dim]

        return main_out

    def call(self, inputs, mask=None, training=None, initial_state=None):
        # input shape: (nb_samples, time (padded with zeros), input_dim)
        # note that the .build() method of subclasses MUST define
        # self.input_spec with a complete input shape.
        input_shape = K.int_shape(inputs[0])
        state_below = inputs[0]
        self.context = inputs[1]
        if self.num_inputs == 2:  # input: [state_below, context]
            self.init_state = None
        elif self.num_inputs == 3:  # input: [state_below, context, init_generic]
            self.init_state = inputs[2]
        elif self.num_inputs == 4:  # input: [state_below, context, init_state, init_memory]
            self.init_state = inputs[2]

        if self.stateful:
            initial_states = self.states
        else:
            initial_states = self.get_initial_states(state_below)
        constants = self.get_constants(state_below, mask[1], training=training)
        preprocessed_input = self.preprocess_input(state_below, training=training)
        last_output, outputs, states = K.rnn(self.step,
                                             preprocessed_input,
                                             initial_states,
                                             go_backwards=self.go_backwards,
                                             mask=mask[0],
                                             constants=constants,
                                             unroll=self.unroll,
                                             input_length=K.shape(state_below)[1],
                                             pos_extra_outputs_states=[1, 2])
        if self.stateful:
            self.updates = []
            for i in range(len(states)):
                self.updates.append((self.states[i], states[i]))

        # Properly set learning phase
        if 0 < self.dropout + self.recurrent_dropout:
            last_output._uses_learning_phase = True
            outputs._uses_learning_phase = True

        if self.return_sequences:
            ret = outputs
        else:
            ret = last_output

        if self.return_extra_variables:
            ret = [ret, states[1], states[2]]

        # intermediate states as additional outputs
        if self.return_states:
            if not isinstance(ret, list):
                ret = [ret]
            ret += [states[0]]

        return ret

    def compute_mask(self, input, mask):
        if self.return_extra_variables:
            ret = [mask[0], mask[0], mask[0]]
        else:
            ret = mask[0]

        if self.return_states:
            if not isinstance(ret, list):
                ret = [ret]
            ret += [mask[0]]

        return ret

    def step(self, x, states):
        h_tm1 = states[0]  # State
        non_used_x_att = states[1]  # Placeholder for returning extra variables
        non_used_alphas_att = states[2]  # Placeholder for returning extra variables
        dp_mask = states[3]  # Dropout W (input)
        rec_dp_mask = states[4]  # Dropout U (recurrent)
        # Att model dropouts
        att_dp_mask = states[5]  # Dropout Wa
        pctx_ = states[6]  # Projected context (i.e. context * Ua + ba)
        context = states[7]  # Original context
        mask_context = states[8]  # Context mask
        if K.ndim(mask_context) > 1:  # Mask the context (only if necessary)
            pctx_ = K.cast(mask_context[:, :, None], K.dtype(pctx_)) * pctx_
            context = K.cast(mask_context[:, :, None], K.dtype(context)) * context

        # Attention model (see Formulation in class header)
        p_state_ = K.dot(h_tm1 * att_dp_mask[0], self.attention_recurrent_kernel)
        pctx_ = K.tanh(pctx_ + p_state_[:, None, :])
        e = K.dot_product(pctx_, self.attention_context_wa) + self.bias_ca
        if K.ndim(mask_context) > 1:  # Mask the context (only if necessary)
            e = K.cast(mask_context, K.dtype(e)) * e
        alphas = K.softmax(K.reshape(e, [K.shape(e)[0], K.shape(e)[1]]))
        # sum over the in_timesteps dimension resulting in [batch_size, input_dim]
        ctx_ = K.sum(context * alphas[:, :, None], axis=1)

        matrix_x = x + K.dot(ctx_ * dp_mask[0], self.kernel)
        if self.use_bias:
            matrix_x = K.bias_add(matrix_x, self.bias)
        matrix_inner = K.dot(h_tm1 * rec_dp_mask[0], self.recurrent_kernel[:, :2 * self.units])

        x_z = matrix_x[:, :self.units]
        x_r = matrix_x[:, self.units: 2 * self.units]
        recurrent_z = matrix_inner[:, :self.units]
        recurrent_r = matrix_inner[:, self.units: 2 * self.units]

        z = self.recurrent_activation(x_z + recurrent_z)
        r = self.recurrent_activation(x_r + recurrent_r)

        x_h = matrix_x[:, 2 * self.units:]
        recurrent_h = K.dot(r * h_tm1 * rec_dp_mask[0], self.recurrent_kernel[:, 2 * self.units:])
        hh = self.activation(x_h + recurrent_h)
        h = z * h_tm1 + (1 - z) * hh
        if 0 < self.dropout + self.recurrent_dropout:
            h._uses_learning_phase = True
        return h, [h, ctx_, alphas]

    def get_constants(self, inputs, mask_context, training=None):
        constants = []
        # States[4] - Dropout_W
        if 0 < self.dropout < 1:
            ones = K.ones_like(K.squeeze(self.context[:, 0:1, :], axis=1))

            def dropped_inputs():
                return K.dropout(ones, self.dropout)

            dp_mask = [K.in_train_phase(dropped_inputs,
                                        ones,
                                        training=training) for _ in range(3)]
            constants.append(dp_mask)
        else:
            constants.append([K.cast_to_floatx(1.) for _ in range(3)])

        # States[5] - Dropout_U
        if 0 < self.recurrent_dropout < 1:
            ones = K.ones_like(K.reshape(inputs[:, 0, 0], (-1, 1)))
            ones = K.tile(ones, (1, self.units))

            def dropped_inputs():
                return K.dropout(ones, self.recurrent_dropout)

            rec_dp_mask = [K.in_train_phase(dropped_inputs,
                                            ones,
                                            training=training) for _ in range(3)]
            constants.append(rec_dp_mask)
        else:
            constants.append([K.cast_to_floatx(1.) for _ in range(3)])

        # States[6]  - Dropout_Wa
        if 0 < self.attention_dropout < 1:
            input_dim = self.units
            ones = K.ones_like(K.reshape(inputs[:, 0, 0], (-1, 1)))
            ones = K.concatenate([ones] * input_dim, 1)

            def dropped_inputs():
                return K.dropout(ones, self.recurrent_dropout)

            att_dp_mask = [K.in_train_phase(dropped_inputs,
                                            ones,
                                            training=training)]
            constants.append(att_dp_mask)
        else:
            constants.append([K.cast_to_floatx(1.)])

        if 0 < self.attention_dropout < 1:
            input_dim = self.context_dim
            ones = K.ones_like(K.reshape(self.context[:, :, 0], (-1, K.shape(self.context)[1], 1)))
            ones = K.concatenate([ones] * input_dim, axis=2)
            B_Ua = [K.in_train_phase(K.dropout(ones, self.attention_dropout), ones)]
            pctx = K.dot(self.context * B_Ua[0], self.attention_context_kernel)
        else:
            pctx = K.dot(self.context, self.attention_context_kernel)
        if self.use_bias:
            pctx = K.bias_add(pctx, self.bias_ba)
        # States[7] - pctx_
        constants.append(pctx)

        # States[8] - context
        constants.append(self.context)

        # States[9] - mask_context
        if mask_context is None:
            mask_context = K.not_equal(K.sum(self.context, axis=2), self.mask_value)
            mask_context = K.cast(mask_context, K.floatx())
        constants.append(mask_context)

        return constants

    def get_initial_states(self, inputs):
        # build an all-zero tensor of shape (samples, units)
        if self.init_state is None:
            initial_state = K.zeros_like(inputs)  # (samples, timesteps, input_dim)
            initial_state = K.sum(initial_state, axis=(1, 2))  # (samples,)
            initial_state = K.expand_dims(initial_state)  # (samples, 1)
            initial_state = K.tile(initial_state, [1, self.units])  # (samples, units)
        else:
            initial_state = self.init_state
        initial_states = [initial_state]

        initial_state = K.zeros_like(self.context)  # (samples, input_timesteps, ctx_dim)
        initial_state_alphas = K.sum(initial_state, axis=2)  # (samples, input_timesteps)
        initial_state = K.sum(initial_state, axis=1)  # (samples, ctx_dim)
        extra_states = [initial_state, initial_state_alphas]  # (samples, ctx_dim)

        return initial_states + extra_states

    def get_config(self):
        config = {'units': self.units,
                  "att_units": self.att_units,
                  'activation': activations.serialize(self.activation),
                  'recurrent_activation': activations.serialize(self.recurrent_activation),
                  'return_extra_variables': self.return_extra_variables,
                  'return_states': self.return_states,
                  'kernel_initializer': initializers.serialize(self.kernel_initializer),
                  'recurrent_initializer': initializers.serialize(self.recurrent_initializer),
                  'conditional_initializer': initializers.serialize(self.conditional_initializer),
                  'attention_recurrent_initializer': initializers.serialize(self.attention_recurrent_initializer),
                  'attention_context_initializer': initializers.serialize(self.attention_context_initializer),
                  'attention_context_wa_initializer': initializers.serialize(self.attention_context_wa_initializer),
                  'bias_initializer': initializers.serialize(self.bias_initializer),
                  'bias_ba_initializer': initializers.serialize(self.bias_ba_initializer),
                  'bias_ca_initializer': initializers.serialize(self.bias_ca_initializer),
                  'kernel_regularizer': regularizers.serialize(self.kernel_regularizer),
                  'recurrent_regularizer': regularizers.serialize(self.recurrent_regularizer),
                  'conditional_regularizer': regularizers.serialize(self.conditional_regularizer),
                  'attention_recurrent_regularizer': regularizers.serialize(self.attention_recurrent_regularizer),
                  'attention_context_regularizer': regularizers.serialize(self.attention_context_regularizer),
                  'attention_context_wa_regularizer': regularizers.serialize(self.attention_context_wa_regularizer),
                  'bias_regularizer': regularizers.serialize(self.bias_regularizer),
                  'bias_ba_regularizer': regularizers.serialize(self.bias_ba_regularizer),
                  'bias_ca_regularizer': regularizers.serialize(self.bias_ca_regularizer),
                  'activity_regularizer': regularizers.serialize(self.activity_regularizer),
                  'kernel_constraint': constraints.serialize(self.kernel_constraint),
                  'recurrent_constraint': constraints.serialize(self.recurrent_constraint),
                  'conditional_constraint': constraints.serialize(self.conditional_constraint),
                  'attention_recurrent_constraint': constraints.serialize(self.attention_recurrent_constraint),
                  'attention_context_constraint': constraints.serialize(self.attention_context_constraint),
                  'attention_context_wa_constraint': constraints.serialize(self.attention_context_wa_constraint),
                  'bias_constraint': constraints.serialize(self.bias_constraint),
                  'bias_ba_constraint': constraints.serialize(self.bias_ba_constraint),
                  'bias_ca_constraint': constraints.serialize(self.bias_ca_constraint),
                  'dropout': self.dropout,
                  'recurrent_dropout': self.recurrent_dropout,
                  'conditional_dropout': self.conditional_dropout,
                  'attention_dropout': self.attention_dropout,
                  'mask_value': self.mask_value
                  }
        base_config = super(AttGRUCond, self).get_config()
        return dict(list(base_config.items()) + list(config.items()))


class AttConditionalGRUCond(Recurrent):
    """Conditional Gated Recurrent Unit - Cho et al. 2014. with Attention + the previously generated word fed to the current timestep.

    You should give two inputs to this layer:
        1. The shifted sequence of words (shape: (batch_size, output_timesteps, embedding_size))
        2. The complete input sequence (shape: (batch_size, input_timesteps, input_dim))
    Optionally, you can set the initial hidden state, with a tensor of shape: (batch_size, units)

    # Arguments
        units: Positive integer, dimensionality of the output space.
        att_units:  Positive integer, dimensionality of the attention space.
        return_extra_variables: Return the attended context vectors and the attention weights (alphas)
        return_states: Whether it should return the internal RNN states.
        activation: Activation function to use
            (see [activations](../activations.md)).
            If you pass None, no activation is applied
            (ie. "linear" activation: `a(x) = x`).
        recurrent_activation: Activation function to use
            for the recurrent step
            (see [activations](../activations.md)).
        use_bias: Boolean, whether the layer uses a bias vector.
        kernel_initializer: Initializer for the `kernel` weights matrix,
            used for the linear transformation of the inputs
            (see [initializers](../initializers.md)).
        conditional_initializer: Initializer for the `conditional_kernel`
            weights matrix,
            used for the linear transformation of the conditional inputs
            (see [initializers](../initializers.md)).
        recurrent_initializer: Initializer for the `recurrent_kernel`
            weights matrix,
            used for the linear transformation of the recurrent state
            (see [initializers](../initializers.md)).
        attention_recurrent_initializer:  Initializer for the `attention_recurrent_kernel`
            weights matrix, used for the linear transformation of the conditional inputs
            (see [initializers](../initializers.md)).
        attention_context_initializer:  Initializer for the `attention_context_kernel`
            weights matrix,
            used for the linear transformation of the attention context inputs
            (see [initializers](../initializers.md)).
        attention_context_wa_initializer:  Initializer for the `attention_wa_kernel`
            weights matrix,
            used for the linear transformation of the attention context
            (see [initializers](../initializers.md)).
        bias_initializer: Initializer for the bias vector
            (see [initializers](../initializers.md)).
        bias_ba_initializer: Initializer for the bias_ba vector from the attention mechanism
            (see [initializers](../initializers.md)).
        bias_ca_initializer: Initializer for the bias_ca vector from the attention mechanism
            (see [initializers](../initializers.md)).
        mask_value: Value of the mask of the context (0. by default)
        kernel_regularizer: Regularizer function applied to
            the `kernel` weights matrix
            (see [regularizer](../regularizers.md)).
        recurrent_regularizer: Regularizer function applied to
            the `recurrent_kernel` weights matrix
            (see [regularizer](../regularizers.md)).
        conditional_regularizer: Regularizer function applied to
            the `conditional_kernel` weights matrix
            (see [regularizer](../regularizers.md)).
        attention_recurrent_regularizer:  Regularizer function applied to
            the `attention_recurrent__kernel` weights matrix
            (see [regularizer](../regularizers.md)).
        attention_context_regularizer:  Regularizer function applied to
            the `attention_context_kernel` weights matrix
            (see [regularizer](../regularizers.md)).
        attention_context_wa_regularizer:  Regularizer function applied to
            the `attention_context_wa_kernel` weights matrix
            (see [regularizer](../regularizers.md)).
        bias_regularizer: Regularizer function applied to the bias vector
            (see [regularizer](../regularizers.md)).
        bias_ba_regularizer:  Regularizer function applied to the bias_ba vector
            (see [regularizer](../regularizers.md)).
        bias_ca_regularizer:  Regularizer function applied to the bias_ca vector
            (see [regularizer](../regularizers.md)).
        activity_regularizer: Regularizer function applied to
            the output of the layer (its "activation").
            (see [regularizer](../regularizers.md)).
        kernel_constraint: Constraint function applied to
            the `kernel` weights matrix
            (see [constraints](../constraints.md)).
        recurrent_constraint: Constraint function applied to
            the `recurrent_kernel` weights matrix
            (see [constraints](../constraints.md)).
        conditional_constraint: Constraint function applied to
            the `conditional_kernel` weights matrix
            (see [constraints](../constraints.md)).
        attention_recurrent_constraint: Constraint function applied to
            the `attention_recurrent_kernel` weights matrix
            (see [constraints](../constraints.md)).
        attention_context_constraint: Constraint function applied to
            the `attention_context_kernel` weights matrix
            (see [constraints](../constraints.md)).
        attention_context_wa_constraint: Constraint function applied to
            the `attention_context_wa_kernel` weights matrix
            (see [constraints](../constraints.md)).
        bias_constraint: Constraint function applied to the bias vector
            (see [constraints](../constraints.md)).
        bias_ba_constraint: Constraint function applied to
            the `bias_ba` weights matrix
            (see [constraints](../constraints.md)).
        bias_ca_constraint: Constraint function applied to
            the `bias_ca` weights matrix
            (see [constraints](../constraints.md)).
        dropout: Float between 0 and 1.
            Fraction of the units to drop for
            the linear transformation of the context.
        recurrent_dropout: Float between 0 and 1.
            Fraction of the units to drop for
            the linear transformation of the recurrent state.
        conditional_dropout: Float between 0 and 1.
            Fraction of the units to drop for
            the linear transformation of the input.
        conditional_dropout: Float between 0 and 1.
            Fraction of the units to drop for
            the linear transformation of the input.
        attention_dropout: Float between 0 and 1.
            Fraction of the units to drop for
            the linear transformation of the attention mechanism.
        num_inputs: Number of inputs of the layer.

    # References
        - [On the Properties of Neural Machine Translation: Encoder-Decoder Approaches](https://arxiv.org/abs/1409.1259)
        - [Empirical Evaluation of Gated Recurrent Neural Networks on Sequence Modeling](http://arxiv.org/abs/1412.3555v1)
        - [A Theoretically Grounded Application of Dropout in Recurrent Neural Networks](http://arxiv.org/abs/1512.05287)
        - [Nematus: a Toolkit for Neural Machine Translation](http://arxiv.org/abs/1703.04357)
    """

    @interfaces.legacy_recurrent_support
    def __init__(self, units,
                 att_units=0,
                 return_extra_variables=False,
                 return_states=False,
                 activation='tanh',
                 recurrent_activation='sigmoid',
                 use_bias=True,
                 kernel_initializer='glorot_uniform',
                 conditional_initializer='glorot_uniform',
                 attention_recurrent_initializer='glorot_uniform',
                 attention_context_initializer='glorot_uniform',
                 attention_context_wa_initializer='glorot_uniform',
                 recurrent_initializer='orthogonal',
                 bias_initializer='zeros',
                 bias_ba_initializer='zeros',
                 bias_ca_initializer='zero',
                 mask_value=0.,
                 kernel_regularizer=None,
                 recurrent_regularizer=None,
                 conditional_regularizer=None,
                 attention_recurrent_regularizer=None,
                 attention_context_regularizer=None,
                 attention_context_wa_regularizer=None,
                 bias_regularizer=None,
                 bias_ba_regularizer=None,
                 bias_ca_regularizer=None,
                 activity_regularizer=None,
                 kernel_constraint=None,
                 recurrent_constraint=None,
                 conditional_constraint=None,
                 attention_recurrent_constraint=None,
                 attention_context_constraint=None,
                 attention_context_wa_constraint=None,
                 bias_constraint=None,
                 bias_ba_constraint=None,
                 bias_ca_constraint=None,
                 dropout=0.,
                 recurrent_dropout=0.,
                 conditional_dropout=0.,
                 attention_dropout=0.,
                 num_inputs=3,
                 **kwargs):
        super(AttConditionalGRUCond, self).__init__(**kwargs)
        self.return_extra_variables = return_extra_variables
        self.return_states = return_states

        # Main parameters
        self.units = units
        self.att_units = units if att_units == 0 else att_units
        self.activation = activations.get(activation)
        self.recurrent_activation = activations.get(recurrent_activation)
        self.use_bias = use_bias
        self.mask_value = mask_value

        # Initializers
        self.kernel_initializer = initializers.get(kernel_initializer)
        self.recurrent_initializer = initializers.get(recurrent_initializer)
        self.recurrent1_initializer = initializers.get(recurrent_initializer)
        self.conditional_initializer = initializers.get(conditional_initializer)
        self.attention_recurrent_initializer = initializers.get(attention_recurrent_initializer)
        self.attention_context_initializer = initializers.get(attention_context_initializer)
        self.attention_context_wa_initializer = initializers.get(attention_context_wa_initializer)
        self.bias_initializer = initializers.get(bias_initializer)
        self.bias1_initializer = initializers.get(bias_initializer)
        self.bias_ba_initializer = initializers.get(bias_ba_initializer)
        self.bias_ca_initializer = initializers.get(bias_ca_initializer)

        # Regularizers
        self.kernel_regularizer = regularizers.get(kernel_regularizer)
        self.recurrent_regularizer = regularizers.get(recurrent_regularizer)
        self.recurrent1_regularizer = regularizers.get(recurrent_regularizer)
        self.conditional_regularizer = regularizers.get(conditional_regularizer)
        self.attention_recurrent_regularizer = regularizers.get(attention_recurrent_regularizer)
        self.attention_context_regularizer = regularizers.get(attention_context_regularizer)
        self.attention_context_wa_regularizer = regularizers.get(attention_context_wa_regularizer)
        self.bias_regularizer = regularizers.get(bias_regularizer)
        self.bias1_regularizer = regularizers.get(bias_regularizer)
        self.bias_ba_regularizer = regularizers.get(bias_ba_regularizer)
        self.bias_ca_regularizer = regularizers.get(bias_ca_regularizer)
        self.activity_regularizer = regularizers.get(activity_regularizer)

        # Constraints
        self.kernel_constraint = constraints.get(kernel_constraint)
        self.recurrent_constraint = constraints.get(recurrent_constraint)
        self.recurrent1_constraint = constraints.get(recurrent_constraint)
        self.conditional_constraint = constraints.get(conditional_constraint)
        self.attention_recurrent_constraint = constraints.get(attention_recurrent_constraint)
        self.attention_context_constraint = constraints.get(attention_context_constraint)
        self.attention_context_wa_constraint = constraints.get(attention_context_wa_constraint)
        self.bias_constraint = constraints.get(bias_constraint)
        self.bias1_constraint = constraints.get(bias_constraint)
        self.bias_ba_constraint = constraints.get(bias_ba_constraint)
        self.bias_ca_constraint = constraints.get(bias_ca_constraint)

        # Dropouts
        self.dropout = min(1., max(0., dropout)) if dropout is not None else 0.
        self.recurrent_dropout = min(1., max(0., recurrent_dropout)) if recurrent_dropout is not None else 0.
        self.conditional_dropout = min(1., max(0., conditional_dropout)) if conditional_dropout is not None else 0.
        self.attention_dropout = min(1., max(0., attention_dropout)) if attention_dropout is not None else 0.
        self.num_inputs = num_inputs
        self.input_spec = [InputSpec(ndim=3), InputSpec(ndim=3)]
        for _ in range(len(self.input_spec), self.num_inputs):
            self.input_spec.append(InputSpec(ndim=2))

    def build(self, input_shape):

        assert len(input_shape) >= 2, 'You should pass two inputs to AttLSTMCond ' \
                                      '(previous_embedded_words and context) ' \
                                      'and two optional inputs (init_state and init_memory)'
        self.input_dim = input_shape[0][2]
        self.context_steps = input_shape[1][1]
        self.context_dim = input_shape[1][2]
        if self.stateful:
            self.reset_states()
        else:
            # initial states: all-zero tensors of shape (units)
            self.states = [None, None]  # [h, x_att]

        self.kernel = self.add_weight(shape=(self.context_dim, self.units * 3),
                                      name='kernel',
                                      initializer=self.kernel_initializer,
                                      regularizer=self.kernel_regularizer,
                                      constraint=self.kernel_constraint)
        self.recurrent_kernel = self.add_weight(
            shape=(self.units, self.units * 3),
            name='recurrent_kernel',
            initializer=self.recurrent_initializer,
            regularizer=self.recurrent_regularizer,
            constraint=self.recurrent_constraint)

        self.recurrent1_kernel = self.add_weight(
            shape=(self.units, self.units * 3),
            name='recurrent1_kernel',
            initializer=self.recurrent1_initializer,
            regularizer=self.recurrent1_regularizer,
            constraint=self.recurrent1_constraint)

        self.conditional_kernel = self.add_weight(shape=(self.input_dim, self.units * 3),
                                                  name='conditional_kernel',
                                                  initializer=self.conditional_initializer,
                                                  regularizer=self.conditional_regularizer,
                                                  constraint=self.conditional_constraint)

        self.attention_recurrent_kernel = self.add_weight(
            shape=(self.units, self.att_units),
            name='attention_recurrent_kernel',
            initializer=self.attention_recurrent_initializer,
            regularizer=self.attention_recurrent_regularizer,
            constraint=self.attention_recurrent_constraint)

        self.attention_context_kernel = self.add_weight(
            shape=(self.context_dim, self.att_units),
            name='attention_context_kernel',
            initializer=self.attention_context_initializer,
            regularizer=self.attention_context_regularizer,
            constraint=self.attention_context_constraint)

        self.attention_context_wa = self.add_weight(
            shape=(self.att_units,),
            name='attention_context_wa',
            initializer=self.attention_context_wa_initializer,
            regularizer=self.attention_context_wa_regularizer,
            constraint=self.attention_context_wa_constraint)

        if self.use_bias:
            self.bias = self.add_weight(shape=(self.units * 3,),
                                        name='bias',
                                        initializer=self.bias_initializer,
                                        regularizer=self.bias_regularizer,
                                        constraint=self.bias_constraint)

            self.bias1 = self.add_weight(shape=(self.units * 3,),
                                         name='bias1',
                                         initializer=self.bias1_initializer,
                                         regularizer=self.bias1_regularizer,
                                         constraint=self.bias1_constraint)
        else:
            self.bias = None
            self.bias1 = None

        self.bias_ba = self.add_weight(shape=(self.att_units,),
                                       name='bias_ba',
                                       initializer=self.bias_ba_initializer,
                                       regularizer=self.bias_ba_regularizer,
                                       constraint=self.bias_ba_constraint)
        bias_ca_shape = self.context_steps if self.context_steps is None else (self.context_steps,)
        self.bias_ca = self.add_weight(shape=bias_ca_shape,
                                       name='bias_ca',
                                       initializer=self.bias_ca_initializer,
                                       regularizer=self.bias_ca_regularizer,
                                       constraint=self.bias_ca_constraint)
        self.built = True

    def reset_states(self, states=None):
        assert self.stateful, 'Layer must be stateful.'
        input_shape = self.input_shape
        if not input_shape[0]:
            raise Exception('If a RNN is stateful, a complete ' +
                            'input_shape must be provided (including batch size).')
        if hasattr(self, 'states'):
            K.set_value(self.states[0],
                        np.zeros((input_shape[0], self.units)))
            K.set_value(self.states[1],
                        np.zeros((input_shape[0], self.units)))
            K.set_value(self.states[2],
                        np.zeros((input_shape[0], input_shape[3])))
        else:
            self.states = [K.zeros((input_shape[0], self.units)),
                           K.zeros((input_shape[0], input_shape[3]))]

    def preprocess_input(self, inputs, training=None):

        if 0 < self.conditional_dropout < 1:
            ones = K.ones_like(K.squeeze(inputs[:, 0:1, :], axis=1))

            def dropped_inputs():
                return K.dropout(ones, self.conditional_dropout)

            cond_dp_mask = [K.in_train_phase(dropped_inputs,
                                             ones,
                                             training=training) for _ in range(3)]
            return K.dot(inputs * cond_dp_mask[0][:, None, :], self.conditional_kernel)

        else:
            return K.dot(inputs, self.conditional_kernel)

    def compute_output_shape(self, input_shape):
        if self.return_sequences:
            main_out = (input_shape[0][0], input_shape[0][1], self.units)
        else:
            main_out = (input_shape[0][0], self.units)

        if self.return_extra_variables:
            dim_x_att = (input_shape[0][0], input_shape[0][1], self.context_dim)
            dim_alpha_att = (input_shape[0][0], input_shape[0][1], input_shape[1][1])
            main_out = [main_out, dim_x_att, dim_alpha_att]

        if self.return_states:
            if not isinstance(main_out, list):
                main_out = [main_out]
            states_dim = (input_shape[0][0], input_shape[0][1], self.units)
            main_out += [states_dim]

        return main_out

    def call(self, inputs, mask=None, training=None, initial_state=None):
        # input shape: (nb_samples, time (padded with zeros), input_dim)
        # note that the .build() method of subclasses MUST define
        # self.input_spec with a complete input shape.
        input_shape = K.int_shape(inputs[0])
        state_below = inputs[0]
        self.context = inputs[1]
        if self.num_inputs == 2:  # input: [state_below, context]
            self.init_state = None
        elif self.num_inputs == 3:  # input: [state_below, context, init_generic]
            self.init_state = inputs[2]
        elif self.num_inputs == 4:  # input: [state_below, context, init_state, init_memory]
            self.init_state = inputs[2]

        if self.stateful:
            initial_states = self.states
        else:
            initial_states = self.get_initial_states(state_below)
        constants = self.get_constants(state_below, mask[1], training=training)
        preprocessed_input = self.preprocess_input(state_below, training=training)
        last_output, outputs, states = K.rnn(self.step,
                                             preprocessed_input,
                                             initial_states,
                                             go_backwards=self.go_backwards,
                                             mask=mask[0],
                                             constants=constants,
                                             unroll=self.unroll,
                                             input_length=K.shape(state_below)[1],
                                             pos_extra_outputs_states=[1, 2])
        if self.stateful:
            self.updates = []
            for i in range(len(states)):
                self.updates.append((self.states[i], states[i]))

        # Properly set learning phase
        if 0 < self.dropout + self.recurrent_dropout:
            last_output._uses_learning_phase = True
            outputs._uses_learning_phase = True

        if self.return_sequences:
            ret = outputs
        else:
            ret = last_output

        if self.return_extra_variables:
            ret = [ret, states[1], states[2]]

        # intermediate states as additional outputs
        if self.return_states:
            if not isinstance(ret, list):
                ret = [ret]
            ret += [states[0]]

        return ret

    def compute_mask(self, input, mask):
        if self.return_extra_variables:
            ret = [mask[0], mask[0], mask[0]]
        else:
            ret = mask[0]

        if self.return_states:
            if not isinstance(ret, list):
                ret = [ret]
            ret += [mask[0]]

        return ret

    def step(self, x, states):
        h_tm1 = states[0]  # State
        non_used_x_att = states[1]  # Placeholder for returning extra variables
        non_used_alphas_att = states[2]  # Placeholder for returning extra variables
        dp_mask = states[3]  # Dropout W (input)
        rec_dp_mask = states[4]  # Dropout U (recurrent)
        # Att model dropouts
        att_dp_mask = states[5]  # Dropout Wa
        pctx_ = states[6]  # Projected context (i.e. context * Ua + ba)
        context = states[7]  # Original context
        mask_context = states[8]  # Context mask
        if K.ndim(mask_context) > 1:  # Mask the context (only if necessary)
            pctx_ = K.cast(mask_context[:, :, None], K.dtype(pctx_)) * pctx_
            context = K.cast(mask_context[:, :, None], K.dtype(context)) * context

        # GRU_1
        matrix_x_ = x
        if self.use_bias:
            matrix_x_ = K.bias_add(matrix_x_, self.bias1)
        matrix_inner_ = K.dot(h_tm1 * rec_dp_mask[0], self.recurrent1_kernel[:, :2 * self.units])
        x_z_ = matrix_x_[:, :self.units]
        x_r_ = matrix_x_[:, self.units: 2 * self.units]
        inner_z_ = matrix_inner_[:, :self.units]
        inner_r_ = matrix_inner_[:, self.units: 2 * self.units]
        z_ = self.recurrent_activation(x_z_ + inner_z_)
        r_ = self.recurrent_activation(x_r_ + inner_r_)
        x_h_ = matrix_x_[:, 2 * self.units:]
        inner_h_ = K.dot(r_ * h_tm1 * rec_dp_mask[0], self.recurrent1_kernel[:, 2 * self.units:])
        hh_ = self.activation(x_h_ + inner_h_)
        h_ = z_ * h_tm1 + (1 - z_) * hh_

        # Attention model (see Formulation in class header)
        p_state_ = K.dot(h_ * att_dp_mask[0], self.attention_recurrent_kernel)
        pctx_ = K.tanh(pctx_ + p_state_[:, None, :])
        e = K.dot_product(pctx_, self.attention_context_wa) + self.bias_ca
        if K.ndim(mask_context) > 1:  # Mask the context (only if necessary)
            e = K.cast(mask_context, K.dtype(e)) * e
        alphas = K.softmax(K.reshape(e, [K.shape(e)[0], K.shape(e)[1]]))
        # sum over the in_timesteps dimension resulting in [batch_size, input_dim]
        ctx_ = K.sum(context * alphas[:, :, None], axis=1)

        matrix_x = K.dot(ctx_ * dp_mask[0], self.kernel)
        if self.use_bias:
            matrix_x = K.bias_add(matrix_x, self.bias)
        matrix_inner = K.dot(h_ * rec_dp_mask[0], self.recurrent_kernel[:, :2 * self.units])

        x_z = matrix_x[:, :self.units]
        x_r = matrix_x[:, self.units: 2 * self.units]
        recurrent_z = matrix_inner[:, :self.units]
        recurrent_r = matrix_inner[:, self.units: 2 * self.units]

        z = self.recurrent_activation(x_z + recurrent_z)
        r = self.recurrent_activation(x_r + recurrent_r)

        x_h = matrix_x[:, 2 * self.units:]
        recurrent_h = K.dot(r * h_tm1 * rec_dp_mask[0],
                            self.recurrent_kernel[:, 2 * self.units:])
        hh = self.activation(x_h + recurrent_h)
        h = z * h_tm1 + (1 - z) * hh
        if 0 < self.dropout + self.recurrent_dropout:
            h._uses_learning_phase = True

        return h, [h, ctx_, alphas]

    def get_constants(self, inputs, mask_context, training=None):
        constants = []
        # States[4] - Dropout_W
        if 0 < self.dropout < 1:
            ones = K.ones_like(K.squeeze(self.context[:, 0:1, :], axis=1))

            def dropped_inputs():
                return K.dropout(ones, self.dropout)

            dp_mask = [K.in_train_phase(dropped_inputs,
                                        ones,
                                        training=training)
                       for _ in range(3)]
            constants.append(dp_mask)
        else:
            constants.append([K.cast_to_floatx(1.) for _ in range(3)])

        # States[5] - Dropout_U
        if 0 < self.recurrent_dropout < 1:
            ones = K.ones_like(K.reshape(inputs[:, 0, 0], (-1, 1)))
            ones = K.tile(ones, (1, self.units))

            def dropped_inputs():
                return K.dropout(ones, self.recurrent_dropout)

            rec_dp_mask = [K.in_train_phase(dropped_inputs,
                                            ones,
                                            training=training) for _ in range(3)]
            constants.append(rec_dp_mask)
        else:
            constants.append([K.cast_to_floatx(1.) for _ in range(3)])

        # States[6]  - Dropout_Wa
        if 0 < self.attention_dropout < 1:
            input_dim = self.units
            ones = K.ones_like(K.reshape(inputs[:, 0, 0], (-1, 1)))
            ones = K.concatenate([ones] * input_dim, 1)

            def dropped_inputs():
                return K.dropout(ones, self.recurrent_dropout)

            att_dp_mask = [K.in_train_phase(dropped_inputs,
                                            ones,
                                            training=training)]
            constants.append(att_dp_mask)
        else:
            constants.append([K.cast_to_floatx(1.)])

        if 0 < self.attention_dropout < 1:
            input_dim = self.context_dim
            ones = K.ones_like(K.reshape(self.context[:, :, 0], (-1, K.shape(self.context)[1], 1)))
            ones = K.concatenate([ones] * input_dim, axis=2)
            B_Ua = [K.in_train_phase(K.dropout(ones, self.attention_dropout), ones)]
            pctx = K.dot(self.context * B_Ua[0], self.attention_context_kernel)
        else:
            pctx = K.dot(self.context, self.attention_context_kernel)
        if self.use_bias:
            pctx = K.bias_add(pctx, self.bias_ba)
        # States[7] - pctx_
        constants.append(pctx)

        # States[8] - context
        constants.append(self.context)

        # States[9] - mask_context
        if mask_context is None:
            mask_context = K.not_equal(K.sum(self.context, axis=2), self.mask_value)
            mask_context = K.cast(mask_context, K.floatx())
        constants.append(mask_context)

        return constants

    def get_initial_states(self, inputs):
        # build an all-zero tensor of shape (samples, units)
        if self.init_state is None:
            initial_state = K.zeros_like(inputs)  # (samples, timesteps, input_dim)
            initial_state = K.sum(initial_state, axis=(1, 2))  # (samples,)
            initial_state = K.expand_dims(initial_state)  # (samples, 1)
            initial_state = K.tile(initial_state, [1, self.units])  # (samples, units)
        else:
            initial_state = self.init_state
        initial_states = [initial_state]

        initial_state = K.zeros_like(self.context)  # (samples, input_timesteps, ctx_dim)
        initial_state_alphas = K.sum(initial_state, axis=2)  # (samples, input_timesteps)
        initial_state = K.sum(initial_state, axis=1)  # (samples, ctx_dim)
        extra_states = [initial_state, initial_state_alphas]  # (samples, ctx_dim)

        return initial_states + extra_states

    def get_config(self):
        config = {'return_extra_variables': self.return_extra_variables,
                  'return_states': self.return_states,
                  'units': self.units,
                  'att_units': self.att_units,
                  'mask_value': self.mask_value,
                  'use_bias': self.use_bias,
                  'activation': activations.serialize(self.activation),
                  'recurrent_activation': activations.serialize(self.recurrent_activation),
                  'kernel_initializer': initializers.serialize(self.kernel_initializer),
                  'recurrent_initializer': initializers.serialize(self.recurrent_initializer),
                  'conditional_initializer': initializers.serialize(self.conditional_initializer),
                  'attention_recurrent_initializer': initializers.serialize(self.attention_recurrent_initializer),
                  'attention_context_initializer': initializers.serialize(self.attention_context_initializer),
                  'attention_context_wa_initializer': initializers.serialize(self.attention_context_wa_initializer),
                  'bias_initializer': initializers.serialize(self.bias_initializer),
                  'bias_ba_initializer': initializers.serialize(self.bias_ba_initializer),
                  'bias_ca_initializer': initializers.serialize(self.bias_ca_initializer),
                  'kernel_regularizer': regularizers.serialize(self.kernel_regularizer),
                  'recurrent_regularizer': regularizers.serialize(self.recurrent_regularizer),
                  'conditional_regularizer': regularizers.serialize(self.conditional_regularizer),
                  'attention_recurrent_regularizer': regularizers.serialize(self.attention_recurrent_regularizer),
                  'attention_context_regularizer': regularizers.serialize(self.attention_context_regularizer),
                  'attention_context_wa_regularizer': regularizers.serialize(self.attention_context_wa_regularizer),
                  'bias_regularizer': regularizers.serialize(self.bias_regularizer),
                  'bias_ba_regularizer': regularizers.serialize(self.bias_ba_regularizer),
                  'bias_ca_regularizer': regularizers.serialize(self.bias_ca_regularizer),
                  'activity_regularizer': regularizers.serialize(self.activity_regularizer),
                  'kernel_constraint': constraints.serialize(self.kernel_constraint),
                  'recurrent_constraint': constraints.serialize(self.recurrent_constraint),
                  'conditional_constraint': constraints.serialize(self.conditional_constraint),
                  'attention_recurrent_constraint': constraints.serialize(self.attention_recurrent_constraint),
                  'attention_context_constraint': constraints.serialize(self.attention_context_constraint),
                  'attention_context_wa_constraint': constraints.serialize(self.attention_context_wa_constraint),
                  'bias_constraint': constraints.serialize(self.bias_constraint),
                  'bias_ba_constraint': constraints.serialize(self.bias_ba_constraint),
                  'bias_ca_constraint': constraints.serialize(self.bias_ca_constraint),
                  'dropout': self.dropout,
                  'recurrent_dropout': self.recurrent_dropout,
                  'conditional_dropout': self.conditional_dropout,
                  'attention_dropout': self.attention_dropout,
                  'num_inputs': self.num_inputs
                  }
        base_config = super(AttConditionalGRUCond, self).get_config()
        return dict(list(base_config.items()) + list(config.items()))


class LSTMCell(Layer):
    """Cell class for the LSTM layer.

    # Arguments
        units: Positive integer, dimensionality of the output space.
        activation: Activation function to use
            (see [activations](../activations.md)).
            Default: hyperbolic tangent (`tanh`).
            If you pass `None`, no activation is applied
            (ie. "linear" activation: `a(x) = x`).
        recurrent_activation: Activation function to use
            for the recurrent step
            (see [activations](../activations.md)).
            Default: hard sigmoid (`hard_sigmoid`).
            If you pass `None`, no activation is applied
            (ie. "linear" activation: `a(x) = x`).x
        use_bias: Boolean, whether the layer uses a bias vector.
        kernel_initializer: Initializer for the `kernel` weights matrix,
            used for the linear transformation of the inputs
            (see [initializers](../initializers.md)).
        recurrent_initializer: Initializer for the `recurrent_kernel`
            weights matrix,
            used for the linear transformation of the recurrent state
            (see [initializers](../initializers.md)).
        bias_initializer: Initializer for the bias vector
            (see [initializers](../initializers.md)).
        unit_forget_bias: Boolean.
            If True, add 1 to the bias of the forget gate at initialization.
            Setting it to true will also force `bias_initializer="zeros"`.
            This is recommended in [Jozefowicz et al.](http://www.jmlr.org/proceedings/papers/v37/jozefowicz15.pdf)
        kernel_regularizer: Regularizer function applied to
            the `kernel` weights matrix
            (see [regularizer](../regularizers.md)).
        recurrent_regularizer: Regularizer function applied to
            the `recurrent_kernel` weights matrix
            (see [regularizer](../regularizers.md)).
        bias_regularizer: Regularizer function applied to the bias vector
            (see [regularizer](../regularizers.md)).
        kernel_constraint: Constraint function applied to
            the `kernel` weights matrix
            (see [constraints](../constraints.md)).
        recurrent_constraint: Constraint function applied to
            the `recurrent_kernel` weights matrix
            (see [constraints](../constraints.md)).
        bias_constraint: Constraint function applied to the bias vector
            (see [constraints](../constraints.md)).
        dropout: Float between 0 and 1.
            Fraction of the units to drop for
            the linear transformation of the inputs.
        recurrent_dropout: Float between 0 and 1.
            Fraction of the units to drop for
            the linear transformation of the recurrent state.
        implementation: Implementation mode, either 1 or 2.
            Mode 1 will structure its operations as a larger number of
            smaller dot products and additions, whereas mode 2 will
            batch them into fewer, larger operations. These modes will
            have different performance profiles on different hardware and
            for different applications.
    """

    def __init__(self, units,
                 activation='tanh',
                 recurrent_activation='hard_sigmoid',
                 use_bias=True,
                 kernel_initializer='glorot_uniform',
                 recurrent_initializer='orthogonal',
                 bias_initializer='zeros',
                 unit_forget_bias=True,
                 kernel_regularizer=None,
                 recurrent_regularizer=None,
                 bias_regularizer=None,
                 kernel_constraint=None,
                 recurrent_constraint=None,
                 bias_constraint=None,
                 dropout=0.,
                 recurrent_dropout=0.,
                 implementation=2,
                 **kwargs):
        super(LSTMCell, self).__init__(**kwargs)
        self.units = units
        self.activation = activations.get(activation)
        self.recurrent_activation = activations.get(recurrent_activation)
        self.use_bias = use_bias

        self.kernel_initializer = initializers.get(kernel_initializer)
        self.recurrent_initializer = initializers.get(recurrent_initializer)
        self.bias_initializer = initializers.get(bias_initializer)
        self.unit_forget_bias = unit_forget_bias

        self.kernel_regularizer = regularizers.get(kernel_regularizer)
        self.recurrent_regularizer = regularizers.get(recurrent_regularizer)
        self.bias_regularizer = regularizers.get(bias_regularizer)

        self.kernel_constraint = constraints.get(kernel_constraint)
        self.recurrent_constraint = constraints.get(recurrent_constraint)
        self.bias_constraint = constraints.get(bias_constraint)

        self.dropout = min(1., max(0., dropout)) if dropout is not None else 0.
        self.recurrent_dropout = min(1., max(0., recurrent_dropout)) if recurrent_dropout is not None else 0.
        self.implementation = implementation
        self.state_size = (self.units, self.units)
        self._dropout_mask = None
        self._recurrent_dropout_mask = None

    def build(self, input_shape):
        input_dim = input_shape[-1]
        self.kernel = self.add_weight(shape=(input_dim, self.units * 4),
                                      name='kernel',
                                      initializer=self.kernel_initializer,
                                      regularizer=self.kernel_regularizer,
                                      constraint=self.kernel_constraint)
        self.recurrent_kernel = self.add_weight(
            shape=(self.units, self.units * 4),
            name='recurrent_kernel',
            initializer=self.recurrent_initializer,
            regularizer=self.recurrent_regularizer,
            constraint=self.recurrent_constraint)

        if self.use_bias:
            if self.unit_forget_bias:
                def bias_initializer(_, *args, **kwargs):
                    return K.concatenate([
                        self.bias_initializer((self.units,), *args, **kwargs),
                        initializers.Ones()((self.units,), *args, **kwargs),
                        self.bias_initializer((self.units * 2,), *args, **kwargs),
                    ])
            else:
                bias_initializer = self.bias_initializer
            self.bias = self.add_weight(shape=(self.units * 4,),
                                        name='bias',
                                        initializer=bias_initializer,
                                        regularizer=self.bias_regularizer,
                                        constraint=self.bias_constraint)
        else:
            self.bias = None

        self.kernel_i = self.kernel[:, :self.units]
        self.kernel_f = self.kernel[:, self.units: self.units * 2]
        self.kernel_c = self.kernel[:, self.units * 2: self.units * 3]
        self.kernel_o = self.kernel[:, self.units * 3:]

        self.recurrent_kernel_i = self.recurrent_kernel[:, :self.units]
        self.recurrent_kernel_f = self.recurrent_kernel[:, self.units: self.units * 2]
        self.recurrent_kernel_c = self.recurrent_kernel[:, self.units * 2: self.units * 3]
        self.recurrent_kernel_o = self.recurrent_kernel[:, self.units * 3:]

        if self.use_bias:
            self.bias_i = self.bias[:self.units]
            self.bias_f = self.bias[self.units: self.units * 2]
            self.bias_c = self.bias[self.units * 2: self.units * 3]
            self.bias_o = self.bias[self.units * 3:]
        else:
            self.bias_i = None
            self.bias_f = None
            self.bias_c = None
            self.bias_o = None
        self.built = True

    def call(self, inputs, states, training=None):
        if 0 < self.dropout < 1 and self._dropout_mask is None:
            self._dropout_mask = _generate_dropout_mask(
                _generate_dropout_ones(inputs, K.shape(inputs)[-1]),
                self.dropout,
                training=training,
                count=4)
        if (0 < self.recurrent_dropout < 1 and
                self._recurrent_dropout_mask is None):
            self._recurrent_dropout_mask = _generate_dropout_mask(
                _generate_dropout_ones(inputs, self.units),
                self.recurrent_dropout,
                training=training,
                count=4)

        # dropout matrices for input units
        dp_mask = self._dropout_mask
        # dropout matrices for recurrent units
        rec_dp_mask = self._recurrent_dropout_mask

        h_tm1 = states[0]  # previous memory state
        c_tm1 = states[1]  # previous carry state

        if self.implementation == 1:
            if 0 < self.dropout < 1.:
                inputs_i = inputs * dp_mask[0]
                inputs_f = inputs * dp_mask[1]
                inputs_c = inputs * dp_mask[2]
                inputs_o = inputs * dp_mask[3]
            else:
                inputs_i = inputs
                inputs_f = inputs
                inputs_c = inputs
                inputs_o = inputs
            x_i = K.dot(inputs_i, self.kernel_i)
            x_f = K.dot(inputs_f, self.kernel_f)
            x_c = K.dot(inputs_c, self.kernel_c)
            x_o = K.dot(inputs_o, self.kernel_o)
            if self.use_bias:
                x_i = K.bias_add(x_i, self.bias_i)
                x_f = K.bias_add(x_f, self.bias_f)
                x_c = K.bias_add(x_c, self.bias_c)
                x_o = K.bias_add(x_o, self.bias_o)

            if 0 < self.recurrent_dropout < 1.:
                h_tm1_i = h_tm1 * rec_dp_mask[0]
                h_tm1_f = h_tm1 * rec_dp_mask[1]
                h_tm1_c = h_tm1 * rec_dp_mask[2]
                h_tm1_o = h_tm1 * rec_dp_mask[3]
            else:
                h_tm1_i = h_tm1
                h_tm1_f = h_tm1
                h_tm1_c = h_tm1
                h_tm1_o = h_tm1
            i = self.recurrent_activation(x_i + K.dot(h_tm1_i,
                                                      self.recurrent_kernel_i))
            f = self.recurrent_activation(x_f + K.dot(h_tm1_f,
                                                      self.recurrent_kernel_f))
            c = f * c_tm1 + i * self.activation(x_c + K.dot(h_tm1_c,
                                                            self.recurrent_kernel_c))
            o = self.recurrent_activation(x_o + K.dot(h_tm1_o,
                                                      self.recurrent_kernel_o))
        else:
            if 0. < self.dropout < 1.:
                inputs *= dp_mask[0]
            z = K.dot(inputs, self.kernel)
            if 0. < self.recurrent_dropout < 1.:
                h_tm1 *= rec_dp_mask[0]
            z += K.dot(h_tm1, self.recurrent_kernel)
            if self.use_bias:
                z = K.bias_add(z, self.bias)

            z0 = z[:, :self.units]
            z1 = z[:, self.units: 2 * self.units]
            z2 = z[:, 2 * self.units: 3 * self.units]
            z3 = z[:, 3 * self.units:]

            i = self.recurrent_activation(z0)
            f = self.recurrent_activation(z1)
            c = f * c_tm1 + i * self.activation(z2)
            o = self.recurrent_activation(z3)

        h = o * self.activation(c)
        if 0 < self.dropout + self.recurrent_dropout:
            if training is None:
                h._uses_learning_phase = True
        return h, [h, c]

    def get_config(self):
        config = {'units': self.units,
                  'activation': activations.serialize(self.activation),
                  'recurrent_activation': activations.serialize(self.recurrent_activation),
                  'use_bias': self.use_bias,
                  'kernel_initializer': initializers.serialize(self.kernel_initializer),
                  'recurrent_initializer': initializers.serialize(self.recurrent_initializer),
                  'bias_initializer': initializers.serialize(self.bias_initializer),
                  'unit_forget_bias': self.unit_forget_bias,
                  'kernel_regularizer': regularizers.serialize(self.kernel_regularizer),
                  'recurrent_regularizer': regularizers.serialize(self.recurrent_regularizer),
                  'bias_regularizer': regularizers.serialize(self.bias_regularizer),
                  'kernel_constraint': constraints.serialize(self.kernel_constraint),
                  'recurrent_constraint': constraints.serialize(self.recurrent_constraint),
                  'bias_constraint': constraints.serialize(self.bias_constraint),
                  'dropout': self.dropout,
                  'recurrent_dropout': self.recurrent_dropout,
                  'implementation': self.implementation}
        base_config = super(LSTMCell, self).get_config()
        return dict(list(base_config.items()) + list(config.items()))


class LSTM(RNN):
    """Long-Short Term Memory layer - Hochreiter 1997.

    # Arguments
        units: Positive integer, dimensionality of the output space.
        activation: Activation function to use
            (see [activations](../activations.md)).
            Default: hyperbolic tangent (`tanh`).
            If you pass `None`, no activation is applied
            (ie. "linear" activation: `a(x) = x`).
        recurrent_activation: Activation function to use
            for the recurrent step
            (see [activations](../activations.md)).
            Default: hard sigmoid (`hard_sigmoid`).
            If you pass `None`, no activation is applied
            (ie. "linear" activation: `a(x) = x`).
        use_bias: Boolean, whether the layer uses a bias vector.
        kernel_initializer: Initializer for the `kernel` weights matrix,
            used for the linear transformation of the inputs.
            (see [initializers](../initializers.md)).
        recurrent_initializer: Initializer for the `recurrent_kernel`
            weights matrix,
            used for the linear transformation of the recurrent state.
            (see [initializers](../initializers.md)).
        bias_initializer: Initializer for the bias vector
            (see [initializers](../initializers.md)).
        unit_forget_bias: Boolean.
            If True, add 1 to the bias of the forget gate at initialization.
            Setting it to true will also force `bias_initializer="zeros"`.
            This is recommended in [Jozefowicz et al.](http://www.jmlr.org/proceedings/papers/v37/jozefowicz15.pdf)
        kernel_regularizer: Regularizer function applied to
            the `kernel` weights matrix
            (see [regularizer](../regularizers.md)).
        recurrent_regularizer: Regularizer function applied to
            the `recurrent_kernel` weights matrix
            (see [regularizer](../regularizers.md)).
        bias_regularizer: Regularizer function applied to the bias vector
            (see [regularizer](../regularizers.md)).
        activity_regularizer: Regularizer function applied to
            the output of the layer (its "activation").
            (see [regularizer](../regularizers.md)).
        kernel_constraint: Constraint function applied to
            the `kernel` weights matrix
            (see [constraints](../constraints.md)).
        recurrent_constraint: Constraint function applied to
            the `recurrent_kernel` weights matrix
            (see [constraints](../constraints.md)).
        bias_constraint: Constraint function applied to the bias vector
            (see [constraints](../constraints.md)).
        dropout: Float between 0 and 1.
            Fraction of the units to drop for
            the linear transformation of the inputs.
        recurrent_dropout: Float between 0 and 1.
            Fraction of the units to drop for
            the linear transformation of the recurrent state.
        implementation: Implementation mode, either 1 or 2.
            Mode 1 will structure its operations as a larger number of
            smaller dot products and additions, whereas mode 2 will
            batch them into fewer, larger operations. These modes will
            have different performance profiles on different hardware and
            for different applications.
        return_sequences: Boolean. Whether to return the last output.
            in the output sequence, or the full sequence.
        return_state: Boolean. Whether to return the last state
            in addition to the output.
        go_backwards: Boolean (default False).
            If True, process the input sequence backwards and return the
            reversed sequence.
        stateful: Boolean (default False). If True, the last state
            for each sample at index i in a batch will be used as initial
            state for the sample of index i in the following batch.
        unroll: Boolean (default False).
            If True, the network will be unrolled,
            else a symbolic loop will be used.
            Unrolling can speed-up a RNN,
            although it tends to be more memory-intensive.
            Unrolling is only suitable for short sequences.

    # References
        - [Long short-term memory](http://www.bioinf.jku.at/publications/older/2604.pdf) (original 1997 paper)
        - [Learning to forget: Continual prediction with LSTM](http://www.mitpressjournals.org/doi/pdf/10.1162/089976600300015015)
        - [Supervised sequence labeling with recurrent neural networks](http://www.cs.toronto.edu/~graves/preprint.pdf)
        - [A Theoretically Grounded Application of Dropout in Recurrent Neural Networks](http://arxiv.org/abs/1512.05287)
    """

    @interfaces.legacy_recurrent_support
    def __init__(self, units,
                 activation='tanh',
                 recurrent_activation='hard_sigmoid',
                 use_bias=True,
                 kernel_initializer='glorot_uniform',
                 recurrent_initializer='orthogonal',
                 bias_initializer='zeros',
                 unit_forget_bias=True,
                 kernel_regularizer=None,
                 recurrent_regularizer=None,
                 bias_regularizer=None,
                 activity_regularizer=None,
                 kernel_constraint=None,
                 recurrent_constraint=None,
                 bias_constraint=None,
                 dropout=0.,
                 recurrent_dropout=0.,
                 implementation=2,
                 return_sequences=False,
                 return_state=False,
                 go_backwards=False,
                 stateful=False,
                 unroll=False,
                 **kwargs):
        if implementation == 0:
            warnings.warn('`implementation=0` has been deprecated, '
                          'and now defaults to `implementation=2`.'
                          'Please update your layer call.')
        dropout = 0. if dropout is None else dropout
        recurrent_dropout = 0. if recurrent_dropout is None else recurrent_dropout
        if K.backend() == 'theano' and dropout + recurrent_dropout > 0.:
            warnings.warn(
                'RNN dropout is no longer supported with the Theano backend '
                'due to technical limitations. '
                'You can either set `dropout` and `recurrent_dropout` to 0, '
                'or use the TensorFlow backend.')
            dropout = 0.
            recurrent_dropout = 0.

        cell = LSTMCell(units,
                        activation=activation,
                        recurrent_activation=recurrent_activation,
                        use_bias=use_bias,
                        kernel_initializer=kernel_initializer,
                        recurrent_initializer=recurrent_initializer,
                        unit_forget_bias=unit_forget_bias,
                        bias_initializer=bias_initializer,
                        kernel_regularizer=kernel_regularizer,
                        recurrent_regularizer=recurrent_regularizer,
                        bias_regularizer=bias_regularizer,
                        kernel_constraint=kernel_constraint,
                        recurrent_constraint=recurrent_constraint,
                        bias_constraint=bias_constraint,
                        dropout=dropout,
                        recurrent_dropout=recurrent_dropout,
                        implementation=implementation)
        super(LSTM, self).__init__(cell,
                                   return_sequences=return_sequences,
                                   return_state=return_state,
                                   go_backwards=go_backwards,
                                   stateful=stateful,
                                   unroll=unroll,
                                   **kwargs)
        self.activity_regularizer = regularizers.get(activity_regularizer)

    def call(self, inputs, mask=None, training=None, initial_state=None):
        self.cell._dropout_mask = None
        self.cell._recurrent_dropout_mask = None
        return super(LSTM, self).call(inputs,
                                      mask=mask,
                                      training=training,
                                      initial_state=initial_state)

    @property
    def units(self):
        return self.cell.units

    @property
    def activation(self):
        return self.cell.activation

    @property
    def recurrent_activation(self):
        return self.cell.recurrent_activation

    @property
    def use_bias(self):
        return self.cell.use_bias

    @property
    def kernel_initializer(self):
        return self.cell.kernel_initializer

    @property
    def recurrent_initializer(self):
        return self.cell.recurrent_initializer

    @property
    def bias_initializer(self):
        return self.cell.bias_initializer

    @property
    def unit_forget_bias(self):
        return self.cell.unit_forget_bias

    @property
    def kernel_regularizer(self):
        return self.cell.kernel_regularizer

    @property
    def recurrent_regularizer(self):
        return self.cell.recurrent_regularizer

    @property
    def bias_regularizer(self):
        return self.cell.bias_regularizer

    @property
    def kernel_constraint(self):
        return self.cell.kernel_constraint

    @property
    def recurrent_constraint(self):
        return self.cell.recurrent_constraint

    @property
    def bias_constraint(self):
        return self.cell.bias_constraint

    @property
    def dropout(self):
        return self.cell.dropout

    @property
    def recurrent_dropout(self):
        return self.cell.recurrent_dropout

    @property
    def implementation(self):
        return self.cell.implementation

    def get_config(self):
        config = {'units': self.units,
                  'activation': activations.serialize(self.activation),
                  'recurrent_activation': activations.serialize(self.recurrent_activation),
                  'use_bias': self.use_bias,
                  'kernel_initializer': initializers.serialize(self.kernel_initializer),
                  'recurrent_initializer': initializers.serialize(self.recurrent_initializer),
                  'bias_initializer': initializers.serialize(self.bias_initializer),
                  'unit_forget_bias': self.unit_forget_bias,
                  'kernel_regularizer': regularizers.serialize(self.kernel_regularizer),
                  'recurrent_regularizer': regularizers.serialize(self.recurrent_regularizer),
                  'bias_regularizer': regularizers.serialize(self.bias_regularizer),
                  'activity_regularizer': regularizers.serialize(self.activity_regularizer),
                  'kernel_constraint': constraints.serialize(self.kernel_constraint),
                  'recurrent_constraint': constraints.serialize(self.recurrent_constraint),
                  'bias_constraint': constraints.serialize(self.bias_constraint),
                  'dropout': self.dropout,
                  'recurrent_dropout': self.recurrent_dropout,
                  'implementation': self.implementation}
        base_config = super(LSTM, self).get_config()
        del base_config['cell']
        return dict(list(base_config.items()) + list(config.items()))

    @classmethod
    def from_config(cls, config):
        if 'implementation' in config and config['implementation'] == 0:
            config['implementation'] = 1
        return cls(**config)


def _generate_dropout_ones(inputs, dims):
    # Currently, CNTK can't instantiate `ones` with symbolic shapes.
    # Will update workaround once CNTK supports it.
    if K.backend() == 'cntk':
        ones = K.ones_like(K.reshape(inputs[:, 0], (-1, 1)))
        return K.tile(ones, (1, dims))
    else:
        return K.ones((K.shape(inputs)[0], dims))


def _generate_dropout_mask(ones, rate, training=None, count=1):
    def dropped_inputs():
        return K.dropout(ones, rate)

    if count > 1:
        return [K.in_train_phase(
            dropped_inputs,
            ones,
            training=training) for _ in range(count)]
    return K.in_train_phase(
        dropped_inputs,
        ones,
        training=training)


class LSTMCond(Recurrent):
    """Conditional LSTM: The previously generated word is fed to the current timestep
    You should give two inputs to this layer:
        1. The shifted sequence of words (shape: (batch_size, output_timesteps, embedding_size))
        2. The input context  (shape: (batch_size, context_size))

    # Arguments
        units: Positive integer, dimensionality of the output space.
        return_states: Whether it should return the internal RNN states.
        activation: Activation function to use
            (see [activations](../activations.md)).
            If you pass None, no activation is applied
            (ie. "linear" activation: `a(x) = x`).
        recurrent_activation: Activation function to use
            for the recurrent step
            (see [activations](../activations.md)).
        use_bias: Boolean, whether the layer uses a bias vector.
        kernel_initializer: Initializer for the `kernel` weights matrix,
            used for the linear transformation of the inputs
            (see [initializers](../initializers.md)).
        recurrent_initializer: Initializer for the `recurrent_kernel`
            weights matrix,
            used for the linear transformation of the recurrent state
            (see [initializers](../initializers.md)).
        bias_initializer: Initializer for the bias vector
            (see [initializers](../initializers.md)).
        kernel_regularizer: Regularizer function applied to
            the `kernel` weights matrix
            (see [regularizer](../regularizers.md)).
        recurrent_regularizer: Regularizer function applied to
            the `recurrent_kernel` weights matrix
            (see [regularizer](../regularizers.md)).
        bias_regularizer: Regularizer function applied to the bias vector
            (see [regularizer](../regularizers.md)).
        kernel_constraint: Constraint function applied to
            the `kernel` weights matrix
            (see [constraints](../constraints.md)).
        recurrent_constraint: Constraint function applied to
            the `recurrent_kernel` weights matrix
            (see [constraints](../constraints.md)).
        bias_constraint: Constraint function applied to the bias vector
            (see [constraints](../constraints.md)).
        dropout: Float between 0 and 1.
            Fraction of the units to drop for
            the linear transformation of the context.
        recurrent_dropout: Float between 0 and 1.
            Fraction of the units to drop for
            the linear transformation of the recurrent state.
        conditional_dropout: Float between 0 and 1.
            Fraction of the units to drop for
            the linear transformation of the input.
        implementation: Implementation mode, either 1 or 2.
            Mode 1 will structure its operations as a larger number of
            smaller dot products and additions, whereas mode 2 will
            batch them into fewer, larger operations. These modes will
            have different performance profiles on different hardware and
            for different applications.
        num_inputs: Number of inputs of the layer.
        static_ctx: If static_ctx, it should have 2 dimensions and it will
                    be fed to each timestep of the RNN. Otherwise, it should
                    have 3 dimensions and should have the same number of
                    timesteps than the input.
    # References
        - [On the Properties of Neural Machine Translation: Encoder-Decoder Approaches](https://arxiv.org/abs/1409.1259)
        - [Empirical Evaluation of Gated Recurrent Neural Networks on Sequence Modeling](http://arxiv.org/abs/1412.3555v1)
        - [A Theoretically Grounded Application of Dropout in Recurrent Neural Networks](http://arxiv.org/abs/1512.05287)

    """

    @interfaces.legacy_recurrent_support
    def __init__(self, units,
                 return_states=False,
                 activation='tanh',
                 recurrent_activation='sigmoid',
                 use_bias=True,
                 kernel_initializer='glorot_uniform',
                 conditional_initializer='glorot_uniform',
                 recurrent_initializer='orthogonal',
                 bias_initializer='zeros',
                 bias_ba_initializer='zeros',
                 bias_ca_initializer='zero',
                 forget_bias_init='one',
                 unit_forget_bias=True,
                 mask_value=0.,
                 kernel_regularizer=None,
                 recurrent_regularizer=None,
                 conditional_regularizer=None,
                 bias_regularizer=None,
                 bias_ba_regularizer=None,
                 bias_ca_regularizer=None,
                 activity_regularizer=None,
                 kernel_constraint=None,
                 recurrent_constraint=None,
                 conditional_constraint=None,
                 bias_constraint=None,
                 bias_ba_constraint=None,
                 bias_ca_constraint=None,
                 dropout=0.,
                 recurrent_dropout=0.,
                 conditional_dropout=0.,
                 num_inputs=4,
                 static_ctx=False,
                 **kwargs):

        super(LSTMCond, self).__init__(**kwargs)

        self.return_states = return_states

        # Main parameters
        self.units = units
        self.activation = activations.get(activation)
        self.recurrent_activation = activations.get(recurrent_activation)
        self.use_bias = use_bias
        self.mask_value = mask_value

        # Initializers
        self.kernel_initializer = initializers.get(kernel_initializer)
        self.recurrent_initializer = initializers.get(recurrent_initializer)
        self.conditional_initializer = initializers.get(conditional_initializer)
        self.bias_initializer = initializers.get(bias_initializer)
        self.bias_ba_initializer = initializers.get(bias_ba_initializer)
        self.bias_ca_initializer = initializers.get(bias_ca_initializer)
        self.unit_forget_bias = unit_forget_bias
        self.forget_bias_initializer = initializers.get(forget_bias_init)

        # Regularizers
        self.kernel_regularizer = regularizers.get(kernel_regularizer)
        self.recurrent_regularizer = regularizers.get(recurrent_regularizer)
        self.conditional_regularizer = regularizers.get(conditional_regularizer)
        self.bias_regularizer = regularizers.get(bias_regularizer)
        self.bias_ba_regularizer = regularizers.get(bias_ba_regularizer)
        self.bias_ca_regularizer = regularizers.get(bias_ca_regularizer)
        self.activity_regularizer = regularizers.get(activity_regularizer)

        # Constraints
        self.kernel_constraint = constraints.get(kernel_constraint)
        self.recurrent_constraint = constraints.get(recurrent_constraint)
        self.conditional_constraint = constraints.get(conditional_constraint)
        self.bias_constraint = constraints.get(bias_constraint)
        self.bias_ba_constraint = constraints.get(bias_ba_constraint)
        self.bias_ca_constraint = constraints.get(bias_ca_constraint)

        # Dropouts
        self.dropout = min(1., max(0., dropout)) if dropout is not None else 0.
        self.recurrent_dropout = min(1., max(0., recurrent_dropout)) if recurrent_dropout is not None else 0.
        self.conditional_dropout = min(1., max(0., conditional_dropout)) if conditional_dropout is not None else 0.
        self.num_inputs = num_inputs
        if static_ctx:
            self.input_spec = [InputSpec(ndim=3), InputSpec(ndim=2)]
        else:
            self.input_spec = [InputSpec(ndim=3), InputSpec(ndim=3)]

        for _ in range(len(self.input_spec), self.num_inputs):
            self.input_spec.append(InputSpec(ndim=2))

    def build(self, input_shape):

        assert len(input_shape) == 2 or len(input_shape) == 4, 'You should pass two inputs to LSTMCond ' \
                                                               '(context and previous_embedded_words) and ' \
                                                               'two optional inputs (init_state and init_memory). ' \
                                                               'It currently has %d inputs' % len(input_shape)

        self.input_dim = input_shape[0][2]
        if self.input_spec[1].ndim == 3:
            self.context_dim = input_shape[1][2]
            self.static_ctx = False
            assert input_shape[1][1] == input_shape[0][1], 'When using a 3D ctx in LSTMCond, it has to have the same ' \
                                                           'number of timesteps (dimension 1) as the input. Currently,' \
                                                           'the number of input timesteps is: ' \
                                                           + str(input_shape[0][1]) + \
                                                           ', while the number of ctx timesteps is ' \
                                                           + str(input_shape[1][1]) + ' (complete shapes: ' \
                                                           + str(input_shape[0]) + ', ' + str(input_shape[1]) + ')'
        else:
            self.context_dim = input_shape[1][1]
            self.static_ctx = True

        if self.stateful:
            self.reset_states()
        else:
            # initial states: all-zero tensors of shape (units)
            self.states = [None, None]  # [h, c]

        self.kernel = self.add_weight(shape=(self.context_dim, self.units * 4),
                                      name='kernel',
                                      initializer=self.kernel_initializer,
                                      regularizer=self.kernel_regularizer,
                                      constraint=self.kernel_constraint)

        self.recurrent_kernel = self.add_weight(
            shape=(self.units, self.units * 4),
            name='recurrent_kernel',
            initializer=self.recurrent_initializer,
            regularizer=self.recurrent_regularizer,
            constraint=self.recurrent_constraint)

        self.conditional_kernel = self.add_weight(shape=(self.input_dim, self.units * 4),
                                                  name='conditional_kernel',
                                                  initializer=self.conditional_initializer,
                                                  regularizer=self.conditional_regularizer,
                                                  constraint=self.conditional_constraint)

        if self.use_bias:
            if self.unit_forget_bias:
                def bias_initializer(shape, *args, **kwargs):
                    return K.concatenate([
                        self.bias_initializer((self.units,), *args, **kwargs),
                        initializers.Ones()((self.units,), *args, **kwargs),
                        self.bias_initializer((self.units * 2,), *args, **kwargs),
                    ])
            else:
                bias_initializer = self.bias_initializer

            self.bias = self.add_weight(shape=(self.units * 4,),
                                        name='bias',
                                        initializer=bias_initializer,
                                        regularizer=self.bias_regularizer,
                                        constraint=self.bias_constraint)

        else:
            self.bias = None

        self.built = True

    def reset_states(self, states=None):
        assert self.stateful, 'Layer must be stateful.'
        input_shape = self.input_shape
        if not input_shape[0]:
            raise Exception('If a RNN is stateful, a complete ' +
                            'input_shape must be provided (including batch size).')
        if hasattr(self, 'states'):
            K.set_value(self.states[0],
                        np.zeros((input_shape[0], self.units)))
            K.set_value(self.states[1],
                        np.zeros((input_shape[0], self.units)))
            K.set_value(self.states[2],
                        np.zeros((input_shape[0], input_shape[3])))
        else:
            self.states = [K.zeros((input_shape[0], self.units)),
                           K.zeros((input_shape[0], self.units))]

    def preprocess_input(self, inputs, training=None):
        if 0 < self.conditional_dropout < 1:
            ones = K.ones_like(K.squeeze(inputs[:, 0:1, :], axis=1))

            def dropped_inputs():
                return K.dropout(ones, self.conditional_dropout)

            cond_dp_mask = [K.in_train_phase(dropped_inputs,
                                             ones,
                                             training=training) for _ in range(4)]
            preprocessed_input = K.dot(inputs * cond_dp_mask[0][:, None, :], self.conditional_kernel)
        else:
            preprocessed_input = K.dot(inputs, self.conditional_kernel)

        if self.static_ctx:
            return preprocessed_input

        # Not Static ctx
        if 0 < self.dropout < 1:
            ones = K.ones_like(K.squeeze(self.context[:, 0:1, :], axis=1))

            def dropped_inputs():
                return K.dropout(ones, self.dropout)

            dp_mask = [K.in_train_phase(dropped_inputs, ones,
                                        training=training) for _ in range(4)]
            preprocessed_context = K.dot(self.context * dp_mask[0][:, None, :], self.kernel)
        else:
            preprocessed_context = K.dot(self.context, self.kernel)
        return preprocessed_input + preprocessed_context

    def compute_output_shape(self, input_shape):
        if self.return_sequences:
            main_out = (input_shape[0][0], input_shape[0][1], self.units)
        else:
            main_out = (input_shape[0][0], self.units)

        if self.return_states:
            states_dim = (input_shape[0][0], input_shape[0][1], self.units)
            main_out = [main_out, states_dim, states_dim]
        return main_out

    def call(self, inputs, mask=None, training=None, initial_state=None):
        # input shape: (nb_samples, time (padded with zeros), input_dim)
        # note that the .build() method of subclasses MUST define
        # self.input_spec with a complete input shape.
        input_shape = K.int_shape(inputs[0])
        state_below = inputs[0]
        self.context = inputs[1]
        if self.num_inputs == 2:  # input: [state_below, context]
            self.init_state = None
            self.init_memory = None
        elif self.num_inputs == 3:  # input: [state_below, context, init_generic]
            self.init_state = inputs[2]
            self.init_memory = inputs[2]
        elif self.num_inputs == 4:  # input: [state_below, context, init_state, init_memory]
            self.init_state = inputs[2]
            self.init_memory = inputs[3]

        if self.stateful:
            initial_states = self.states
        else:
            initial_states = self.get_initial_states(state_below)
        constants = self.get_constants(state_below, mask[1], training=training)
        preprocessed_input = self.preprocess_input(state_below, training=training)
        last_output, outputs, states = K.rnn(self.step,
                                             preprocessed_input,
                                             initial_states,
                                             go_backwards=self.go_backwards,
                                             mask=mask[0],
                                             constants=constants,
                                             unroll=self.unroll,
                                             input_length=K.shape(state_below)[1])
        if self.stateful:
            self.updates = []
            for i in range(len(states)):
                self.updates.append((self.states[i], states[i]))

        # Properly set learning phase
        if 0 < self.dropout + self.recurrent_dropout:
            last_output._uses_learning_phase = True
            outputs._uses_learning_phase = True

        if self.return_sequences:
            ret = outputs
        else:
            ret = last_output

        # intermediate states as additional outputs
        if self.return_states:
            if not isinstance(ret, list):
                ret = [ret]
            ret += [states[0], states[1]]

        return ret

    def compute_mask(self, input, mask):
        if self.return_sequences:
            ret = mask[0]
        else:
            ret = None
        if self.return_states:
            ret = [ret, None, None]
        return ret

    def step(self, x, states):
        h_tm1 = states[0]  # State
        c_tm1 = states[1]  # Memory
        dp_mask = states[2]  # Dropout W (input)
        rec_dp_mask = states[3]  # Dropout U (recurrent)
        z = x + K.dot(h_tm1 * rec_dp_mask[0], self.recurrent_kernel)
        if self.static_ctx:
            context = states[4]
            # mask_context = states[5]  # Context mask
            # if mask_context.ndim > 1:  # Mask the context (only if necessary)
            #    context = mask_context[:, :, None] * context
            z += K.dot(context * dp_mask[0], self.kernel)
        if self.use_bias:
            z = K.bias_add(z, self.bias)
        z0 = z[:, :self.units]
        z1 = z[:, self.units: 2 * self.units]
        z2 = z[:, 2 * self.units: 3 * self.units]
        z3 = z[:, 3 * self.units:]
        i = self.recurrent_activation(z0)
        f = self.recurrent_activation(z1)
        o = self.recurrent_activation(z3)
        c = f * c_tm1 + i * self.activation(z2)
        h = o * self.activation(c)
        if 0 < self.dropout + self.recurrent_dropout:
            h._uses_learning_phase = True
        return h, [h, c]

    def get_constants(self, inputs, mask_context, training=None):
        constants = []

        # States[3] - Dropout_W
        if 0 < self.dropout < 1:
            ones = K.ones_like(K.squeeze(self.context[:, 0:1, :], axis=1))

            def dropped_inputs():
                return K.dropout(ones, self.dropout)

            dp_mask = [K.in_train_phase(dropped_inputs,
                                        ones,
                                        training=training) for _ in range(4)]
            constants.append(dp_mask)
        else:
            constants.append([K.cast_to_floatx(1.) for _ in range(4)])

        # States[4] - Dropout_U
        if 0 < self.recurrent_dropout < 1:
            ones = K.ones_like(K.reshape(inputs[:, 0, 0], (-1, 1)))
            ones = K.tile(ones, (1, self.units))

            def dropped_inputs():
                return K.dropout(ones, self.recurrent_dropout)

            rec_dp_mask = [K.in_train_phase(dropped_inputs,
                                            ones,
                                            training=training) for _ in range(4)]
            constants.append(rec_dp_mask)
        else:
            constants.append([K.cast_to_floatx(1.) for _ in range(4)])

        # States[4] - context
        if self.static_ctx:
            constants.append(self.context)

        return constants

    def get_initial_states(self, inputs):
        # build an all-zero tensor of shape (samples, units)
        if self.init_state is None:
            initial_state = K.zeros_like(inputs)  # (samples, timesteps, input_dim)
            initial_state = K.sum(initial_state, axis=(1, 2))  # (samples,)
            initial_state = K.expand_dims(initial_state)  # (samples, 1)
            initial_state = K.tile(initial_state, [1, self.units])  # (samples, units)
            if self.init_memory is None:
                initial_states = [initial_state for _ in range(2)]
            else:
                initial_memory = self.init_memory
                initial_states = [initial_state, initial_memory]
        else:
            initial_state = self.init_state
            if self.init_memory is not None:  # We have state and memory
                initial_memory = self.init_memory
                initial_states = [initial_state, initial_memory]
            else:
                initial_states = [initial_state for _ in range(2)]

        return initial_states

    def get_config(self):
        config = {'units': self.units,
                  'activation': activations.serialize(self.activation),
                  'recurrent_activation': activations.serialize(self.recurrent_activation),
                  'return_states': self.return_states,
                  'kernel_initializer': initializers.serialize(self.kernel_initializer),
                  'recurrent_initializer': initializers.serialize(self.recurrent_initializer),
                  'conditional_initializer': initializers.serialize(self.conditional_initializer),
                  'bias_initializer': initializers.serialize(self.bias_initializer),
                  'bias_ba_initializer': initializers.serialize(self.bias_ba_initializer),
                  'bias_ca_initializer': initializers.serialize(self.bias_ca_initializer),
                  'unit_forget_bias': self.unit_forget_bias,
                  'kernel_regularizer': regularizers.serialize(self.kernel_regularizer),
                  'recurrent_regularizer': regularizers.serialize(self.recurrent_regularizer),
                  'conditional_regularizer': regularizers.serialize(self.conditional_regularizer),
                  'bias_regularizer': regularizers.serialize(self.bias_regularizer),
                  'bias_ba_regularizer': regularizers.serialize(self.bias_ba_regularizer),
                  'bias_ca_regularizer': regularizers.serialize(self.bias_ca_regularizer),
                  'activity_regularizer': regularizers.serialize(self.activity_regularizer),
                  'kernel_constraint': constraints.serialize(self.kernel_constraint),
                  'recurrent_constraint': constraints.serialize(self.recurrent_constraint),
                  'conditional_constraint': constraints.serialize(self.conditional_constraint),
                  'bias_constraint': constraints.serialize(self.bias_constraint),
                  'bias_ba_constraint': constraints.serialize(self.bias_ba_constraint),
                  'bias_ca_constraint': constraints.serialize(self.bias_ca_constraint),
                  'dropout': self.dropout,
                  'recurrent_dropout': self.recurrent_dropout,
                  'conditional_dropout': self.conditional_dropout,
                  'mask_value': self.mask_value,
                  'static_ctx': self.static_ctx,
                  'num_inputs': self.num_inputs
                  }
        base_config = super(LSTMCond, self).get_config()
        return dict(list(base_config.items()) + list(config.items()))


class AttLSTM(Recurrent):
    """Long-Short Term Memory unit with Attention
    You should give two inputs to this layer:
        1. The shifted sequence of words (shape: (batch_size, output_timesteps, embedding_size))
        2. The complete input sequence (shape: (batch_size, input_timesteps, input_dim))
    # Arguments
        units: Positive integer, dimensionality of the output space.
        return_states: Whether it should return the internal RNN states.
        activation: Activation function to use
            (see [activations](../activations.md)).
            If you pass None, no activation is applied
            (ie. "linear" activation: `a(x) = x`).
        recurrent_activation: Activation function to use
            for the recurrent step
            (see [activations](../activations.md)).
        use_bias: Boolean, whether the layer uses a bias vector.
        kernel_initializer: Initializer for the `kernel` weights matrix,
            used for the linear transformation of the inputs
            (see [initializers](../initializers.md)).
        recurrent_initializer: Initializer for the `recurrent_kernel`
            weights matrix,
            used for the linear transformation of the recurrent state
            (see [initializers](../initializers.md)).
        bias_initializer: Initializer for the bias vector
            (see [initializers](../initializers.md)).
        kernel_regularizer: Regularizer function applied to
            the `kernel` weights matrix
            (see [regularizer](../regularizers.md)).
        recurrent_regularizer: Regularizer function applied to
            the `recurrent_kernel` weights matrix
            (see [regularizer](../regularizers.md)).
        bias_regularizer: Regularizer function applied to the bias vector
            (see [regularizer](../regularizers.md)).
        kernel_constraint: Constraint function applied to
            the `kernel` weights matrix
            (see [constraints](../constraints.md)).
        recurrent_constraint: Constraint function applied to
            the `recurrent_kernel` weights matrix
            (see [constraints](../constraints.md)).
        bias_constraint: Constraint function applied to the bias vector
            (see [constraints](../constraints.md)).
        dropout: Float between 0 and 1.
            Fraction of the units to drop for
            the linear transformation of the context.
        recurrent_dropout: Float between 0 and 1.
            Fraction of the units to drop for
            the linear transformation of the recurrent state.
        conditional_dropout: Float between 0 and 1.
            Fraction of the units to drop for
            the linear transformation of the input.
        dropout_w_a: Float between 0 and 1.
            Fraction of the units to drop for
            the linear transformation in the attended context.
        dropout_W_a: Float between 0 and 1.
            Fraction of the units to drop for
            the linear transformation of the recurrent state in the attention mechanism.
        dropout_U_a: Float between 0 and 1.
            Fraction of the units to drop for
            the linear transformation of the input in the attention mechanism.
        implementation: Implementation mode, either 1 or 2.
            Mode 1 will structure its operations as a larger number of
            smaller dot products and additions, whereas mode 2 will
            batch them into fewer, larger operations. These modes will
            have different performance profiles on different hardware and
            for different applications.
        num_inputs: Number of inputs of the layer.


    # Formulation

        The resulting attention vector 'phi' at time 't' is formed by applying a weighted sum over
        the set of inputs 'x_i' contained in 'X':

            phi(X, t) = ∑_i alpha_i(t) * x_i,

        where each 'alpha_i' at time 't' is a weighting vector over all the input dimension that
        accomplishes the following condition:

            ∑_i alpha_i = 1

        and is dynamically adapted at each timestep w.r.t. the following formula:

            alpha_i(t) = exp{e_i(t)} /  ∑_j exp{e_j(t)}

        where each 'e_i' at time 't' is calculated as:

            e_i(t) = wa' * tanh( Wa * x_i  +  Ua * h(t-1)  +  ba ),

        where the following are learnable with the respectively named sizes:
                wa                Wa                     Ua                 ba
            [input_dim] [input_dim, input_dim] [units, input_dim] [input_dim]

        The names of 'Ua' and 'Wa' are exchanged w.r.t. the provided reference as well as 'v' being renamed
        to 'x' for matching Keras LSTM's nomenclature.

    # References
        -   Yao L, Torabi A, Cho K, Ballas N, Pal C, Larochelle H, Courville A.
            Describing videos by exploiting temporal structure.
            InProceedings of the IEEE International Conference on Computer Vision 2015 (pp. 4507-4515).
    """

    @interfaces.legacy_recurrent_support
    def __init__(self, units,
                 att_units=0,
                 return_extra_variables=False,
                 return_states=False,
                 activation='tanh',
                 recurrent_activation='sigmoid',
                 use_bias=True,
                 kernel_initializer='glorot_uniform',
                 attention_recurrent_initializer='glorot_uniform',
                 attention_context_initializer='glorot_uniform',
                 attention_context_wa_initializer='glorot_uniform',
                 recurrent_initializer='orthogonal',
                 bias_initializer='zeros',
                 bias_ba_initializer='zeros',
                 bias_ca_initializer='zero',
                 forget_bias_init='one',
                 unit_forget_bias=True,
                 mask_value=0.,
                 kernel_regularizer=None,
                 recurrent_regularizer=None,
                 attention_recurrent_regularizer=None,
                 attention_context_regularizer=None,
                 attention_context_wa_regularizer=None,
                 bias_regularizer=None,
                 bias_ba_regularizer=None,
                 bias_ca_regularizer=None,
                 activity_regularizer=None,
                 kernel_constraint=None,
                 recurrent_constraint=None,
                 attention_recurrent_constraint=None,
                 attention_context_constraint=None,
                 attention_context_wa_constraint=None,
                 bias_constraint=None,
                 bias_ba_constraint=None,
                 bias_ca_constraint=None,
                 dropout=0.,
                 recurrent_dropout=0.,
                 attention_dropout=0.,
                 num_inputs=3,
                 **kwargs):
        super(AttLSTM, self).__init__(**kwargs)
        self.return_extra_variables = return_extra_variables
        self.return_states = return_states

        # Main parameters
        self.units = units
        self.att_units = units if att_units == 0 else att_units
        self.activation = activations.get(activation)
        self.recurrent_activation = activations.get(recurrent_activation)
        self.use_bias = use_bias
        self.mask_value = mask_value

        # Initializers
        self.kernel_initializer = initializers.get(kernel_initializer)
        self.recurrent_initializer = initializers.get(recurrent_initializer)
        self.attention_recurrent_initializer = initializers.get(attention_recurrent_initializer)
        self.attention_context_initializer = initializers.get(attention_context_initializer)
        self.attention_context_wa_initializer = initializers.get(attention_context_wa_initializer)
        self.bias_initializer = initializers.get(bias_initializer)
        self.bias_ba_initializer = initializers.get(bias_ba_initializer)
        self.bias_ca_initializer = initializers.get(bias_ca_initializer)
        self.unit_forget_bias = unit_forget_bias
        self.forget_bias_initializer = initializers.get(forget_bias_init)

        # Regularizers
        self.kernel_regularizer = regularizers.get(kernel_regularizer)
        self.recurrent_regularizer = regularizers.get(recurrent_regularizer)
        self.attention_recurrent_regularizer = regularizers.get(attention_recurrent_regularizer)
        self.attention_context_regularizer = regularizers.get(attention_context_regularizer)
        self.attention_context_wa_regularizer = regularizers.get(attention_context_wa_regularizer)
        self.bias_regularizer = regularizers.get(bias_regularizer)
        self.bias_ba_regularizer = regularizers.get(bias_ba_regularizer)
        self.bias_ca_regularizer = regularizers.get(bias_ca_regularizer)
        self.activity_regularizer = regularizers.get(activity_regularizer)

        # Constraints
        self.kernel_constraint = constraints.get(kernel_constraint)
        self.recurrent_constraint = constraints.get(recurrent_constraint)
        self.attention_recurrent_constraint = constraints.get(attention_recurrent_constraint)
        self.attention_context_constraint = constraints.get(attention_context_constraint)
        self.attention_context_wa_constraint = constraints.get(attention_context_wa_constraint)
        self.bias_constraint = constraints.get(bias_constraint)
        self.bias_ba_constraint = constraints.get(bias_ba_constraint)
        self.bias_ca_constraint = constraints.get(bias_ca_constraint)

        # Dropouts
        self.dropout = min(1., max(0., dropout)) if dropout is not None else 0.
        self.recurrent_dropout = min(1., max(0., recurrent_dropout)) if recurrent_dropout is not None else 0.
        self.attention_dropout = min(1., max(0., attention_dropout)) if attention_dropout is not None else 0.
        self.num_inputs = num_inputs
        self.input_spec = [InputSpec(ndim=3)]
        for _ in range(len(self.input_spec), self.num_inputs):
            self.input_spec.append(InputSpec(ndim=2))

    def build(self, input_shape):

        assert len(input_shape) >= 2, 'You should pass two inputs to AttLSTM ' \
                                      '(previous_embedded_words and context) ' \
                                      'and two optional inputs (init_state and init_memory)'
        self.input_dim = input_shape[0][2]
        self.context_steps = input_shape[0][1]
        if self.stateful:
            self.reset_states()
        else:
            # initial states: all-zero tensors of shape (units)
            self.states = [None, None, None]  # [h, c, x_att]

        self.kernel = self.add_weight(shape=(self.input_dim, self.units * 4),
                                      name='kernel',
                                      initializer=self.kernel_initializer,
                                      regularizer=self.kernel_regularizer,
                                      constraint=self.kernel_constraint)
        self.recurrent_kernel = self.add_weight(
            shape=(self.units, self.units * 4),
            name='recurrent_kernel',
            initializer=self.recurrent_initializer,
            regularizer=self.recurrent_regularizer,
            constraint=self.recurrent_constraint)

        self.attention_recurrent_kernel = self.add_weight(
            shape=(self.units, self.att_units),
            name='attention_recurrent_kernel',
            initializer=self.attention_recurrent_initializer,
            regularizer=self.attention_recurrent_regularizer,
            constraint=self.attention_recurrent_constraint)

        self.attention_context_kernel = self.add_weight(
            shape=(self.input_dim, self.att_units),
            name='attention_context_kernel',
            initializer=self.attention_context_initializer,
            regularizer=self.attention_context_regularizer,
            constraint=self.attention_context_constraint)

        self.attention_context_wa = self.add_weight(
            shape=(self.att_units,),
            name='attention_context_wa',
            initializer=self.attention_context_wa_initializer,
            regularizer=self.attention_context_wa_regularizer,
            constraint=self.attention_context_wa_constraint)

        if self.use_bias:
            if self.unit_forget_bias:
                def bias_initializer(shape, *args, **kwargs):
                    return K.concatenate([
                        self.bias_initializer((self.units,), *args, **kwargs),
                        initializers.Ones()((self.units,), *args, **kwargs),
                        self.bias_initializer((self.units * 2,), *args, **kwargs),
                    ])
            else:
                bias_initializer = self.bias_initializer
            self.bias = self.add_weight(shape=(self.units * 4,),
                                        name='bias',
                                        initializer=bias_initializer,
                                        regularizer=self.bias_regularizer,
                                        constraint=self.bias_constraint)
        else:
            self.bias = None

        self.bias_ba = self.add_weight(shape=(self.att_units,),
                                       name='bias_ba',
                                       initializer=self.bias_ba_initializer,
                                       regularizer=self.bias_ba_regularizer,
                                       constraint=self.bias_ba_constraint)
        bias_ca_shape = self.context_steps if self.context_steps is None else (self.context_steps,)
        self.bias_ca = self.add_weight(shape=bias_ca_shape,
                                       name='bias_ca',
                                       initializer=self.bias_ca_initializer,
                                       regularizer=self.bias_ca_regularizer,
                                       constraint=self.bias_ca_constraint)

        self.built = True

    def reset_states(self, states=None):
        assert self.stateful, 'Layer must be stateful.'
        input_shape = self.input_shape
        if not input_shape[0]:
            raise Exception('If a RNN is stateful, a complete ' +
                            'input_shape must be provided (including batch size).')
        if hasattr(self, 'states'):
            K.set_value(self.states[0],
                        np.zeros((input_shape[0], self.units)))
            K.set_value(self.states[1],
                        np.zeros((input_shape[0], self.units)))
            K.set_value(self.states[2],
                        np.zeros((input_shape[0], input_shape[3])))
        else:
            self.states = [K.zeros((input_shape[0], self.units)),
                           K.zeros((input_shape[0], self.units)),
                           K.zeros((input_shape[0], input_shape[3]))]

    def preprocess_input(self, inputs, training=None):
        return inputs

    def compute_output_shape(self, input_shape):
        if self.return_sequences:
            main_out = (input_shape[0][0], input_shape[0][1], self.units)
        else:
            main_out = (input_shape[0][0], self.units)

        if self.return_extra_variables:
            dim_x_att = (input_shape[0][0], input_shape[0][1], self.context_dim)
            dim_alpha_att = (input_shape[0][0], input_shape[0][1], input_shape[1][1])
            main_out = [main_out, dim_x_att, dim_alpha_att]

        if self.return_states:
            if not isinstance(main_out, list):
                main_out = [main_out]
            states_dim = (input_shape[0][0], input_shape[0][1], self.units)
            main_out += [states_dim, states_dim]

        return main_out

    def call(self, inputs, mask=None, training=None, initial_state=None):
        # input shape: (nb_samples, time (padded with zeros), input_dim)
        # note that the .build() method of subclasses MUST define
        # self.input_spec with a complete input shape.
        input_shape = K.int_shape(inputs[0])
        state_below = inputs[0]
        if self.num_inputs == 1:  # input: [context]
            self.init_state = None
            self.init_memory = None
        elif self.num_inputs == 2:  # input: [context, init_generic]
            self.init_state = inputs[1]
            self.init_memory = inputs[1]
        elif self.num_inputs == 3:  # input: [context, init_state, init_memory]
            self.init_state = inputs[1]
            self.init_memory = inputs[2]

        if self.stateful:
            initial_states = self.states
        else:
            initial_states = self.get_initial_states(state_below)
        constants = self.get_constants(state_below, training=training)
        preprocessed_input = self.preprocess_input(state_below, training=training)
        last_output, outputs, states = K.rnn(self.step,
                                             preprocessed_input,
                                             initial_states,
                                             go_backwards=self.go_backwards,
                                             mask=mask[0],
                                             constants=constants,
                                             unroll=self.unroll,
                                             input_length=K.shape(state_below)[1],
                                             pos_extra_outputs_states=[2, 3])
        if self.stateful:
            self.updates = []
            for i in range(len(states)):
                self.updates.append((self.states[i], states[i]))

        # Properly set learning phase
        if 0 < self.dropout + self.recurrent_dropout:
            last_output._uses_learning_phase = True
            outputs._uses_learning_phase = True

        if self.return_sequences:
            ret = outputs
        else:
            ret = last_output

        if self.return_extra_variables:
            ret = [ret, states[2], states[3]]

        # intermediate states as additional outputs
        if self.return_states:
            if not isinstance(ret, list):
                ret = [ret]
            ret += [states[0], states[1]]

        return ret

    def compute_mask(self, input, mask):
        if self.return_extra_variables:
            ret = [mask[0], mask[0], mask[0]]
        else:
            ret = mask[0]

        if self.return_states:
            if not isinstance(ret, list):
                ret = [ret]
            ret += [mask[0], mask[0]]

        return ret

    def step(self, x, states):
        h_tm1 = states[0]  # State
        c_tm1 = states[1]  # Memory
        non_used_x_att = states[2]  # Placeholder for returning extra variables
        non_used_alphas_att = states[3]  # Placeholder for returning extra variables
        dp_mask = states[4]  # Dropout W (input)
        rec_dp_mask = states[5]  # Dropout U (recurrent)
        # Att model dropouts
        att_dp_mask = states[6]  # Dropout Wa
        pctx_ = states[7]  # Projected context (i.e. context * Ua + ba)

        # Attention model (see Formulation in class header)
        p_state_ = K.dot(h_tm1 * att_dp_mask[0], self.attention_recurrent_kernel)
        pctx_ = K.tanh(pctx_ + p_state_[:, None, :])
        e = K.dot_product(pctx_, self.attention_context_wa) + self.bias_ca
        alphas = K.softmax(K.reshape(e, [K.shape(e)[0], K.shape(e)[1]]))
        # sum over the in_timesteps dimension resulting in [batch_size, input_dim]
        ctx_ = K.sum(context * alphas[:, :, None], axis=1)

        # LSTM
        z = x + \
            K.dot(h_tm1 * rec_dp_mask[0], self.recurrent_kernel) + \
            K.dot(ctx_ * dp_mask[0], self.kernel)
        if self.use_bias:
            z = K.bias_add(z, self.bias)
        z0 = z[:, :self.units]
        z1 = z[:, self.units: 2 * self.units]
        z2 = z[:, 2 * self.units: 3 * self.units]
        z3 = z[:, 3 * self.units:]
        i = self.recurrent_activation(z0)
        f = self.recurrent_activation(z1)
        o = self.recurrent_activation(z3)
        c = f * c_tm1 + i * self.activation(z2)
        h = o * self.activation(c)
        if 0 < self.dropout + self.recurrent_dropout:
            h._uses_learning_phase = True
        return h, [h, c, ctx_, alphas]

    def get_constants(self, inputs, training=None):
        constants = []
        # States[4] - Dropout W (input dropout)
        if 0 < self.dropout < 1:
            ones = K.ones_like(K.squeeze(self.context[:, 0:1, :], axis=1))

            def dropped_inputs():
                return K.dropout(ones, self.dropout)

            dp_mask = [K.in_train_phase(dropped_inputs,
                                        ones,
                                        training=training) for _ in range(4)]
            constants.append(dp_mask)
        else:
            constants.append([K.cast_to_floatx(1.) for _ in range(4)])

        # States[5] - Dropout_U
        if 0 < self.recurrent_dropout < 1:
            ones = K.ones_like(K.reshape(inputs[:, 0, 0], (-1, 1)))
            ones = K.tile(ones, (1, self.units))

            def dropped_inputs():
                return K.dropout(ones, self.recurrent_dropout)

            rec_dp_mask = [K.in_train_phase(dropped_inputs,
                                            ones,
                                            training=training) for _ in range(4)]
            constants.append(rec_dp_mask)
        else:
            constants.append([K.cast_to_floatx(1.) for _ in range(4)])

        # States[6]  - Dropout_Wa
        if 0 < self.attention_dropout < 1:
            input_dim = self.units
            ones = K.ones_like(K.reshape(inputs[:, 0, 0], (-1, 1)))
            ones = K.concatenate([ones] * input_dim, 1)

            def dropped_inputs():
                return K.dropout(ones, self.recurrent_dropout)

            att_dp_mask = [K.in_train_phase(dropped_inputs,
                                            ones,
                                            training=training)]
            constants.append(att_dp_mask)
        else:
            constants.append([K.cast_to_floatx(1.)])

        if 0 < self.attention_dropout < 1:
            input_dim = K.shape(inputs)[2]
            ones = K.ones_like(K.reshape(inputs[:, :, 0], (-1, K.shape(inputs)[1], 1)))
            ones = K.concatenate([ones] * input_dim, axis=2)
            B_Ua = [K.in_train_phase(K.dropout(ones, self.attention_dropout), ones)]
            pctx = K.dot(inputs * B_Ua[0], self.attention_context_kernel)
        else:
            pctx = K.dot(inputs, self.attention_context_kernel)
        if self.use_bias:
            pctx = K.bias_add(pctx, self.bias_ba)
        # States[7] - pctx_
        constants.append(pctx)

        return constants

    def get_initial_states(self, inputs):
        # build an all-zero tensor of shape (samples, units)
        if self.init_state is None:
            initial_state = K.zeros_like(inputs)  # (samples, timesteps, input_dim)
            initial_state = K.sum(initial_state, axis=(1, 2))  # (samples,)
            initial_state = K.expand_dims(initial_state)  # (samples, 1)
            initial_state = K.tile(initial_state, [1, self.units])  # (samples, units)
            if self.init_memory is None:
                initial_states = [initial_state for _ in range(2)]
            else:
                initial_memory = self.init_memory
                initial_states = [initial_state, initial_memory]
        else:
            initial_state = self.init_state
            if self.init_memory is not None:  # We have state and memory
                initial_memory = self.init_memory
                initial_states = [initial_state, initial_memory]
            else:
                initial_states = [initial_state for _ in range(2)]

        initial_state = K.zeros_like(inputs)  # (samples, input_timesteps, ctx_dim)
        initial_state_alphas = K.sum(initial_state, axis=2)  # (samples, input_timesteps)
        initial_state = K.sum(initial_state, axis=1)  # (samples, ctx_dim)
        extra_states = [initial_state, initial_state_alphas]  # (samples, ctx_dim)

        return initial_states + extra_states

    def get_config(self):
        config = {'units': self.units,
                  "att_units": self.att_units,
                  'activation': activations.serialize(self.activation),
                  'recurrent_activation': activations.serialize(self.recurrent_activation),
                  'return_extra_variables': self.return_extra_variables,
                  'return_states': self.return_states,
                  'kernel_initializer': initializers.serialize(self.kernel_initializer),
                  'recurrent_initializer': initializers.serialize(self.recurrent_initializer),
                  'attention_recurrent_initializer': initializers.serialize(self.attention_recurrent_initializer),
                  'bias_initializer': initializers.serialize(self.bias_initializer),
                  'bias_ba_initializer': initializers.serialize(self.bias_ba_initializer),
                  'bias_ca_initializer': initializers.serialize(self.bias_ca_initializer),
                  'unit_forget_bias': self.unit_forget_bias,
                  'kernel_regularizer': regularizers.serialize(self.kernel_regularizer),
                  'recurrent_regularizer': regularizers.serialize(self.recurrent_regularizer),
                  'attention_recurrent_regularizer': regularizers.serialize(self.attention_recurrent_regularizer),
                  'bias_regularizer': regularizers.serialize(self.bias_regularizer),
                  'bias_ba_regularizer': regularizers.serialize(self.bias_ba_regularizer),
                  'bias_ca_regularizer': regularizers.serialize(self.bias_ca_regularizer),
                  'activity_regularizer': regularizers.serialize(self.activity_regularizer),
                  'kernel_constraint': constraints.serialize(self.kernel_constraint),
                  'recurrent_constraint': constraints.serialize(self.recurrent_constraint),
                  'attention_recurrent_constraint': constraints.serialize(self.attention_recurrent_constraint),
                  'bias_constraint': constraints.serialize(self.bias_constraint),
                  'bias_ba_constraint': constraints.serialize(self.bias_ba_constraint),
                  'bias_ca_constraint': constraints.serialize(self.bias_ca_constraint),
                  'dropout': self.dropout,
                  'recurrent_dropout': self.recurrent_dropout,
                  'attention_dropout': self.attention_dropout,
                  'mask_value': self.mask_value
                  }
        base_config = super(AttLSTM, self).get_config()
        return dict(list(base_config.items()) + list(config.items()))


class AttLSTMCond(Recurrent):
    """Long-Short Term Memory unit with Attention + the previously generated word fed to the current timestep.

    You should give two inputs to this layer:
        1. The shifted sequence of words (shape: (batch_size, output_timesteps, embedding_size))
        2. The complete input sequence (shape: (batch_size, input_timesteps, input_dim))
    Optionally, you can set the initial hidden state, with a tensor of shape: (batch_size, units)

    # Arguments
        units: Positive integer, dimensionality of the output space.
        att_units:  Positive integer, dimensionality of the attention space.
        return_extra_variables: Return the attended context vectors and the attention weights (alphas)
        return_states: Whether it should return the internal RNN states.
        activation: Activation function to use
            (see [activations](../activations.md)).
            If you pass None, no activation is applied
            (ie. "linear" activation: `a(x) = x`).
        recurrent_activation: Activation function to use
            for the recurrent step
            (see [activations](../activations.md)).
        use_bias: Boolean, whether the layer uses a bias vector.
        kernel_initializer: Initializer for the `kernel` weights matrix,
            used for the linear transformation of the inputs
            (see [initializers](../initializers.md)).
        conditional_initializer: Initializer for the `conditional_kernel`
            weights matrix,
            used for the linear transformation of the conditional inputs
            (see [initializers](../initializers.md)).
        recurrent_initializer: Initializer for the `recurrent_kernel`
            weights matrix,
            used for the linear transformation of the recurrent state
            (see [initializers](../initializers.md)).
        attention_recurrent_initializer:  Initializer for the `attention_recurrent_kernel`
            weights matrix, used for the linear transformation of the conditional inputs
            (see [initializers](../initializers.md)).
        attention_context_initializer:  Initializer for the `attention_context_kernel`
            weights matrix,
            used for the linear transformation of the attention context inputs
            (see [initializers](../initializers.md)).
        attention_context_wa_initializer:  Initializer for the `attention_wa_kernel`
            weights matrix,
            used for the linear transformation of the attention context
            (see [initializers](../initializers.md)).
        bias_initializer: Initializer for the bias vector
            (see [initializers](../initializers.md)).
        bias_ba_initializer: Initializer for the bias_ba vector from the attention mechanism
            (see [initializers](../initializers.md)).
        bias_ca_initializer: Initializer for the bias_ca vector from the attention mechanism
            (see [initializers](../initializers.md)).
        mask_value: Value of the mask of the context (0. by default)
        kernel_regularizer: Regularizer function applied to
            the `kernel` weights matrix
            (see [regularizer](../regularizers.md)).
        recurrent_regularizer: Regularizer function applied to
            the `recurrent_kernel` weights matrix
            (see [regularizer](../regularizers.md)).
        conditional_regularizer: Regularizer function applied to
            the `conditional_kernel` weights matrix
            (see [regularizer](../regularizers.md)).
        attention_recurrent_regularizer:  Regularizer function applied to
            the `attention_recurrent__kernel` weights matrix
            (see [regularizer](../regularizers.md)).
        attention_context_regularizer:  Regularizer function applied to
            the `attention_context_kernel` weights matrix
            (see [regularizer](../regularizers.md)).
        attention_context_wa_regularizer:  Regularizer function applied to
            the `attention_context_wa_kernel` weights matrix
            (see [regularizer](../regularizers.md)).
        bias_regularizer: Regularizer function applied to the bias vector
            (see [regularizer](../regularizers.md)).
        bias_ba_regularizer:  Regularizer function applied to the bias_ba vector
            (see [regularizer](../regularizers.md)).
        bias_ca_regularizer:  Regularizer function applied to the bias_ca vector
            (see [regularizer](../regularizers.md)).
        activity_regularizer: Regularizer function applied to
            the output of the layer (its "activation").
            (see [regularizer](../regularizers.md)).
        kernel_constraint: Constraint function applied to
            the `kernel` weights matrix
            (see [constraints](../constraints.md)).
        recurrent_constraint: Constraint function applied to
            the `recurrent_kernel` weights matrix
            (see [constraints](../constraints.md)).
        conditional_constraint: Constraint function applied to
            the `conditional_kernel` weights matrix
            (see [constraints](../constraints.md)).
        attention_recurrent_constraint: Constraint function applied to
            the `attention_recurrent_kernel` weights matrix
            (see [constraints](../constraints.md)).
        attention_context_constraint: Constraint function applied to
            the `attention_context_kernel` weights matrix
            (see [constraints](../constraints.md)).
        attention_context_wa_constraint: Constraint function applied to
            the `attention_context_wa_kernel` weights matrix
            (see [constraints](../constraints.md)).
        bias_constraint: Constraint function applied to the bias vector
            (see [constraints](../constraints.md)).
        bias_ba_constraint: Constraint function applied to
            the `bias_ba` weights matrix
            (see [constraints](../constraints.md)).
        bias_ca_constraint: Constraint function applied to
            the `bias_ca` weights matrix
            (see [constraints](../constraints.md)).
        dropout: Float between 0 and 1.
            Fraction of the units to drop for
            the linear transformation of the context.
        recurrent_dropout: Float between 0 and 1.
            Fraction of the units to drop for
            the linear transformation of the recurrent state.
        conditional_dropout: Float between 0 and 1.
            Fraction of the units to drop for
            the linear transformation of the input.
        conditional_dropout: Float between 0 and 1.
            Fraction of the units to drop for
            the linear transformation of the input.
        attention_dropout: Float between 0 and 1.
            Fraction of the units to drop for
            the linear transformation of the attention mechanism.
        num_inputs: Number of inputs of the layer.

    # References
        - [On the Properties of Neural Machine Translation: Encoder-Decoder Approaches](https://arxiv.org/abs/1409.1259)
        - [Empirical Evaluation of Gated Recurrent Neural Networks on Sequence Modeling](http://arxiv.org/abs/1412.3555v1)
        - [A Theoretically Grounded Application of Dropout in Recurrent Neural Networks](http://arxiv.org/abs/1512.05287)
    """

    @interfaces.legacy_recurrent_support
    def __init__(self, units,
                 att_units=0,
                 return_extra_variables=False,
                 return_states=False,
                 activation='tanh',
                 recurrent_activation='sigmoid',
                 use_bias=True,
                 kernel_initializer='glorot_uniform',
                 conditional_initializer='glorot_uniform',
                 attention_recurrent_initializer='glorot_uniform',
                 attention_context_initializer='glorot_uniform',
                 attention_context_wa_initializer='glorot_uniform',
                 recurrent_initializer='orthogonal',
                 bias_initializer='zeros',
                 bias_ba_initializer='zeros',
                 bias_ca_initializer='zero',
                 unit_forget_bias=True,
                 mask_value=0.,
                 kernel_regularizer=None,
                 recurrent_regularizer=None,
                 conditional_regularizer=None,
                 attention_recurrent_regularizer=None,
                 attention_context_regularizer=None,
                 attention_context_wa_regularizer=None,
                 bias_regularizer=None,
                 bias_ba_regularizer=None,
                 bias_ca_regularizer=None,
                 activity_regularizer=None,
                 kernel_constraint=None,
                 recurrent_constraint=None,
                 conditional_constraint=None,
                 attention_recurrent_constraint=None,
                 attention_context_constraint=None,
                 attention_context_wa_constraint=None,
                 bias_constraint=None,
                 bias_ba_constraint=None,
                 bias_ca_constraint=None,
                 dropout=0.,
                 recurrent_dropout=0.,
                 conditional_dropout=0.,
                 attention_dropout=0.,
                 num_inputs=4,
                 **kwargs):
        super(AttLSTMCond, self).__init__(**kwargs)
        self.return_extra_variables = return_extra_variables
        self.return_states = return_states

        # Main parameters
        self.units = units
        self.att_units = units if att_units == 0 else att_units
        self.activation = activations.get(activation)
        self.recurrent_activation = activations.get(recurrent_activation)
        self.use_bias = use_bias
        self.mask_value = mask_value

        # Initializers
        self.kernel_initializer = initializers.get(kernel_initializer)
        self.recurrent_initializer = initializers.get(recurrent_initializer)
        self.conditional_initializer = initializers.get(conditional_initializer)
        self.attention_recurrent_initializer = initializers.get(attention_recurrent_initializer)
        self.attention_context_initializer = initializers.get(attention_context_initializer)
        self.attention_context_wa_initializer = initializers.get(attention_context_wa_initializer)
        self.bias_initializer = initializers.get(bias_initializer)
        self.bias_ba_initializer = initializers.get(bias_ba_initializer)
        self.bias_ca_initializer = initializers.get(bias_ca_initializer)
        self.unit_forget_bias = unit_forget_bias

        # Regularizers
        self.kernel_regularizer = regularizers.get(kernel_regularizer)
        self.recurrent_regularizer = regularizers.get(recurrent_regularizer)
        self.conditional_regularizer = regularizers.get(conditional_regularizer)
        self.attention_recurrent_regularizer = regularizers.get(attention_recurrent_regularizer)
        self.attention_context_regularizer = regularizers.get(attention_context_regularizer)
        self.attention_context_wa_regularizer = regularizers.get(attention_context_wa_regularizer)
        self.bias_regularizer = regularizers.get(bias_regularizer)
        self.bias_ba_regularizer = regularizers.get(bias_ba_regularizer)
        self.bias_ca_regularizer = regularizers.get(bias_ca_regularizer)
        self.activity_regularizer = regularizers.get(activity_regularizer)

        # Constraints
        self.kernel_constraint = constraints.get(kernel_constraint)
        self.recurrent_constraint = constraints.get(recurrent_constraint)
        self.conditional_constraint = constraints.get(conditional_constraint)
        self.attention_recurrent_constraint = constraints.get(attention_recurrent_constraint)
        self.attention_context_constraint = constraints.get(attention_context_constraint)
        self.attention_context_wa_constraint = constraints.get(attention_context_wa_constraint)
        self.bias_constraint = constraints.get(bias_constraint)
        self.bias_ba_constraint = constraints.get(bias_ba_constraint)
        self.bias_ca_constraint = constraints.get(bias_ca_constraint)

        # Dropouts
        self.dropout = min(1., max(0., dropout)) if dropout is not None else 0.
        self.recurrent_dropout = min(1., max(0., recurrent_dropout)) if recurrent_dropout is not None else 0.
        self.conditional_dropout = min(1., max(0., conditional_dropout)) if conditional_dropout is not None else 0.
        self.attention_dropout = min(1., max(0., attention_dropout)) if attention_dropout is not None else 0.
        self.num_inputs = num_inputs
        self.input_spec = [InputSpec(ndim=3), InputSpec(ndim=3)]
        for _ in range(len(self.input_spec), self.num_inputs):
            self.input_spec.append(InputSpec(ndim=2))

    def build(self, input_shape):

        assert len(input_shape) >= 2, 'You should pass two inputs to AttLSTMCond ' \
                                      '(previous_embedded_words and context) ' \
                                      'and two optional inputs (init_state and init_memory)'
        self.input_dim = input_shape[0][2]
        self.context_steps = input_shape[1][1]
        self.context_dim = input_shape[1][2]
        if self.stateful:
            self.reset_states()
        else:
            # initial states: all-zero tensors of shape (units)
            self.states = [None, None, None]  # [h, c, x_att]

        self.kernel = self.add_weight(shape=(self.context_dim, self.units * 4),
                                      name='kernel',
                                      initializer=self.kernel_initializer,
                                      regularizer=self.kernel_regularizer,
                                      constraint=self.kernel_constraint)
        self.recurrent_kernel = self.add_weight(
            shape=(self.units, self.units * 4),
            name='recurrent_kernel',
            initializer=self.recurrent_initializer,
            regularizer=self.recurrent_regularizer,
            constraint=self.recurrent_constraint)

        self.conditional_kernel = self.add_weight(shape=(self.input_dim, self.units * 4),
                                                  name='conditional_kernel',
                                                  initializer=self.conditional_initializer,
                                                  regularizer=self.conditional_regularizer,
                                                  constraint=self.conditional_constraint)

        self.attention_recurrent_kernel = self.add_weight(
            shape=(self.units, self.att_units),
            name='attention_recurrent_kernel',
            initializer=self.attention_recurrent_initializer,
            regularizer=self.attention_recurrent_regularizer,
            constraint=self.attention_recurrent_constraint)

        self.attention_context_kernel = self.add_weight(
            shape=(self.context_dim, self.att_units),
            name='attention_context_kernel',
            initializer=self.attention_context_initializer,
            regularizer=self.attention_context_regularizer,
            constraint=self.attention_context_constraint)

        self.attention_context_wa = self.add_weight(
            shape=(self.att_units,),
            name='attention_context_wa',
            initializer=self.attention_context_wa_initializer,
            regularizer=self.attention_context_wa_regularizer,
            constraint=self.attention_context_wa_constraint)

        if self.use_bias:
            if self.unit_forget_bias:
                def bias_initializer(shape, *args, **kwargs):
                    return K.concatenate([
                        self.bias_initializer((self.units,), *args, **kwargs),
                        initializers.Ones()((self.units,), *args, **kwargs),
                        self.bias_initializer((self.units * 2,), *args, **kwargs),
                    ])
            else:
                bias_initializer = self.bias_initializer
            self.bias = self.add_weight(shape=(self.units * 4,),
                                        name='bias',
                                        initializer=bias_initializer,
                                        regularizer=self.bias_regularizer,
                                        constraint=self.bias_constraint)
        else:
            self.bias = None

        self.bias_ba = self.add_weight(shape=(self.att_units,),
                                       name='bias_ba',
                                       initializer=self.bias_ba_initializer,
                                       regularizer=self.bias_ba_regularizer,
                                       constraint=self.bias_ba_constraint)
        bias_ca_shape = self.context_steps if self.context_steps is None else (self.context_steps,)
        self.bias_ca = self.add_weight(shape=bias_ca_shape,
                                       name='bias_ca',
                                       initializer=self.bias_ca_initializer,
                                       regularizer=self.bias_ca_regularizer,
                                       constraint=self.bias_ca_constraint)
        self.built = True

    def reset_states(self, states=None):
        assert self.stateful, 'Layer must be stateful.'
        input_shape = self.input_shape
        if not input_shape[0]:
            raise Exception('If a RNN is stateful, a complete ' +
                            'input_shape must be provided (including batch size).')
        if hasattr(self, 'states'):
            K.set_value(self.states[0],
                        np.zeros((input_shape[0], self.units)))
            K.set_value(self.states[1],
                        np.zeros((input_shape[0], self.units)))
            K.set_value(self.states[2],
                        np.zeros((input_shape[0], input_shape[3])))
        else:
            self.states = [K.zeros((input_shape[0], self.units)),
                           K.zeros((input_shape[0], self.units)),
                           K.zeros((input_shape[0], input_shape[3]))]

    def preprocess_input(self, inputs, training=None):

        if 0 < self.conditional_dropout < 1:
            ones = K.ones_like(K.squeeze(inputs[:, 0:1, :], axis=1))

            def dropped_inputs():
                return K.dropout(ones, self.conditional_dropout)

            cond_dp_mask = [K.in_train_phase(dropped_inputs,
                                             ones,
                                             training=training) for _ in range(4)]
            return K.dot(inputs * cond_dp_mask[0][:, None, :], self.conditional_kernel)
        else:
            return K.dot(inputs, self.conditional_kernel)

    def compute_output_shape(self, input_shape):
        if self.return_sequences:
            main_out = (input_shape[0][0], input_shape[0][1], self.units)
        else:
            main_out = (input_shape[0][0], self.units)

        if self.return_extra_variables:
            dim_x_att = (input_shape[0][0], input_shape[0][1], self.context_dim)
            dim_alpha_att = (input_shape[0][0], input_shape[0][1], input_shape[1][1])
            main_out = [main_out, dim_x_att, dim_alpha_att]

        if self.return_states:
            if not isinstance(main_out, list):
                main_out = [main_out]
            states_dim = (input_shape[0][0], input_shape[0][1], self.units)
            main_out += [states_dim, states_dim]

        return main_out

    def call(self, inputs, mask=None, training=None, initial_state=None):
        # input shape: (nb_samples, time (padded with zeros), input_dim)
        # note that the .build() method of subclasses MUST define
        # self.input_spec with a complete input shape.
        input_shape = K.int_shape(inputs[0])
        state_below = inputs[0]
        self.context = inputs[1]
        if self.num_inputs == 2:  # input: [state_below, context]
            self.init_state = None
            self.init_memory = None
        elif self.num_inputs == 3:  # input: [state_below, context, init_generic]
            self.init_state = inputs[2]
            self.init_memory = inputs[2]
        elif self.num_inputs == 4:  # input: [state_below, context, init_state, init_memory]
            self.init_state = inputs[2]
            self.init_memory = inputs[3]

        if self.stateful:
            initial_states = self.states
        else:
            initial_states = self.get_initial_states(state_below)
        constants = self.get_constants(state_below, mask[1], training=training)
        preprocessed_input = self.preprocess_input(state_below, training=training)
        last_output, outputs, states = K.rnn(self.step,
                                             preprocessed_input,
                                             initial_states,
                                             go_backwards=self.go_backwards,
                                             mask=mask[0],
                                             constants=constants,
                                             unroll=self.unroll,
                                             input_length=K.shape(state_below)[1],
                                             pos_extra_outputs_states=[2, 3])
        if self.stateful:
            self.updates = []
            for i in range(len(states)):
                self.updates.append((self.states[i], states[i]))

        # Properly set learning phase
        if 0 < self.dropout + self.recurrent_dropout:
            last_output._uses_learning_phase = True
            outputs._uses_learning_phase = True

        if self.return_sequences:
            ret = outputs
        else:
            ret = last_output

        if self.return_extra_variables:
            ret = [ret, states[2], states[3]]

        # intermediate states as additional outputs
        if self.return_states:
            if not isinstance(ret, list):
                ret = [ret]
            ret += [states[0], states[1]]
        return ret

    def compute_mask(self, input, mask):
        if self.return_extra_variables:
            ret = [mask[0], mask[0], mask[0]]
        else:
            ret = mask[0]

        if self.return_states:
            if not isinstance(ret, list):
                ret = [ret]
            ret += [mask[0], mask[0]]

        return ret

    def step(self, x, states):
        h_tm1 = states[0]  # State
        c_tm1 = states[1]  # Memory
        non_used_x_att = states[2]  # Placeholder for returning extra variables
        non_used_alphas_att = states[3]  # Placeholder for returning extra variables
        dp_mask = states[4]  # Dropout W (input)
        rec_dp_mask = states[5]  # Dropout U (recurrent)
        # Att model dropouts
        att_dp_mask = states[6]  # Dropout Wa
        pctx_ = states[7]  # Projected context (i.e. context * Ua + ba)
        context = states[8]  # Original context
        mask_context = states[9]  # Context mask
        if K.ndim(mask_context) > 1:  # Mask the context (only if necessary)
            pctx_ = K.cast(mask_context[:, :, None], K.dtype(pctx_)) * pctx_
            context = K.cast(mask_context[:, :, None], K.dtype(context)) * context

        # Attention model (see Formulation in class header)
        p_state_ = K.dot(h_tm1 * att_dp_mask[0], self.attention_recurrent_kernel)
        pctx_ = K.tanh(pctx_ + p_state_[:, None, :])
        e = K.dot_product(pctx_, self.attention_context_wa) + self.bias_ca
        if K.ndim(mask_context) > 1:  # Mask the context (only if necessary)
            e = K.cast(mask_context, K.dtype(e)) * e
        alphas = K.softmax(K.reshape(e, [K.shape(e)[0], K.shape(e)[1]]))
        # sum over the in_timesteps dimension resulting in [batch_size, input_dim]
        ctx_ = K.sum(context * alphas[:, :, None], axis=1)

        # LSTM
        z = x + \
            K.dot(h_tm1 * rec_dp_mask[0], self.recurrent_kernel) + \
            K.dot(ctx_ * dp_mask[0], self.kernel)
        if self.use_bias:
            z = K.bias_add(z, self.bias)
        z0 = z[:, :self.units]
        z1 = z[:, self.units: 2 * self.units]
        z2 = z[:, 2 * self.units: 3 * self.units]
        z3 = z[:, 3 * self.units:]
        i = self.recurrent_activation(z0)
        f = self.recurrent_activation(z1)
        o = self.recurrent_activation(z3)
        c = f * c_tm1 + i * self.activation(z2)
        h = o * self.activation(c)
        if 0 < self.dropout + self.recurrent_dropout:
            h._uses_learning_phase = True
        return h, [h, c, ctx_, alphas]

    def get_constants(self, inputs, mask_context, training=None):
        constants = []
        # States[4] - Dropout_W
        if 0 < self.dropout < 1:
            ones = K.ones_like(K.squeeze(self.context[:, 0:1, :], axis=1))

            def dropped_inputs():
                return K.dropout(ones, self.dropout)

            dp_mask = [K.in_train_phase(dropped_inputs,
                                        ones,
                                        training=training) for _ in range(4)]
            constants.append(dp_mask)
        else:
            constants.append([K.cast_to_floatx(1.) for _ in range(4)])

        # States[5] - Dropout_U
        if 0 < self.recurrent_dropout < 1:
            ones = K.ones_like(K.reshape(inputs[:, 0, 0], (-1, 1)))
            ones = K.tile(ones, (1, self.units))

            def dropped_inputs():
                return K.dropout(ones, self.recurrent_dropout)

            rec_dp_mask = [K.in_train_phase(dropped_inputs,
                                            ones,
                                            training=training) for _ in range(4)]
            constants.append(rec_dp_mask)
        else:
            constants.append([K.cast_to_floatx(1.) for _ in range(4)])

        # States[6]  - Dropout_Wa
        if 0 < self.attention_dropout < 1:
            input_dim = self.units
            ones = K.ones_like(K.reshape(inputs[:, 0, 0], (-1, 1)))
            ones = K.concatenate([ones] * input_dim, 1)

            def dropped_inputs():
                return K.dropout(ones, self.recurrent_dropout)

            att_dp_mask = [K.in_train_phase(dropped_inputs,
                                            ones,
                                            training=training)]
            constants.append(att_dp_mask)
        else:
            constants.append([K.cast_to_floatx(1.)])

        if 0 < self.attention_dropout < 1:
            input_dim = self.context_dim
            ones = K.ones_like(K.reshape(self.context[:, :, 0], (-1, K.shape(self.context)[1], 1)))
            ones = K.concatenate([ones] * input_dim, axis=2)
            B_Ua = [K.in_train_phase(K.dropout(ones, self.attention_dropout), ones)]
            pctx = K.dot(self.context * B_Ua[0], self.attention_context_kernel)
        else:
            pctx = K.dot(self.context, self.attention_context_kernel)
        if self.use_bias:
            pctx = K.bias_add(pctx, self.bias_ba)
        # States[7] - pctx_
        constants.append(pctx)

        # States[8] - context
        constants.append(self.context)

        # States[9] - mask_context
        if mask_context is None:
            mask_context = K.not_equal(K.sum(self.context, axis=2), self.mask_value)
            mask_context = K.cast(mask_context, K.floatx())
        constants.append(mask_context)

        return constants

    def get_initial_states(self, inputs):
        # build an all-zero tensor of shape (samples, units)
        if self.init_state is None:
            initial_state = K.zeros_like(inputs)  # (samples, timesteps, input_dim)
            initial_state = K.sum(initial_state, axis=(1, 2))  # (samples,)
            initial_state = K.expand_dims(initial_state)  # (samples, 1)
            initial_state = K.tile(initial_state, [1, self.units])  # (samples, units)
            if self.init_memory is None:
                initial_states = [initial_state for _ in range(2)]
            else:
                initial_memory = self.init_memory
                initial_states = [initial_state, initial_memory]
        else:
            initial_state = self.init_state
            if self.init_memory is not None:  # We have state and memory
                initial_memory = self.init_memory
                initial_states = [initial_state, initial_memory]
            else:
                initial_states = [initial_state for _ in range(2)]

        initial_state = K.zeros_like(self.context)  # (samples, input_timesteps, ctx_dim)
        initial_state_alphas = K.sum(initial_state, axis=2)  # (samples, input_timesteps)
        initial_state = K.sum(initial_state, axis=1)  # (samples, ctx_dim)
        extra_states = [initial_state, initial_state_alphas]  # (samples, ctx_dim)

        return initial_states + extra_states

    def get_config(self):
        config = {'return_extra_variables': self.return_extra_variables,
                  'return_states': self.return_states,
                  'units': self.units,
                  "att_units": self.att_units,
                  'activation': activations.serialize(self.activation),
                  'recurrent_activation': activations.serialize(self.recurrent_activation),
                  'use_bias': self.use_bias,
                  'mask_value': self.mask_value,
                  'kernel_initializer': initializers.serialize(self.kernel_initializer),
                  'recurrent_initializer': initializers.serialize(self.recurrent_initializer),
                  'conditional_initializer': initializers.serialize(self.conditional_initializer),
                  'attention_recurrent_initializer': initializers.serialize(self.attention_recurrent_initializer),
                  'attention_context_initializer': initializers.serialize(self.attention_context_initializer),
                  'attention_context_wa_initializer': initializers.serialize(self.attention_context_wa_initializer),
                  'bias_initializer': initializers.serialize(self.bias_initializer),
                  'bias_ba_initializer': initializers.serialize(self.bias_ba_initializer),
                  'bias_ca_initializer': initializers.serialize(self.bias_ca_initializer),
                  'unit_forget_bias': self.unit_forget_bias,
                  'kernel_regularizer': regularizers.serialize(self.kernel_regularizer),
                  'recurrent_regularizer': regularizers.serialize(self.recurrent_regularizer),
                  'conditional_regularizer': regularizers.serialize(self.conditional_regularizer),
                  'attention_recurrent_regularizer': regularizers.serialize(self.attention_recurrent_regularizer),
                  'attention_context_regularizer': regularizers.serialize(self.attention_context_regularizer),
                  'attention_context_wa_regularizer': regularizers.serialize(self.attention_context_wa_regularizer),
                  'bias_regularizer': regularizers.serialize(self.bias_regularizer),
                  'bias_ba_regularizer': regularizers.serialize(self.bias_ba_regularizer),
                  'bias_ca_regularizer': regularizers.serialize(self.bias_ca_regularizer),
                  'activity_regularizer': regularizers.serialize(self.activity_regularizer),
                  'kernel_constraint': constraints.serialize(self.kernel_constraint),
                  'recurrent_constraint': constraints.serialize(self.recurrent_constraint),
                  'conditional_constraint': constraints.serialize(self.conditional_constraint),
                  'attention_recurrent_constraint': constraints.serialize(self.attention_recurrent_constraint),
                  'attention_context_constraint': constraints.serialize(self.attention_context_constraint),
                  'attention_context_wa_constraint': constraints.serialize(self.attention_context_wa_constraint),
                  'bias_constraint': constraints.serialize(self.bias_constraint),
                  'bias_ba_constraint': constraints.serialize(self.bias_ba_constraint),
                  'bias_ca_constraint': constraints.serialize(self.bias_ca_constraint),
                  'dropout': self.dropout,
                  'recurrent_dropout': self.recurrent_dropout,
                  'conditional_dropout': self.conditional_dropout,
                  'attention_dropout': self.attention_dropout,
                  'num_inputs': self.num_inputs,
                  }
        base_config = super(AttLSTMCond, self).get_config()
        return dict(list(base_config.items()) + list(config.items()))


class AttConditionalLSTMCond(Recurrent):
    """Conditional Long-Short Term Memory unit with Attention + the previously generated word fed to the current timestep.

    You should give two inputs to this layer:
        1. The shifted sequence of words (shape: (batch_size, output_timesteps, embedding_size))
        2. The complete input sequence (shape: (batch_size, input_timesteps, input_dim))
    Optionally, you can set the initial hidden state, with a tensor of shape: (batch_size, units)

    # Arguments
        units: Positive integer, dimensionality of the output space.
        att_units:  Positive integer, dimensionality of the attention space.
        return_extra_variables: Return the attended context vectors and the attention weights (alphas)
        return_states: Whether it should return the internal RNN states.
        activation: Activation function to use
            (see [activations](../activations.md)).
            If you pass None, no activation is applied
            (ie. "linear" activation: `a(x) = x`).
        recurrent_activation: Activation function to use
            for the recurrent step
            (see [activations](../activations.md)).
        use_bias: Boolean, whether the layer uses a bias vector.
        kernel_initializer: Initializer for the `kernel` weights matrix,
            used for the linear transformation of the inputs
            (see [initializers](../initializers.md)).
        conditional_initializer: Initializer for the `conditional_kernel`
            weights matrix,
            used for the linear transformation of the conditional inputs
            (see [initializers](../initializers.md)).
        recurrent_initializer: Initializer for the `recurrent_kernel`
            weights matrix,
            used for the linear transformation of the recurrent state
            (see [initializers](../initializers.md)).
        attention_recurrent_initializer:  Initializer for the `attention_recurrent_kernel`
            weights matrix, used for the linear transformation of the conditional inputs
            (see [initializers](../initializers.md)).
        attention_context_initializer:  Initializer for the `attention_context_kernel`
            weights matrix,
            used for the linear transformation of the attention context inputs
            (see [initializers](../initializers.md)).
        attention_context_wa_initializer:  Initializer for the `attention_wa_kernel`
            weights matrix,
            used for the linear transformation of the attention context
            (see [initializers](../initializers.md)).
        bias_initializer: Initializer for the bias vector
            (see [initializers](../initializers.md)).
        bias_ba_initializer: Initializer for the bias_ba vector from the attention mechanism
            (see [initializers](../initializers.md)).
        bias_ca_initializer: Initializer for the bias_ca vector from the attention mechanism
            (see [initializers](../initializers.md)).
        mask_value: Value of the mask of the context (0. by default)
        kernel_regularizer: Regularizer function applied to
            the `kernel` weights matrix
            (see [regularizer](../regularizers.md)).
        recurrent_regularizer: Regularizer function applied to
            the `recurrent_kernel` weights matrix
            (see [regularizer](../regularizers.md)).
        conditional_regularizer: Regularizer function applied to
            the `conditional_kernel` weights matrix
            (see [regularizer](../regularizers.md)).
        attention_recurrent_regularizer:  Regularizer function applied to
            the `attention_recurrent__kernel` weights matrix
            (see [regularizer](../regularizers.md)).
        attention_context_regularizer:  Regularizer function applied to
            the `attention_context_kernel` weights matrix
            (see [regularizer](../regularizers.md)).
        attention_context_wa_regularizer:  Regularizer function applied to
            the `attention_context_wa_kernel` weights matrix
            (see [regularizer](../regularizers.md)).
        bias_regularizer: Regularizer function applied to the bias vector
            (see [regularizer](../regularizers.md)).
        bias_ba_regularizer:  Regularizer function applied to the bias_ba vector
            (see [regularizer](../regularizers.md)).
        bias_ca_regularizer:  Regularizer function applied to the bias_ca vector
            (see [regularizer](../regularizers.md)).
        activity_regularizer: Regularizer function applied to
            the output of the layer (its "activation").
            (see [regularizer](../regularizers.md)).
        kernel_constraint: Constraint function applied to
            the `kernel` weights matrix
            (see [constraints](../constraints.md)).
        recurrent_constraint: Constraint function applied to
            the `recurrent_kernel` weights matrix
            (see [constraints](../constraints.md)).
        conditional_constraint: Constraint function applied to
            the `conditional_kernel` weights matrix
            (see [constraints](../constraints.md)).
        attention_recurrent_constraint: Constraint function applied to
            the `attention_recurrent_kernel` weights matrix
            (see [constraints](../constraints.md)).
        attention_context_constraint: Constraint function applied to
            the `attention_context_kernel` weights matrix
            (see [constraints](../constraints.md)).
        attention_context_wa_constraint: Constraint function applied to
            the `attention_context_wa_kernel` weights matrix
            (see [constraints](../constraints.md)).
        bias_constraint: Constraint function applied to the bias vector
            (see [constraints](../constraints.md)).
        bias_ba_constraint: Constraint function applied to
            the `bias_ba` weights matrix
            (see [constraints](../constraints.md)).
        bias_ca_constraint: Constraint function applied to
            the `bias_ca` weights matrix
            (see [constraints](../constraints.md)).
        dropout: Float between 0 and 1.
            Fraction of the units to drop for
            the linear transformation of the context.
        recurrent_dropout: Float between 0 and 1.
            Fraction of the units to drop for
            the linear transformation of the recurrent state.
        conditional_dropout: Float between 0 and 1.
            Fraction of the units to drop for
            the linear transformation of the input.
        conditional_dropout: Float between 0 and 1.
            Fraction of the units to drop for
            the linear transformation of the input.
        attention_dropout: Float between 0 and 1.
            Fraction of the units to drop for
            the linear transformation of the attention mechanism.
        num_inputs: Number of inputs of the layer.

    # References
        - [On the Properties of Neural Machine Translation: Encoder-Decoder Approaches](https://arxiv.org/abs/1409.1259)
        - [Empirical Evaluation of Gated Recurrent Neural Networks on Sequence Modeling](http://arxiv.org/abs/1412.3555v1)
        - [A Theoretically Grounded Application of Dropout in Recurrent Neural Networks](http://arxiv.org/abs/1512.05287)
        - [Nematus: a Toolkit for Neural Machine Translation](http://arxiv.org/abs/1703.04357)
    """

    @interfaces.legacy_recurrent_support
    def __init__(self, units,
                 att_units=0,
                 return_extra_variables=False,
                 return_states=False,
                 activation='tanh',
                 recurrent_activation='sigmoid',
                 use_bias=True,
                 kernel_initializer='glorot_uniform',
                 conditional_initializer='glorot_uniform',
                 attention_recurrent_initializer='glorot_uniform',
                 attention_context_initializer='glorot_uniform',
                 attention_context_wa_initializer='glorot_uniform',
                 recurrent_initializer='orthogonal',
                 bias_initializer='zeros',
                 bias_ba_initializer='zeros',
                 bias_ca_initializer='zero',
                 unit_forget_bias=True,
                 mask_value=0.,
                 kernel_regularizer=None,
                 recurrent_regularizer=None,
                 conditional_regularizer=None,
                 attention_recurrent_regularizer=None,
                 attention_context_regularizer=None,
                 attention_context_wa_regularizer=None,
                 bias_regularizer=None,
                 bias_ba_regularizer=None,
                 bias_ca_regularizer=None,
                 activity_regularizer=None,
                 kernel_constraint=None,
                 recurrent_constraint=None,
                 conditional_constraint=None,
                 attention_recurrent_constraint=None,
                 attention_context_constraint=None,
                 attention_context_wa_constraint=None,
                 bias_constraint=None,
                 bias_ba_constraint=None,
                 bias_ca_constraint=None,
                 dropout=0.,
                 recurrent_dropout=0.,
                 conditional_dropout=0.,
                 attention_dropout=0.,
                 num_inputs=4,
                 **kwargs):
        super(AttConditionalLSTMCond, self).__init__(**kwargs)

        self.return_extra_variables = return_extra_variables
        self.return_states = return_states

        # Main parameters
        self.units = units
        self.att_units = units if att_units == 0 else att_units
        self.activation = activations.get(activation)
        self.recurrent_activation = activations.get(recurrent_activation)
        self.use_bias = use_bias
        self.mask_value = mask_value

        # Initializers
        self.kernel_initializer = initializers.get(kernel_initializer)
        self.recurrent_initializer = initializers.get(recurrent_initializer)
        self.recurrent1_initializer = initializers.get(recurrent_initializer)
        self.conditional_initializer = initializers.get(conditional_initializer)
        self.attention_recurrent_initializer = initializers.get(attention_recurrent_initializer)
        self.attention_context_initializer = initializers.get(attention_context_initializer)
        self.attention_context_wa_initializer = initializers.get(attention_context_wa_initializer)
        self.bias_initializer = initializers.get(bias_initializer)
        self.bias1_initializer = initializers.get(bias_initializer)
        self.bias_ba_initializer = initializers.get(bias_ba_initializer)
        self.bias_ca_initializer = initializers.get(bias_ca_initializer)
        self.unit_forget_bias = unit_forget_bias

        # Regularizers
        self.kernel_regularizer = regularizers.get(kernel_regularizer)
        self.recurrent_regularizer = regularizers.get(recurrent_regularizer)
        self.recurrent1_regularizer = regularizers.get(recurrent_regularizer)
        self.conditional_regularizer = regularizers.get(conditional_regularizer)
        self.attention_recurrent_regularizer = regularizers.get(attention_recurrent_regularizer)
        self.attention_context_regularizer = regularizers.get(attention_context_regularizer)
        self.attention_context_wa_regularizer = regularizers.get(attention_context_wa_regularizer)
        self.bias_regularizer = regularizers.get(bias_regularizer)
        self.bias1_regularizer = regularizers.get(bias_regularizer)
        self.bias_ba_regularizer = regularizers.get(bias_ba_regularizer)
        self.bias_ca_regularizer = regularizers.get(bias_ca_regularizer)
        self.activity_regularizer = regularizers.get(activity_regularizer)

        # Constraints
        self.kernel_constraint = constraints.get(kernel_constraint)
        self.recurrent_constraint = constraints.get(recurrent_constraint)
        self.recurrent1_constraint = constraints.get(recurrent_constraint)
        self.conditional_constraint = constraints.get(conditional_constraint)
        self.attention_recurrent_constraint = constraints.get(attention_recurrent_constraint)
        self.attention_context_constraint = constraints.get(attention_context_constraint)
        self.attention_context_wa_constraint = constraints.get(attention_context_wa_constraint)
        self.bias_constraint = constraints.get(bias_constraint)
        self.bias1_constraint = constraints.get(bias_constraint)
        self.bias_ba_constraint = constraints.get(bias_ba_constraint)
        self.bias_ca_constraint = constraints.get(bias_ca_constraint)

        # Dropouts
        self.dropout = min(1., max(0., dropout)) if dropout is not None else 0.
        self.recurrent_dropout = min(1., max(0., recurrent_dropout)) if recurrent_dropout is not None else 0.
        self.conditional_dropout = min(1., max(0., conditional_dropout)) if conditional_dropout is not None else 0.
        self.attention_dropout = min(1., max(0., attention_dropout)) if attention_dropout is not None else 0.

        # Inputs
        self.num_inputs = num_inputs
        self.input_spec = [InputSpec(ndim=3), InputSpec(ndim=3)]
        for _ in range(len(self.input_spec), self.num_inputs):
            self.input_spec.append(InputSpec(ndim=2))

    def build(self, input_shape):
        assert len(input_shape) >= 2, 'You should pass two inputs to AttConditionalLSTMCond ' \
                                      '(previous_embedded_words and context) ' \
                                      'and two optional inputs (init_state and init_memory)'
        self.input_dim = input_shape[0][2]
        self.context_steps = input_shape[1][1]
        self.context_dim = input_shape[1][2]
        if self.stateful:
            self.reset_states()
        else:
            # initial states: all-zero tensors of shape (units)
            self.states = [None, None, None]  # [h, c, x_att]

        self.kernel = self.add_weight(shape=(self.context_dim, self.units * 4),
                                      name='kernel',
                                      initializer=self.kernel_initializer,
                                      regularizer=self.kernel_regularizer,
                                      constraint=self.kernel_constraint)
        self.recurrent_kernel = self.add_weight(
            shape=(self.units, self.units * 4),
            name='recurrent_kernel',
            initializer=self.recurrent_initializer,
            regularizer=self.recurrent_regularizer,
            constraint=self.recurrent_constraint)

        self.recurrent1_kernel = self.add_weight(
            shape=(self.units, self.units * 4),
            name='recurrent1_kernel',
            initializer=self.recurrent1_initializer,
            regularizer=self.recurrent1_regularizer,
            constraint=self.recurrent1_constraint)

        self.conditional_kernel = self.add_weight(shape=(self.input_dim, self.units * 4),
                                                  name='conditional_kernel',
                                                  initializer=self.conditional_initializer,
                                                  regularizer=self.conditional_regularizer,
                                                  constraint=self.conditional_constraint)

        self.attention_recurrent_kernel = self.add_weight(
            shape=(self.units, self.att_units),
            name='attention_recurrent_kernel',
            initializer=self.attention_recurrent_initializer,
            regularizer=self.attention_recurrent_regularizer,
            constraint=self.attention_recurrent_constraint)

        self.attention_context_kernel = self.add_weight(
            shape=(self.context_dim, self.att_units),
            name='attention_context_kernel',
            initializer=self.attention_context_initializer,
            regularizer=self.attention_context_regularizer,
            constraint=self.attention_context_constraint)

        self.attention_context_wa = self.add_weight(
            shape=(self.att_units,),
            name='attention_context_wa',
            initializer=self.attention_context_wa_initializer,
            regularizer=self.attention_context_wa_regularizer,
            constraint=self.attention_context_wa_constraint)

        if self.use_bias:
            if self.unit_forget_bias:
                def bias_initializer(shape, *args, **kwargs):
                    return K.concatenate([
                        self.bias_initializer((self.units,), *args, **kwargs),
                        initializers.Ones()((self.units,), *args, **kwargs),
                        self.bias_initializer((self.units * 2,), *args, **kwargs),
                    ])
            else:
                bias_initializer = self.bias_initializer
            self.bias = self.add_weight(shape=(self.units * 4,),
                                        name='bias',
                                        initializer=bias_initializer,
                                        regularizer=self.bias_regularizer,
                                        constraint=self.bias_constraint)
            if self.unit_forget_bias:
                def bias_initializer1(shape, *args, **kwargs):
                    return K.concatenate([
                        self.bias1_initializer((self.units,), *args, **kwargs),
                        initializers.Ones()((self.units,), *args, **kwargs),
                        self.bias1_initializer((self.units * 2,), *args, **kwargs),
                    ])
            else:
                bias_initializer1 = self.bias1_initializer
            self.bias1 = self.add_weight(shape=(self.units * 4,),
                                         name='bias1',
                                         initializer=bias_initializer1,
                                         regularizer=self.bias1_regularizer,
                                         constraint=self.bias1_constraint)

            self.bias_ba = self.add_weight(shape=(self.att_units,),
                                           name='bias_ba',
                                           initializer=self.bias_ba_initializer,
                                           regularizer=self.bias_ba_regularizer,
                                           constraint=self.bias_ba_constraint)
            bias_ca_shape = self.context_steps if self.context_steps is None else (self.context_steps,)
            self.bias_ca = self.add_weight(shape=bias_ca_shape,
                                           name='bias_ca',
                                           initializer=self.bias_ca_initializer,
                                           regularizer=self.bias_ca_regularizer,
                                           constraint=self.bias_ca_constraint)

        else:
            self.bias = None
            self.bias1 = None
            self.bias_ba = None
            self.bias_ca = None

        self.built = True

    def reset_states(self, states=None):
        assert self.stateful, 'Layer must be stateful.'
        input_shape = self.input_shape
        if not input_shape[0]:
            raise Exception('If a RNN is stateful, a complete ' +
                            'input_shape must be provided (including batch size).')
        if hasattr(self, 'states'):
            K.set_value(self.states[0],
                        np.zeros((input_shape[0], self.units)))
            K.set_value(self.states[1],
                        np.zeros((input_shape[0], self.units)))
            K.set_value(self.states[2],
                        np.zeros((input_shape[0], input_shape[3])))
        else:
            self.states = [K.zeros((input_shape[0], self.units)),
                           K.zeros((input_shape[0], self.units)),
                           K.zeros((input_shape[0], input_shape[3]))]

    def preprocess_input(self, inputs, training=None):

        if 0 < self.conditional_dropout < 1:
            ones = K.ones_like(K.squeeze(inputs[:, 0:1, :], axis=1))

            def dropped_inputs():
                return K.dropout(ones, self.conditional_dropout)

            cond_dp_mask = [K.in_train_phase(dropped_inputs,
                                             ones,
                                             training=training) for _ in range(4)]
            return K.dot(inputs * cond_dp_mask[0][:, None, :], self.conditional_kernel)
        else:
            return K.dot(inputs, self.conditional_kernel)

    def compute_output_shape(self, input_shape):
        if self.return_sequences:
            main_out = (input_shape[0][0], input_shape[0][1], self.units)
        else:
            main_out = (input_shape[0][0], self.units)

        if self.return_extra_variables:
            dim_x_att = (input_shape[0][0], input_shape[0][1], self.context_dim)
            dim_alpha_att = (input_shape[0][0], input_shape[0][1], input_shape[1][1])
            main_out = [main_out, dim_x_att, dim_alpha_att]

        if self.return_states:
            if not isinstance(main_out, list):
                main_out = [main_out]
            states_dim = (input_shape[0][0], input_shape[0][1], self.units)
            main_out += [states_dim, states_dim]

        return main_out

    def call(self, inputs, mask=None, training=None, initial_state=None):
        # input shape: (nb_samples, time (padded with zeros), input_dim)
        # note that the .build() method of subclasses MUST define
        # self.input_spec with a complete input shape.
        input_shape = K.int_shape(inputs[0])
        state_below = inputs[0]
        self.context = inputs[1]
        if self.num_inputs == 2:  # input: [state_below, context]
            self.init_state = None
            self.init_memory = None
        elif self.num_inputs == 3:  # input: [state_below, context, init_generic]
            self.init_state = inputs[2]
            self.init_memory = inputs[2]
        elif self.num_inputs == 4:  # input: [state_below, context, init_state, init_memory]
            self.init_state = inputs[2]
            self.init_memory = inputs[3]

        if self.stateful:
            initial_states = self.states
        else:
            initial_states = self.get_initial_states(state_below)
        constants = self.get_constants(state_below, mask[1], training=training)
        preprocessed_input = self.preprocess_input(state_below, training=training)
        last_output, outputs, states = K.rnn(self.step,
                                             preprocessed_input,
                                             initial_states,
                                             go_backwards=self.go_backwards,
                                             mask=mask[0],
                                             constants=constants,
                                             unroll=self.unroll,
                                             input_length=K.shape(state_below)[1],
                                             pos_extra_outputs_states=[2, 3])
        if self.stateful:
            updates = []
            for i in range(len(states)):
                updates.append((self.states[i], states[i]))
            self.add_update(updates, inputs)
        if self.return_sequences:
            ret = outputs
        else:
            ret = last_output

        # Properly set learning phase
        if getattr(last_output, '_uses_learning_phase', False):
            ret._uses_learning_phase = True

        if self.return_extra_variables:
            ret = [ret, states[2], states[3]]

        # intermediate states as additional outputs
        if self.return_states:
            if not isinstance(ret, (list, tuple)):
                ret = [ret]
            else:
                states = list(states)
            ret += [states[0], states[1]]

        return ret

    def compute_mask(self, input, mask):
        if self.return_extra_variables:
            ret = [mask[0], mask[0], mask[0]]
        else:
            ret = mask[0]

        if self.return_states:
            if not isinstance(ret, list):
                ret = [ret]
            ret += [mask[0], mask[0]]

        return ret

    def step(self, x, states):
        h_tm1 = states[0]  # State
        c_tm1 = states[1]  # Memory
        non_used_x_att = states[2]  # Placeholder for returning extra variables
        non_used_alphas_att = states[3]  # Placeholder for returning extra variables
        ctx_dp_mask = states[4]  # Dropout W
        rec_dp_mask = states[5]  # Dropout U
        # Att model dropouts
        att_dp_mask = states[6]  # Dropout Wa
        pctx_ = states[7]  # Projected context (i.e. context * Ua + ba)
        context = states[8]  # Original context
        mask_context = states[9]  # Context mask
        if K.ndim(mask_context) > 1:  # Mask the context (only if necessary)
            pctx_ = K.cast(mask_context[:, :, None], K.dtype(pctx_)) * pctx_
            context = K.cast(mask_context[:, :, None], K.dtype(context)) * context

        # LSTM_1
        z_ = x + K.dot(h_tm1 * rec_dp_mask[0], self.recurrent1_kernel)
        if self.use_bias:
            z_ = K.bias_add(z_, self.bias1)
        z_0 = z_[:, :self.units]
        z_1 = z_[:, self.units: 2 * self.units]
        z_2 = z_[:, 2 * self.units: 3 * self.units]
        z_3 = z_[:, 3 * self.units:]
        i_ = self.recurrent_activation(z_0)
        f_ = self.recurrent_activation(z_1)
        o_ = self.recurrent_activation(z_3)
        c_ = f_ * c_tm1 + i_ * self.activation(z_2)
        h_ = o_ * self.activation(c_)

        # Attention model (see Formulation in class header)
        p_state_ = K.dot_product(h_ * att_dp_mask[0], self.attention_recurrent_kernel)
        pctx_ = K.tanh(pctx_ + p_state_[:, None, :])
        e = K.dot_product(pctx_, self.attention_context_wa) + self.bias_ca
        if K.ndim(mask_context) > 1:  # Mask the context (only if necessary)
            e = K.cast(mask_context, K.dtype(e)) * e
        alphas = K.softmax(K.reshape(e, [K.shape(e)[0], K.shape(e)[1]]))
        # sum over the in_timesteps dimension resulting in [batch_size, input_dim]
        ctx_ = K.sum(context * alphas[:, :, None], axis=1)

        # LSTM
        z = K.dot(h_ * rec_dp_mask[0], self.recurrent_kernel) + \
            K.dot(ctx_ * ctx_dp_mask[0], self.kernel)
        if self.use_bias:
            z = K.bias_add(z, self.bias)
        z0 = z[:, :self.units]
        z1 = z[:, self.units: 2 * self.units]
        z2 = z[:, 2 * self.units: 3 * self.units]
        z3 = z[:, 3 * self.units:]
        i = self.recurrent_activation(z0)
        f = self.recurrent_activation(z1)
        o = self.recurrent_activation(z3)
        c = f * c_ + i * self.activation(z2)
        h = o * self.activation(c)
        if 0 < self.dropout + self.recurrent_dropout:
            h._uses_learning_phase = True
        return h, [h, c, ctx_, alphas]

    def get_constants(self, inputs, mask_context, training=None):
        constants = []
        # States[4] - Dropout W (input dropout)
        if 0 < self.dropout < 1:
            ones = K.ones_like(K.squeeze(self.context[:, 0:1, :], axis=1))

            def dropped_inputs():
                return K.dropout(ones, self.dropout)

            dp_mask = [K.in_train_phase(dropped_inputs,
                                        ones,
                                        training=training) for _ in range(4)]
            constants.append(dp_mask)
        else:
            constants.append([K.cast_to_floatx(1.) for _ in range(4)])

        # States[5] - Dropout_U
        if 0 < self.recurrent_dropout < 1:
            ones = K.ones_like(K.reshape(inputs[:, 0, 0], (-1, 1)))
            ones = K.tile(ones, (1, self.units))

            def dropped_inputs():
                return K.dropout(ones, self.recurrent_dropout)

            rec_dp_mask = [K.in_train_phase(dropped_inputs,
                                            ones,
                                            training=training) for _ in range(4)]
            constants.append(rec_dp_mask)
        else:
            constants.append([K.cast_to_floatx(1.) for _ in range(4)])

        # States[6]  - Dropout_Wa
        if 0 < self.attention_dropout < 1:
            input_dim = self.units
            ones = K.ones_like(K.reshape(inputs[:, 0, 0], (-1, 1)))
            ones = K.concatenate([ones] * input_dim, 1)

            def dropped_inputs():
                return K.dropout(ones, self.recurrent_dropout)

            att_dp_mask = [K.in_train_phase(dropped_inputs,
                                            ones,
                                            training=training)]
            constants.append(att_dp_mask)
        else:
            constants.append([K.cast_to_floatx(1.)])

        if 0 < self.attention_dropout < 1:
            input_dim = self.context_dim
            ones = K.ones_like(K.reshape(self.context[:, :, 0], (-1, K.shape(self.context)[1], 1)))
            ones = K.concatenate([ones] * input_dim, axis=2)
            B_Ua = [K.in_train_phase(K.dropout(ones, self.attention_dropout), ones)]
            pctx = K.dot(self.context * B_Ua[0], self.attention_context_kernel)
        else:
            pctx = K.dot(self.context, self.attention_context_kernel)
        if self.use_bias:
            pctx = K.bias_add(pctx, self.bias_ba)
        # States[7] - pctx_
        constants.append(pctx)

        # States[8] - context
        constants.append(self.context)

        # States[9] - mask_context
        if mask_context is None:
            mask_context = K.not_equal(K.sum(self.context, axis=2), self.mask_value)
            mask_context = K.cast(mask_context, K.floatx())
        constants.append(mask_context)

        return constants

    def get_initial_states(self, inputs):
        # build an all-zero tensor of shape (samples, units)
        if self.init_state is None:
            initial_state = K.zeros_like(inputs)  # (samples, timesteps, input_dim)
            initial_state = K.sum(initial_state, axis=(1, 2))  # (samples,)
            initial_state = K.expand_dims(initial_state)  # (samples, 1)
            initial_state = K.tile(initial_state, [1, self.units])  # (samples, units)
            if self.init_memory is None:
                initial_states = [initial_state for _ in range(2)]
            else:
                initial_memory = self.init_memory
                initial_states = [initial_state, initial_memory]
        else:
            initial_state = self.init_state
            if self.init_memory is not None:  # We have state and memory
                initial_memory = self.init_memory
                initial_states = [initial_state, initial_memory]
            else:
                initial_states = [initial_state for _ in range(2)]

        initial_state = K.zeros_like(self.context)  # (samples, input_timesteps, ctx_dim)
        initial_state_alphas = K.sum(initial_state, axis=2)  # (samples, input_timesteps)
        initial_state = K.sum(initial_state, axis=1)  # (samples, ctx_dim)
        extra_states = [initial_state, initial_state_alphas]  # (samples, ctx_dim)

        return initial_states + extra_states

    def get_config(self):
        config = {'return_extra_variables': self.return_extra_variables,
                  'return_states': self.return_states,
                  'units': self.units,
                  'att_units': self.att_units,
                  'activation': activations.serialize(self.activation),
                  'recurrent_activation': activations.serialize(self.recurrent_activation),
                  'use_bias': self.use_bias,
                  'mask_value': self.mask_value,
                  'kernel_initializer': initializers.serialize(self.kernel_initializer),
                  'recurrent_initializer': initializers.serialize(self.recurrent_initializer),
                  'conditional_initializer': initializers.serialize(self.conditional_initializer),
                  'attention_recurrent_initializer': initializers.serialize(self.attention_recurrent_initializer),
                  'attention_context_initializer': initializers.serialize(self.attention_context_initializer),
                  'attention_context_wa_initializer': initializers.serialize(self.attention_context_wa_initializer),
                  'bias_initializer': initializers.serialize(self.bias_initializer),
                  'bias_ba_initializer': initializers.serialize(self.bias_ba_initializer),
                  'bias_ca_initializer': initializers.serialize(self.bias_ca_initializer),
                  'unit_forget_bias': self.unit_forget_bias,
                  'kernel_regularizer': regularizers.serialize(self.kernel_regularizer),
                  'recurrent_regularizer': regularizers.serialize(self.recurrent_regularizer),
                  'conditional_regularizer': regularizers.serialize(self.conditional_regularizer),
                  'attention_recurrent_regularizer': regularizers.serialize(self.attention_recurrent_regularizer),
                  'attention_context_regularizer': regularizers.serialize(self.attention_context_regularizer),
                  'attention_context_wa_regularizer': regularizers.serialize(self.attention_context_wa_regularizer),
                  'bias_regularizer': regularizers.serialize(self.bias_regularizer),
                  'bias_ba_regularizer': regularizers.serialize(self.bias_ba_regularizer),
                  'bias_ca_regularizer': regularizers.serialize(self.bias_ca_regularizer),
                  'activity_regularizer': regularizers.serialize(self.activity_regularizer),
                  'kernel_constraint': constraints.serialize(self.kernel_constraint),
                  'recurrent_constraint': constraints.serialize(self.recurrent_constraint),
                  'conditional_constraint': constraints.serialize(self.conditional_constraint),
                  'attention_recurrent_constraint': constraints.serialize(self.attention_recurrent_constraint),
                  'attention_context_constraint': constraints.serialize(self.attention_context_constraint),
                  'attention_context_wa_constraint': constraints.serialize(self.attention_context_wa_constraint),
                  'bias_constraint': constraints.serialize(self.bias_constraint),
                  'bias_ba_constraint': constraints.serialize(self.bias_ba_constraint),
                  'bias_ca_constraint': constraints.serialize(self.bias_ca_constraint),
                  'dropout': self.dropout,
                  'recurrent_dropout': self.recurrent_dropout,
                  'conditional_dropout': self.conditional_dropout,
                  'attention_dropout': self.attention_dropout,
                  'num_inputs': self.num_inputs
                  }
        base_config = super(AttConditionalLSTMCond, self).get_config()
        return dict(list(base_config.items()) + list(config.items()))


class AttLSTMCond2Inputs(Recurrent):
    """Long-Short Term Memory unit with the previously generated word fed to the current timestep
    and two input contexts (with two attention mechanisms).

    You should give two inputs to this layer:
        1. The shifted sequence of words (shape: (batch_size, output_timesteps, embedding_size))
        2. The complete input sequence (shape: (batch_size, input_timesteps, input_dim))
    Optionally, you can set the initial hidden state, with a tensor of shape: (batch_size, units)

    # Arguments
        units: Positive integer, dimensionality of the output space.
        att_units:  Positive integer, dimensionality of the attention space.
        return_extra_variables: Return the attended context vectors and the attention weights (alphas)
        return_states: Whether it should return the internal RNN states.
        activation: Activation function to use
            (see [activations](../activations.md)).
            If you pass None, no activation is applied
            (ie. "linear" activation: `a(x) = x`).
        recurrent_activation: Activation function to use
            for the recurrent step
            (see [activations](../activations.md)).
        use_bias: Boolean, whether the layer uses a bias vector.
        kernel_initializer: Initializer for the `kernel` weights matrix,
            used for the linear transformation of the inputs
            (see [initializers](../initializers.md)).
        conditional_initializer: Initializer for the `conditional_kernel`
            weights matrix,
            used for the linear transformation of the conditional inputs
            (see [initializers](../initializers.md)).
        recurrent_initializer: Initializer for the `recurrent_kernel`
            weights matrix,
            used for the linear transformation of the recurrent state
            (see [initializers](../initializers.md)).
        attention_recurrent_initializer:  Initializer for the `attention_recurrent_kernel`
            weights matrix, used for the linear transformation of the conditional inputs
            (see [initializers](../initializers.md)).
        attention_context_initializer:  Initializer for the `attention_context_kernel`
            weights matrix,
            used for the linear transformation of the attention context inputs
            (see [initializers](../initializers.md)).
        attention_context_wa_initializer:  Initializer for the `attention_wa_kernel`
            weights matrix,
            used for the linear transformation of the attention context
            (see [initializers](../initializers.md)).
        bias_initializer: Initializer for the bias vector
            (see [initializers](../initializers.md)).
        bias_ba_initializer: Initializer for the bias_ba vector from the attention mechanism
            (see [initializers](../initializers.md)).
        bias_ca_initializer: Initializer for the bias_ca vector from the attention mechanism
            (see [initializers](../initializers.md)).
        mask_value: Value of the mask of the context (0. by default)
        kernel_regularizer: Regularizer function applied to
            the `kernel` weights matrix
            (see [regularizer](../regularizers.md)).
        recurrent_regularizer: Regularizer function applied to
            the `recurrent_kernel` weights matrix
            (see [regularizer](../regularizers.md)).
        conditional_regularizer: Regularizer function applied to
            the `conditional_kernel` weights matrix
            (see [regularizer](../regularizers.md)).
        attention_recurrent_regularizer:  Regularizer function applied to
            the `attention_recurrent__kernel` weights matrix
            (see [regularizer](../regularizers.md)).
        attention_context_regularizer:  Regularizer function applied to
            the `attention_context_kernel` weights matrix
            (see [regularizer](../regularizers.md)).
        attention_context_wa_regularizer:  Regularizer function applied to
            the `attention_context_wa_kernel` weights matrix
            (see [regularizer](../regularizers.md)).
        bias_regularizer: Regularizer function applied to the bias vector
            (see [regularizer](../regularizers.md)).
        bias_ba_regularizer:  Regularizer function applied to the bias_ba vector
            (see [regularizer](../regularizers.md)).
        bias_ca_regularizer:  Regularizer function applied to the bias_ca vector
            (see [regularizer](../regularizers.md)).
        activity_regularizer: Regularizer function applied to
            the output of the layer (its "activation").
            (see [regularizer](../regularizers.md)).
        kernel_constraint: Constraint function applied to
            the `kernel` weights matrix
            (see [constraints](../constraints.md)).
        recurrent_constraint: Constraint function applied to
            the `recurrent_kernel` weights matrix
            (see [constraints](../constraints.md)).
        conditional_constraint: Constraint function applied to
            the `conditional_kernel` weights matrix
            (see [constraints](../constraints.md)).
        attention_recurrent_constraint: Constraint function applied to
            the `attention_recurrent_kernel` weights matrix
            (see [constraints](../constraints.md)).
        attention_context_constraint: Constraint function applied to
            the `attention_context_kernel` weights matrix
            (see [constraints](../constraints.md)).
        attention_context_wa_constraint: Constraint function applied to
            the `attention_context_wa_kernel` weights matrix
            (see [constraints](../constraints.md)).
        bias_constraint: Constraint function applied to the bias vector
            (see [constraints](../constraints.md)).
        bias_ba_constraint: Constraint function applied to
            the `bias_ba` weights matrix
            (see [constraints](../constraints.md)).
        bias_ca_constraint: Constraint function applied to
            the `bias_ca` weights matrix
            (see [constraints](../constraints.md)).
        dropout: Float between 0 and 1.
            Fraction of the units to drop for
            the linear transformation of the context.
        recurrent_dropout: Float between 0 and 1.
            Fraction of the units to drop for
            the linear transformation of the recurrent state.
        conditional_dropout: Float between 0 and 1.
            Fraction of the units to drop for
            the linear transformation of the input.
        conditional_dropout: Float between 0 and 1.
            Fraction of the units to drop for
            the linear transformation of the input.
        attention_dropout: Float between 0 and 1.
            Fraction of the units to drop for
            the linear transformation of the attention mechanism.
        num_inputs: Number of inputs of the layer.

    # References
        - [On the Properties of Neural Machine Translation: Encoder-Decoder Approaches](https://arxiv.org/abs/1409.1259)
        - [Empirical Evaluation of Gated Recurrent Neural Networks on Sequence Modeling](http://arxiv.org/abs/1412.3555v1)
        - [A Theoretically Grounded Application of Dropout in Recurrent Neural Networks](http://arxiv.org/abs/1512.05287)
        - [Egocentric Video Description based on Temporally-Linked Sequences](https://arxiv.org/abs/1704.02163)
    """

    def __init__(self, units,
                 att_units1=0,
                 att_units2=0,
                 return_states=False,
                 activation='tanh',
                 recurrent_activation='sigmoid',
                 return_extra_variables=False,
                 attend_on_both=False,
                 use_bias=True,
                 kernel_initializer='glorot_uniform',
                 kernel_initializer2='glorot_uniform',
                 conditional_initializer='glorot_uniform',
                 attention_recurrent_initializer='glorot_uniform',
                 attention_recurrent_initializer2='glorot_uniform',
                 attention_context_initializer='glorot_uniform',
                 attention_context_initializer2='glorot_uniform',
                 attention_context_wa_initializer='glorot_uniform',
                 attention_context_wa_initializer2='glorot_uniform',
                 recurrent_initializer='orthogonal',
                 bias_initializer='zeros',
                 bias_initializer2='zeros',
                 bias_ba_initializer='zeros',
                 bias_ba_initializer2='zeros',
                 bias_ca_initializer='zero',
                 bias_ca_initializer2='zero',
                 unit_forget_bias=True,
                 mask_value=0.,
                 kernel_regularizer=None,
                 kernel_regularizer2=None,
                 conditional_regularizer=None,
                 recurrent_regularizer=None,
                 bias_regularizer=None,
                 bias_regularizer2=None,
                 attention_context_regularizer=None,
                 attention_context_regularizer2=None,
                 attention_context_wa_regularizer=None,
                 attention_context_wa_regularizer2=None,
                 attention_recurrent_regularizer=None,
                 attention_recurrent_regularizer2=None,
                 bias_ba_regularizer=None,
                 bias_ba_regularizer2=None,
                 bias_ca_regularizer=None,
                 bias_ca_regularizer2=None,
                 kernel_constraint=None,
                 kernel_constraint2=None,
                 recurrent_constraint=None,
                 conditional_constraint=None,
                 attention_recurrent_constraint=None,
                 attention_recurrent_constraint2=None,
                 attention_context_constraint=None,
                 attention_context_constraint2=None,
                 attention_context_wa_constraint=None,
                 attention_context_wa_constraint2=None,
                 bias_constraint=None,
                 bias_constraint2=None,
                 bias_ba_constraint=None,
                 bias_ba_constraint2=None,
                 bias_ca_constraint=None,
                 bias_ca_constraint2=None,
                 dropout=0.,
                 dropout2=0.,
                 recurrent_dropout=0.,
                 conditional_dropout=0.,
                 attention_dropout=0.,
                 attention_dropout2=0.,
                 num_inputs=5,
                 **kwargs):

        super(AttLSTMCond2Inputs, self).__init__(**kwargs)

        self.return_extra_variables = return_extra_variables
        self.return_states = return_states

        # Main parameters
        self.units = units
        self.num_inputs = num_inputs
        self.att_units1 = units if att_units1 == 0 else att_units1
        self.att_units2 = units if att_units2 == 0 else att_units2
        self.activation = activations.get(activation)
        self.recurrent_activation = activations.get(recurrent_activation)
        self.use_bias = use_bias
        self.mask_value = mask_value
        self.attend_on_both = attend_on_both

        # Initializers
        self.kernel_initializer = initializers.get(kernel_initializer)
        self.kernel_initializer2 = initializers.get(kernel_initializer2)
        self.recurrent_initializer = initializers.get(recurrent_initializer)
        self.conditional_initializer = initializers.get(conditional_initializer)
        self.attention_recurrent_initializer = initializers.get(attention_recurrent_initializer)
        self.attention_recurrent_initializer2 = initializers.get(attention_recurrent_initializer2)
        self.attention_context_initializer = initializers.get(attention_context_initializer)
        self.attention_context_initializer2 = initializers.get(attention_context_initializer2)
        self.attention_context_wa_initializer = initializers.get(attention_context_wa_initializer)
        self.attention_context_wa_initializer2 = initializers.get(attention_context_wa_initializer2)
        self.bias_initializer = initializers.get(bias_initializer)
        self.bias_initializer2 = initializers.get(bias_initializer2)
        self.bias_ba_initializer = initializers.get(bias_ba_initializer)
        self.bias_ba_initializer2 = initializers.get(bias_ba_initializer2)
        self.bias_ca_initializer = initializers.get(bias_ca_initializer)
        self.bias_ca_initializer2 = initializers.get(bias_ca_initializer2)
        self.unit_forget_bias = unit_forget_bias

        # Regularizers
        self.kernel_regularizer = regularizers.get(kernel_regularizer)
        self.bias_regularizer = regularizers.get(bias_regularizer)
        self.kernel_regularizer2 = regularizers.get(kernel_regularizer2)
        self.bias_regularizer2 = regularizers.get(bias_regularizer2)
        self.conditional_regularizer = regularizers.get(conditional_regularizer)
        self.recurrent_regularizer = regularizers.get(recurrent_regularizer)
        # attention model learnable params
        self.attention_context_wa_regularizer = regularizers.get(attention_context_wa_regularizer)
        self.attention_context_regularizer = regularizers.get(attention_context_regularizer)
        self.attention_recurrent_regularizer = regularizers.get(attention_recurrent_regularizer)
        self.bias_ba_regularizer = regularizers.get(bias_ba_regularizer)
        self.bias_ca_regularizer = regularizers.get(bias_ca_regularizer)
        if self.attend_on_both:
            # attention model 2 learnable params
            self.attention_context_wa_regularizer2 = regularizers.get(attention_context_wa_regularizer2)
            self.attention_context_regularizer2 = regularizers.get(attention_context_regularizer2)
            self.attention_recurrent_regularizer2 = regularizers.get(attention_recurrent_regularizer2)
            self.bias_ba_regularizer2 = regularizers.get(bias_ba_regularizer2)
            self.bias_ca_regularizer2 = regularizers.get(bias_ca_regularizer2)

        # Constraints
        self.kernel_constraint = constraints.get(kernel_constraint)
        self.kernel_constraint2 = constraints.get(kernel_constraint2)
        self.recurrent_constraint = constraints.get(recurrent_constraint)
        self.conditional_constraint = constraints.get(conditional_constraint)
        self.attention_recurrent_constraint = constraints.get(attention_recurrent_constraint)
        self.attention_recurrent_constraint2 = constraints.get(attention_recurrent_constraint2)
        self.attention_context_constraint = constraints.get(attention_context_constraint)
        self.attention_context_constraint2 = constraints.get(attention_context_constraint2)
        self.attention_context_wa_constraint = constraints.get(attention_context_wa_constraint)
        self.attention_context_wa_constraint2 = constraints.get(attention_context_wa_constraint2)
        self.bias_constraint = constraints.get(bias_constraint)
        self.bias_constraint2 = constraints.get(bias_constraint2)
        self.bias_ba_constraint = constraints.get(bias_ba_constraint)
        self.bias_ba_constraint2 = constraints.get(bias_ba_constraint2)
        self.bias_ca_constraint = constraints.get(bias_ca_constraint)
        self.bias_ca_constraint2 = constraints.get(bias_ca_constraint2)

        # Dropouts
        self.dropout = min(1., max(0., dropout)) if dropout is not None else 0.
        self.dropout2 = min(1., max(0., dropout2)) if dropout2 is not None else 0.
        self.recurrent_dropout = min(1., max(0., recurrent_dropout)) if recurrent_dropout is not None else 0.
        self.conditional_dropout = min(1., max(0., conditional_dropout)) if conditional_dropout is not None else 0.
        self.attention_dropout = min(1., max(0., attention_dropout)) if attention_dropout is not None else 0.
        if self.attend_on_both:
            self.attention_dropout2 = min(1., max(0., attention_dropout2)) if attention_dropout2 is not None else 0.

        self.input_spec = [InputSpec(ndim=3), InputSpec(ndim=3), InputSpec(ndim=3)]
        for _ in range(len(self.input_spec), self.num_inputs):
            self.input_spec.append(InputSpec(ndim=2))

    def build(self, input_shape):
        assert len(input_shape) >= 3 or 'You should pass three inputs to AttLSTMCond2Inputs ' \
                                        '(previous_embedded_words, context1 and context2) and ' \
                                        'two optional inputs (init_state and init_memory)'
        self.input_dim = input_shape[0][2]

        if self.stateful:
            self.reset_states()
        else:
            # initial states: all-zero tensors of shape (units)
            self.states = [None, None, None, None]  # [h, c, x_att, x_att2]

        if self.attend_on_both:
            assert K.ndim(self.input_spec[1]) == 3 and K.ndim(self.input_spec[2]), 'When using two attention models,' \
                                                                                   'you should pass two 3D tensors' \
                                                                                   'to AttLSTMCond2Inputs'
        else:
            assert K.ndim(self.input_spec[1]) == 3, 'When using an attention model, you should pass one 3D tensors' \
                                                    'to AttLSTMCond2Inputs'

        if K.ndim(self.input_spec[1]) == 3:
            self.context1_steps = input_shape[1][1]
            self.context1_dim = input_shape[1][2]

        if K.ndim(self.input_spec[2]) == 3:
            self.context2_steps = input_shape[2][1]
            self.context2_dim = input_shape[2][2]
        else:
            self.context2_dim = input_shape[2][1]

        self.kernel = self.add_weight(shape=(self.context1_dim, self.units * 4),
                                      initializer=self.kernel_initializer,
                                      name='kernel',
                                      regularizer=self.kernel_regularizer,
                                      constraint=self.kernel_constraint)

        self.kernel2 = self.add_weight(shape=(self.context2_dim, self.units * 4),
                                       initializer=self.kernel_initializer2,
                                       name='kernel2',
                                       regularizer=self.kernel_regularizer2,
                                       constraint=self.kernel_constraint2)

        self.recurrent_kernel = self.add_weight(
            shape=(self.units, self.units * 4),
            name='recurrent_kernel',
            initializer=self.attention_recurrent_initializer,
            regularizer=self.attention_recurrent_regularizer,
            constraint=self.attention_recurrent_constraint)

        self.conditional_kernel = self.add_weight(shape=(self.input_dim, self.units * 4),
                                                  name='conditional_kernel',
                                                  initializer=self.conditional_initializer,
                                                  regularizer=self.conditional_regularizer,
                                                  constraint=self.conditional_constraint)

        self.attention_recurrent_kernel = self.add_weight(shape=(self.units, self.att_units1),
                                                          initializer=self.attention_recurrent_initializer,
                                                          name='attention_recurrent_kernel',
                                                          regularizer=self.attention_recurrent_regularizer,
                                                          constraint=self.attention_recurrent_constraint)

        self.attention_context_kernel = self.add_weight(shape=(self.context1_dim, self.att_units1),
                                                        initializer=self.attention_context_initializer,
                                                        name='attention_context_kernel',
                                                        regularizer=self.attention_context_regularizer,
                                                        constraint=self.attention_context_constraint)

        self.attention_context_wa = self.add_weight(shape=(self.att_units1,),
                                                    initializer=self.attention_context_wa_initializer,
                                                    name='attention_context_wa',
                                                    regularizer=self.attention_context_wa_regularizer,
                                                    constraint=self.attention_context_wa_constraint)

        self.bias_ba = self.add_weight(shape=(self.att_units1,),
                                       initializer=self.bias_ba_initializer,
                                       name='bias_ba',
                                       regularizer=self.bias_ba_regularizer,
                                       constraint=self.bias_ba_constraint)
        bias_ca_shape = self.context1_steps if self.context1_steps is None else (self.context1_steps,)
        self.bias_ca = self.add_weight(shape=bias_ca_shape,
                                       initializer=self.bias_ca_initializer,
                                       name='bias_ca',
                                       regularizer=self.bias_ca_regularizer,
                                       constraint=self.bias_ca_constraint)

        if self.use_bias:
            if self.unit_forget_bias:
                def bias_initializer(shape, *args, **kwargs):
                    return K.concatenate([
                        self.bias_initializer((self.units,), *args, **kwargs),
                        initializers.Ones()((self.units,), *args, **kwargs),
                        self.bias_initializer((self.units * 2,), *args, **kwargs),
                    ])
            else:
                bias_initializer = self.bias_initializer
            self.bias = self.add_weight(shape=(self.units * 4,),
                                        name='bias',
                                        initializer=bias_initializer,
                                        regularizer=self.bias_regularizer,
                                        constraint=self.bias_constraint)
        else:
            self.bias = None

        if self.attend_on_both:
            # Initialize Att model params (following the same format for any option of self.consume_less)
            self.attention_recurrent_kernel2 = self.add_weight(shape=(self.units, self.att_units2),
                                                               initializer=self.attention_recurrent_initializer2,
                                                               name='attention_recurrent_kernel2',
                                                               regularizer=self.attention_recurrent_regularizer2,
                                                               constraint=self.attention_recurrent_constraint2)

            self.attention_context_kernel2 = self.add_weight(shape=(self.context2_dim, self.att_units2),
                                                             initializer=self.attention_context_initializer2,
                                                             name='attention_context_kernel2',
                                                             regularizer=self.attention_context_regularizer2,
                                                             constraint=self.attention_context_constraint2)

            self.attention_context_wa2 = self.add_weight(shape=(self.att_units2,),
                                                         initializer=self.attention_context_wa_initializer2,
                                                         name='attention_context_wa2',
                                                         regularizer=self.attention_context_wa_regularizer2,
                                                         constraint=self.attention_context_wa_constraint2)

            self.bias_ba2 = self.add_weight(shape=(self.att_units2,),
                                            initializer=self.bias_ba_initializer2,
                                            name='bias_ba2',
                                            regularizer=self.bias_ba_regularizer2,
                                            constraint=self.bias_ba_constraint2)
            bias_ca_shape = self.context2_steps if self.context2_steps is None else (self.context2_steps,)
            self.bias_ca2 = self.add_weight(shape=bias_ca_shape,
                                            initializer=self.bias_ca_initializer2,
                                            name='bias_ca2',
                                            regularizer=self.bias_ca_regularizer2,
                                            constraint=self.bias_ca_constraint2)

            if self.use_bias:
                if self.unit_forget_bias:
                    def bias_initializer2(shape, *args, **kwargs):
                        return K.concatenate([
                            self.bias_initializer((self.units,), *args, **kwargs),
                            initializers.Ones()((self.units,), *args, **kwargs),
                            self.bias_initializer((self.units * 2,), *args, **kwargs),
                        ])
                else:
                    bias_initializer2 = self.bias_initializer2
                self.bias2 = self.add_weight(shape=(self.units * 4,),
                                             name='bias2',
                                             initializer=bias_initializer2,
                                             regularizer=self.bias_regularizer2,
                                             constraint=self.bias_constraint2)
            else:
                self.bias2 = None

        self.built = True

    def reset_states(self):
        assert self.stateful, 'Layer must be stateful.'
        input_shape = K.shape(self.input_spec[0][0])
        if not input_shape[0]:
            raise Exception('If a RNN is stateful, a complete ' +
                            'input_shape must be provided (including batch size).')
        if hasattr(self, 'states'):
            K.set_value(self.states[0],
                        np.zeros((input_shape[0], self.units)))
            K.set_value(self.states[1],
                        np.zeros((input_shape[0], self.units)))
            K.set_value(self.states[2],
                        np.zeros((input_shape[0], input_shape[3])))
        else:
            self.states = [K.zeros((input_shape[0], self.units)),
                           K.zeros((input_shape[0], self.units)),
                           K.zeros((input_shape[0], input_shape[3]))]

    def preprocess_input(self, inputs, training=None):
        if 0 < self.conditional_dropout < 1:
            ones = K.ones_like(K.squeeze(inputs[:, 0:1, :], axis=1))

            def dropped_inputs():
                return K.dropout(ones, self.conditional_dropout)

            cond_dp_mask = [K.in_train_phase(dropped_inputs,
                                             ones,
                                             training=training) for _ in range(4)]
            return K.dot(inputs * cond_dp_mask[0][:, None, :], self.conditional_kernel)
        else:
            return K.dot(inputs, self.conditional_kernel)

    def compute_output_shape(self, input_shape):
        if self.return_sequences:
            main_out = (input_shape[0][0], input_shape[0][1], self.units)
        else:
            main_out = (input_shape[0][0], self.units)

        if self.return_extra_variables:
            dim_x_att = (input_shape[0][0], input_shape[0][1], self.context1_dim)
            dim_alpha_att = (input_shape[0][0], input_shape[0][1], input_shape[1][1])
            dim_x_att2 = (input_shape[0][0], input_shape[0][1], self.context2_dim)
            dim_alpha_att2 = (input_shape[0][0], input_shape[0][1], input_shape[2][1])
            main_out = [main_out, dim_x_att, dim_alpha_att, dim_x_att2, dim_alpha_att2]

        if self.return_states:
            if not isinstance(main_out, list):
                main_out = [main_out]
            states_dim = (input_shape[0][0], input_shape[0][1], self.units)
            main_out += [states_dim, states_dim]

        return main_out

    def call(self, inputs, mask=None, training=None, initial_state=None):
        # input shape: (nb_samples, time (padded with zeros), input_dim)
        # note that the .build() method of subclasses MUST define
        # self.input_spec with a complete input shape.

        input_shape = K.int_shape(inputs[0])
        state_below = inputs[0]
        self.context1 = inputs[1]
        self.context2 = inputs[2]
        if self.num_inputs == 3:  # input: [state_below, context]
            self.init_state = None
            self.init_memory = None
        elif self.num_inputs == 4:  # input: [state_below, context, init_generic]
            self.init_state = inputs[3]
            self.init_memory = inputs[3]
        elif self.num_inputs == 5:  # input: [state_below, context, init_state, init_memory]
            self.init_state = inputs[3]
            self.init_memory = inputs[4]
        if K._BACKEND == 'tensorflow':
            if not input_shape[1]:
                raise Exception('When using TensorFlow, you should define '
                                'explicitly the number of timesteps of '
                                'your sequences.\n'
                                'If your first layer is an Embedding, '
                                'make sure to pass it an "input_length" '
                                'argument. Otherwise, make sure '
                                'the first layer has '
                                'an "input_shape" or "batch_input_shape" '
                                'argument, including the time axis. '
                                'Found input shape at layer ' + self.name +
                                ': ' + str(input_shape))
        if self.stateful:
            initial_states = self.states
        else:
            initial_states = self.get_initial_states(state_below)
        constants = self.get_constants(state_below, mask[1], mask[2], training=training)
        preprocessed_input = self.preprocess_input(state_below, training=training)
        last_output, outputs, states = K.rnn(self.step,
                                             preprocessed_input,
                                             initial_states,
                                             go_backwards=self.go_backwards,
                                             mask=mask[0],
                                             constants=constants,
                                             unroll=self.unroll,
                                             input_length=K.shape(state_below)[1],
                                             pos_extra_outputs_states=[2, 3, 4, 5])
        if self.stateful:
            self.updates = []
            for i in range(len(states)):
                self.updates.append((self.states[i], states[i]))

        # Properly set learning phase
        if 0 < self.dropout + self.recurrent_dropout:
            last_output._uses_learning_phase = True
            outputs._uses_learning_phase = True

        if self.return_sequences:
            ret = outputs
        else:
            ret = last_output
        if self.return_extra_variables:
            ret = [ret, states[2], states[3], states[4], states[5]]
        # intermediate states as additional outputs
        if self.return_states:
            if not isinstance(ret, list):
                ret = [ret]
            ret += [states[0], states[1]]

        return ret

    def compute_mask(self, input, mask):

        if self.return_extra_variables:
            ret = [mask[0], mask[0], mask[0], mask[0], mask[0]]
        else:
            ret = mask[0]

        if self.return_states:
            if not isinstance(ret, list):
                ret = [ret]
            ret += [mask[0], mask[0]]
        return ret

    def step(self, x, states):
        h_tm1 = states[0]  # State
        c_tm1 = states[1]  # Memory
        pos_states = 10

        non_used_x_att = states[2]  # Placeholder for returning extra variables
        non_used_alphas_att = states[3]  # Placeholder for returning extra variables
        non_used_x_att2 = states[4]  # Placeholder for returning extra variables
        non_used_alphas_att2 = states[5]  # Placeholder for returning extra variables

        rec_dp_mask = states[6]  # Dropout U
        dp_mask2 = states[7]  # Dropout T
        dp_mask = states[8]  # Dropout W

        # Att model dropouts
        # att_dp_mask_wa = states[9]  # Dropout wa
        att_dp_mask = states[9]  # Dropout Wa
        # Att model 2 dropouts
        if self.attend_on_both:
            # att_dp_mask_wa2 = states[pos_states]  # Dropout wa
            att_dp_mask2 = states[pos_states]  # Dropout Wa

            context1 = states[pos_states + 1]  # Context
            mask_context1 = states[pos_states + 2]  # Context mask
            pctx_1 = states[pos_states + 3]  # Projected context (i.e. context * Ua + ba)

            context2 = states[pos_states + 4]  # Context 2
            mask_context2 = states[pos_states + 5]  # Context 2 mask
            pctx_2 = states[pos_states + 6]  # Projected context 2 (i.e. context * Ua2 + ba2)
        else:
            context1 = states[pos_states]  # Context
            mask_context1 = states[pos_states + 1]  # Context mask
            pctx_1 = states[pos_states + 2]  # Projected context (i.e. context * Ua + ba)

            context2 = states[pos_states + 3]  # Context 2
            mask_context2 = states[pos_states + 4]  # Context 2 mask

        if K.ndim(mask_context1) > 1:  # Mask the context (only if necessary)
            pctx_1 = mask_context1[:, :, None] * pctx_1
            context1 = mask_context1[:, :, None] * context1

        # Attention model 1 (see Formulation in class header)
        p_state_1 = K.dot(h_tm1 * att_dp_mask[0], self.attention_recurrent_kernel)
        pctx_1 = K.tanh(pctx_1 + p_state_1[:, None, :])
        e1 = K.dot(pctx_1, self.attention_context_wa) + self.bias_ca  # * att_dp_mask_wa[0]
        if K.ndim(mask_context1) > 1:  # Mask the context (only if necessary)
            e1 = mask_context1 * e1
        alphas_shape1 = e1.shape
        alphas1 = K.softmax(e1.reshape([alphas_shape1[0], alphas_shape1[1]]))
        # sum over the in_timesteps dimension resulting in [batch_size, input_dim]
        ctx_1 = (context1 * alphas1[:, :, None]).sum(axis=1)

        if self.attend_on_both and K.ndim(mask_context2) > 1:  # Mask the context2 (only if necessary)
            pctx_2 = mask_context2[:, :, None] * pctx_2
            context2 = mask_context2[:, :, None] * context2

        if self.attend_on_both:
            # Attention model 2 (see Formulation in class header)
            p_state_2 = K.dot(h_tm1 * dp_mask2[0], self.attention_recurrent_kernel2)
            pctx_2 = K.tanh(pctx_2 + p_state_2[:, None, :])
            e2 = K.dot(pctx_2, self.attention_context_wa2) + self.bias_ca2  # * att_dp_mask_wa2[0]
            if K.ndim(mask_context2) > 1:  # Mask the context (only if necessary)
                e2 = mask_context2 * e2
            alphas_shape2 = e2.shape
            alphas2 = K.softmax(e2.reshape([alphas_shape2[0], alphas_shape2[1]]))
            # sum over the in_timesteps dimension resulting in [batch_size, input_dim]
            ctx_2 = (context2 * alphas2[:, :, None]).sum(axis=1)
        else:
            ctx_2 = context2
            alphas2 = mask_context2

        z = x + \
            K.dot(h_tm1 * rec_dp_mask[0], self.recurrent_kernel) + \
            K.dot(ctx_1 * dp_mask[0], self.kernel) + \
            K.dot(ctx_2 * dp_mask2[0], self.kernel2)
        if self.use_bias:
            z = K.bias_add(z, self.bias)
            z = K.bias_add(z, self.bias2)
        z0 = z[:, :self.units]
        z1 = z[:, self.units: 2 * self.units]
        z2 = z[:, 2 * self.units: 3 * self.units]
        z3 = z[:, 3 * self.units:]

        i = self.recurrent_activation(z0)
        f = self.recurrent_activation(z1)
        c = f * c_tm1 + i * self.activation(z2)
        o = self.recurrent_activation(z3)
        h = o * self.activation(c)
        return h, [h, c, ctx_1, alphas1, ctx_2, alphas2]

    def get_constants(self, inputs, mask_context1, mask_context2, training=None):
        constants = []
        # States[6] - Dropout_U
        if 0 < self.recurrent_dropout < 1:
            ones = K.ones_like(K.reshape(inputs[:, 0, 0], (-1, 1)))
            ones = K.tile(ones, (1, self.units))

            def dropped_inputs():
                return K.dropout(ones, self.recurrent_dropout)

            rec_dp_mask = [K.in_train_phase(dropped_inputs,
                                            ones,
                                            training=training) for _ in range(4)]
            constants.append(rec_dp_mask)
        else:
            constants.append([K.cast_to_floatx(1.) for _ in range(4)])

        # States[7]- Dropout_T
        if 0 < self.dropout2 < 1:
            ones = K.ones_like(K.squeeze(self.context2[:, 0:1, :], axis=1))

            def dropped_inputs():
                return K.dropout(ones, self.dropout2)

            dp_mask2 = [K.in_train_phase(dropped_inputs,
                                         ones,
                                         training=training) for _ in range(4)]
            constants.append(dp_mask2)
        else:
            constants.append([K.cast_to_floatx(1.) for _ in range(4)])

        # States[8]- Dropout_W
        if 0 < self.dropout < 1:
            ones = K.ones_like(K.squeeze(self.context1[:, 0:1, :], axis=1))

            def dropped_inputs():
                return K.dropout(ones, self.dropout)

            dp_mask = [K.in_train_phase(dropped_inputs,
                                        ones,
                                        training=training) for _ in range(4)]
            constants.append(dp_mask)
        else:
            constants.append([K.cast_to_floatx(1.) for _ in range(4)])

        # AttModel
        # States[9] - Dropout_Wa
        if 0 < self.attention_dropout < 1:
            input_dim = self.units
            ones = K.ones_like(K.reshape(inputs[:, 0, 0], (-1, 1)))
            ones = K.concatenate([ones] * input_dim, 1)

            def dropped_inputs():
                return K.dropout(ones, self.recurrent_dropout)

            att_dp_mask = [K.in_train_phase(dropped_inputs,
                                            ones,
                                            training=training)]
            constants.append(att_dp_mask)
        else:
            constants.append([K.cast_to_floatx(1.)])

        if self.attend_on_both:
            # AttModel2
            # States[10]
            if 0 < self.attention_dropout2 < 1:
                input_dim = self.units
                ones = K.ones_like(K.reshape(inputs[:, 0, 0], (-1, 1)))
                ones = K.concatenate([ones] * input_dim, 1)

                def dropped_inputs():
                    return K.dropout(ones, self.recurrent_dropout)

                att_dp_mask2 = [K.in_train_phase(dropped_inputs,
                                                 ones,
                                                 training=training)]
                constants.append(att_dp_mask2)
            else:
                constants.append([K.cast_to_floatx(1.)])

        # States[11] - Context1
        constants.append(self.context1)
        # States[12] - MaskContext1
        if mask_context1 is None:
            mask_context1 = K.not_equal(K.sum(self.context1, axis=2), self.mask_value)
            mask_context1 = K.cast(mask_context1, K.floatx())
        constants.append(mask_context1)

        # States[13] - pctx_1
        if 0 < self.attention_dropout < 1:
            input_dim = self.context1_dim
            ones = K.ones_like(K.reshape(self.context1[:, :, 0], (-1, K.shape(self.context1)[1], 1)))
            ones = K.concatenate([ones] * input_dim, axis=2)
            B_Ua = [K.in_train_phase(K.dropout(ones, self.attention_dropout), ones)]
            pctx_1 = K.dot(self.context1 * B_Ua[0], self.attention_context_kernel)
        else:
            pctx_1 = K.dot(self.context1, self.attention_context_kernel)
        if self.use_bias:
            pctx_1 = K.bias_add(pctx_1, self.bias_ba)
        constants.append(pctx_1)

        if self.attend_on_both:

            # States[14] - Context2
            constants.append(self.context2)
            # States[15] - MaskContext2
            if self.attend_on_both:
                if mask_context2 is None:
                    mask_context2 = K.not_equal(K.sum(self.context2, axis=2), self.mask_value)
                    mask_context2 = K.cast(mask_context2, K.floatx())
            else:
                mask_context2 = K.ones_like(self.context2[:, 0])
            constants.append(mask_context2)
            # States[16] - pctx_2
            if 0 < self.attention_dropout2 < 1:
                input_dim = self.context2_dim
                ones = K.ones_like(K.reshape(self.context2[:, :, 0], (-1, K.shape(self.context2)[1], 1)))
                ones = K.concatenate([ones] * input_dim, axis=2)
                B_Ua2 = [K.in_train_phase(K.dropout(ones, self.attention_dropout2), ones)]
                pctx_2 = K.dot(self.context2 * B_Ua2[0], self.attention_context_kernel2)
            else:
                pctx_2 = K.dot(self.context2, self.attention_context_kernel2)
            if self.use_bias:
                pctx_2 = K.bias_add(pctx_2, self.bias_ba2)
            constants.append(pctx_2)

        return constants

    def get_initial_states(self, x):
        # build an all-zero tensor of shape (samples, units)
        if self.init_state is None:
            # build an all-zero tensor of shape (samples, units)
            initial_state = K.zeros_like(x)  # (samples, timesteps, input_dim)
            initial_state = K.sum(initial_state, axis=(1, 2))  # (samples,)
            initial_state = K.expand_dims(initial_state)  # (samples, 1)
            initial_state = K.tile(initial_state, [1, self.units])  # (samples, units)
            if self.init_memory is None:
                initial_states = [initial_state for _ in range(2)]
            else:
                initial_memory = self.init_memory
                initial_states = [initial_state, initial_memory]
        else:
            initial_state = self.init_state
            if self.init_memory is not None:  # We have state and memory
                initial_memory = self.init_memory
                initial_states = [initial_state, initial_memory]
            else:
                initial_states = [initial_state for _ in range(2)]

        # extra states for context1 and context2
        initial_state1 = K.zeros_like(self.context1)  # (samples, input_timesteps, ctx1_dim)
        initial_state_alphas1 = K.sum(initial_state1, axis=2)  # (samples, input_timesteps)
        initial_state1 = K.sum(initial_state1, axis=1)  # (samples, ctx1_dim)
        extra_states = [initial_state1, initial_state_alphas1]
        initial_state2 = K.zeros_like(self.context2)  # (samples, input_timesteps, ctx2_dim)
        if self.attend_on_both:  # Reduce on temporal dimension
            initial_state_alphas2 = K.sum(initial_state2, axis=2)  # (samples, input_timesteps)
            initial_state2 = K.sum(initial_state2, axis=1)  # (samples, ctx2_dim)
        else:  # Already reduced
            initial_state_alphas2 = initial_state2  # (samples, ctx2_dim)

        extra_states.append(initial_state2)
        extra_states.append(initial_state_alphas2)

        return initial_states + extra_states

    def get_config(self):
        config = {"units": self.units,
                  "att_units1": self.att_units1,
                  "att_units2": self.att_units2,
                  "return_extra_variables": self.return_extra_variables,
                  "return_states": self.return_states,
                  "use_bias": self.use_bias,
                  "mask_value": self.mask_value,
                  "attend_on_both": self.attend_on_both,
                  'unit_forget_bias': self.unit_forget_bias,
                  'activation': activations.serialize(self.activation),
                  'recurrent_activation': activations.serialize(self.recurrent_activation),
                  "kernel_regularizer": regularizers.serialize(self.kernel_regularizer),
                  "kernel_regularizer2": regularizers.serialize(self.kernel_regularizer2),
                  "conditional_regularizer": regularizers.serialize(self.conditional_regularizer),
                  "recurrent_regularizer": regularizers.serialize(self.recurrent_regularizer),
                  "bias_regularizer": regularizers.serialize(self.bias_regularizer),
                  'attention_context_wa_regularizer': regularizers.serialize(self.attention_context_wa_regularizer),
                  'attention_context_regularizer': regularizers.serialize(self.attention_context_regularizer),
                  'attention_recurrent_regularizer': regularizers.serialize(self.attention_recurrent_regularizer),
                  'bias_ba_regularizer': regularizers.serialize(self.bias_ba_regularizer),
                  'bias_ca_regularizer': regularizers.serialize(self.bias_ca_regularizer),
                  "bias_regularizer2": regularizers.serialize(self.bias_regularizer2),
                  'attention_context_wa_regularizer2': regularizers.serialize(self.attention_context_wa_regularizer2),
                  'attention_context_regularizer2': regularizers.serialize(self.attention_context_regularizer2),
                  'attention_recurrent_regularizer2': regularizers.serialize(self.attention_recurrent_regularizer2),
                  'bias_ba_regularizer2': regularizers.serialize(self.bias_ba_regularizer2),
                  'bias_ca_regularizer2': regularizers.serialize(self.bias_ca_regularizer2),
                  "kernel_initializer": initializers.serialize(self.kernel_initializer),
                  "kernel_initializer2": initializers.serialize(self.kernel_initializer2),
                  "conditional_initializer": initializers.serialize(self.conditional_initializer),
                  "recurrent_initializer": initializers.serialize(self.recurrent_initializer),
                  "bias_initializer": initializers.serialize(self.bias_initializer),
                  'attention_context_wa_initializer': initializers.serialize(self.attention_context_wa_initializer),
                  'attention_context_initializer': initializers.serialize(self.attention_context_initializer),
                  'attention_recurrent_initializer': initializers.serialize(self.attention_recurrent_regularizer),
                  'bias_ba_initializer': initializers.serialize(self.bias_ba_initializer),
                  'bias_ca_initializer': initializers.serialize(self.bias_ca_initializer),
                  "bias_initializer2": initializers.serialize(self.bias_regularizer2),
                  'attention_context_wa_initializer2': initializers.serialize(self.attention_context_wa_initializer2),
                  'attention_context_initializer2': initializers.serialize(self.attention_context_initializer2),
                  'attention_recurrent_initializer2': initializers.serialize(self.attention_recurrent_initializer2),
                  'bias_ba_initializer2': initializers.serialize(self.bias_ba_initializer2),
                  'bias_ca_initializer2': initializers.serialize(self.bias_ca_initializer2),
                  "kernel_constraint": constraints.serialize(self.kernel_constraint),
                  "kernel_constraint2": constraints.serialize(self.kernel_constraint2),
                  "conditional_constraint": constraints.serialize(self.conditional_constraint),
                  "recurrent_constraint": constraints.serialize(self.recurrent_constraint),
                  "bias_constraint": constraints.serialize(self.bias_constraint),
                  'attention_context_wa_constraint': constraints.serialize(self.attention_context_wa_constraint),
                  'attention_context_constraint': constraints.serialize(self.attention_context_constraint),
                  'attention_recurrent_constraint': constraints.serialize(self.attention_recurrent_constraint),
                  'bias_ba_constraint': constraints.serialize(self.bias_ba_constraint),
                  'bias_ca_constraint': constraints.serialize(self.bias_ca_constraint),
                  "bias_constraint2": constraints.serialize(self.bias_constraint2),
                  'attention_context_wa_constraint2': constraints.serialize(self.attention_context_wa_constraint2),
                  'attention_context_constraint2': constraints.serialize(self.attention_context_constraint2),
                  'attention_recurrent_constraint2': constraints.serialize(self.attention_recurrent_constraint2),
                  'bias_ba_constraint2': constraints.serialize(self.bias_ba_constraint2),
                  'bias_ca_constraint2': constraints.serialize(self.bias_ca_constraint2),
                  "dropout": self.dropout,
                  "dropout2": self.dropout2,
                  "recurrent_dropout": self.recurrent_dropout,
                  "conditional_dropout": self.conditional_dropout,
                  'attention_dropout': self.attention_dropout,
                  'attention_dropout2': self.attention_dropout2 if self.attend_on_both else None
                  }
        base_config = super(AttLSTMCond2Inputs, self).get_config()
        return dict(list(base_config.items()) + list(config.items()))


# TODO: Adapt ALL LSTM* to the new interface
class AttLSTMCond3Inputs(Recurrent):
    """Long-Short Term Memory unit with the previously generated word fed to the current timestep
    and three input contexts (with three attention mechanisms).

    You should give two inputs to this layer:
        1. The shifted sequence of words (shape: (batch_size, output_timesteps, embedding_size))
        2. The complete input sequence (shape: (batch_size, input_timesteps, input_dim))
    Optionally, you can set the initial hidden state, with a tensor of shape: (batch_size, units)

    # Arguments
        units: Positive integer, dimensionality of the output space.
        att_units:  Positive integer, dimensionality of the attention space.
        return_extra_variables: Return the attended context vectors and the attention weights (alphas)
        return_states: Whether it should return the internal RNN states.
        activation: Activation function to use
            (see [activations](../activations.md)).
            If you pass None, no activation is applied
            (ie. "linear" activation: `a(x) = x`).
        recurrent_activation: Activation function to use
            for the recurrent step
            (see [activations](../activations.md)).
        use_bias: Boolean, whether the layer uses a bias vector.
        kernel_initializer: Initializer for the `kernel` weights matrix,
            used for the linear transformation of the inputs
            (see [initializers](../initializers.md)).
        conditional_initializer: Initializer for the `conditional_kernel`
            weights matrix,
            used for the linear transformation of the conditional inputs
            (see [initializers](../initializers.md)).
        recurrent_initializer: Initializer for the `recurrent_kernel`
            weights matrix,
            used for the linear transformation of the recurrent state
            (see [initializers](../initializers.md)).
        attention_recurrent_initializer:  Initializer for the `attention_recurrent_kernel`
            weights matrix, used for the linear transformation of the conditional inputs
            (see [initializers](../initializers.md)).
        attention_context_initializer:  Initializer for the `attention_context_kernel`
            weights matrix,
            used for the linear transformation of the attention context inputs
            (see [initializers](../initializers.md)).
        attention_context_wa_initializer:  Initializer for the `attention_wa_kernel`
            weights matrix,
            used for the linear transformation of the attention context
            (see [initializers](../initializers.md)).
        bias_initializer: Initializer for the bias vector
            (see [initializers](../initializers.md)).
        bias_ba_initializer: Initializer for the bias_ba vector from the attention mechanism
            (see [initializers](../initializers.md)).
        bias_ca_initializer: Initializer for the bias_ca vector from the attention mechanism
            (see [initializers](../initializers.md)).
        mask_value: Value of the mask of the context (0. by default)
        kernel_regularizer: Regularizer function applied to
            the `kernel` weights matrix
            (see [regularizer](../regularizers.md)).
        recurrent_regularizer: Regularizer function applied to
            the `recurrent_kernel` weights matrix
            (see [regularizer](../regularizers.md)).
        conditional_regularizer: Regularizer function applied to
            the `conditional_kernel` weights matrix
            (see [regularizer](../regularizers.md)).
        attention_recurrent_regularizer:  Regularizer function applied to
            the `attention_recurrent__kernel` weights matrix
            (see [regularizer](../regularizers.md)).
        attention_context_regularizer:  Regularizer function applied to
            the `attention_context_kernel` weights matrix
            (see [regularizer](../regularizers.md)).
        attention_context_wa_regularizer:  Regularizer function applied to
            the `attention_context_wa_kernel` weights matrix
            (see [regularizer](../regularizers.md)).
        bias_regularizer: Regularizer function applied to the bias vector
            (see [regularizer](../regularizers.md)).
        bias_ba_regularizer:  Regularizer function applied to the bias_ba vector
            (see [regularizer](../regularizers.md)).
        bias_ca_regularizer:  Regularizer function applied to the bias_ca vector
            (see [regularizer](../regularizers.md)).
        activity_regularizer: Regularizer function applied to
            the output of the layer (its "activation").
            (see [regularizer](../regularizers.md)).
        kernel_constraint: Constraint function applied to
            the `kernel` weights matrix
            (see [constraints](../constraints.md)).
        recurrent_constraint: Constraint function applied to
            the `recurrent_kernel` weights matrix
            (see [constraints](../constraints.md)).
        conditional_constraint: Constraint function applied to
            the `conditional_kernel` weights matrix
            (see [constraints](../constraints.md)).
        attention_recurrent_constraint: Constraint function applied to
            the `attention_recurrent_kernel` weights matrix
            (see [constraints](../constraints.md)).
        attention_context_constraint: Constraint function applied to
            the `attention_context_kernel` weights matrix
            (see [constraints](../constraints.md)).
        attention_context_wa_constraint: Constraint function applied to
            the `attention_context_wa_kernel` weights matrix
            (see [constraints](../constraints.md)).
        bias_constraint: Constraint function applied to the bias vector
            (see [constraints](../constraints.md)).
        bias_ba_constraint: Constraint function applied to
            the `bias_ba` weights matrix
            (see [constraints](../constraints.md)).
        bias_ca_constraint: Constraint function applied to
            the `bias_ca` weights matrix
            (see [constraints](../constraints.md)).
        dropout: Float between 0 and 1.
            Fraction of the units to drop for
            the linear transformation of the context.
        recurrent_dropout: Float between 0 and 1.
            Fraction of the units to drop for
            the linear transformation of the recurrent state.
        conditional_dropout: Float between 0 and 1.
            Fraction of the units to drop for
            the linear transformation of the input.
        conditional_dropout: Float between 0 and 1.
            Fraction of the units to drop for
            the linear transformation of the input.
        attention_dropout: Float between 0 and 1.
            Fraction of the units to drop for
            the linear transformation of the attention mechanism.
        num_inputs: Number of inputs of the layer.

    # References
        - [On the Properties of Neural Machine Translation: Encoder-Decoder Approaches](https://arxiv.org/abs/1409.1259)
        - [Empirical Evaluation of Gated Recurrent Neural Networks on Sequence Modeling](http://arxiv.org/abs/1412.3555v1)
        - [A Theoretically Grounded Application of Dropout in Recurrent Neural Networks](http://arxiv.org/abs/1512.05287)
        - [Egocentric Video Description based on Temporally-Linked Sequences](https://arxiv.org/abs/1704.02163)
    """

    def __init__(self, units, att_units1=0, att_units2=0, att_units3=0,
                 init='glorot_uniform', inner_init='orthogonal', init_att='glorot_uniform',
                 return_states=False, return_extra_variables=False, attend_on_both=False,
                 forget_bias_init='ones', activation='tanh',
                 inner_activation='hard_sigmoid', consume_less='gpu', mask_value=0.,
                 S_regularizer=None, T_regularizer=None, W_regularizer=None, V_regularizer=None, U_regularizer=None,
                 b_regularizer=None,
                 wa_regularizer=None, Wa_regularizer=None, Ua_regularizer=None, ba_regularizer=None,
                 ca_regularizer=None,
                 wa2_regularizer=None, Wa2_regularizer=None, Ua2_regularizer=None, ba2_regularizer=None,
                 ca2_regularizer=None,
                 wa3_regularizer=None, Wa3_regularizer=None, Ua3_regularizer=None, ba3_regularizer=None,
                 ca3_regularizer=None,
                 dropout_S=0., dropout_T=0., dropout_W=0., dropout_U=0., dropout_V=0.,
                 dropout_wa=0., dropout_Wa=0., dropout_Ua=0.,
                 dropout_wa2=0., dropout_Wa2=0., dropout_Ua2=0.,
                 dropout_wa3=0., dropout_Wa3=0., dropout_Ua3=0.,
                 num_inputs=6,
                 **kwargs):

        super(AttLSTMCond3Inputs, self).__init__(**kwargs)

        # Main parameters
        self.output_dim = output_dim
        self.units = units
        self.num_inputs = num_inputs
        self.att_units1 = units if att_units1 == 0 else att_units1
        self.att_units2 = units if att_units2 == 0 else att_units2
        self.att_units3 = units if att_units3 == 0 else att_units3
        self.return_extra_variables = return_extra_variables
        self.return_states = return_states
        self.init = initializations.get(init)
        self.inner_init = initializations.get(inner_init)
        self.init_att = initializations.get(init_att)
        self.forget_bias_init = initializations.get(forget_bias_init)
        self.activation = activations.get(activation)
        self.inner_activation = activations.get(inner_activation)
        self.consume_less = consume_less
        self.mask_value = mask_value
        self.attend_on_both = attend_on_both
        # Dropouts
        self.dropout_S, self.dropout_T, self.dropout_W, self.dropout_U, self.dropout_V = \
            dropout_S, dropout_T, dropout_W, dropout_U, dropout_V
        self.dropout_wa, self.dropout_Wa, self.dropout_Ua = dropout_wa, dropout_Wa, dropout_Ua
        if self.attend_on_both:
            self.dropout_wa2, self.dropout_Wa2, self.dropout_Ua2 = dropout_wa2, dropout_Wa2, dropout_Ua2
            self.dropout_wa3, self.dropout_Wa3, self.dropout_Ua3 = dropout_wa3, dropout_Wa3, dropout_Ua3

        if self.dropout_T or self.dropout_W or self.dropout_U or self.dropout_V or self.dropout_wa or \
                self.dropout_Wa or self.dropout_Ua:
            self.uses_learning_phase = True
        if self.attend_on_both and (self.dropout_wa2 or self.dropout_Wa2 or self.dropout_Ua2 or self.dropout_wa3 or self.dropout_Wa3 or self.dropout_Ua3):
            self.uses_learning_phase = True

        # Initializers
        self.init = initializers.get(init)
        self.inner_init = initializers.get(inner_init)
        self.init_att = initializers.get(init_att)
        self.forget_bias_init = initializers.get(forget_bias_init)

        # Regularizers
        self.S_regularizer = regularizers.get(S_regularizer)
        self.T_regularizer = regularizers.get(T_regularizer)
        self.W_regularizer = regularizers.get(W_regularizer)
        self.V_regularizer = regularizers.get(V_regularizer)
        self.U_regularizer = regularizers.get(U_regularizer)
        self.b_regularizer = regularizers.get(b_regularizer)
        # attention model learnable params
        self.wa_regularizer = regularizers.get(wa_regularizer)
        self.Wa_regularizer = regularizers.get(Wa_regularizer)
        self.Ua_regularizer = regularizers.get(Ua_regularizer)
        self.ba_regularizer = regularizers.get(ba_regularizer)
        self.ca_regularizer = regularizers.get(ca_regularizer)
        if self.attend_on_both:
            # attention model learnable params
            self.wa2_regularizer = regularizers.get(wa2_regularizer)
            self.Wa2_regularizer = regularizers.get(Wa2_regularizer)
            self.Ua2_regularizer = regularizers.get(Ua2_regularizer)
            self.ba2_regularizer = regularizers.get(ba2_regularizer)
            self.ca2_regularizer = regularizers.get(ca2_regularizer)

            self.wa3_regularizer = regularizers.get(wa3_regularizer)
            self.Wa3_regularizer = regularizers.get(Wa3_regularizer)
            self.Ua3_regularizer = regularizers.get(Ua3_regularizer)
            self.ba3_regularizer = regularizers.get(ba3_regularizer)
            self.ca3_regularizer = regularizers.get(ca3_regularizer)
        self.input_spec = [InputSpec(ndim=3), InputSpec(ndim=3), InputSpec(ndim=3), InputSpec(ndim=3)]
        for _ in range(len(self.input_spec), self.num_inputs):
            self.input_spec.append(InputSpec(ndim=2))

    def build(self, input_shape):
        assert len(input_shape) >= 4 or 'You should pass three inputs to AttLSTMCond2Inputs ' \
                                        '(previous_embedded_words, context1, context2, context3) and ' \
                                        'two optional inputs (init_state and init_memory)'

        if len(input_shape) == 4:
            self.input_spec = [InputSpec(shape=input_shape[0]),
                               InputSpec(shape=input_shape[1]),
                               InputSpec(shape=input_shape[2]),
                               InputSpec(shape=input_shape[3])]
            self.num_inputs = 4
        elif len(input_shape) == 6:
            self.input_spec = [InputSpec(shape=input_shape[0]),
                               InputSpec(shape=input_shape[1]),
                               InputSpec(shape=input_shape[2]),
                               InputSpec(shape=input_shape[3]),
                               InputSpec(shape=input_shape[4]),
                               InputSpec(shape=input_shape[5])]
            self.num_inputs = 6
        self.input_dim = input_shape[0][2]

        if self.attend_on_both:
            assert self.input_spec[1].ndim == 3 and self.input_spec[1].ndim == 3 and self.input_spec[3].ndim == 3, \
                'When using two attention models, you should pass two 3D tensors to AttLSTMCond3Inputs'
        else:
            assert self.input_spec[1].ndim == 3, 'When using an attention model, you should pass one 3D tensors' \
                                                 'to AttLSTMCond3Inputs'

        if self.input_spec[1].ndim == 3:
            self.context1_steps = input_shape[1][1]
            self.context1_dim = input_shape[1][2]

        if self.input_spec[2].ndim == 3:
            self.context2_steps = input_shape[2][1]
            self.context2_dim = input_shape[2][2]

        else:
            self.context2_dim = input_shape[2][1]

        if self.input_spec[3].ndim == 3:
            self.context3_steps = input_shape[3][1]
            self.context3_dim = input_shape[3][2]
        else:
            self.context3_dim = input_shape[3][1]

        if self.stateful:
            self.reset_states()
        else:
            # initial states: 2 all-zero tensors of shape (units)
            self.states = [None, None, None, None, None]

        # Initialize Att model params (following the same format for any option of self.consume_less)
        self.wa = self.add_weight((self.att_units1,),
                                  initializer=self.init_att,
                                  name='{}_wa'.format(self.name),
                                  regularizer=self.wa_regularizer)

        self.Wa = self.add_weight((self.units, self.att_units1),
                                  initializer=self.init_att,
                                  name='{}_Wa'.format(self.name),
                                  regularizer=self.Wa_regularizer)
        self.Ua = self.add_weight((self.context1_dim, self.att_units1),
                                  initializer=self.inner_init,
                                  name='{}_Ua'.format(self.name),
                                  regularizer=self.Ua_regularizer)

        self.ba = self.add_weight(shape=self.att_units1,
                                  initializer='zero',
                                  name='{}_ba'.format(self.name),
                                  regularizer=self.ba_regularizer)

        self.ca = self.add_weight(shape=self.context1_steps,
                                  initializer='zero',
                                  name='{}_ca'.format(self.name),
                                  regularizer=self.ca_regularizer)

        if self.attend_on_both:
            # Initialize Att model params (following the same format for any option of self.consume_less)
            self.wa2 = self.add_weight((self.att_units2,),
                                       initializer=self.init,
                                       name='{}_wa2'.format(self.name),
                                       regularizer=self.wa2_regularizer)

            self.Wa2 = self.add_weight((self.units, self.att_units2),
                                       initializer=self.init,
                                       name='{}_Wa2'.format(self.name),
                                       regularizer=self.Wa2_regularizer)
            self.Ua2 = self.add_weight((self.context2_dim, self.att_units2),
                                       initializer=self.inner_init,
                                       name='{}_Ua2'.format(self.name),
                                       regularizer=self.Ua2_regularizer)

            self.ba2 = self.add_weight(shape=self.att_units2,
                                       name='{}_ba2'.format(self.name),
                                       initializer='zero',
                                       regularizer=self.ba2_regularizer)

            self.ca2 = self.add_weight(shape=self.context2_steps,
                                       name='{}_ca2'.format(self.name),
                                       initializer='zero',
                                       regularizer=self.ca2_regularizer)

            self.wa3 = self.add_weight(shape=(self.att_units3,),
                                       initializer=self.init,
                                       name='{}_wa3'.format(self.name),
                                       regularizer=self.wa3_regularizer)

            self.Wa3 = self.add_weight(shape=(self.units, self.att_units3),
                                       initializer=self.init,
                                       name='{}_Wa3'.format(self.name),
                                       regularizer=self.Wa3_regularizer)
            self.Ua3 = self.add_weight(shape=(self.context3_dim, self.att_units3),
                                       initializer=self.inner_init,
                                       name='{}_Ua3'.format(self.name),
                                       regularizer=self.Ua3_regularizer)

            self.ba3 = self.add_weight(shape=self.att_units3,
                                       name='{}_ba3'.format(self.name),
                                       initializer='zero',
                                       regularizer=self.ba3_regularizer)

            self.ca3 = self.add_weight(shape=self.context3_steps,
                                       name='{}_ca3'.format(self.name),
                                       initializer='zero',
                                       regularizer=self.ca3_regularizer)

        if self.consume_less == 'gpu':

            self.T = self.add_weight(shape=(self.context1_dim, 4 * self.units),
                                     initializer=self.init,
                                     name='{}_T'.format(self.name),
                                     regularizer=self.W_regularizer)
            self.W = self.add_weight(shape=(self.context2_dim, 4 * self.units),
                                     initializer=self.init,
                                     name='{}_W'.format(self.name),
                                     regularizer=self.W_regularizer)
            self.S = self.add_weight(shape=(self.context3_dim, 4 * self.units),
                                     initializer=self.init,
                                     name='{}_S'.format(self.name),
                                     regularizer=self.S_regularizer)

            self.U = self.add_weight(shape=(self.units, 4 * self.units),
                                     initializer=self.inner_init,
                                     name='{}_U'.format(self.name),
                                     regularizer=self.U_regularizer)
            self.V = self.add_weight(shape=(self.input_dim, 4 * self.units),
                                     initializer=self.init,
                                     name='{}_V'.format(self.name),
                                     regularizer=self.V_regularizer)

            '''
            def b_reg(shape, name=None):
                return K.variable(np.hstack((np.zeros(self.units),
                                             K.get_value(self.forget_bias_init((self.units,))),
                                             np.zeros(self.units),
                                             np.zeros(self.units))),
                                  name='{}_b'.format(self.name))
            '''

            self.b = self.add_weight(shape=(self.units * 4,),
                                     initializer='zero',
                                     name='{}_b'.format(self.name),
                                     regularizer=self.b_regularizer)

            """
            self.trainable_weights = [self.wa, self.Wa, self.Ua, self.ba, self.ca,  # AttModel parameters
                                      self.S,
                                      self.T,
                                      self.W,
                                      self.U,
                                      self.V,
                                      self.b]
            if self.attend_on_both:
                self.trainable_weights += [self.wa2, self.Wa2, self.Ua2, self.ba2, self.ca2,  # AttModel2 parameters)
                                           self.wa3, self.Wa3, self.Ua3, self.ba3, self.ca3  # AttModel3 parameters)
                                           ]
            """

        else:
            raise NotImplementedError

        if self.initial_weights is not None:
            self.set_weights(self.initial_weights)
            del self.initial_weights
        self.built = True

    def reset_states(self):
        assert self.stateful, 'Layer must be stateful.'
        input_shape = K.shape(self.input_spec[0][0])
        if not input_shape[0]:
            raise Exception('If a RNN is stateful, a complete ' +
                            'input_shape must be provided (including batch size).')
        if hasattr(self, 'states'):
            K.set_value(self.states[0],
                        np.zeros((input_shape[0], self.units)))
            K.set_value(self.states[1],
                        np.zeros((input_shape[0], self.units)))
            K.set_value(self.states[2],
                        np.zeros((input_shape[0], input_shape[3])))
        else:
            self.states = [K.zeros((input_shape[0], self.units)),
                           K.zeros((input_shape[0], self.units)),
                           K.zeros((input_shape[0], input_shape[3]))]

    def preprocess_input(self, x, B_V):
        return K.dot(x * B_V[0], self.V)

    def compute_output_shape(self, input_shape):
        if self.return_sequences:
            main_out = (input_shape[0][0], input_shape[0][1], self.units)
        else:
            main_out = (input_shape[0][0], self.units)

        if self.return_extra_variables:
            dim_x_att = (input_shape[0][0], input_shape[0][1], self.context1_dim)
            dim_alpha_att = (input_shape[0][0], input_shape[0][1], input_shape[1][1])
            dim_x_att2 = (input_shape[0][0], input_shape[0][1], self.context2_dim)
            dim_alpha_att2 = (input_shape[0][0], input_shape[0][1], input_shape[2][1])
            dim_x_att3 = (input_shape[0][0], input_shape[0][1], self.context3_dim)
            dim_alpha_att3 = (input_shape[0][0], input_shape[0][1], input_shape[3][1])

            main_out = [main_out, dim_x_att, dim_alpha_att,
                        dim_x_att2, dim_alpha_att2,
                        dim_x_att3, dim_alpha_att3]

        if self.return_states:
            if not isinstance(main_out, list):
                main_out = [main_out]
            states_dim = (input_shape[0][0], input_shape[0][1], self.units)
            main_out += [states_dim, states_dim]

        return main_out

    def call(self, x, mask=None):
        # input shape: (nb_samples, time (padded with zeros), input_dim)
        # note that the .build() method of subclasses MUST define
        # self.input_spec with a complete input shape.

        input_shape = self.input_spec[0].shape
        state_below = x[0]
        self.context1 = x[1]
        self.context2 = x[2]
        self.context3 = x[3]

        if self.num_inputs == 4:  # input: [state_below, context, context3]
            self.init_state = None
            self.init_memory = None
        elif self.num_inputs == 5:  # input: [state_below, context, context2, init_generic]
            self.init_state = x[4]
            self.init_memory = x[4]
        elif self.num_inputs == 6:  # input: [state_below, context, context2,  init_state, init_memory]
            self.init_state = x[4]
            self.init_memory = x[5]
        if K._BACKEND == 'tensorflow':
            if not input_shape[1]:
                raise Exception('When using TensorFlow, you should define '
                                'explicitly the number of timesteps of '
                                'your sequences.\n'
                                'If your first layer is an Embedding, '
                                'make sure to pass it an "input_length" '
                                'argument. Otherwise, make sure '
                                'the first layer has '
                                'an "input_shape" or "batch_input_shape" '
                                'argument, including the time axis. '
                                'Found input shape at layer ' + self.name +
                                ': ' + str(input_shape))
        if self.stateful:
            initial_states = self.states
        else:
            initial_states = self.get_initial_states(state_below)
        constants, B_V = self.get_constants(state_below, mask[1], mask[2], mask[3])

        preprocessed_input = self.preprocess_input(state_below, B_V)

        last_output, outputs, states = K.rnn(self.step,
                                             preprocessed_input,
                                             initial_states,
                                             go_backwards=self.go_backwards,
                                             mask=mask[0],
                                             constants=constants,
                                             unroll=self.unroll,
                                             input_length=K.shape(state_below)[1],
                                             pos_extra_outputs_states=[2, 3, 4, 5, 6, 7])
        if self.stateful:
            self.updates = []
            for i in range(len(states)):
                self.updates.append((self.states[i], states[i]))
        if self.return_sequences:
            ret = outputs
        else:
            ret = last_output
        if self.return_extra_variables:
            ret = [ret, states[2], states[3], states[4], states[5], states[6], states[7]]
        # intermediate states as additional outputs
        if self.return_states:
            if not isinstance(ret, list):
                ret = [ret]
            ret += [states[0], states[1]]

        return ret

    def compute_mask(self, input, mask):

        if self.return_extra_variables:
            ret = [mask[0], mask[0], mask[0], mask[0], mask[0], mask[0], mask[0]]
        else:
            ret = mask[0]

        if self.return_states:
            if not isinstance(ret, list):
                ret = [ret]
            ret += [mask[0], mask[0]]
        return ret

    def step(self, x, states):
        h_tm1 = states[0]  # State
        c_tm1 = states[1]  # Memory
        pos_states = 14

        non_used_x_att = states[2]  # Placeholder for returning extra variables
        non_used_alphas_att = states[3]  # Placeholder for returning extra variables

        non_used_x_att2 = states[4]  # Placeholder for returning extra variables
        non_used_alphas_att2 = states[5]  # Placeholder for returning extra variables

        non_used_x_att3 = states[6]  # Placeholder for returning extra variables
        non_used_alphas_att3 = states[7]  # Placeholder for returning extra variables

        B_U = states[8]  # Dropout U
        B_T = states[9]  # Dropout T
        B_W = states[10]  # Dropout W
        B_S = states[11]  # Dropout T

        # Att model dropouts
        B_wa = states[12]  # Dropout wa
        B_Wa = states[13]  # Dropout Wa
        # Att model 2 dropouts
        if self.attend_on_both:
            B_wa2 = states[pos_states]  # Dropout wa
            B_Wa2 = states[pos_states + 1]  # Dropout Wa
            B_wa3 = states[pos_states + 2]  # Dropout wa3
            B_Wa3 = states[pos_states + 3]  # Dropout Wa3

            context1 = states[pos_states + 4]  # Context
            mask_context1 = states[pos_states + 5]  # Context mask
            pctx_1 = states[pos_states + 6]  # Projected context (i.e. context * Ua + ba)

            context2 = states[pos_states + 7]  # Context 2
            mask_context2 = states[pos_states + 8]  # Context 2 mask
            pctx_2 = states[pos_states + 9]  # Projected context 2 (i.e. context * Ua2 + ba2)

            context3 = states[pos_states + 10]  # Context 3
            mask_context3 = states[pos_states + 11]  # Context 3 mask
            pctx_3 = states[pos_states + 12]  # Projected context 3 (i.e. context * Ua3 + ba3)

        else:
            context1 = states[pos_states]  # Context
            mask_context1 = states[pos_states + 1]  # Context mask
            pctx_1 = states[pos_states + 2]  # Projected context (i.e. context * Ua + ba)

            context2 = states[pos_states + 3]  # Context 2
            mask_context2 = states[pos_states + 4]  # Context 2 mask

            context3 = states[pos_states + 5]  # Context 2
            mask_context3 = states[pos_states + 6]  # Context 2 mask

        if K.ndim(mask_context1) > 1:  # Mask the context (only if necessary)
            pctx_1 = mask_context1[:, :, None] * pctx_1
            context1 = mask_context1[:, :, None] * context1

        # Attention model 1 (see Formulation in class header)
        p_state_1 = K.dot(h_tm1 * B_Wa[0], self.Wa)
        pctx_1 = K.tanh(pctx_1 + p_state_1[:, None, :])
        e1 = K.dot(pctx_1 * B_wa[0], self.wa) + self.ca
        if K.ndim(mask_context1) > 1:  # Mask the context (only if necessary)
            e1 = mask_context1 * e1
        alphas1 = K.softmax(e1.reshape([K.shape(e1)[0], K.shape(e1)[1]]))
        # sum over the in_timesteps dimension resulting in [batch_size, input_dim]
        ctx_1 = K.sum(context1 * alphas1[:, :, None], axis=1)

        if self.attend_on_both:
            if K.ndim(mask_context2) > 1:  # Mask the context2 (only if necessary)
                pctx_2 = mask_context2[:, :, None] * pctx_2
                context2 = mask_context2[:, :, None] * context2
            if K.ndim(mask_context3) > 1:  # Mask the context2 (only if necessary)
                pctx_3 = mask_context3[:, :, None] * pctx_3
                context3 = mask_context3[:, :, None] * context3

        if self.attend_on_both:
            # Attention model 2 (see Formulation in class header)
            p_state_2 = K.dot(h_tm1 * B_Wa2[0], self.Wa2)
            pctx_2 = K.tanh(pctx_2 + p_state_2[:, None, :])
            e2 = K.dot(pctx_2 * B_wa2[0], self.wa2) + self.ca2
            if K.ndim(mask_context2) > 1:  # Mask the context (only if necessary)
                e2 = mask_context2 * e2
            alphas2 = K.softmax(e2.reshape([K.shape(e2)[0], K.shape(e2)[1]]))
            # sum over the in_timesteps dimension resulting in [batch_size, input_dim]
            ctx_2 = K.sum(context2 * alphas2[:, :, None], axis=1)

            # Attention model 3 (see Formulation in class header)
            p_state_3 = K.dot(h_tm1 * B_Wa3[0], self.Wa3)
            pctx_3 = K.tanh(pctx_3 + p_state_3[:, None, :])
            e3 = K.dot(pctx_3 * B_wa3[0], self.wa3) + self.ca3
            if K.ndim(mask_context3) > 1:  # Mask the context (only if necessary)
                e3 = mask_context3 * e3
            alphas3 = K.softmax(e3.reshape([K.shape(e3)[0], K.shape(e3)[1]]))
            # sum over the in_timesteps dimension resulting in [batch_size, input_dim]
            ctx_3 = K.sum(context3 * alphas3[:, :, None], axis=1)

        else:
            ctx_2 = context2
            alphas2 = mask_context2
            ctx_3 = context3
            alphas3 = mask_context3

        z = x + \
            K.dot(h_tm1 * B_U[0], self.U) + \
            K.dot(ctx_1 * B_T[0], self.T) + \
            K.dot(ctx_2 * B_W[0], self.W) + \
            K.dot(ctx_3 * B_S[0], self.S) + \
            self.b
        z0 = z[:, :self.units]
        z1 = z[:, self.units: 2 * self.units]
        z2 = z[:, 2 * self.units: 3 * self.units]
        z3 = z[:, 3 * self.units:]

        i = self.inner_activation(z0)
        f = self.inner_activation(z1)
        c = f * c_tm1 + i * self.activation(z2)
        o = self.inner_activation(z3)
        h = o * self.activation(c)

        return h, [h, c, ctx_1, alphas1, ctx_2, alphas2, ctx_3, alphas3]

    def get_constants(self, x, mask_context1, mask_context2, mask_context3):
        constants = []
        # States[8]
        if 0 < self.dropout_U < 1:
            ones = K.ones_like(K.reshape(x[:, 0, 0], (-1, 1)))
            ones = K.concatenate([ones] * self.units, 1)
            B_U = [K.in_train_phase(K.dropout(ones, self.dropout_U), ones) for _ in range(4)]
            constants.append(B_U)
        else:
            constants.append([K.cast_to_floatx(1.) for _ in range(4)])

        # States[9]
        if 0 < self.dropout_T < 1:
            input_shape = K.shape(self.input_spec[1][0])
            input_dim = input_shape[-1]
            ones = K.ones_like(K.reshape(x[:, 0, 0], (-1, 1)))
            ones = K.concatenate([ones] * input_dim, 1)
            B_T = [K.in_train_phase(K.dropout(ones, self.dropout_T), ones) for _ in range(4)]
            constants.append(B_T)
        else:
            B_T = [K.cast_to_floatx(1.) for _ in range(4)]
        constants.append(B_T)

        # States[10]
        if 0 < self.dropout_W < 1:
            input_shape = K.shape(self.input_spec[2][0])
            input_dim = input_shape[-1]
            ones = K.ones_like(K.reshape(x[:, 0, 0], (-1, 1)))
            ones = K.concatenate([ones] * input_dim, 1)
            B_W = [K.in_train_phase(K.dropout(ones, self.dropout_W), ones) for _ in range(4)]
            constants.append(B_W)
        else:
            B_W = [K.cast_to_floatx(1.) for _ in range(4)]
        constants.append(B_W)

        # States[11]
        if 0 < self.dropout_S < 1:
            input_shape = K.shape(self.input_spec[3][0])
            input_dim = input_shape[-1]
            ones = K.ones_like(K.reshape(x[:, 0, 0], (-1, 1)))
            ones = K.concatenate([ones] * input_dim, 1)
            B_S = [K.in_train_phase(K.dropout(ones, self.dropout_S), ones) for _ in range(4)]
            constants.append(B_S)
        else:
            B_S = [K.cast_to_floatx(1.) for _ in range(4)]
        constants.append(B_S)

        # AttModel
        # States[12]
        if 0 < self.dropout_wa < 1:
            ones = K.ones_like(K.reshape(self.context1[:, :, 0], (-1, K.shape(self.context1)[1], 1)))
            # ones = K.concatenate([ones], 1)
            B_wa = [K.in_train_phase(K.dropout(ones, self.dropout_wa), ones)]
            constants.append(B_wa)
        else:
            constants.append([K.cast_to_floatx(1.)])

        # States[13]
        if 0 < self.dropout_Wa < 1:
            input_dim = self.units
            ones = K.ones_like(K.reshape(x[:, 0, 0], (-1, 1)))
            ones = K.concatenate([ones] * input_dim, 1)
            B_Wa = [K.in_train_phase(K.dropout(ones, self.dropout_Wa), ones)]
            constants.append(B_Wa)
        else:
            constants.append([K.cast_to_floatx(1.)])

        if self.attend_on_both:
            # AttModel2
            # States[14]
            if 0 < self.dropout_wa2 < 1:
                ones = K.ones_like(K.reshape(self.context2[:, :, 0], (-1, K.shape(self.context2)[1], 1)))
                # ones = K.concatenate([ones], 1)
                B_wa2 = [K.in_train_phase(K.dropout(ones, self.dropout_wa2), ones)]
                constants.append(B_wa2)
            else:
                constants.append([K.cast_to_floatx(1.)])

            # States[15]
            if 0 < self.dropout_Wa2 < 1:
                input_dim = self.units
                ones = K.ones_like(K.reshape(x[:, 0, 0], (-1, 1)))
                ones = K.concatenate([ones] * input_dim, 1)
                B_Wa2 = [K.in_train_phase(K.dropout(ones, self.dropout_Wa2), ones)]
                constants.append(B_Wa2)
            else:
                constants.append([K.cast_to_floatx(1.)])

            # States[16]
            if 0 < self.dropout_wa3 < 1:
                ones = K.ones_like(K.reshape(self.context2[:, :, 0], (-1, K.shape(self.context3)[1], 1)))
                B_wa3 = [K.in_train_phase(K.dropout(ones, self.dropout_wa3), ones)]
                constants.append(B_wa3)
            else:
                constants.append([K.cast_to_floatx(1.)])

            # States[17]
            if 0 < self.dropout_Wa3 < 1:
                input_dim = self.units
                ones = K.ones_like(K.reshape(x[:, 0, 0], (-1, 1)))
                ones = K.concatenate([ones] * input_dim, 1)
                B_Wa3 = [K.in_train_phase(K.dropout(ones, self.dropout_Wa3), ones)]
                constants.append(B_Wa3)
            else:
                constants.append([K.cast_to_floatx(1.)])

        # States[18] - [14]
        constants.append(self.context1)
        # States [19] - [15]
        if mask_context1 is None:
            mask_context1 = K.not_equal(K.sum(self.context1, axis=2), self.mask_value)
        constants.append(mask_context1)

        # States [20] - [15]
        if 0 < self.dropout_Ua < 1:
            input_dim = self.context1_dim
            ones = K.ones_like(K.reshape(self.context1[:, :, 0], (-1, K.shape(self.context1)[1], 1)))
            ones = K.concatenate([ones] * input_dim, axis=2)
            B_Ua = [K.in_train_phase(K.dropout(ones, self.dropout_Ua), ones)]
            pctx1 = K.dot(self.context1 * B_Ua[0], self.Ua) + self.ba
        else:
            pctx1 = K.dot(self.context1, self.Ua) + self.ba
        constants.append(pctx1)

        # States[21] - [16]
        constants.append(self.context2)
        # States [22] - [17]
        if self.attend_on_both:
            if mask_context2 is None:
                mask_context2 = K.not_equal(K.sum(self.context2, axis=2), self.mask_value)
        else:
            mask_context2 = K.ones_like(self.context2[:, 0])
        constants.append(mask_context2)

        # States [23] - [18]
        if self.attend_on_both:
            if 0 < self.dropout_Ua2 < 1:
                input_dim = self.context2_dim
                ones = K.ones_like(K.reshape(self.context2[:, :, 0], (-1, K.shape(self.context2)[1], 1)))
                ones = K.concatenate([ones] * input_dim, axis=2)
                B_Ua2 = [K.in_train_phase(K.dropout(ones, self.dropout_Ua2), ones)]
                pctx2 = K.dot(self.context2 * B_Ua2[0], self.Ua2) + self.ba2
            else:
                pctx2 = K.dot(self.context2, self.Ua2) + self.ba2
            constants.append(pctx2)

        # States[24] - [19]
        constants.append(self.context3)
        # States [25] - [20]
        if self.attend_on_both:
            if mask_context3 is None:
                mask_context3 = K.not_equal(K.sum(self.context3, axis=2), self.mask_value)
        else:
            mask_context3 = K.ones_like(self.context3[:, 0])
        constants.append(mask_context3)

        # States [26] - [21]
        if self.attend_on_both:
            if 0 < self.dropout_Ua3 < 1:
                input_dim = self.context3_dim
                ones = K.ones_like(K.reshape(self.context3[:, :, 0], (-1, K.shape(self.context3)[1], 1)))
                ones = K.concatenate([ones] * input_dim, axis=2)
                B_Ua3 = [K.in_train_phase(K.dropout(ones, self.dropout_Ua3), ones)]
                pctx3 = K.dot(self.context3 * B_Ua3[0], self.Ua3) + self.ba3
            else:
                pctx3 = K.dot(self.context3, self.Ua3) + self.ba3
            constants.append(pctx3)

        if 0 < self.dropout_V < 1:
            input_dim = self.input_dim
            ones = K.ones_like(K.reshape(x[:, :, 0], (-1, K.shape(x)[1], 1)))
            ones = K.concatenate([ones] * input_dim, axis=2)
            B_V = [K.in_train_phase(K.dropout(ones, self.dropout_V), ones) for _ in range(4)]
        else:
            B_V = [K.cast_to_floatx(1.) for _ in range(4)]
        return constants, B_V

    def get_initial_states(self, x):
        # build an all-zero tensor of shape (samples, units)
        if self.init_state is None:
            # build an all-zero tensor of shape (samples, units)
            initial_state = K.zeros_like(x)  # (samples, timesteps, input_dim)
            initial_state = K.sum(initial_state, axis=(1, 2))  # (samples,)
            initial_state = K.expand_dims(initial_state)  # (samples, 1)
            initial_state = K.tile(initial_state, [1, self.units])  # (samples, units)
            if self.init_memory is None:
                initial_states = [initial_state for _ in range(2)]
            else:
                initial_memory = self.init_memory
                initial_states = [initial_state, initial_memory]
        else:
            initial_state = self.init_state
            if self.init_memory is not None:  # We have state and memory
                initial_memory = self.init_memory
                initial_states = [initial_state, initial_memory]
            else:
                initial_states = [initial_state for _ in range(2)]

        # extra states for context1 and context2 and context3
        initial_state1 = K.zeros_like(self.context1)  # (samples, input_timesteps, ctx1_dim)
        initial_state_alphas1 = K.sum(initial_state1, axis=2)  # (samples, input_timesteps)
        initial_state1 = K.sum(initial_state1, axis=1)  # (samples, ctx1_dim)
        extra_states = [initial_state1, initial_state_alphas1]
        initial_state2 = K.zeros_like(self.context2)  # (samples, input_timesteps, ctx2_dim)
        initial_state3 = K.zeros_like(self.context3)  # (samples, input_timesteps, ctx2_dim)

        if self.attend_on_both:  # Reduce on temporal dimension
            initial_state_alphas2 = K.sum(initial_state2, axis=2)  # (samples, input_timesteps)
            initial_state2 = K.sum(initial_state2, axis=1)  # (samples, ctx2_dim)
            initial_state_alphas3 = K.sum(initial_state3, axis=2)  # (samples, input_timesteps)
            initial_state3 = K.sum(initial_state3, axis=1)  # (samples, ctx3_dim)
        else:  # Already reduced
            initial_state_alphas2 = initial_state2  # (samples, ctx2_dim)
            initial_state_alphas3 = initial_state3  # (samples, ctx2_dim)

        extra_states.append(initial_state2)
        extra_states.append(initial_state_alphas2)

        extra_states.append(initial_state3)
        extra_states.append(initial_state_alphas3)
        return initial_states + extra_states

    def get_config(self):
        config = {"units": self.units,
                  "att_units1": self.att_units1,
                  "att_units2": self.att_units2,
                  "att_units3": self.att_units3,
                  "return_extra_variables": self.return_extra_variables,
                  "return_states": self.return_states,
                  "mask_value": self.mask_value,
                  "attend_on_both": self.attend_on_both,
                  "kernel_initializer": initializers.serialize(self.W_regularizer),
                  "recurrent_initializer": initializers.serialize(self.U_regularizer),
                  "unit_forget_bias": initializers.serialize(self.forget_bias_init),
                  "activation": activations.serialize(self.activation),
                  "recurrent_activation": activations.serialize(self.inner_activation),
                  "S_regularizer": self.S_regularizer.get_config() if self.S_regularizer else None,
                  "T_regularizer": self.T_regularizer.get_config() if self.T_regularizer else None,
                  "W_regularizer": self.W_regularizer.get_config() if self.W_regularizer else None,
                  "V_regularizer": self.V_regularizer.get_config() if self.V_regularizer else None,
                  "U_regularizer": self.U_regularizer.get_config() if self.U_regularizer else None,
                  "b_regularizer": self.b_regularizer.get_config() if self.b_regularizer else None,
                  'wa_regularizer': self.wa_regularizer.get_config() if self.wa_regularizer else None,
                  'Wa_regularizer': self.Wa_regularizer.get_config() if self.Wa_regularizer else None,
                  'Ua_regularizer': self.Ua_regularizer.get_config() if self.Ua_regularizer else None,
                  'ba_regularizer': self.ba_regularizer.get_config() if self.ba_regularizer else None,
                  'ca_regularizer': self.ca_regularizer.get_config() if self.ca_regularizer else None,
                  'wa2_regularizer': self.wa2_regularizer.get_config() if self.attend_on_both and self.wa2_regularizer else None,
                  'Wa2_regularizer': self.Wa2_regularizer.get_config() if self.attend_on_both and self.Wa2_regularizer else None,
                  'Ua2_regularizer': self.Ua2_regularizer.get_config() if self.attend_on_both and self.Ua2_regularizer else None,
                  'ba2_regularizer': self.ba2_regularizer.get_config() if self.attend_on_both and self.ba2_regularizer else None,
                  'ca2_regularizer': self.ca2_regularizer.get_config() if self.attend_on_both and self.ca2_regularizer else None,
                  'wa3_regularizer': self.wa3_regularizer.get_config() if self.attend_on_both and self.wa3_regularizer else None,
                  'Wa3_regularizer': self.Wa3_regularizer.get_config() if self.attend_on_both and self.Wa3_regularizer else None,
                  'Ua3_regularizer': self.Ua3_regularizer.get_config() if self.attend_on_both and self.Ua3_regularizer else None,
                  'ba3_regularizer': self.ba3_regularizer.get_config() if self.attend_on_both and self.ba3_regularizer else None,
                  'ca3_regularizer': self.ca3_regularizer.get_config() if self.attend_on_both and self.ca3_regularizer else None,
                  "dropout_S": self.dropout_S,
                  "dropout_T": self.dropout_T,
                  "dropout_W": self.dropout_W,
                  "dropout_U": self.dropout_U,
                  "dropout_V": self.dropout_V,
                  'dropout_wa': self.dropout_wa,
                  'dropout_Wa': self.dropout_Wa,
                  'dropout_Ua': self.dropout_Ua,
                  'dropout_wa2': self.dropout_wa2 if self.attend_on_both else None,
                  'dropout_Wa2': self.dropout_Wa2 if self.attend_on_both else None,
                  'dropout_Ua2': self.dropout_Ua2 if self.attend_on_both else None,
                  'dropout_wa3': self.dropout_wa3 if self.attend_on_both else None,
                  'dropout_Wa3': self.dropout_Wa3 if self.attend_on_both else None,
                  'dropout_Ua3': self.dropout_Ua3 if self.attend_on_both else None
                  }
        base_config = super(AttLSTMCond3Inputs, self).get_config()
        return dict(list(base_config.items()) + list(config.items()))<|MERGE_RESOLUTION|>--- conflicted
+++ resolved
@@ -1226,12 +1226,8 @@
                  bias_constraint=None,
                  dropout=0.,
                  recurrent_dropout=0.,
-<<<<<<< HEAD
                  implementation=2,
-=======
-                 implementation=1,
                  reset_after=False,
->>>>>>> b6596a56
                  **kwargs):
         super(GRUCell, self).__init__(**kwargs)
         self.units = units
@@ -1301,14 +1297,10 @@
         self.recurrent_kernel_z = self.recurrent_kernel[:, :self.units]
         # reset gate
         self.kernel_r = self.kernel[:, self.units: self.units * 2]
-<<<<<<< HEAD
-        self.recurrent_kernel_r = self.recurrent_kernel[:, self.units: self.units * 2]
-=======
         self.recurrent_kernel_r = self.recurrent_kernel[:,
                                                         self.units:
                                                         self.units * 2]
         # new gate
->>>>>>> b6596a56
         self.kernel_h = self.kernel[:, self.units * 2:]
         self.recurrent_kernel_h = self.recurrent_kernel[:, self.units * 2:]
 
@@ -2167,17 +2159,11 @@
         return dict(list(base_config.items()) + list(config.items()))
 
 
-<<<<<<< HEAD
 class AttGRU(Recurrent):
     """Gated Recurrent Unit with Attention
     You should give two inputs to this layer:
         1. The shifted sequence of words (shape: (batch_size, output_timesteps, embedding_size))
         2. The complete input sequence (shape: (batch_size, input_timesteps, input_dim))
-=======
-class LSTM(RNN):
-    """Long Short-Term Memory layer - Hochreiter 1997.
-
->>>>>>> b6596a56
     # Arguments
         units: Positive integer, dimensionality of the output space.
         return_states: Whether it should return the internal RNN states.
@@ -4235,7 +4221,7 @@
 
 
 class LSTM(RNN):
-    """Long-Short Term Memory layer - Hochreiter 1997.
+    """Long Short-Term Memory layer - Hochreiter 1997.
 
     # Arguments
         units: Positive integer, dimensionality of the output space.
