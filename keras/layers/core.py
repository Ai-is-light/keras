--- conflicted
+++ resolved
@@ -5,10 +5,6 @@
 import copy
 import types as python_types
 import warnings
-<<<<<<< HEAD
-
-import numpy as np
-=======
 
 import numpy as np
 
@@ -24,20 +20,7 @@
 from ..utils.generic_utils import func_dump
 from ..utils.generic_utils import func_load
 from ..utils.generic_utils import has_arg
->>>>>>> 8a4b9c6e
-
-from .. import activations
-from .. import backend as K
-from .. import constraints
-from .. import initializers
-from .. import regularizers
-from ..engine import InputSpec
-from ..engine import Layer
-from ..legacy import interfaces
-from ..utils.generic_utils import deserialize_keras_object
-from ..utils.generic_utils import func_dump
-from ..utils.generic_utils import func_load
-from ..utils.generic_utils import has_arg
+
 
 class Masking(Layer):
     """Masks a sequence by using a mask value to skip timesteps.
@@ -215,21 +198,12 @@
     # References
         - [Efficient Object Localization Using Convolutional Networks](https://arxiv.org/abs/1411.4280)
     """
-<<<<<<< HEAD
 
     @interfaces.legacy_spatialdropout1d_support
     def __init__(self, rate, **kwargs):
         super(SpatialDropout1D, self).__init__(rate, **kwargs)
         self.input_spec = InputSpec(ndim=3)
 
-=======
-
-    @interfaces.legacy_spatialdropout1d_support
-    def __init__(self, rate, **kwargs):
-        super(SpatialDropout1D, self).__init__(rate, **kwargs)
-        self.input_spec = InputSpec(ndim=3)
-
->>>>>>> 8a4b9c6e
     def _get_noise_shape(self, inputs):
         input_shape = K.shape(inputs)
         noise_shape = (input_shape[0], 1, input_shape[2])
@@ -741,19 +715,11 @@
 
     @interfaces.legacy_lambda_support
     def __init__(self, function, output_shape=None,
-<<<<<<< HEAD
-                 mask=None, arguments=None,# mask_function=None,
-=======
                  mask=None, arguments=None,
->>>>>>> 8a4b9c6e
                  supports_masking=True, **kwargs):
         super(Lambda, self).__init__(**kwargs)
         self.function = function
         self.arguments = arguments if arguments else {}
-        if mask is not None:
-            self.supports_masking = True
-        self.mask = mask
-
         if mask is not None:
             self.supports_masking = True
         self.mask = mask
@@ -767,10 +733,7 @@
                 raise TypeError('In Lambda, `output_shape` '
                                 'must be a list, a tuple, or a function.')
             self._output_shape = output_shape
-<<<<<<< HEAD
-=======
-
->>>>>>> 8a4b9c6e
+
         super(Lambda, self).__init__(**kwargs)
 
     def compute_output_shape(self, input_shape):
@@ -840,17 +803,6 @@
         else:
             output_shape = self._output_shape
             output_shape_type = 'raw'
-        '''
-        if isinstance(self._mask_function, python_types.LambdaType):
-            mask_function = func_dump(self._mask)
-            mask_function_type = 'lambda'
-        elif self.mask is None:
-            mask_function = None
-            mask_function_type = None
-        else:
-            mask_function = self.mask.__name__
-            mask_function_type = 'function'
-        '''
 
         config = {'function': function,
                   'function_type': function_type,
@@ -1144,32 +1096,6 @@
         base_config = super(MaskLayer, self).get_config()
         return dict(list(base_config.items()))
 
-<<<<<<< HEAD
-class FlatMask(Layer):
-    """
-    Flattens a n-dimensional mask to an (n-1)-dimensional one.
-
-    """
-
-    def __init__(self, axis=2, **kwargs):
-        self.supports_masking = True
-        self.axis = axis
-        super(FlatMask, self).__init__(**kwargs)
-
-    def call(self, x, mask=None):
-        return x
-
-    def compute_mask(self, input_shape, input_mask=None):
-        return K.any(input_mask, self.axis)
-
-    def compute_output_shape(self, input_shape):
-        return input_shape
-
-    def get_config(self):
-        base_config = super(FlatMask, self).get_config()
-        return dict(list(base_config.items()))
-=======
->>>>>>> 8a4b9c6e
 
 class WeightedSum(Layer):
     ''' Applies a weighted sum over a set of vectors input[0] and their respective weights input[1].
