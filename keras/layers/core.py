# -*- coding: utf-8 -*-
from __future__ import absolute_import
from __future__ import division

import copy
import types as python_types
import warnings

import numpy as np

from .. import activations
from .. import backend as K
from .. import constraints
from .. import initializers
from .. import regularizers
from ..engine import InputSpec
from ..engine import Layer
from ..legacy import interfaces
from ..utils.generic_utils import deserialize_keras_object
from ..utils.generic_utils import func_dump
from ..utils.generic_utils import func_load
from ..utils.generic_utils import has_arg


class Masking(Layer):
    """Masks a sequence by using a mask value to skip timesteps.

    For each timestep in the input tensor (dimension #1 in the tensor),
    if all values in the input tensor at that timestep
    are equal to `mask_value`, then the timestep will be masked (skipped)
    in all downstream layers (as long as they support masking).

    If any downstream layer does not support masking yet receives such
    an input mask, an exception will be raised.

    # Example

    Consider a Numpy data array `x` of shape `(samples, timesteps, features)`,
    to be fed to an LSTM layer.
    You want to mask timestep #3 and #5 because you lack data for
    these timesteps. You can:

        - set `x[:, 3, :] = 0.` and `x[:, 5, :] = 0.`
        - insert a `Masking` layer with `mask_value=0.` before the LSTM layer:

    ```python
        model = Sequential()
        model.add(Masking(mask_value=0., input_shape=(timesteps, features)))
        model.add(LSTM(32))
    ```
    """

    def __init__(self, mask_value=0., **kwargs):
        super(Masking, self).__init__(**kwargs)
        self.supports_masking = True
        self.mask_value = mask_value

    def compute_mask(self, inputs, mask=None):
        return K.any(K.not_equal(inputs, self.mask_value), axis=-1)

    def call(self, inputs):
        boolean_mask = K.any(K.not_equal(inputs, self.mask_value),
                             axis=-1, keepdims=True)
        return inputs * K.cast(boolean_mask, K.dtype(inputs))

    def get_config(self):
        config = {'mask_value': self.mask_value}
        base_config = super(Masking, self).get_config()
        return dict(list(base_config.items()) + list(config.items()))


class Dropout(Layer):
    """Applies Dropout to the input.

    Dropout consists in randomly setting
    a fraction `rate` of input units to 0 at each update during training time,
    which helps prevent overfitting.

    # Arguments
        rate: float between 0 and 1. Fraction of the input units to drop.
        noise_shape: 1D integer tensor representing the shape of the
            binary dropout mask that will be multiplied with the input.
            For instance, if your inputs have shape
            `(batch_size, timesteps, features)` and
            you want the dropout mask to be the same for all timesteps,
            you can use `noise_shape=(batch_size, 1, features)`.
        seed: A Python integer to use as random seed.

    # References
        - [Dropout: A Simple Way to Prevent Neural Networks from Overfitting](http://www.cs.toronto.edu/~rsalakhu/papers/srivastava14a.pdf)
    """

    @interfaces.legacy_dropout_support
    def __init__(self, rate, noise_shape=None, seed=None, **kwargs):
        super(Dropout, self).__init__(**kwargs)
        self.rate = min(1., max(0., rate))
        self.noise_shape = noise_shape
        self.seed = seed
        self.supports_masking = True

    def _get_noise_shape(self, inputs):
        if self.noise_shape is None:
            return self.noise_shape

        symbolic_shape = K.shape(inputs)
        noise_shape = [symbolic_shape[axis] if shape is None else shape
                       for axis, shape in enumerate(self.noise_shape)]
        return tuple(noise_shape)

    def call(self, inputs, training=None):
        if 0. < self.rate < 1.:
            noise_shape = self._get_noise_shape(inputs)

            def dropped_inputs():
                return K.dropout(inputs, self.rate, noise_shape,
                                 seed=self.seed)

            return K.in_train_phase(dropped_inputs, inputs,
                                    training=training)
        return inputs

    def get_config(self):
        config = {'rate': self.rate,
                  'noise_shape': self.noise_shape,
                  'seed': self.seed}
        base_config = super(Dropout, self).get_config()
        return dict(list(base_config.items()) + list(config.items()))


class GuidedDropout(Layer):
    # TODO: Test this layer
    '''Applies a guided Dropout to the input, where the output activations are set
    to 0 given by the weights of the layer.

    Inputs:
        modulated_input: (batch_size, num_features)
        modulator_input: (batch_size, num_dropout_matrices)

    Weights:
        W: (num_dropout_matrices, num_features)
    '''

    def __init__(self, weights_shape, weights=None, **kwargs):
        self.weights_shape = weights_shape
        self.initial_weights = [weights]
        self.init = initializers.get('uniform', dim_ordering='th')
        super(GuidedDropout, self).__init__(**kwargs)

    def build(self, input_shape):
        self.W = self.init(self.weights_shape,
                           name='{}_W'.format(self.name))
        self.trainable_weights = [self.W]

        # initialize weights
        if (self.initial_weights[0] is not None):
            self.set_weights(self.initial_weights)

        self.trainable = False

    def call(self, x, mask=None):
        modulated_input = x[0]
        modulator_input = x[1]

        modulated_output = modulated_input * self.W[K.argmax(modulator_input, axis=1), :]

        return modulated_output

    def compute_output_shape(self, input_shape):
        return input_shape[0]

    def get_config(self):
        config = {'weights_shape': self.weights_shape}
        base_config = super(GuidedDropout, self).get_config()
        return dict(list(base_config.items()) + list(config.items()))


class SpatialDropout1D(Dropout):
    """Spatial 1D version of Dropout.

    This version performs the same function as Dropout, however it drops
    entire 1D feature maps instead of individual elements. If adjacent frames
    within feature maps are strongly correlated (as is normally the case in
    early convolution layers) then regular dropout will not regularize the
    activations and will otherwise just result in an effective learning rate
    decrease. In this case, SpatialDropout1D will help promote independence
    between feature maps and should be used instead.

    # Arguments
        rate: float between 0 and 1. Fraction of the input units to drop.

    # Input shape
        3D tensor with shape:
        `(samples, timesteps, channels)`

    # Output shape
        Same as input

    # References
        - [Efficient Object Localization Using Convolutional Networks](https://arxiv.org/abs/1411.4280)
    """

    @interfaces.legacy_spatialdropout1d_support
    def __init__(self, rate, **kwargs):
        super(SpatialDropout1D, self).__init__(rate, **kwargs)
        self.input_spec = InputSpec(ndim=3)

    def _get_noise_shape(self, inputs):
        input_shape = K.shape(inputs)
        noise_shape = (input_shape[0], 1, input_shape[2])
        return noise_shape


class SpatialDropout2D(Dropout):
    """Spatial 2D version of Dropout.

    This version performs the same function as Dropout, however it drops
    entire 2D feature maps instead of individual elements. If adjacent pixels
    within feature maps are strongly correlated (as is normally the case in
    early convolution layers) then regular dropout will not regularize the
    activations and will otherwise just result in an effective learning rate
    decrease. In this case, SpatialDropout2D will help promote independence
    between feature maps and should be used instead.

    # Arguments
        rate: float between 0 and 1. Fraction of the input units to drop.
        data_format: 'channels_first' or 'channels_last'.
            In 'channels_first' mode, the channels dimension
            (the depth) is at index 1,
            in 'channels_last' mode is it at index 3.
            It defaults to the `image_data_format` value found in your
            Keras config file at `~/.keras/keras.json`.
            If you never set it, then it will be "channels_last".

    # Input shape
        4D tensor with shape:
        `(samples, channels, rows, cols)` if data_format='channels_first'
        or 4D tensor with shape:
        `(samples, rows, cols, channels)` if data_format='channels_last'.

    # Output shape
        Same as input

    # References
        - [Efficient Object Localization Using Convolutional Networks](https://arxiv.org/abs/1411.4280)
    """

    @interfaces.legacy_spatialdropoutNd_support
    def __init__(self, rate, data_format=None, **kwargs):
        super(SpatialDropout2D, self).__init__(rate, **kwargs)
        if data_format is None:
            data_format = K.image_data_format()
        if data_format not in {'channels_last', 'channels_first'}:
            raise ValueError('`data_format` must be in '
                             '{`"channels_last"`, `"channels_first"`}')
        self.data_format = data_format
        self.input_spec = InputSpec(ndim=4)

    def _get_noise_shape(self, inputs):
        input_shape = K.shape(inputs)
        if self.data_format == 'channels_first':
            noise_shape = (input_shape[0], input_shape[1], 1, 1)
        else:
            noise_shape = (input_shape[0], 1, 1, input_shape[3])
        return noise_shape


class SpatialDropout3D(Dropout):
    """Spatial 3D version of Dropout.

    This version performs the same function as Dropout, however it drops
    entire 3D feature maps instead of individual elements. If adjacent voxels
    within feature maps are strongly correlated (as is normally the case in
    early convolution layers) then regular dropout will not regularize the
    activations and will otherwise just result in an effective learning rate
    decrease. In this case, SpatialDropout3D will help promote independence
    between feature maps and should be used instead.

    # Arguments
        rate: float between 0 and 1. Fraction of the input units to drop.
        data_format: 'channels_first' or 'channels_last'.
            In 'channels_first' mode, the channels dimension (the depth)
            is at index 1, in 'channels_last' mode is it at index 4.
            It defaults to the `image_data_format` value found in your
            Keras config file at `~/.keras/keras.json`.
            If you never set it, then it will be "channels_last".

    # Input shape
        5D tensor with shape:
        `(samples, channels, dim1, dim2, dim3)` if data_format='channels_first'
        or 5D tensor with shape:
        `(samples, dim1, dim2, dim3, channels)` if data_format='channels_last'.

    # Output shape
        Same as input

    # References
        - [Efficient Object Localization Using Convolutional Networks](https://arxiv.org/abs/1411.4280)
    """

    @interfaces.legacy_spatialdropoutNd_support
    def __init__(self, rate, data_format=None, **kwargs):
        super(SpatialDropout3D, self).__init__(rate, **kwargs)
        if data_format is None:
            data_format = K.image_data_format()
        if data_format not in {'channels_last', 'channels_first'}:
            raise ValueError('`data_format` must be in '
                             '{`"channels_last"`, `"channels_first"`}')
        self.data_format = data_format
        self.input_spec = InputSpec(ndim=5)

    def _get_noise_shape(self, inputs):
        input_shape = K.shape(inputs)
        if self.data_format == 'channels_first':
            noise_shape = (input_shape[0], input_shape[1], 1, 1, 1)
        else:
            noise_shape = (input_shape[0], 1, 1, 1, input_shape[4])
        return noise_shape


class Activation(Layer):
    """Applies an activation function to an output.

    # Arguments
        activation: name of activation function to use
            (see: [activations](../activations.md)),
            or alternatively, a Theano or TensorFlow operation.

    # Input shape
        Arbitrary. Use the keyword argument `input_shape`
        (tuple of integers, does not include the samples axis)
        when using this layer as the first layer in a model.

    # Output shape
        Same shape as input.
    """

    def __init__(self, activation, **kwargs):
        super(Activation, self).__init__(**kwargs)
        self.supports_masking = True
        self.activation = activations.get(activation)

    def call(self, inputs):
        return self.activation(inputs)

    def get_config(self):
        config = {'activation': activations.serialize(self.activation)}
        base_config = super(Activation, self).get_config()
        return dict(list(base_config.items()) + list(config.items()))


class Reshape(Layer):
    """Reshapes an output to a certain shape.

    # Arguments
        target_shape: target shape. Tuple of integers.
            Does not include the batch axis.

    # Input shape
        Arbitrary, although all dimensions in the input shaped must be fixed.
        Use the keyword argument `input_shape`
        (tuple of integers, does not include the batch axis)
        when using this layer as the first layer in a model.

    # Output shape
        `(batch_size,) + target_shape`

    # Example

    ```python
        # as first layer in a Sequential model
        model = Sequential()
        model.add(Reshape((3, 4), input_shape=(12,)))
        # now: model.output_shape == (None, 3, 4)
        # note: `None` is the batch dimension

        # as intermediate layer in a Sequential model
        model.add(Reshape((6, 2)))
        # now: model.output_shape == (None, 6, 2)

        # also supports shape inference using `-1` as dimension
        model.add(Reshape((-1, 2, 2)))
        # now: model.output_shape == (None, 3, 2, 2)
    ```
    """

    def __init__(self, target_shape, **kwargs):
        super(Reshape, self).__init__(**kwargs)
        self.target_shape = tuple(target_shape)

    def _fix_unknown_dimension(self, input_shape, output_shape):
        """Finds and replaces a missing dimension in an output shape.

        This is a near direct port of the internal Numpy function
        `_fix_unknown_dimension` in `numpy/core/src/multiarray/shape.c`

        # Arguments
            input_shape: original shape of array being reshaped
            output_shape: target shape of the array, with at most
                a single -1 which indicates a dimension that should be
                derived from the input shape.

        # Returns
            The new output shape with a `-1` replaced with its computed value.

        # Raises
            ValueError: if `input_shape` and `output_shape` do not match.
        """
        output_shape = list(output_shape)
        msg = 'total size of new array must be unchanged'

        known, unknown = 1, None
        for index, dim in enumerate(output_shape):
            if dim < 0:
                if unknown is None:
                    unknown = index
                else:
                    raise ValueError('Can only specify one unknown dimension.')
            else:
                known *= dim

        original = np.prod(input_shape, dtype=int)
        if unknown is not None:
            if known == 0 or original % known != 0:
                raise ValueError(msg)
            output_shape[unknown] = original // known
        elif original != known:
            raise ValueError(msg)

        return tuple(output_shape)

    def compute_output_shape(self, input_shape):
        if None in input_shape[1:]:
            # input shape (partially) unknown? replace -1's with None's
            return ((input_shape[0],) +
                    tuple(s if s != -1 else None for s in self.target_shape))
        else:
            # input shape known? then we can compute the output shape
            return (input_shape[0],) + self._fix_unknown_dimension(
                input_shape[1:], self.target_shape)

    def call(self, inputs):
        return K.reshape(inputs, (K.shape(inputs)[0],) + self.target_shape)

    def get_config(self):
        config = {'target_shape': self.target_shape}
        base_config = super(Reshape, self).get_config()
        return dict(list(base_config.items()) + list(config.items()))


class Permute(Layer):
    """Permutes the dimensions of the input according to a given pattern.

    Useful for e.g. connecting RNNs and convnets together.

    # Example

    ```python
        model = Sequential()
        model.add(Permute((2, 1), input_shape=(10, 64)))
        # now: model.output_shape == (None, 64, 10)
        # note: `None` is the batch dimension
    ```

    # Arguments
        dims: Tuple of integers. Permutation pattern, does not include the
            samples dimension. Indexing starts at 1.
            For instance, `(2, 1)` permutes the first and second dimension
            of the input.

    # Input shape
        Arbitrary. Use the keyword argument `input_shape`
        (tuple of integers, does not include the samples axis)
        when using this layer as the first layer in a model.

    # Output shape
        Same as the input shape, but with the dimensions re-ordered according
        to the specified pattern.
    """

    def __init__(self, dims, **kwargs):
        super(Permute, self).__init__(**kwargs)
        self.dims = tuple(dims)
        self.input_spec = InputSpec(ndim=len(self.dims) + 1)

    def compute_output_shape(self, input_shape):
        input_shape = list(input_shape)
        output_shape = copy.copy(input_shape)
        for i, dim in enumerate(self.dims):
            target_dim = input_shape[dim]
            output_shape[i + 1] = target_dim
        return tuple(output_shape)

    def call(self, inputs):
        return K.permute_dimensions(inputs, (0,) + self.dims)

    def get_config(self):
        config = {'dims': self.dims}
        base_config = super(Permute, self).get_config()
        return dict(list(base_config.items()) + list(config.items()))


class PermuteGeneral(Layer):
    '''Permutes the dimensions of the input according to a given pattern.
    This is just like the layer Permute, but DOES INCLUDE the batch dimension.

    # Arguments
        dims: Tuple of integers. Permutation pattern, INCLUDING the
            samples dimension. Indexing starts at 0.
            For instance, `(1, 0, 2)` permutes the batch and first dimension of the input.

    # Input shape
        Arbitrary. Use the keyword argument `input_shape`
        (tuple of integers, does not include the samples axis)
        when using this layer as the first layer in a model.

    # Output shape
        Same as the input shape, but with the dimensions re-ordered according
        to the specified pattern.
    '''

    def __init__(self, dims, **kwargs):
        super(PermuteGeneral, self).__init__(**kwargs)
        self.dims = tuple(dims)
        self.supports_masking = True

    def compute_output_shape(self, input_shape):
        input_shape = list(input_shape)
        output_shape = copy.copy(input_shape)
        for i, dim in enumerate(self.dims):
            output_shape[i] = input_shape[dim]
        return tuple(output_shape)

    def call(self, x, mask=None):
        return K.permute_dimensions(x, self.dims)

    def get_config(self):
        config = {'dims': self.dims}
        base_config = super(PermuteGeneral, self).get_config()
        return dict(list(base_config.items()) + list(config.items()))


class Flatten(Layer):
    """Flattens the input. Does not affect the batch size.

    # Example

    ```python
        model = Sequential()
        model.add(Conv2D(64, 3, 3,
                         border_mode='same',
                         input_shape=(3, 32, 32)))
        # now: model.output_shape == (None, 64, 32, 32)

        model.add(Flatten())
        # now: model.output_shape == (None, 65536)
    ```
    """

    def __init__(self, **kwargs):
        super(Flatten, self).__init__(**kwargs)
        self.input_spec = InputSpec(min_ndim=3)

    def compute_output_shape(self, input_shape):
        if not all(input_shape[1:]):
            raise ValueError('The shape of the input to "Flatten" '
                             'is not fully defined '
                             '(got ' + str(input_shape[1:]) + '. '
                                                              'Make sure to pass a complete "input_shape" '
                                                              'or "batch_input_shape" argument to the first '
                                                              'layer in your model.')
        return (input_shape[0], np.prod(input_shape[1:]))

    def call(self, inputs):
        return K.batch_flatten(inputs)


class RepeatVector(Layer):
    """Repeats the input n times.

    # Example

    ```python
        model = Sequential()
        model.add(Dense(32, input_dim=32))
        # now: model.output_shape == (None, 32)
        # note: `None` is the batch dimension

        model.add(RepeatVector(3))
        # now: model.output_shape == (None, 3, 32)
    ```

    # Arguments
        n: integer, repetition factor.

    # Input shape
        2D tensor of shape `(num_samples, features)`.

    # Output shape
        3D tensor of shape `(num_samples, n, features)`.
    """

    def __init__(self, n, **kwargs):
        super(RepeatVector, self).__init__(**kwargs)
        self.n = n
        self.input_spec = InputSpec(ndim=2)

    def compute_output_shape(self, input_shape):
        return (input_shape[0], self.n, input_shape[1])

    def call(self, inputs):
        return K.repeat(inputs, self.n)

    def get_config(self):
        config = {'n': self.n}
        base_config = super(RepeatVector, self).get_config()
        return dict(list(base_config.items()) + list(config.items()))


class RepeatMatrix(Layer):
    '''Repeats the input n times.
       Applies the same procedure as RepeatVector() but for inputs of any dimenions.
       The new dimension will be introduced in the position defined by the user.

    # Arguments
        n: integer, repetition factor.
        dim: integer, dimension along which the input will be repeated (default = 1)

    # Input shape
        R-dimensional tensor of shape `(nb_samples, dim1, dim2, ..., dimR-1)`.

    # Output shape
        R+1-dimensional tensor of shape `(nb_samples, n, dim2, dim3, ..., dimR)` if dim==1.
    '''

    def __init__(self, n, dim=1, **kwargs):
        self.supports_masking = True
        self.n = n
        self.dim = dim
        super(RepeatMatrix, self).__init__(**kwargs)

    def compute_output_shape(self, input_shape):
        output_shape = list(input_shape[:self.dim]) + [self.n] + list(input_shape[self.dim:])
        return tuple(output_shape)

    def compute_mask(self, input, input_mask=None):
        return input_mask

    def call(self, x, mask=None):
        return K.repeatRdim(x, self.n, axis=self.dim)

    def get_config(self):
        config = {'n': self.n,
                  'dim': self.dim}
        base_config = super(RepeatMatrix, self).get_config()
        return dict(list(base_config.items()) + list(config.items()))


class Lambda(Layer):
    """Wraps arbitrary expression as a `Layer` object.

    # Examples

    ```python
        # add a x -> x^2 layer
        model.add(Lambda(lambda x: x ** 2))
    ```
    ```python
        # add a layer that returns the concatenation
        # of the positive part of the input and
        # the opposite of the negative part

        def antirectifier(x):
            x -= K.mean(x, axis=1, keepdims=True)
            x = K.l2_normalize(x, axis=1)
            pos = K.relu(x)
            neg = K.relu(-x)
            return K.concatenate([pos, neg], axis=1)

        def antirectifier_output_shape(input_shape):
            shape = list(input_shape)
            assert len(shape) == 2  # only valid for 2D tensors
            shape[-1] *= 2
            return tuple(shape)

        model.add(Lambda(antirectifier,
                         output_shape=antirectifier_output_shape))
    ```

    # Arguments
        function: The function to be evaluated.
            Takes input tensor as first argument.
        output_shape: Expected output shape from function.
            Only relevant when using Theano.
            Can be a tuple or function.
            If a tuple, it only specifies the first dimension onward;
                 sample dimension is assumed either the same as the input:
                 `output_shape = (input_shape[0], ) + output_shape`
                 or, the input is `None` and
                 the sample dimension is also `None`:
                 `output_shape = (None, ) + output_shape`
            If a function, it specifies the entire shape as a function of the
            input shape: `output_shape = f(input_shape)`
        arguments: optional dictionary of keyword arguments to be passed
            to the function.

    # Input shape
        Arbitrary. Use the keyword argument input_shape
        (tuple of integers, does not include the samples axis)
        when using this layer as the first layer in a model.

    # Output shape
        Specified by `output_shape` argument
        (or auto-inferred when using TensorFlow).
    """

    @interfaces.legacy_lambda_support
    def __init__(self, function, output_shape=None,
<<<<<<< HEAD
                 mask=None, arguments=None, **kwargs):
=======
                 mask=None, arguments=None,
                 supports_masking=True, **kwargs):
>>>>>>> 390bb24d
        super(Lambda, self).__init__(**kwargs)
        self.function = function
        self.arguments = arguments if arguments else {}
        if mask is not None:
            self.supports_masking = True
        self.mask = mask

        if output_shape is None:
            self._output_shape = None
        elif isinstance(output_shape, (tuple, list)):
            self._output_shape = tuple(output_shape)
        else:
            if not callable(output_shape):
                raise TypeError('In Lambda, `output_shape` '
                                'must be a list, a tuple, or a function.')
            self._output_shape = output_shape

<<<<<<< HEAD
=======
        super(Lambda, self).__init__(**kwargs)

>>>>>>> 390bb24d
    def compute_output_shape(self, input_shape):
        if self._output_shape is None:
            # With TensorFlow, we can infer the output shape directly:
            if K.backend() == 'tensorflow':
                if isinstance(input_shape, list):
                    xs = [K.placeholder(shape=shape) for shape in input_shape]
                    x = self.call(xs)
                else:
                    x = K.placeholder(shape=input_shape)
                    x = self.call(x)
                if isinstance(x, list):
                    return [K.int_shape(x_elem) for x_elem in x]
                else:
                    return K.int_shape(x)
            # Otherwise, we default to the input shape.
            warnings.warn('`output_shape` argument not specified for layer {} '
                          'and cannot be automatically inferred '
                          'with the Theano backend. '
                          'Defaulting to output shape `{}` '
                          '(same as input shape). '
                          'If the expected output shape is different, '
                          'specify it via the `output_shape` argument.'
                          .format(self.name, input_shape))
            return input_shape
        elif isinstance(self._output_shape, (tuple, list)):
            if isinstance(input_shape, list):
                num_samples = input_shape[0][0]
            else:
                num_samples = input_shape[0] if input_shape else None
            return (num_samples,) + tuple(self._output_shape)
        else:
            shape = self._output_shape(input_shape)
            if not isinstance(shape, (list, tuple)):
                raise ValueError('`output_shape` function must return a tuple or a list of tuples.')
            if isinstance(shape, list):
                if isinstance(shape[0], int) or shape[0] is None:
                    shape = tuple(shape)
            return shape

    def call(self, inputs, mask=None):
        arguments = self.arguments
        if has_arg(self.function, 'mask'):
            arguments['mask'] = mask
        return self.function(inputs, **arguments)

    def compute_mask(self, inputs, mask=None):
        if callable(self.mask):
            return self.mask(inputs, mask)
        return self.mask

    def get_config(self):
        if isinstance(self.function, python_types.LambdaType):
            function = func_dump(self.function)
            function_type = 'lambda'
        else:
            function = self.function.__name__
            function_type = 'function'

        if isinstance(self._output_shape, python_types.LambdaType):
            output_shape = func_dump(self._output_shape)
            output_shape_type = 'lambda'
        elif callable(self._output_shape):
            output_shape = self._output_shape.__name__
            output_shape_type = 'function'
        else:
            output_shape = self._output_shape
            output_shape_type = 'raw'

        config = {'function': function,
                  'function_type': function_type,
                  'output_shape': output_shape,
                  'output_shape_type': output_shape_type,
                  'arguments': self.arguments}
        base_config = super(Lambda, self).get_config()
        return dict(list(base_config.items()) + list(config.items()))

    @classmethod
    def from_config(cls, config, custom_objects=None):
        config = config.copy()
        globs = globals()
        if custom_objects:
            globs = dict(list(globs.items()) + list(custom_objects.items()))
        function_type = config.pop('function_type')
        if function_type == 'function':
            # Simple lookup in custom objects
            function = deserialize_keras_object(
                config['function'],
                custom_objects=custom_objects,
                printable_module_name='function in Lambda layer')
        elif function_type == 'lambda':
            # Unsafe deserialization from bytecode
            function = func_load(config['function'], globs=globs)
        else:
            raise TypeError('Unknown function type:', function_type)

        output_shape_type = config.pop('output_shape_type')
        if output_shape_type == 'function':
            # Simple lookup in custom objects
            output_shape = deserialize_keras_object(
                config['output_shape'],
                custom_objects=custom_objects,
                printable_module_name='output_shape function in Lambda layer')
        elif output_shape_type == 'lambda':
            # Unsafe deserialization from bytecode
            output_shape = func_load(config['output_shape'], globs=globs)
        else:
            output_shape = config['output_shape']

        # If arguments were numpy array, they have been saved as
        # list. We need to recover the ndarray
        if 'arguments' in config:
            for key in config['arguments']:
                if isinstance(config['arguments'][key], dict):
                    arg_dict = config['arguments'][key]
                    if 'type' in arg_dict and arg_dict['type'] == 'ndarray':
                        # Overwrite the argument with its numpy translation
                        config['arguments'][key] = np.array(arg_dict['value'])

        config['function'] = function
        config['output_shape'] = output_shape
        return cls(**config)


class Dense(Layer):
    """Just your regular densely-connected NN layer.

    `Dense` implements the operation:
    `output = activation(dot(input, kernel) + bias)`
    where `activation` is the element-wise activation function
    passed as the `activation` argument, `kernel` is a weights matrix
    created by the layer, and `bias` is a bias vector created by the layer
    (only applicable if `use_bias` is `True`).

    Note: if the input to the layer has a rank greater than 2, then
    it is flattened prior to the initial dot product with `kernel`.

    # Example

    ```python
        # as first layer in a sequential model:
        model = Sequential()
        model.add(Dense(32, input_shape=(16,)))
        # now the model will take as input arrays of shape (*, 16)
        # and output arrays of shape (*, 32)

        # after the first layer, you don't need to specify
        # the size of the input anymore:
        model.add(Dense(32))
    ```

    # Arguments
        units: Positive integer, dimensionality of the output space.
        activation: Activation function to use
            (see [activations](../activations.md)).
            If you don't specify anything, no activation is applied
            (ie. "linear" activation: `a(x) = x`).
        use_bias: Boolean, whether the layer uses a bias vector.
        kernel_initializer: Initializer for the `kernel` weights matrix
            (see [initializers](../initializers.md)).
        bias_initializer: Initializer for the bias vector
            (see [initializers](../initializers.md)).
        kernel_regularizer: Regularizer function applied to
            the `kernel` weights matrix
            (see [regularizer](../regularizers.md)).
        bias_regularizer: Regularizer function applied to the bias vector
            (see [regularizer](../regularizers.md)).
        activity_regularizer: Regularizer function applied to
            the output of the layer (its "activation").
            (see [regularizer](../regularizers.md)).
        kernel_constraint: Constraint function applied to
            the `kernel` weights matrix
            (see [constraints](../constraints.md)).
        bias_constraint: Constraint function applied to the bias vector
            (see [constraints](../constraints.md)).

    # Input shape
        nD tensor with shape: `(batch_size, ..., input_dim)`.
        The most common situation would be
        a 2D input with shape `(batch_size, input_dim)`.

    # Output shape
        nD tensor with shape: `(batch_size, ..., units)`.
        For instance, for a 2D input with shape `(batch_size, input_dim)`,
        the output would have shape `(batch_size, units)`.
    """

    @interfaces.legacy_dense_support
    def __init__(self, units,
                 activation=None,
                 use_bias=True,
                 kernel_initializer='glorot_uniform',
                 bias_initializer='zeros',
                 kernel_regularizer=None,
                 bias_regularizer=None,
                 activity_regularizer=None,
                 kernel_constraint=None,
                 bias_constraint=None,
                 W_learning_rate_multiplier=None,
                 b_learning_rate_multiplier=None,
                 **kwargs):
        if 'input_shape' not in kwargs and 'input_dim' in kwargs:
            kwargs['input_shape'] = (kwargs.pop('input_dim'),)
        super(Dense, self).__init__(**kwargs)
        self.units = units
        self.activation = activations.get(activation)
        self.use_bias = use_bias
        self.kernel_initializer = initializers.get(kernel_initializer)
        self.bias_initializer = initializers.get(bias_initializer)
        self.kernel_regularizer = regularizers.get(kernel_regularizer)
        self.bias_regularizer = regularizers.get(bias_regularizer)
        self.activity_regularizer = regularizers.get(activity_regularizer)
        self.kernel_constraint = constraints.get(kernel_constraint)
        self.bias_constraint = constraints.get(bias_constraint)
        self.input_spec = InputSpec(min_ndim=2)
        self.supports_masking = True
        # TODO: Check this layer
        """
        self.W_learning_rate_multiplier = W_learning_rate_multiplier
        self.b_learning_rate_multiplier = b_learning_rate_multiplier
        self.learning_rate_multipliers = [self.W_learning_rate_multiplier, self.b_learning_rate_multiplier]

        self.initial_weights = weights
        """

    def build(self, input_shape):
        assert len(input_shape) >= 2
        input_dim = input_shape[-1]

        self.kernel = self.add_weight(shape=(input_dim, self.units),
                                      initializer=self.kernel_initializer,
                                      name='kernel',
                                      regularizer=self.kernel_regularizer,
                                      constraint=self.kernel_constraint)
        if self.use_bias:
            self.bias = self.add_weight(shape=(self.units,),
                                        initializer=self.bias_initializer,
                                        name='bias',
                                        regularizer=self.bias_regularizer,
                                        constraint=self.bias_constraint)
        else:
            self.bias = None
        self.input_spec = InputSpec(min_ndim=2, axes={-1: input_dim})
        self.built = True

    def call(self, inputs):
        output = K.dot(inputs, self.kernel)
        if self.use_bias:
            output = K.bias_add(output, self.bias)
        if self.activation is not None:
            output = self.activation(output)
        return output

    def compute_output_shape(self, input_shape):
        assert input_shape and len(input_shape) >= 2
        assert input_shape[-1]
        output_shape = list(input_shape)
        output_shape[-1] = self.units
        return tuple(output_shape)

    def get_config(self):
        config = {
            'units': self.units,
            'activation': activations.serialize(self.activation),
            'use_bias': self.use_bias,
            'kernel_initializer': initializers.serialize(self.kernel_initializer),
            'bias_initializer': initializers.serialize(self.bias_initializer),
            'kernel_regularizer': regularizers.serialize(self.kernel_regularizer),
            'bias_regularizer': regularizers.serialize(self.bias_regularizer),
            'activity_regularizer': regularizers.serialize(self.activity_regularizer),
            'kernel_constraint': constraints.serialize(self.kernel_constraint),
            'bias_constraint': constraints.serialize(self.bias_constraint)
        }
        base_config = super(Dense, self).get_config()
        return dict(list(base_config.items()) + list(config.items()))

    # TODO: Check this method
    def set_lr_multipliers(self, W_learning_rate_multiplier, b_learning_rate_multiplier):
        self.W_learning_rate_multiplier = W_learning_rate_multiplier
        self.b_learning_rate_multiplier = b_learning_rate_multiplier
        self.learning_rate_multipliers = [self.W_learning_rate_multiplier,
                                          self.b_learning_rate_multiplier]


class ActivityRegularization(Layer):
    """Layer that applies an update to the cost function based input activity.

    # Arguments
        l1: L1 regularization factor (positive float).
        l2: L2 regularization factor (positive float).

    # Input shape
        Arbitrary. Use the keyword argument `input_shape`
        (tuple of integers, does not include the samples axis)
        when using this layer as the first layer in a model.

    # Output shape
        Same shape as input.
    """

    def __init__(self, l1=0., l2=0., **kwargs):
        super(ActivityRegularization, self).__init__(**kwargs)
        self.supports_masking = True
        self.l1 = l1
        self.l2 = l2
        self.activity_regularizer = regularizers.L1L2(l1=l1, l2=l2)

    def get_config(self):
        config = {'l1': self.l1,
                  'l2': self.l2}
        base_config = super(ActivityRegularization, self).get_config()
        return dict(list(base_config.items()) + list(config.items()))


class MaskedMean(Layer):
    """
    This layer is called after an Embedding layer.
    It averages all of the masked-out embeddings.
    The mask is discarded
    """

    def __init__(self, **kwargs):
        self.supports_masking = True
        super(MaskedMean, self).__init__(**kwargs)

    def call(self, x, mask=None):
        return K.mean(mask[:, :, None] * x, axis=1)

    def compute_mask(self, input_shape, input_mask=None):
        return None

    def compute_output_shape(self, input_shape):
        return (input_shape[0], input_shape[2])

    def get_config(self):
        base_config = super(MaskedMean, self).get_config()
        return dict(list(base_config.items()))


class MaskLayer(Layer):
    """
    Applies to the input layer its mask
    """

    def __init__(self, **kwargs):
        self.supports_masking = True
        super(MaskLayer, self).__init__(**kwargs)

    def call(self, x, mask=None):
        return mask[:, :, None] * x

    def compute_mask(self, input_shape, input_mask=None):
        return input_mask

    def compute_output_shape(self, input_shape):
        return input_shape

    def get_config(self):
        base_config = super(MaskLayer, self).get_config()
        return dict(list(base_config.items()))


class WeightedSum(Layer):
    ''' Applies a weighted sum over a set of vectors input[0] and their respective weights input[1].
        First, the weights are tiled for matching the length of the input vectors on dim=1.
        Second, an element-wise multiplication is applied over the inputs.
        Third, the output tensor is summed over the defined set of dimensions if
        the input parameter sum_dims is provided.

    # Arguments
        sum_dims: dimensions on which the final summation will be applied after the respective multiplication

    # Input shape
        List with two tensors:
            input[0]: vectors
            input[1]: weights
        Both tensors must have a matching number of dimensions and lengths, except
        dim=1, which must be 1 for the set of weights.

    # Output shape
        Vector with the same number of dimensions and length as input[0] but having removed the dimensions
        specified in sum_dims (if any).
    '''

    def __init__(self, sum_dims=[], **kwargs):
        assert isinstance(sum_dims, list)
        self.sum_dims = sorted(sum_dims)[::-1]
        self.supports_masking = True
        super(WeightedSum, self).__init__(**kwargs)

    def build(self, input_shape):
        assert isinstance(input_shape, list)
        assert len(input_shape) == 2

    def call(self, x, mask=None):
        # get input values and weights
        values = x[0]
        weights = x[1]

        # tile weights before summing
        K.repeatRdim(weights, K.shape(values)[1], axis=1)

        # x = K.dot(values, weights)
        x = values * weights

        for d in self.sum_dims:
            x = K.sum(x, axis=d)
        return x

    def compute_output_shape(self, input_shape):
        out_dim = []
        num_dim = len(input_shape[0])
        for d in range(num_dim):
            if d not in self.sum_dims:
                out_dim.append(max(input_shape[0][d], input_shape[1][d]))
        return tuple(out_dim)

    def compute_mask(self, input, input_mask=None):
        if not any(input_mask):
            return None
        else:
            not_None_masks = [m for m in input_mask if m is not None]
            if len(not_None_masks) == 1:
                out_mask = input_mask[not_None_masks[0]]
            else:
                out_mask = input_mask[not_None_masks[0]] * input_mask[not_None_masks[1]]

            return out_mask

    def get_config(self):
        config = {'sum_dims': self.sum_dims}
        base_config = super(WeightedSum, self).get_config()
        return dict(list(base_config.items()) + list(config.items()))


class WeightedMerge(Layer):
    ''' Applies a weighted merge over a set of tensors.
        This layer learns a set of lambda weights for applying a weighted sum
        for merging the input tensors.

    # Parameters
        :param mode: merge mode used. Possible values are 'sum' (default) or 'mul'.

    # Input shape
        List of tensors of any dimensions but with the same shape.

    # Output shape
        Tensor with the same number of dimensions as the input tensors.
    '''

    def __init__(self, mode='sum', init='glorot_uniform', lambdas_regularizer=None, weights=None, **kwargs):
        # self.out_shape = out_shape
        self._valid_modes = ['sum', 'mul']

        if mode not in self._valid_modes:
            raise NotImplementedError(
                "Merge mode of type '" + mode + "' is not valid. Valid modes are: " + str(self._valid_modes))
        self.mode = mode

        self.init = initializations.get(init)
        self.lambdas_regularizer = regularizers.get(lambdas_regularizer)
        self.initial_weights = weights

        self.supports_masking = True
        super(WeightedMerge, self).__init__(**kwargs)

    def build(self, input_shape):

        if not isinstance(input_shape, list):
            input_shape = [input_shape]
        s = input_shape[0]
        for i in range(1, len(input_shape)):
            for s1, s2 in zip(input_shape[i], s):
                assert s1 == s2 or s1 is None or s2 is None, 'The shapes of some input tensors do not match ' \
                                                             '(' + str(input_shape[i]) + ' vs ' + str(s) + ').'
                # assert input_shape[i] == s, 'The shapes of some input tensors do not match ' \
                #                        '('+str(input_shape[i])+' vs '+str(s)+').'

        self.lambdas = self.init((len(input_shape),), name='{}_lambdas'.format(self.name))
        self.trainable_weights = [self.lambdas]
        self.regularizers = []

        if self.lambdas_regularizer:
            self.lambdas_regularizer.set_param(self.lambdas)
            self.regularizers.append(self.lambdas_regularizer)

        if self.initial_weights is not None:
            self.set_weights(self.initial_weights)
            del self.initial_weights

    def call(self, x, mask=None):
        if not isinstance(x, list):
            x = [x]

        # merge inputs after weighting by the learned lambda weights
        s = x[0] * self.lambdas[0]
        for i in range(1, len(x)):
            if self.mode == 'sum':
                s += x[i] * self.lambdas[i]
            elif self.mode == 'mul':
                s *= x[i] * self.lambdas[i]

        return s

    def compute_output_shape(self, input_shape):
        # return tuple(list(input_shape[0][:2]) + self.out_shape)

        if not isinstance(input_shape, list):
            input_shape = [input_shape]
        return tuple(input_shape[0])

    def compute_mask(self, input, input_mask=None):
        if not isinstance(input_mask, list):
            input_mask = [input_mask]
        if not any(input_mask):
            return None
        else:
            return input_mask[0]

    def get_config(self):
        config = {'mode': self.mode,
                  'kernel_initializer': self.init.__name__,
                  'lambdas_regularizer': self.lambdas_regularizer.get_config() if self.lambdas_regularizer else None}
        base_config = super(WeightedMerge, self).get_config()
        return dict(list(base_config.items()) + list(config.items()))


class SetSubtensor(Layer):
    """
    This layer performs a set_subtensor operation over two layers
    # Arguments
        indices: list of strings specifying the indexation over the two input layers

    # Input shape
        List with two tensors:
            input[0]: Tensor to overwrite
            input[1]: Tensor that overwrites
    # Output shape
        K.set_subtensor(input[0][indices[0], input[1][indices[1]])
    # Supports masking: The mask of the first input layer
    """

    def __init__(self, indices, **kwargs):
        self.supports_masking = True
        self.indices = indices
        super(SetSubtensor, self).__init__(**kwargs)

    def build(self, input_shape):
        assert isinstance(input_shape, list)
        assert len(input_shape) == 2

    def call(self, x, mask=None):
        return K.set_subtensor(eval('x[0]' + self.indices[0]), eval('x[1]' + self.indices[1]))

    def compute_mask(self, input_shape, input_mask=None):
        return input_mask[0]

    def compute_output_shape(self, input_shape):
        return input_shape[0]

    def get_config(self):
        config = {'indices': self.indices}
        base_config = super(SetSubtensor, self).get_config()
        return dict(list(base_config.items()) + list(config.items()))


class RemoveMask(Layer):
    def __init__(self, **kwargs):
        super(RemoveMask, self).__init__(**kwargs)

    def compute_mask(self, input, input_mask=None):
        return None

    def get_config(self):
        base_config = super(RemoveMask, self).get_config()
        return dict(list(base_config.items()))


class ZeroesLayer(Layer):
    '''Given any input, produces an output input_dim zeroes

    # Example

    ```python
        # as first

    # Arguments
        units: int > 0.
        input_dim: dimensionality of the input (integer). This argument
            (or alternatively, the keyword argument `input_shape`)
            is required when using this layer as the first layer in a model.

    # Input shape
        nD tensor with shape: `(nb_samples, ..., input_dim)`.
        The most common situation would be
        a 2D input with shape `(nb_samples, input_dim)`.

    # Output shape
        nD tensor with shape: `(nb_samples, ..., units)`.
        For instance, for a 2D input with shape `(nb_samples, input_dim)`,
        the output would have shape `(nb_samples, units)`.
    '''

    def __init__(self, output_dim, input_dim=None, **kwargs):
        self.output_dim = output_dim
        self.input_dim = input_dim
        super(ZeroesLayer, self).__init__(**kwargs)

    def build(self, input_shape):
        assert len(input_shape) >= 2
        self.built = True

    def call(self, x, mask=None):
        initial_state = K.zeros_like(x)  # (samples, input_dim)
        initial_state = K.sum(initial_state, axis=1)  # (samples, )
        initial_state = K.expand_dims(initial_state)  # (samples, 1)
        initial_state = K.tile(initial_state, self.output_dim)  # (samples, units)
        return initial_state

    def compute_output_shape(self, input_shape):
        output_shape = list(input_shape)
        output_shape[-1] = self.output_dim
        return tuple(output_shape)

    def get_config(self):
        config = {'units': self.output_dim,
                  'input_dim': self.input_dim}
        base_config = super(ZeroesLayer, self).get_config()
        return dict(list(base_config.items()) + list(config.items()))

    def set_lr_multipliers(self, W_learning_rate_multiplier, b_learning_rate_multiplier):
        self.W_learning_rate_multiplier = W_learning_rate_multiplier
        self.b_learning_rate_multiplier = b_learning_rate_multiplier
        self.learning_rate_multipliers = [self.W_learning_rate_multiplier,
                                          self.b_learning_rate_multiplier]


class EqualDimensions(Layer):
    '''Zero-padding layer for 2D input (e.g. picture).

    # Arguments
        dim_ordering: 'th' or 'tf'.
            In 'th' mode, the channels dimension (the depth)
            is at index 1, in 'tf' mode is it at index 3.
            It defaults to the `image_dim_ordering` value found in your
            Keras config file at `~/.keras/keras.json`.
            If you never set it, then it will be "tf".

    # Input shape
        4D tensor with shape:
        `(samples, channels, rows, cols)` if dim_ordering='th'
        or 4D tensor with shape:
        `(samples, rows, cols, channels)` if dim_ordering='tf'.

    # Output shape
        4D tensor with shape:
        `(samples, channels, rows+1, cols+1)` if dim_ordering='th'
        or 4D tensor with shape:
        `(samples, rows+1, cols+1, channels)` if dim_ordering='tf'.
    '''

    def __init__(self,
                 dim_ordering='default',
                 **kwargs):
        super(EqualDimensions, self).__init__(**kwargs)
        if dim_ordering == 'default':
            dim_ordering = K.image_dim_ordering()
        if dim_ordering not in {'tf', 'th'}:
            raise ValueError('dim_ordering must be in {tf, th}.')
        self.dim_ordering = dim_ordering

    def compute_output_shape(self, input_shape):
        assert len(input_shape[0]) == len(input_shape[1])

        out_dims = [input_shape[1][0], input_shape[1][1], input_shape[0][2], input_shape[0][3]]
        return tuple(out_dims)

    def call(self, x, mask=None):
        return K.equal_dimensions(x[0], x[1])

    def get_config(self):
        config = {}
        base_config = super(EqualDimensions, self).get_config()
        return dict(list(base_config.items()) + list(config.items()))


class Concat(Layer):
    '''Concatenates multiple inputs along the specified axis. Inputs should have the same
    shape except for the dimension specified in axis, which can have different sizes.

    # Arguments

        axis: int
            Axis which inputs are joined over

        cropping: None or [crop]
            Cropping for each input axis. Cropping is always disable for axis.

        dim_ordering: 'th' or 'tf'.
            In 'th' mode, the channels dimension (the depth)
            is at index 1, in 'tf' mode is it at index 3.
            It defaults to the `image_dim_ordering` value found in your
            Keras config file at `~/.keras/keras.json`.
            If you never set it, then it will be "tf".
    '''

    def __init__(self, axis=1,
                 cropping=None, dim_ordering='default',
                 **kwargs):
        super(Concat, self).__init__(**kwargs)
        if dim_ordering == 'default':
            dim_ordering = K.image_dim_ordering()
        if dim_ordering not in {'tf', 'th'}:
            raise ValueError('dim_ordering must be in {tf, th}.')

        self.dim_ordering = dim_ordering
        self.axis = axis

        if cropping is not None:
            # If cropping is enabled, don't crop on the selected axis
            cropping = list(cropping)
            cropping[axis] = None
        self.cropping = cropping

    def compute_output_shape(self, input_shape):
        input_shapes = autocrop_array_shapes(input_shape, self.cropping)
        # Infer the output shape by grabbing, for each axis, the first
        # input size that is not `None` (if there is any)
        output_shape = [next((s for s in sizes if s is not None), None)
                        for sizes in zip(*input_shapes)]

        def match(shape1, shape2):
            axis = self.axis if self.axis >= 0 else len(shape1) + self.axis
            return (len(shape1) == len(shape2) and
                    all(i == axis or s1 is None or s2 is None or s1 == s2
                        for i, (s1, s2) in enumerate(zip(shape1, shape2))))

        # Check for compatibility with inferred output shape
        if not all(match(shape, output_shape) for shape in input_shapes):
            raise ValueError("Mismatch: input shapes must be the same except "
                             "in the concatenation axis")

        # Infer output shape on concatenation axis and return
        sizes = [input_shape[self.axis] for input_shape in input_shapes]
        concat_size = None if any(s is None for s in sizes) else sum(sizes)
        output_shape[self.axis] = concat_size
        return tuple(output_shape)

    def call(self, x, mask=None):
        x = autocrop(x, self.cropping)
        return K.concatenate(x, axis=self.axis)

    def get_config(self):
        config = {'axis': self.axis, 'cropping': self.cropping}
        base_config = super(Concat, self).get_config()
        return dict(list(base_config.items()) + list(config.items()))


def autocrop(inputs, cropping):
    """
    Crops the given input arrays.

    Cropping takes a sequence of inputs and crops them per-axis in order to
    ensure that their sizes are consistent so that they can be combined
    in an element-wise fashion. If cropping is enabled for a specific axis,
    the minimum size in that axis of all inputs is computed, and all
    inputs are cropped to that size.

    The per-axis cropping modes are:

    `None`: this axis is not cropped, inputs are unchanged in this axis

    `'lower'`: inputs are cropped choosing the lower portion in this axis
    (`a[:crop_size, ...]`)

    `'upper'`: inputs are cropped choosing the upper portion in this axis
    (`a[-crop_size:, ...]`)

    `'center'`: inputs are cropped choosing the central portion in this axis
    (``a[offset:offset+crop_size, ...]`` where
    ``offset = (a.shape[0]-crop_size)//2)``

    Parameters
    ----------
    inputs : list of Theano expressions
        The input arrays in the form of a list of Theano expressions

    cropping : list of cropping modes
        Cropping modes, one for each axis. If length of `cropping` is less
        than the number of axes in the inputs, it is padded with `None`.
        If `cropping` is None, `input` is returned as is.

    Returns
    -------
    list of Theano expressions

        each expression is the cropped version of the corresponding input
    """
    if cropping is None:
        # No cropping in any dimension
        return inputs
    else:
        # Get the number of dimensions
        ndim = K.ndim(inputs[0])

        # Check for consistent number of dimensions
        if not all(K.ndim(input) == ndim for input in inputs):
            raise ValueError("Not all inputs are of the same ",
                             "dimensionality. Got {0} inputs of "
                             "dimensionalities {1}.".format(
                                 len(inputs), [K.ndim(input) for input in inputs]))

        # Get the shape of each input
        shapes = [K.shape(input) for input in inputs]
        # Convert the shapes to a matrix expression
        shapes_tensor = K.as_tensor_variable(shapes)
        # Min along axis 0 to get the minimum size in each dimension
        min_shape = K.min(shapes_tensor, axis=0)

        # Nested list of slices; each list in `slices` corresponds to
        # an input and contains a slice for each dimension
        slices_by_input = [[] for i in range(len(inputs))]

        # If there are more dimensions than cropping entries, pad
        # the cropping
        cropping = list(cropping)
        if ndim > len(cropping):
            cropping = list(cropping) + \
                       [None] * (ndim - len(cropping))

        # For each dimension
        for dim, cr in enumerate(cropping):
            if cr is None:
                # Don't crop this dimension
                slice_all = slice(None)
                for slices in slices_by_input:
                    slices.append(slice_all)
            else:
                # We crop all inputs in the dimension `dim` so that they
                # are the minimum found in this dimension from all inputs
                sz = min_shape[dim]
                if cr == 'lower':
                    # Choose the first `sz` elements
                    slc_lower = slice(None, sz)
                    for slices in slices_by_input:
                        slices.append(slc_lower)
                elif cr == 'upper':
                    # Choose the last `sz` elements
                    slc_upper = slice(-sz, None)
                    for slices in slices_by_input:
                        slices.append(slc_upper)
                elif cr == 'center':
                    # Choose `sz` elements from the center
                    for sh, slices in zip(shapes, slices_by_input):
                        offset = (sh[dim] - sz) // 2
                        slices.append(slice(offset, offset + sz))
                else:
                    raise ValueError(
                        'Unknown crop mode \'{0}\''.format(cr))

        return [input[slices] for input, slices in
                zip(inputs, slices_by_input)]


def autocrop_array_shapes(input_shapes, cropping):
    """
    Computes the shapes of the given arrays after auto-cropping is applied.

    For more information on cropping, see the :func:`autocrop` function
    documentation.

    Parameters
    ----------
    input_shapes : the shapes of input arrays prior to cropping in
        the form of a list of tuples

    cropping : a list of cropping modes, one for each axis. If length of
        `cropping` is less than the number of axes in the inputs, it is
        padded with `None`. If `cropping` is None, `input_shapes` is returned
        as is. For more information on their values and operation, see the
        :func:`autocrop` documentation.
    """
    if cropping is None:
        return input_shapes
    else:
        # Check for consistent number of dimensions
        ndim = len(input_shapes[0])
        if not all(len(sh) == ndim for sh in input_shapes):
            raise ValueError("Not all inputs are of the same "
                             "dimensionality. Got {0} inputs of "
                             "dimensionalities {1}.".format(
                len(input_shapes),
                [len(sh) for sh in input_shapes]))

        result = []

        # If there are more dimensions than cropping entries, pad
        # the cropping
        cropping = list(cropping)
        if ndim > len(cropping):
            cropping = list(cropping) + \
                       [None] * (ndim - len(cropping))

        for sh, cr in zip(zip(*input_shapes), cropping):
            if cr is None:
                result.append(sh)
            elif cr in {'lower', 'center', 'upper'}:
                min_sh = None if any(x is None for x in sh) else min(sh)
                result.append([min_sh] * len(sh))
            else:
                raise ValueError('Unknown crop mode \'{0}\''.format(cr))
        return [tuple(sh) for sh in zip(*result)]<|MERGE_RESOLUTION|>--- conflicted
+++ resolved
@@ -715,12 +715,8 @@
 
     @interfaces.legacy_lambda_support
     def __init__(self, function, output_shape=None,
-<<<<<<< HEAD
-                 mask=None, arguments=None, **kwargs):
-=======
                  mask=None, arguments=None,
                  supports_masking=True, **kwargs):
->>>>>>> 390bb24d
         super(Lambda, self).__init__(**kwargs)
         self.function = function
         self.arguments = arguments if arguments else {}
@@ -738,11 +734,8 @@
                                 'must be a list, a tuple, or a function.')
             self._output_shape = output_shape
 
-<<<<<<< HEAD
-=======
         super(Lambda, self).__init__(**kwargs)
 
->>>>>>> 390bb24d
     def compute_output_shape(self, input_shape):
         if self._output_shape is None:
             # With TensorFlow, we can infer the output shape directly:
