# -*- coding: utf-8 -*-
"""Core Keras layers.
"""
from __future__ import absolute_import
from __future__ import division
from __future__ import print_function

import copy
import types as python_types
import warnings

import numpy as np

from .. import activations
from .. import backend as K
from .. import constraints
from .. import initializers
from .. import regularizers
from ..engine import InputSpec
from ..engine import Layer
from ..legacy import interfaces
from ..utils.generic_utils import deserialize_keras_object
from ..utils.generic_utils import func_dump
from ..utils.generic_utils import func_load
from ..utils.generic_utils import has_arg


class Masking(Layer):
    """Masks a sequence by using a mask value to skip timesteps.

    For each timestep in the input tensor (dimension #1 in the tensor),
    if all values in the input tensor at that timestep
    are equal to `mask_value`, then the timestep will be masked (skipped)
    in all downstream layers (as long as they support masking).

    If any downstream layer does not support masking yet receives such
    an input mask, an exception will be raised.

    # Example

    Consider a Numpy data array `x` of shape `(samples, timesteps, features)`,
    to be fed to an LSTM layer.
    You want to mask timestep #3 and #5 because you lack data for
    these timesteps. You can:

        - set `x[:, 3, :] = 0.` and `x[:, 5, :] = 0.`
        - insert a `Masking` layer with `mask_value=0.` before the LSTM layer:

    ```python
        model = Sequential()
        model.add(Masking(mask_value=0., input_shape=(timesteps, features)))
        model.add(LSTM(32))
    ```
    """

    def __init__(self, mask_value=0., **kwargs):
        super(Masking, self).__init__(**kwargs)
        self.supports_masking = True
        self.mask_value = mask_value

    def compute_mask(self, inputs, mask=None):
        return K.any(K.not_equal(inputs, self.mask_value), axis=-1)

    def call(self, inputs):
        boolean_mask = K.any(K.not_equal(inputs, self.mask_value),
                             axis=-1, keepdims=True)
        return inputs * K.cast(boolean_mask, K.dtype(inputs))

    def get_config(self):
        config = {'mask_value': self.mask_value}
        base_config = super(Masking, self).get_config()
        return dict(list(base_config.items()) + list(config.items()))

    def compute_output_shape(self, input_shape):
        return input_shape


class Dropout(Layer):
    """Applies Dropout to the input.

    Dropout consists in randomly setting
    a fraction `rate` of input units to 0 at each update during training time,
    which helps prevent overfitting.

    # Arguments
        rate: float between 0 and 1. Fraction of the input units to drop.
        noise_shape: 1D integer tensor representing the shape of the
            binary dropout mask that will be multiplied with the input.
            For instance, if your inputs have shape
            `(batch_size, timesteps, features)` and
            you want the dropout mask to be the same for all timesteps,
            you can use `noise_shape=(batch_size, 1, features)`.
        seed: A Python integer to use as random seed.

    # References
        - [Dropout: A Simple Way to Prevent Neural Networks from Overfitting](http://www.cs.toronto.edu/~rsalakhu/papers/srivastava14a.pdf)
    """

    @interfaces.legacy_dropout_support
    def __init__(self, rate, noise_shape=None, seed=None, **kwargs):
        super(Dropout, self).__init__(**kwargs)
        self.rate = min(1., max(0., rate))
        self.noise_shape = noise_shape
        self.seed = seed
        self.supports_masking = True

    def _get_noise_shape(self, inputs):
        if self.noise_shape is None:
            return self.noise_shape

        symbolic_shape = K.shape(inputs)
        noise_shape = [symbolic_shape[axis] if shape is None else shape
                       for axis, shape in enumerate(self.noise_shape)]
        return tuple(noise_shape)

    def call(self, inputs, training=None):
        if 0. < self.rate < 1.:
            noise_shape = self._get_noise_shape(inputs)

            def dropped_inputs():
                return K.dropout(inputs, self.rate, noise_shape,
                                 seed=self.seed)

            return K.in_train_phase(dropped_inputs, inputs,
                                    training=training)
        return inputs

    def get_config(self):
        config = {'rate': self.rate,
                  'noise_shape': self.noise_shape,
                  'seed': self.seed}
        base_config = super(Dropout, self).get_config()
        return dict(list(base_config.items()) + list(config.items()))

    def compute_output_shape(self, input_shape):
        return input_shape


class GuidedDropout(Layer):
    # TODO: Test this layer
    '''Applies a guided Dropout to the input, where the output activations are set
    to 0 given by the weights of the layer.

    Inputs:
        modulated_input: (batch_size, num_features)
        modulator_input: (batch_size, num_dropout_matrices)

    Weights:
        W: (num_dropout_matrices, num_features)
    '''

    def __init__(self, weights_shape, weights=None, **kwargs):
        self.weights_shape = weights_shape
        self.initial_weights = [weights]
        self.init = initializers.get('uniform', dim_ordering='th')
        super(GuidedDropout, self).__init__(**kwargs)

    def build(self, input_shape):
        self.W = self.init(self.weights_shape,
                           name='{}_W'.format(self.name))
        self.trainable_weights = [self.W]

        # initialize weights
        if (self.initial_weights[0] is not None):
            self.set_weights(self.initial_weights)

        self.trainable = False

    def call(self, x, mask=None):
        modulated_input = x[0]
        modulator_input = x[1]

        modulated_output = modulated_input * self.W[K.argmax(modulator_input, axis=1), :]

        return modulated_output

    def compute_output_shape(self, input_shape):
        return input_shape[0]

    def get_config(self):
        config = {'weights_shape': self.weights_shape}
        base_config = super(GuidedDropout, self).get_config()
        return dict(list(base_config.items()) + list(config.items()))


class SpatialDropout1D(Dropout):
    """Spatial 1D version of Dropout.

    This version performs the same function as Dropout, however it drops
    entire 1D feature maps instead of individual elements. If adjacent frames
    within feature maps are strongly correlated (as is normally the case in
    early convolution layers) then regular dropout will not regularize the
    activations and will otherwise just result in an effective learning rate
    decrease. In this case, SpatialDropout1D will help promote independence
    between feature maps and should be used instead.

    # Arguments
        rate: float between 0 and 1. Fraction of the input units to drop.

    # Input shape
        3D tensor with shape:
        `(samples, timesteps, channels)`

    # Output shape
        Same as input

    # References
        - [Efficient Object Localization Using Convolutional Networks](https://arxiv.org/abs/1411.4280)
    """

    @interfaces.legacy_spatialdropout1d_support
    def __init__(self, rate, **kwargs):
        super(SpatialDropout1D, self).__init__(rate, **kwargs)
        self.input_spec = InputSpec(ndim=3)

    def _get_noise_shape(self, inputs):
        input_shape = K.shape(inputs)
        noise_shape = (input_shape[0], 1, input_shape[2])
        return noise_shape


class SpatialDropout2D(Dropout):
    """Spatial 2D version of Dropout.

    This version performs the same function as Dropout, however it drops
    entire 2D feature maps instead of individual elements. If adjacent pixels
    within feature maps are strongly correlated (as is normally the case in
    early convolution layers) then regular dropout will not regularize the
    activations and will otherwise just result in an effective learning rate
    decrease. In this case, SpatialDropout2D will help promote independence
    between feature maps and should be used instead.

    # Arguments
        rate: float between 0 and 1. Fraction of the input units to drop.
        data_format: 'channels_first' or 'channels_last'.
            In 'channels_first' mode, the channels dimension
            (the depth) is at index 1,
            in 'channels_last' mode is it at index 3.
            It defaults to the `image_data_format` value found in your
            Keras config file at `~/.keras/keras.json`.
            If you never set it, then it will be "channels_last".

    # Input shape
        4D tensor with shape:
        `(samples, channels, rows, cols)` if data_format='channels_first'
        or 4D tensor with shape:
        `(samples, rows, cols, channels)` if data_format='channels_last'.

    # Output shape
        Same as input

    # References
        - [Efficient Object Localization Using Convolutional Networks](https://arxiv.org/abs/1411.4280)
    """

    @interfaces.legacy_spatialdropoutNd_support
    def __init__(self, rate, data_format=None, **kwargs):
        super(SpatialDropout2D, self).__init__(rate, **kwargs)
        if data_format is None:
            data_format = K.image_data_format()
        if data_format not in {'channels_last', 'channels_first'}:
            raise ValueError('`data_format` must be in '
                             '{`"channels_last"`, `"channels_first"`}')
        self.data_format = data_format
        self.input_spec = InputSpec(ndim=4)

    def _get_noise_shape(self, inputs):
        input_shape = K.shape(inputs)
        if self.data_format == 'channels_first':
            noise_shape = (input_shape[0], input_shape[1], 1, 1)
        else:
            noise_shape = (input_shape[0], 1, 1, input_shape[3])
        return noise_shape


class SpatialDropout3D(Dropout):
    """Spatial 3D version of Dropout.

    This version performs the same function as Dropout, however it drops
    entire 3D feature maps instead of individual elements. If adjacent voxels
    within feature maps are strongly correlated (as is normally the case in
    early convolution layers) then regular dropout will not regularize the
    activations and will otherwise just result in an effective learning rate
    decrease. In this case, SpatialDropout3D will help promote independence
    between feature maps and should be used instead.

    # Arguments
        rate: float between 0 and 1. Fraction of the input units to drop.
        data_format: 'channels_first' or 'channels_last'.
            In 'channels_first' mode, the channels dimension (the depth)
            is at index 1, in 'channels_last' mode is it at index 4.
            It defaults to the `image_data_format` value found in your
            Keras config file at `~/.keras/keras.json`.
            If you never set it, then it will be "channels_last".

    # Input shape
        5D tensor with shape:
        `(samples, channels, dim1, dim2, dim3)` if data_format='channels_first'
        or 5D tensor with shape:
        `(samples, dim1, dim2, dim3, channels)` if data_format='channels_last'.

    # Output shape
        Same as input

    # References
        - [Efficient Object Localization Using Convolutional Networks](https://arxiv.org/abs/1411.4280)
    """

    @interfaces.legacy_spatialdropoutNd_support
    def __init__(self, rate, data_format=None, **kwargs):
        super(SpatialDropout3D, self).__init__(rate, **kwargs)
        if data_format is None:
            data_format = K.image_data_format()
        if data_format not in {'channels_last', 'channels_first'}:
            raise ValueError('`data_format` must be in '
                             '{`"channels_last"`, `"channels_first"`}')
        self.data_format = data_format
        self.input_spec = InputSpec(ndim=5)

    def _get_noise_shape(self, inputs):
        input_shape = K.shape(inputs)
        if self.data_format == 'channels_first':
            noise_shape = (input_shape[0], input_shape[1], 1, 1, 1)
        else:
            noise_shape = (input_shape[0], 1, 1, 1, input_shape[4])
        return noise_shape


class Activation(Layer):
    """Applies an activation function to an output.

    # Arguments
        activation: name of activation function to use
            (see: [activations](../activations.md)),
            or alternatively, a Theano or TensorFlow operation.

    # Input shape
        Arbitrary. Use the keyword argument `input_shape`
        (tuple of integers, does not include the samples axis)
        when using this layer as the first layer in a model.

    # Output shape
        Same shape as input.
    """

    def __init__(self, activation, **kwargs):
        super(Activation, self).__init__(**kwargs)
        self.supports_masking = True
        self.activation = activations.get(activation)

    def call(self, inputs):
        return self.activation(inputs)

    def get_config(self):
        config = {'activation': activations.serialize(self.activation)}
        base_config = super(Activation, self).get_config()
        return dict(list(base_config.items()) + list(config.items()))

    def compute_output_shape(self, input_shape):
        return input_shape


class Reshape(Layer):
    """Reshapes an output to a certain shape.

    # Arguments
        target_shape: target shape. Tuple of integers.
            Does not include the batch axis.

    # Input shape
        Arbitrary, although all dimensions in the input shaped must be fixed.
        Use the keyword argument `input_shape`
        (tuple of integers, does not include the batch axis)
        when using this layer as the first layer in a model.

    # Output shape
        `(batch_size,) + target_shape`

    # Example

    ```python
        # as first layer in a Sequential model
        model = Sequential()
        model.add(Reshape((3, 4), input_shape=(12,)))
        # now: model.output_shape == (None, 3, 4)
        # note: `None` is the batch dimension

        # as intermediate layer in a Sequential model
        model.add(Reshape((6, 2)))
        # now: model.output_shape == (None, 6, 2)

        # also supports shape inference using `-1` as dimension
        model.add(Reshape((-1, 2, 2)))
        # now: model.output_shape == (None, 3, 2, 2)
    ```
    """

    def __init__(self, target_shape, **kwargs):
        super(Reshape, self).__init__(**kwargs)
        self.target_shape = tuple(target_shape)

    def _fix_unknown_dimension(self, input_shape, output_shape):
        """Finds and replaces a missing dimension in an output shape.

        This is a near direct port of the internal Numpy function
        `_fix_unknown_dimension` in `numpy/core/src/multiarray/shape.c`

        # Arguments
            input_shape: original shape of array being reshaped
            output_shape: target shape of the array, with at most
                a single -1 which indicates a dimension that should be
                derived from the input shape.

        # Returns
            The new output shape with a `-1` replaced with its computed value.

        # Raises
            ValueError: if `input_shape` and `output_shape` do not match.
        """
        output_shape = list(output_shape)
        msg = 'total size of new array must be unchanged'

        known, unknown = 1, None
        for index, dim in enumerate(output_shape):
            if dim < 0:
                if unknown is None:
                    unknown = index
                else:
                    raise ValueError('Can only specify one unknown dimension.')
            else:
                known *= dim

        original = np.prod(input_shape, dtype=int)
        if unknown is not None:
            if known == 0 or original % known != 0:
                raise ValueError(msg)
            output_shape[unknown] = original // known
        elif original != known:
            raise ValueError(msg)

        return tuple(output_shape)

    def compute_output_shape(self, input_shape):
        if None in input_shape[1:]:
            # input shape (partially) unknown? replace -1's with None's
            return ((input_shape[0],) +
                    tuple(s if s != -1 else None for s in self.target_shape))
        else:
            # input shape known? then we can compute the output shape
            return (input_shape[0],) + self._fix_unknown_dimension(
                input_shape[1:], self.target_shape)

    def call(self, inputs):
        return K.reshape(inputs, (K.shape(inputs)[0],) + self.target_shape)

    def get_config(self):
        config = {'target_shape': self.target_shape}
        base_config = super(Reshape, self).get_config()
        return dict(list(base_config.items()) + list(config.items()))


class Permute(Layer):
    """Permutes the dimensions of the input according to a given pattern.

    Useful for e.g. connecting RNNs and convnets together.

    # Example

    ```python
        model = Sequential()
        model.add(Permute((2, 1), input_shape=(10, 64)))
        # now: model.output_shape == (None, 64, 10)
        # note: `None` is the batch dimension
    ```

    # Arguments
        dims: Tuple of integers. Permutation pattern, does not include the
            samples dimension. Indexing starts at 1.
            For instance, `(2, 1)` permutes the first and second dimension
            of the input.

    # Input shape
        Arbitrary. Use the keyword argument `input_shape`
        (tuple of integers, does not include the samples axis)
        when using this layer as the first layer in a model.

    # Output shape
        Same as the input shape, but with the dimensions re-ordered according
        to the specified pattern.
    """

    def __init__(self, dims, **kwargs):
        super(Permute, self).__init__(**kwargs)
        self.dims = tuple(dims)
        self.input_spec = InputSpec(ndim=len(self.dims) + 1)

    def compute_output_shape(self, input_shape):
        input_shape = list(input_shape)
        output_shape = copy.copy(input_shape)
        for i, dim in enumerate(self.dims):
            target_dim = input_shape[dim]
            output_shape[i + 1] = target_dim
        return tuple(output_shape)

    def call(self, inputs):
        return K.permute_dimensions(inputs, (0,) + self.dims)

    def get_config(self):
        config = {'dims': self.dims}
        base_config = super(Permute, self).get_config()
        return dict(list(base_config.items()) + list(config.items()))


class PermuteGeneral(Layer):
    '''Permutes the dimensions of the input according to a given pattern.
    This is just like the layer Permute, but DOES INCLUDE the batch dimension.

    # Arguments
        dims: Tuple of integers. Permutation pattern, INCLUDING the
            samples dimension. Indexing starts at 0.
            For instance, `(1, 0, 2)` permutes the batch and first dimension of the input.

    # Input shape
        Arbitrary. Use the keyword argument `input_shape`
        (tuple of integers, does not include the samples axis)
        when using this layer as the first layer in a model.

    # Output shape
        Same as the input shape, but with the dimensions re-ordered according
        to the specified pattern.
    '''

    def __init__(self, dims, **kwargs):
        super(PermuteGeneral, self).__init__(**kwargs)
        self.dims = tuple(dims)
        self.supports_masking = True

    def compute_output_shape(self, input_shape):
        input_shape = list(input_shape)
        output_shape = copy.copy(input_shape)
        for i, dim in enumerate(self.dims):
            output_shape[i] = input_shape[dim]
        return tuple(output_shape)

    def call(self, x, mask=None):
        return K.permute_dimensions(x, self.dims)

    def get_config(self):
        config = {'dims': self.dims}
        base_config = super(PermuteGeneral, self).get_config()
        return dict(list(base_config.items()) + list(config.items()))


class Flatten(Layer):
    """Flattens the input. Does not affect the batch size.

    # Example

    ```python
        model = Sequential()
        model.add(Conv2D(64, 3, 3,
                         border_mode='same',
                         input_shape=(3, 32, 32)))
        # now: model.output_shape == (None, 64, 32, 32)

        model.add(Flatten())
        # now: model.output_shape == (None, 65536)
    ```
    """

    def __init__(self, **kwargs):
        super(Flatten, self).__init__(**kwargs)
        self.input_spec = InputSpec(min_ndim=3)

    def compute_output_shape(self, input_shape):
        if not all(input_shape[1:]):
            raise ValueError('The shape of the input to "Flatten" '
                             'is not fully defined '
                             '(got ' + str(input_shape[1:]) + '. '
                                                              'Make sure to pass a complete "input_shape" '
                                                              'or "batch_input_shape" argument to the first '
                                                              'layer in your model.')
        return (input_shape[0], np.prod(input_shape[1:]))

    def call(self, inputs):
        return K.batch_flatten(inputs)


class RepeatVector(Layer):
    """Repeats the input n times.

    # Example

    ```python
        model = Sequential()
        model.add(Dense(32, input_dim=32))
        # now: model.output_shape == (None, 32)
        # note: `None` is the batch dimension

        model.add(RepeatVector(3))
        # now: model.output_shape == (None, 3, 32)
    ```

    # Arguments
        n: integer, repetition factor.

    # Input shape
        2D tensor of shape `(num_samples, features)`.

    # Output shape
        3D tensor of shape `(num_samples, n, features)`.
    """

    def __init__(self, n, **kwargs):
        super(RepeatVector, self).__init__(**kwargs)
        self.n = n
        self.input_spec = InputSpec(ndim=2)

    def compute_output_shape(self, input_shape):
        return (input_shape[0], self.n, input_shape[1])

    def call(self, inputs):
        return K.repeat(inputs, self.n)

    def get_config(self):
        config = {'n': self.n}
        base_config = super(RepeatVector, self).get_config()
        return dict(list(base_config.items()) + list(config.items()))


class RepeatMatrix(Layer):
    '''Repeats the input n times.
       Applies the same procedure as RepeatVector() but for inputs of any dimenions.
       The new dimension will be introduced in the position defined by the user.

    # Arguments
        n: integer, repetition factor.
        dim: integer, dimension along which the input will be repeated (default = 1)

    # Input shape
        R-dimensional tensor of shape `(nb_samples, dim1, dim2, ..., dimR-1)`.

    # Output shape
        R+1-dimensional tensor of shape `(nb_samples, n, dim2, dim3, ..., dimR)` if dim==1.
    '''

    def __init__(self, n, dim=1, **kwargs):
        self.supports_masking = True
        self.n = n
        self.dim = dim
        super(RepeatMatrix, self).__init__(**kwargs)

    def compute_output_shape(self, input_shape):
        output_shape = list(input_shape[:self.dim]) + [self.n] + list(input_shape[self.dim:])
        return tuple(output_shape)

    def compute_mask(self, input, input_mask=None):
        return input_mask

    def call(self, x, mask=None):
        return K.repeatRdim(x, self.n, axis=self.dim)

    def get_config(self):
        config = {'n': self.n,
                  'dim': self.dim}
        base_config = super(RepeatMatrix, self).get_config()
        return dict(list(base_config.items()) + list(config.items()))


class Lambda(Layer):
    """Wraps arbitrary expression as a `Layer` object.

    # Examples

    ```python
        # add a x -> x^2 layer
        model.add(Lambda(lambda x: x ** 2))
    ```
    ```python
        # add a layer that returns the concatenation
        # of the positive part of the input and
        # the opposite of the negative part

        def antirectifier(x):
            x -= K.mean(x, axis=1, keepdims=True)
            x = K.l2_normalize(x, axis=1)
            pos = K.relu(x)
            neg = K.relu(-x)
            return K.concatenate([pos, neg], axis=1)

        def antirectifier_output_shape(input_shape):
            shape = list(input_shape)
            assert len(shape) == 2  # only valid for 2D tensors
            shape[-1] *= 2
            return tuple(shape)

        model.add(Lambda(antirectifier,
                         output_shape=antirectifier_output_shape))
    ```

    # Arguments
        function: The function to be evaluated.
            Takes input tensor as first argument.
        output_shape: Expected output shape from function.
            Only relevant when using Theano.
            Can be a tuple or function.
            If a tuple, it only specifies the first dimension onward;
                 sample dimension is assumed either the same as the input:
                 `output_shape = (input_shape[0], ) + output_shape`
                 or, the input is `None` and
                 the sample dimension is also `None`:
                 `output_shape = (None, ) + output_shape`
            If a function, it specifies the entire shape as a function of the
            input shape: `output_shape = f(input_shape)`
        arguments: optional dictionary of keyword arguments to be passed
            to the function.

    # Input shape
        Arbitrary. Use the keyword argument input_shape
        (tuple of integers, does not include the samples axis)
        when using this layer as the first layer in a model.

    # Output shape
        Specified by `output_shape` argument
        (or auto-inferred when using TensorFlow).
    """

    @interfaces.legacy_lambda_support
    def __init__(self, function, output_shape=None,
                 mask=None, arguments=None,
                 supports_masking=True, **kwargs):
        super(Lambda, self).__init__(**kwargs)
        self.function = function
        self.arguments = arguments if arguments else {}
        if mask is not None:
            self.supports_masking = True
        self.mask = mask

        if output_shape is None:
            self._output_shape = None
        elif isinstance(output_shape, (tuple, list)):
            self._output_shape = tuple(output_shape)
        else:
            if not callable(output_shape):
                raise TypeError('In Lambda, `output_shape` '
                                'must be a list, a tuple, or a function.')
            self._output_shape = output_shape

        super(Lambda, self).__init__(**kwargs)

    def compute_output_shape(self, input_shape):
        if self._output_shape is None:
            # With TensorFlow, we can infer the output shape directly:
            if K.backend() == 'tensorflow':
                if isinstance(input_shape, list):
                    xs = [K.placeholder(shape=shape) for shape in input_shape]
                    x = self.call(xs)
                else:
                    x = K.placeholder(shape=input_shape)
                    x = self.call(x)
                if isinstance(x, list):
                    return [K.int_shape(x_elem) for x_elem in x]
                else:
                    return K.int_shape(x)
            # Otherwise, we default to the input shape.
            warnings.warn('`output_shape` argument not specified for layer {} '
                          'and cannot be automatically inferred '
                          'with the Theano backend. '
                          'Defaulting to output shape `{}` '
                          '(same as input shape). '
                          'If the expected output shape is different, '
                          'specify it via the `output_shape` argument.'
                          .format(self.name, input_shape))
            return input_shape
        elif isinstance(self._output_shape, (tuple, list)):
            if isinstance(input_shape, list):
                num_samples = input_shape[0][0]
            else:
                num_samples = input_shape[0] if input_shape else None
            return (num_samples,) + tuple(self._output_shape)
        else:
            shape = self._output_shape(input_shape)
            if not isinstance(shape, (list, tuple)):
                raise ValueError('`output_shape` function must return a tuple or a list of tuples.')
            if isinstance(shape, list):
                if isinstance(shape[0], int) or shape[0] is None:
                    shape = tuple(shape)
            return shape

    def call(self, inputs, mask=None):
        arguments = self.arguments
        if has_arg(self.function, 'mask'):
            arguments['mask'] = mask
        return self.function(inputs, **arguments)

    def compute_mask(self, inputs, mask=None):
        if callable(self.mask):
            return self.mask(inputs, mask)
        return self.mask

    def get_config(self):
        if isinstance(self.function, python_types.LambdaType):
            function = func_dump(self.function)
            function_type = 'lambda'
        else:
            function = self.function.__name__
            function_type = 'function'

        if isinstance(self._output_shape, python_types.LambdaType):
            output_shape = func_dump(self._output_shape)
            output_shape_type = 'lambda'
        elif callable(self._output_shape):
            output_shape = self._output_shape.__name__
            output_shape_type = 'function'
        else:
            output_shape = self._output_shape
            output_shape_type = 'raw'

        config = {'function': function,
                  'function_type': function_type,
                  'output_shape': output_shape,
                  'output_shape_type': output_shape_type,
                  'arguments': self.arguments}
        base_config = super(Lambda, self).get_config()
        return dict(list(base_config.items()) + list(config.items()))

    @classmethod
    def from_config(cls, config, custom_objects=None):
        config = config.copy()
        globs = globals()
        if custom_objects:
            globs = dict(list(globs.items()) + list(custom_objects.items()))
        function_type = config.pop('function_type')
        if function_type == 'function':
            # Simple lookup in custom objects
            function = deserialize_keras_object(
                config['function'],
                custom_objects=custom_objects,
                printable_module_name='function in Lambda layer')
        elif function_type == 'lambda':
            # Unsafe deserialization from bytecode
            function = func_load(config['function'], globs=globs)
        else:
            raise TypeError('Unknown function type:', function_type)

        output_shape_type = config.pop('output_shape_type')
        if output_shape_type == 'function':
            # Simple lookup in custom objects
            output_shape = deserialize_keras_object(
                config['output_shape'],
                custom_objects=custom_objects,
                printable_module_name='output_shape function in Lambda layer')
        elif output_shape_type == 'lambda':
            # Unsafe deserialization from bytecode
            output_shape = func_load(config['output_shape'], globs=globs)
        else:
            output_shape = config['output_shape']

        # If arguments were numpy array, they have been saved as
        # list. We need to recover the ndarray
        if 'arguments' in config:
            for key in config['arguments']:
                if isinstance(config['arguments'][key], dict):
                    arg_dict = config['arguments'][key]
                    if 'type' in arg_dict and arg_dict['type'] == 'ndarray':
                        # Overwrite the argument with its numpy translation
                        config['arguments'][key] = np.array(arg_dict['value'])

        config['function'] = function
        config['output_shape'] = output_shape
        return cls(**config)


class Dense(Layer):
    """Just your regular densely-connected NN layer.

    `Dense` implements the operation:
    `output = activation(dot(input, kernel) + bias)`
    where `activation` is the element-wise activation function
    passed as the `activation` argument, `kernel` is a weights matrix
    created by the layer, and `bias` is a bias vector created by the layer
    (only applicable if `use_bias` is `True`).

    Note: if the input to the layer has a rank greater than 2, then
    it is flattened prior to the initial dot product with `kernel`.

    # Example

    ```python
        # as first layer in a sequential model:
        model = Sequential()
        model.add(Dense(32, input_shape=(16,)))
        # now the model will take as input arrays of shape (*, 16)
        # and output arrays of shape (*, 32)

        # after the first layer, you don't need to specify
        # the size of the input anymore:
        model.add(Dense(32))
    ```

    # Arguments
        units: Positive integer, dimensionality of the output space.
        activation: Activation function to use
            (see [activations](../activations.md)).
            If you don't specify anything, no activation is applied
            (ie. "linear" activation: `a(x) = x`).
        use_bias: Boolean, whether the layer uses a bias vector.
        kernel_initializer: Initializer for the `kernel` weights matrix
            (see [initializers](../initializers.md)).
        bias_initializer: Initializer for the bias vector
            (see [initializers](../initializers.md)).
        kernel_regularizer: Regularizer function applied to
            the `kernel` weights matrix
            (see [regularizer](../regularizers.md)).
        bias_regularizer: Regularizer function applied to the bias vector
            (see [regularizer](../regularizers.md)).
        activity_regularizer: Regularizer function applied to
            the output of the layer (its "activation").
            (see [regularizer](../regularizers.md)).
        kernel_constraint: Constraint function applied to
            the `kernel` weights matrix
            (see [constraints](../constraints.md)).
        bias_constraint: Constraint function applied to the bias vector
            (see [constraints](../constraints.md)).

    # Input shape
        nD tensor with shape: `(batch_size, ..., input_dim)`.
        The most common situation would be
        a 2D input with shape `(batch_size, input_dim)`.

    # Output shape
        nD tensor with shape: `(batch_size, ..., units)`.
        For instance, for a 2D input with shape `(batch_size, input_dim)`,
        the output would have shape `(batch_size, units)`.
    """

    @interfaces.legacy_dense_support
    def __init__(self, units,
                 activation=None,
                 use_bias=True,
                 kernel_initializer='glorot_uniform',
                 bias_initializer='zeros',
                 kernel_regularizer=None,
                 bias_regularizer=None,
                 activity_regularizer=None,
                 kernel_constraint=None,
                 bias_constraint=None,
                 W_learning_rate_multiplier=None,
                 b_learning_rate_multiplier=None,
                 **kwargs):
        if 'input_shape' not in kwargs and 'input_dim' in kwargs:
            kwargs['input_shape'] = (kwargs.pop('input_dim'),)
        super(Dense, self).__init__(**kwargs)
        self.units = units
        self.activation = activations.get(activation)
        self.use_bias = use_bias
        self.kernel_initializer = initializers.get(kernel_initializer)
        self.bias_initializer = initializers.get(bias_initializer)
        self.kernel_regularizer = regularizers.get(kernel_regularizer)
        self.bias_regularizer = regularizers.get(bias_regularizer)
        self.activity_regularizer = regularizers.get(activity_regularizer)
        self.kernel_constraint = constraints.get(kernel_constraint)
        self.bias_constraint = constraints.get(bias_constraint)
        self.input_spec = InputSpec(min_ndim=2)
        self.supports_masking = True
        # TODO: Check this layer
        """
        self.W_learning_rate_multiplier = W_learning_rate_multiplier
        self.b_learning_rate_multiplier = b_learning_rate_multiplier
        self.learning_rate_multipliers = [self.W_learning_rate_multiplier, self.b_learning_rate_multiplier]

        self.initial_weights = weights
        """

    def build(self, input_shape):
        assert len(input_shape) >= 2
        input_dim = input_shape[-1]

        self.kernel = self.add_weight(shape=(input_dim, self.units),
                                      initializer=self.kernel_initializer,
                                      name='kernel',
                                      regularizer=self.kernel_regularizer,
                                      constraint=self.kernel_constraint)
        if self.use_bias:
            self.bias = self.add_weight(shape=(self.units,),
                                        initializer=self.bias_initializer,
                                        name='bias',
                                        regularizer=self.bias_regularizer,
                                        constraint=self.bias_constraint)
        else:
            self.bias = None
        self.input_spec = InputSpec(min_ndim=2, axes={-1: input_dim})
        self.built = True

    def call(self, inputs):
        output = K.dot(inputs, self.kernel)
        if self.use_bias:
            output = K.bias_add(output, self.bias)
        if self.activation is not None:
            output = self.activation(output)
        return output

    def compute_output_shape(self, input_shape):
        assert input_shape and len(input_shape) >= 2
        assert input_shape[-1]
        output_shape = list(input_shape)
        output_shape[-1] = self.units
        return tuple(output_shape)

    def get_config(self):
        config = {
            'units': self.units,
            'activation': activations.serialize(self.activation),
            'use_bias': self.use_bias,
            'kernel_initializer': initializers.serialize(self.kernel_initializer),
            'bias_initializer': initializers.serialize(self.bias_initializer),
            'kernel_regularizer': regularizers.serialize(self.kernel_regularizer),
            'bias_regularizer': regularizers.serialize(self.bias_regularizer),
            'activity_regularizer': regularizers.serialize(self.activity_regularizer),
            'kernel_constraint': constraints.serialize(self.kernel_constraint),
            'bias_constraint': constraints.serialize(self.bias_constraint)
        }
        base_config = super(Dense, self).get_config()
        return dict(list(base_config.items()) + list(config.items()))

    # TODO: Check this method
    def set_lr_multipliers(self, W_learning_rate_multiplier, b_learning_rate_multiplier):
        self.W_learning_rate_multiplier = W_learning_rate_multiplier
        self.b_learning_rate_multiplier = b_learning_rate_multiplier
        self.learning_rate_multipliers = [self.W_learning_rate_multiplier,
                                          self.b_learning_rate_multiplier]


class ActivityRegularization(Layer):
    """Layer that applies an update to the cost function based input activity.

    # Arguments
        l1: L1 regularization factor (positive float).
        l2: L2 regularization factor (positive float).

    # Input shape
        Arbitrary. Use the keyword argument `input_shape`
        (tuple of integers, does not include the samples axis)
        when using this layer as the first layer in a model.

    # Output shape
        Same shape as input.
    """

    def __init__(self, l1=0., l2=0., **kwargs):
        super(ActivityRegularization, self).__init__(**kwargs)
        self.supports_masking = True
        self.l1 = l1
        self.l2 = l2
        self.activity_regularizer = regularizers.L1L2(l1=l1, l2=l2)

    def get_config(self):
        config = {'l1': self.l1,
                  'l2': self.l2}
        base_config = super(ActivityRegularization, self).get_config()
        return dict(list(base_config.items()) + list(config.items()))

<<<<<<< HEAD

class MaskedMean(Layer):
    """
    This layer is called after an Embedding layer.
    It averages all of the masked-out embeddings.
    The mask is discarded
    """

    def __init__(self, **kwargs):
        self.supports_masking = True
        super(MaskedMean, self).__init__(**kwargs)

    def call(self, x, mask=None):
        return K.mean(mask[:, :, None] * x, axis=1)

    def compute_mask(self, input_shape, input_mask=None):
        return None

    def compute_output_shape(self, input_shape):
        return (input_shape[0], input_shape[2])

    def get_config(self):
        base_config = super(MaskedMean, self).get_config()
        return dict(list(base_config.items()))


class MaskLayer(Layer):
    """
    Applies to the input layer its mask
    """

    def __init__(self, **kwargs):
        self.supports_masking = True
        super(MaskLayer, self).__init__(**kwargs)

    def call(self, x, mask=None):
        return mask[:, :, None] * x

    def compute_mask(self, input_shape, input_mask=None):
        return input_mask

    def compute_output_shape(self, input_shape):
        return input_shape

    def get_config(self):
        base_config = super(MaskLayer, self).get_config()
        return dict(list(base_config.items()))


class WeightedSum(Layer):
    ''' Applies a weighted sum over a set of vectors input[0] and their respective weights input[1].
        First, the weights are tiled for matching the length of the input vectors on dim=1.
        Second, an element-wise multiplication is applied over the inputs.
        Third, the output tensor is summed over the defined set of dimensions if
        the input parameter sum_dims is provided.

    # Arguments
        sum_dims: dimensions on which the final summation will be applied after the respective multiplication

    # Input shape
        List with two tensors:
            input[0]: vectors
            input[1]: weights
        Both tensors must have a matching number of dimensions and lengths, except
        dim=1, which must be 1 for the set of weights.

    # Output shape
        Vector with the same number of dimensions and length as input[0] but having removed the dimensions
        specified in sum_dims (if any).
    '''

    def __init__(self, sum_dims=[], **kwargs):
        assert isinstance(sum_dims, list)
        self.sum_dims = sorted(sum_dims)[::-1]
        self.supports_masking = True
        super(WeightedSum, self).__init__(**kwargs)

    def build(self, input_shape):
        assert isinstance(input_shape, list)
        assert len(input_shape) == 2

    def call(self, x, mask=None):
        # get input values and weights
        values = x[0]
        weights = x[1]

        # tile weights before summing
        K.repeatRdim(weights, K.shape(values)[1], axis=1)

        # x = K.dot(values, weights)
        x = values * weights

        for d in self.sum_dims:
            x = K.sum(x, axis=d)
        return x

    def compute_output_shape(self, input_shape):
        out_dim = []
        num_dim = len(input_shape[0])
        for d in range(num_dim):
            if d not in self.sum_dims:
                out_dim.append(max(input_shape[0][d], input_shape[1][d]))
        return tuple(out_dim)

    def compute_mask(self, input, input_mask=None):
        if not any(input_mask):
            return None
        else:
            not_None_masks = [m for m in input_mask if m is not None]
            if len(not_None_masks) == 1:
                out_mask = input_mask[not_None_masks[0]]
            else:
                out_mask = input_mask[not_None_masks[0]] * input_mask[not_None_masks[1]]

            return out_mask

    def get_config(self):
        config = {'sum_dims': self.sum_dims}
        base_config = super(WeightedSum, self).get_config()
        return dict(list(base_config.items()) + list(config.items()))


class WeightedMerge(Layer):
    ''' Applies a weighted merge over a set of tensors.
        This layer learns a set of lambda weights for applying a weighted sum
        for merging the input tensors.

    # Parameters
        :param mode: merge mode used. Possible values are 'sum' (default) or 'mul'.

    # Input shape
        List of tensors of any dimensions but with the same shape.

    # Output shape
        Tensor with the same number of dimensions as the input tensors.
    '''

    def __init__(self, mode='sum', init='glorot_uniform', lambdas_regularizer=None, weights=None, **kwargs):
        # self.out_shape = out_shape
        self._valid_modes = ['sum', 'mul']

        if mode not in self._valid_modes:
            raise NotImplementedError(
                "Merge mode of type '" + mode + "' is not valid. Valid modes are: " + str(self._valid_modes))
        self.mode = mode

        self.init = initializations.get(init)
        self.lambdas_regularizer = regularizers.get(lambdas_regularizer)
        self.initial_weights = weights

        self.supports_masking = True
        super(WeightedMerge, self).__init__(**kwargs)

    def build(self, input_shape):

        if not isinstance(input_shape, list):
            input_shape = [input_shape]
        s = input_shape[0]
        for i in range(1, len(input_shape)):
            for s1, s2 in zip(input_shape[i], s):
                assert s1 == s2 or s1 is None or s2 is None, 'The shapes of some input tensors do not match ' \
                                                             '(' + str(input_shape[i]) + ' vs ' + str(s) + ').'
                # assert input_shape[i] == s, 'The shapes of some input tensors do not match ' \
                #                        '('+str(input_shape[i])+' vs '+str(s)+').'

        self.lambdas = self.init((len(input_shape),), name='{}_lambdas'.format(self.name))
        self.trainable_weights = [self.lambdas]
        self.regularizers = []

        if self.lambdas_regularizer:
            self.lambdas_regularizer.set_param(self.lambdas)
            self.regularizers.append(self.lambdas_regularizer)

        if self.initial_weights is not None:
            self.set_weights(self.initial_weights)
            del self.initial_weights

    def call(self, x, mask=None):
        if not isinstance(x, list):
            x = [x]

        # merge inputs after weighting by the learned lambda weights
        s = x[0] * self.lambdas[0]
        for i in range(1, len(x)):
            if self.mode == 'sum':
                s += x[i] * self.lambdas[i]
            elif self.mode == 'mul':
                s *= x[i] * self.lambdas[i]

        return s

    def compute_output_shape(self, input_shape):
        # return tuple(list(input_shape[0][:2]) + self.out_shape)

        if not isinstance(input_shape, list):
            input_shape = [input_shape]
        return tuple(input_shape[0])

    def compute_mask(self, input, input_mask=None):
        if not isinstance(input_mask, list):
            input_mask = [input_mask]
        if not any(input_mask):
            return None
        else:
            return input_mask[0]

    def get_config(self):
        config = {'mode': self.mode,
                  'kernel_initializer': self.init.__name__,
                  'lambdas_regularizer': self.lambdas_regularizer.get_config() if self.lambdas_regularizer else None}
        base_config = super(WeightedMerge, self).get_config()
        return dict(list(base_config.items()) + list(config.items()))


class SetSubtensor(Layer):
    """
    This layer performs a set_subtensor operation over two layers
    # Arguments
        indices: list of strings specifying the indexation over the two input layers

    # Input shape
        List with two tensors:
            input[0]: Tensor to overwrite
            input[1]: Tensor that overwrites
    # Output shape
        K.set_subtensor(input[0][indices[0], input[1][indices[1]])
    # Supports masking: The mask of the first input layer
    """

    def __init__(self, indices, **kwargs):
        self.supports_masking = True
        self.indices = indices
        super(SetSubtensor, self).__init__(**kwargs)

    def build(self, input_shape):
        assert isinstance(input_shape, list)
        assert len(input_shape) == 2

    def call(self, x, mask=None):
        return K.set_subtensor(eval('x[0]' + self.indices[0]), eval('x[1]' + self.indices[1]))

    def compute_mask(self, input_shape, input_mask=None):
        return input_mask[0]

    def compute_output_shape(self, input_shape):
        return input_shape[0]

    def get_config(self):
        config = {'indices': self.indices}
        base_config = super(SetSubtensor, self).get_config()
        return dict(list(base_config.items()) + list(config.items()))


class RemoveMask(Layer):
    def __init__(self, **kwargs):
        super(RemoveMask, self).__init__(**kwargs)

    def compute_mask(self, input, input_mask=None):
        return None

    def get_config(self):
        base_config = super(RemoveMask, self).get_config()
        return dict(list(base_config.items()))


class ZeroesLayer(Layer):
    '''Given any input, produces an output input_dim zeroes

    # Example

    ```python
        # as first

    # Arguments
        units: int > 0.
        input_dim: dimensionality of the input (integer). This argument
            (or alternatively, the keyword argument `input_shape`)
            is required when using this layer as the first layer in a model.

    # Input shape
        nD tensor with shape: `(nb_samples, ..., input_dim)`.
        The most common situation would be
        a 2D input with shape `(nb_samples, input_dim)`.

    # Output shape
        nD tensor with shape: `(nb_samples, ..., units)`.
        For instance, for a 2D input with shape `(nb_samples, input_dim)`,
        the output would have shape `(nb_samples, units)`.
    '''

    def __init__(self, output_dim, input_dim=None, **kwargs):
        self.output_dim = output_dim
        self.input_dim = input_dim
        super(ZeroesLayer, self).__init__(**kwargs)

    def build(self, input_shape):
        assert len(input_shape) >= 2
        self.built = True

    def call(self, x, mask=None):
        initial_state = K.zeros_like(x)  # (samples, input_dim)
        initial_state = K.sum(initial_state, axis=1)  # (samples, )
        initial_state = K.expand_dims(initial_state)  # (samples, 1)
        initial_state = K.tile(initial_state, self.output_dim)  # (samples, units)
        return initial_state

    def compute_output_shape(self, input_shape):
        output_shape = list(input_shape)
        output_shape[-1] = self.output_dim
        return tuple(output_shape)

    def get_config(self):
        config = {'units': self.output_dim,
                  'input_dim': self.input_dim}
        base_config = super(ZeroesLayer, self).get_config()
        return dict(list(base_config.items()) + list(config.items()))

    def set_lr_multipliers(self, W_learning_rate_multiplier, b_learning_rate_multiplier):
        self.W_learning_rate_multiplier = W_learning_rate_multiplier
        self.b_learning_rate_multiplier = b_learning_rate_multiplier
        self.learning_rate_multipliers = [self.W_learning_rate_multiplier,
                                          self.b_learning_rate_multiplier]


class EqualDimensions(Layer):
    '''Zero-padding layer for 2D input (e.g. picture).

    # Arguments
        dim_ordering: 'th' or 'tf'.
            In 'th' mode, the channels dimension (the depth)
            is at index 1, in 'tf' mode is it at index 3.
            It defaults to the `image_dim_ordering` value found in your
            Keras config file at `~/.keras/keras.json`.
            If you never set it, then it will be "tf".

    # Input shape
        4D tensor with shape:
        `(samples, channels, rows, cols)` if dim_ordering='th'
        or 4D tensor with shape:
        `(samples, rows, cols, channels)` if dim_ordering='tf'.

    # Output shape
        4D tensor with shape:
        `(samples, channels, rows+1, cols+1)` if dim_ordering='th'
        or 4D tensor with shape:
        `(samples, rows+1, cols+1, channels)` if dim_ordering='tf'.
    '''

    def __init__(self,
                 dim_ordering='default',
                 **kwargs):
        super(EqualDimensions, self).__init__(**kwargs)
        if dim_ordering == 'default':
            dim_ordering = K.image_dim_ordering()
        if dim_ordering not in {'tf', 'th'}:
            raise ValueError('dim_ordering must be in {tf, th}.')
        self.dim_ordering = dim_ordering

    def compute_output_shape(self, input_shape):
        assert len(input_shape[0]) == len(input_shape[1])

        out_dims = [input_shape[1][0], input_shape[1][1], input_shape[0][2], input_shape[0][3]]
        return tuple(out_dims)

    def call(self, x, mask=None):
        return K.equal_dimensions(x[0], x[1])

    def get_config(self):
        config = {}
        base_config = super(EqualDimensions, self).get_config()
        return dict(list(base_config.items()) + list(config.items()))


class Concat(Layer):
    '''Concatenates multiple inputs along the specified axis. Inputs should have the same
    shape except for the dimension specified in axis, which can have different sizes.

    # Arguments

        axis: int
            Axis which inputs are joined over

        cropping: None or [crop]
            Cropping for each input axis. Cropping is always disable for axis.

        dim_ordering: 'th' or 'tf'.
            In 'th' mode, the channels dimension (the depth)
            is at index 1, in 'tf' mode is it at index 3.
            It defaults to the `image_dim_ordering` value found in your
            Keras config file at `~/.keras/keras.json`.
            If you never set it, then it will be "tf".
    '''

    def __init__(self, axis=1,
                 cropping=None, dim_ordering='default',
                 **kwargs):
        super(Concat, self).__init__(**kwargs)
        if dim_ordering == 'default':
            dim_ordering = K.image_dim_ordering()
        if dim_ordering not in {'tf', 'th'}:
            raise ValueError('dim_ordering must be in {tf, th}.')

        self.dim_ordering = dim_ordering
        self.axis = axis

        if cropping is not None:
            # If cropping is enabled, don't crop on the selected axis
            cropping = list(cropping)
            cropping[axis] = None
        self.cropping = cropping

    def compute_output_shape(self, input_shape):
        input_shapes = autocrop_array_shapes(input_shape, self.cropping)
        # Infer the output shape by grabbing, for each axis, the first
        # input size that is not `None` (if there is any)
        output_shape = [next((s for s in sizes if s is not None), None)
                        for sizes in zip(*input_shapes)]

        def match(shape1, shape2):
            axis = self.axis if self.axis >= 0 else len(shape1) + self.axis
            return (len(shape1) == len(shape2) and
                    all(i == axis or s1 is None or s2 is None or s1 == s2
                        for i, (s1, s2) in enumerate(zip(shape1, shape2))))

        # Check for compatibility with inferred output shape
        if not all(match(shape, output_shape) for shape in input_shapes):
            raise ValueError("Mismatch: input shapes must be the same except "
                             "in the concatenation axis")

        # Infer output shape on concatenation axis and return
        sizes = [input_shape[self.axis] for input_shape in input_shapes]
        concat_size = None if any(s is None for s in sizes) else sum(sizes)
        output_shape[self.axis] = concat_size
        return tuple(output_shape)

    def call(self, x, mask=None):
        x = autocrop(x, self.cropping)
        return K.concatenate(x, axis=self.axis)

    def get_config(self):
        config = {'axis': self.axis, 'cropping': self.cropping}
        base_config = super(Concat, self).get_config()
        return dict(list(base_config.items()) + list(config.items()))


def autocrop(inputs, cropping):
    """
    Crops the given input arrays.

    Cropping takes a sequence of inputs and crops them per-axis in order to
    ensure that their sizes are consistent so that they can be combined
    in an element-wise fashion. If cropping is enabled for a specific axis,
    the minimum size in that axis of all inputs is computed, and all
    inputs are cropped to that size.

    The per-axis cropping modes are:

    `None`: this axis is not cropped, inputs are unchanged in this axis

    `'lower'`: inputs are cropped choosing the lower portion in this axis
    (`a[:crop_size, ...]`)

    `'upper'`: inputs are cropped choosing the upper portion in this axis
    (`a[-crop_size:, ...]`)

    `'center'`: inputs are cropped choosing the central portion in this axis
    (``a[offset:offset+crop_size, ...]`` where
    ``offset = (a.shape[0]-crop_size)//2)``

    Parameters
    ----------
    inputs : list of Theano expressions
        The input arrays in the form of a list of Theano expressions

    cropping : list of cropping modes
        Cropping modes, one for each axis. If length of `cropping` is less
        than the number of axes in the inputs, it is padded with `None`.
        If `cropping` is None, `input` is returned as is.

    Returns
    -------
    list of Theano expressions

        each expression is the cropped version of the corresponding input
    """
    if cropping is None:
        # No cropping in any dimension
        return inputs
    else:
        # Get the number of dimensions
        ndim = K.ndim(inputs[0])

        # Check for consistent number of dimensions
        if not all(K.ndim(input) == ndim for input in inputs):
            raise ValueError("Not all inputs are of the same ",
                             "dimensionality. Got {0} inputs of "
                             "dimensionalities {1}.".format(
                                 len(inputs), [K.ndim(input) for input in inputs]))

        # Get the shape of each input
        shapes = [K.shape(input) for input in inputs]
        # Convert the shapes to a matrix expression
        shapes_tensor = K.as_tensor_variable(shapes)
        # Min along axis 0 to get the minimum size in each dimension
        min_shape = K.min(shapes_tensor, axis=0)

        # Nested list of slices; each list in `slices` corresponds to
        # an input and contains a slice for each dimension
        slices_by_input = [[] for i in range(len(inputs))]

        # If there are more dimensions than cropping entries, pad
        # the cropping
        cropping = list(cropping)
        if ndim > len(cropping):
            cropping = list(cropping) + \
                       [None] * (ndim - len(cropping))

        # For each dimension
        for dim, cr in enumerate(cropping):
            if cr is None:
                # Don't crop this dimension
                slice_all = slice(None)
                for slices in slices_by_input:
                    slices.append(slice_all)
            else:
                # We crop all inputs in the dimension `dim` so that they
                # are the minimum found in this dimension from all inputs
                sz = min_shape[dim]
                if cr == 'lower':
                    # Choose the first `sz` elements
                    slc_lower = slice(None, sz)
                    for slices in slices_by_input:
                        slices.append(slc_lower)
                elif cr == 'upper':
                    # Choose the last `sz` elements
                    slc_upper = slice(-sz, None)
                    for slices in slices_by_input:
                        slices.append(slc_upper)
                elif cr == 'center':
                    # Choose `sz` elements from the center
                    for sh, slices in zip(shapes, slices_by_input):
                        offset = (sh[dim] - sz) // 2
                        slices.append(slice(offset, offset + sz))
                else:
                    raise ValueError(
                        'Unknown crop mode \'{0}\''.format(cr))

        return [input[slices] for input, slices in
                zip(inputs, slices_by_input)]


def autocrop_array_shapes(input_shapes, cropping):
    """
    Computes the shapes of the given arrays after auto-cropping is applied.

    For more information on cropping, see the :func:`autocrop` function
    documentation.

    Parameters
    ----------
    input_shapes : the shapes of input arrays prior to cropping in
        the form of a list of tuples

    cropping : a list of cropping modes, one for each axis. If length of
        `cropping` is less than the number of axes in the inputs, it is
        padded with `None`. If `cropping` is None, `input_shapes` is returned
        as is. For more information on their values and operation, see the
        :func:`autocrop` documentation.
    """
    if cropping is None:
        return input_shapes
    else:
        # Check for consistent number of dimensions
        ndim = len(input_shapes[0])
        if not all(len(sh) == ndim for sh in input_shapes):
            raise ValueError("Not all inputs are of the same "
                             "dimensionality. Got {0} inputs of "
                             "dimensionalities {1}.".format(
                len(input_shapes),
                [len(sh) for sh in input_shapes]))

        result = []

        # If there are more dimensions than cropping entries, pad
        # the cropping
        cropping = list(cropping)
        if ndim > len(cropping):
            cropping = list(cropping) + \
                       [None] * (ndim - len(cropping))

        for sh, cr in zip(zip(*input_shapes), cropping):
            if cr is None:
                result.append(sh)
            elif cr in {'lower', 'center', 'upper'}:
                min_sh = None if any(x is None for x in sh) else min(sh)
                result.append([min_sh] * len(sh))
            else:
                raise ValueError('Unknown crop mode \'{0}\''.format(cr))
        return [tuple(sh) for sh in zip(*result)]
=======
    def compute_output_shape(self, input_shape):
        return input_shape
>>>>>>> 0a32488e
<|MERGE_RESOLUTION|>--- conflicted
+++ resolved
@@ -5,24 +5,24 @@
 from __future__ import division
 from __future__ import print_function
 
+import numpy as np
+
 import copy
 import types as python_types
 import warnings
 
-import numpy as np
-
+from .. import backend as K
 from .. import activations
-from .. import backend as K
-from .. import constraints
 from .. import initializers
 from .. import regularizers
+from .. import constraints
 from ..engine import InputSpec
 from ..engine import Layer
-from ..legacy import interfaces
-from ..utils.generic_utils import deserialize_keras_object
 from ..utils.generic_utils import func_dump
 from ..utils.generic_utils import func_load
+from ..utils.generic_utils import deserialize_keras_object
 from ..utils.generic_utils import has_arg
+from ..legacy import interfaces
 
 
 class Masking(Layer):
@@ -577,9 +577,9 @@
             raise ValueError('The shape of the input to "Flatten" '
                              'is not fully defined '
                              '(got ' + str(input_shape[1:]) + '. '
-                                                              'Make sure to pass a complete "input_shape" '
-                                                              'or "batch_input_shape" argument to the first '
-                                                              'layer in your model.')
+                             'Make sure to pass a complete "input_shape" '
+                             'or "batch_input_shape" argument to the first '
+                             'layer in your model.')
         return (input_shape[0], np.prod(input_shape[1:]))
 
     def call(self, inputs):
@@ -727,8 +727,7 @@
 
     @interfaces.legacy_lambda_support
     def __init__(self, function, output_shape=None,
-                 mask=None, arguments=None,
-                 supports_masking=True, **kwargs):
+                 mask=None, arguments=None, **kwargs):
         super(Lambda, self).__init__(**kwargs)
         self.function = function
         self.arguments = arguments if arguments else {}
@@ -1060,7 +1059,9 @@
         base_config = super(ActivityRegularization, self).get_config()
         return dict(list(base_config.items()) + list(config.items()))
 
-<<<<<<< HEAD
+    def compute_output_shape(self, input_shape):
+        return input_shape
+
 
 class MaskedMean(Layer):
     """
@@ -1659,8 +1660,4 @@
                 result.append([min_sh] * len(sh))
             else:
                 raise ValueError('Unknown crop mode \'{0}\''.format(cr))
-        return [tuple(sh) for sh in zip(*result)]
-=======
-    def compute_output_shape(self, input_shape):
-        return input_shape
->>>>>>> 0a32488e
+        return [tuple(sh) for sh in zip(*result)]