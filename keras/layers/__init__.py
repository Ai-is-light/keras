--- conflicted
+++ resolved
@@ -16,12 +16,9 @@
 from .noise import *
 from .advanced_activations import *
 from .wrappers import *
-<<<<<<< HEAD
 from .googlenet_custom_layers import *
 from .convolutional_recurrent import *
 from .attention import *
-=======
-from .convolutional_recurrent import *
 from ..legacy.layers import *
 
 
@@ -56,5 +53,4 @@
     return deserialize_keras_object(config,
                                     module_objects=globs,
                                     custom_objects=custom_objects,
-                                    printable_module_name='layer')
->>>>>>> 59cd1c39
+                                    printable_module_name='layer')