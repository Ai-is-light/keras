--- conflicted
+++ resolved
@@ -222,7 +222,6 @@
         self.gamma_constraint = constraints.get(gamma_constraint)
 
     def build(self, input_shape):
-
         if self.mode == 1:
             self.input_spec = [InputSpec(shape=input_shape)]
             shape = (input_shape[self.axis],)
@@ -230,8 +229,8 @@
             dim = input_shape[self.axis]
             if dim is None:
                 raise ValueError('Axis ' + str(self.axis) + ' of '
-                                                            'input tensor should have a defined dimension '
-                                                            'but the layer received an input with shape ' +
+                                 'input tensor should have a defined dimension '
+                                 'but the layer received an input with shape ' +
                                  str(input_shape) + '.')
             self.input_spec = InputSpec(ndim=len(input_shape),
                                         axes={self.axis: dim})
@@ -300,15 +299,16 @@
                         broadcast_moving_variance,
                         broadcast_beta,
                         broadcast_gamma,
+                        axis=self.axis,
                         epsilon=self.epsilon)
                 else:
-<<<<<<< HEAD
                     return K.batch_normalization(
                         inputs,
                         self.moving_mean,
                         self.moving_variance,
                         self.beta,
                         self.gamma,
+                        axis=self.axis,
                         epsilon=self.epsilon)
 
             # If the learning phase is *static* and set to inference:
@@ -348,61 +348,6 @@
             x_normed = (inputs - m) / (std + self.epsilon)
             x_normed = self.gamma * x_normed + self.beta
             return x_normed
-=======
-                    broadcast_beta = None
-                if self.scale:
-                    broadcast_gamma = K.reshape(self.gamma,
-                                                broadcast_shape)
-                else:
-                    broadcast_gamma = None
-                return K.batch_normalization(
-                    inputs,
-                    broadcast_moving_mean,
-                    broadcast_moving_variance,
-                    broadcast_beta,
-                    broadcast_gamma,
-                    axis=self.axis,
-                    epsilon=self.epsilon)
-            else:
-                return K.batch_normalization(
-                    inputs,
-                    self.moving_mean,
-                    self.moving_variance,
-                    self.beta,
-                    self.gamma,
-                    axis=self.axis,
-                    epsilon=self.epsilon)
-
-        # If the learning phase is *static* and set to inference:
-        if training in {0, False}:
-            return normalize_inference()
-
-        # If the learning is either dynamic, or set to training:
-        normed_training, mean, variance = K.normalize_batch_in_training(
-            inputs, self.gamma, self.beta, reduction_axes,
-            epsilon=self.epsilon)
-
-        if K.backend() != 'cntk':
-            sample_size = K.prod([K.shape(inputs)[axis]
-                                  for axis in reduction_axes])
-            sample_size = K.cast(sample_size, dtype=K.dtype(inputs))
-
-            # sample variance - unbiased estimator of population variance
-            variance *= sample_size / (sample_size - (1.0 + self.epsilon))
-
-        self.add_update([K.moving_average_update(self.moving_mean,
-                                                 mean,
-                                                 self.momentum),
-                         K.moving_average_update(self.moving_variance,
-                                                 variance,
-                                                 self.momentum)],
-                        inputs)
-
-        # Pick the normalized form corresponding to the training phase.
-        return K.in_train_phase(normed_training,
-                                normalize_inference,
-                                training=training)
->>>>>>> 52e3f983
 
     def get_config(self):
         config = {
@@ -425,85 +370,4 @@
         return dict(list(base_config.items()) + list(config.items()))
 
     def compute_output_shape(self, input_shape):
-        return input_shape
-
-
-class LayerNormalization(Layer):
-    """Batch normalization layer (Ioffe and Szegedy, 2014).
-
-    Normalize the activations of the previous layer at each batch,
-    i.e. applies a transformation that maintains the mean activation
-    close to 0 and the activation standard deviation close to 1.
-
-    # Arguments
-        axis: Integer, the axis that should be normalized
-            (typically the features axis).
-            For instance, after a `Conv2D` layer with
-            `data_format="channels_first"`,
-            set `axis=1` in `BatchNormalization`.
-        momentum: Momentum for the moving mean and the moving variance.
-        epsilon: Small float added to variance to avoid dividing by zero.
-        center: If True, add offset of `beta` to normalized tensor.
-            If False, `beta` is ignored.
-        scale: If True, multiply by `gamma`.
-            If False, `gamma` is not used.
-            When the next layer is linear (also e.g. `nn.relu`),
-            this can be disabled since the scaling
-            will be done by the next layer.
-        beta_initializer: Initializer for the beta weight.
-        gamma_initializer: Initializer for the gamma weight.
-        moving_mean_initializer: Initializer for the moving mean.
-        moving_variance_initializer: Initializer for the moving variance.
-        beta_regularizer: Optional regularizer for the beta weight.
-        gamma_regularizer: Optional regularizer for the gamma weight.
-        beta_constraint: Optional constraint for the beta weight.
-        gamma_constraint: Optional constraint for the gamma weight.
-
-    # Input shape
-        Arbitrary. Use the keyword argument `input_shape`
-        (tuple of integers, does not include the samples axis)
-        when using this layer as the first layer in a model.
-
-    # Output shape
-        Same shape as input.
-
-    # References
-        - [Batch Normalization: Accelerating Deep Network Training by Reducing Internal Covariate Shift](https://arxiv.org/abs/1502.03167)
-    """
-
-    def __init__(self,
-                 epsilon=1e-8,
-                 **kwargs):
-        super(LayerNormalization, self).__init__(**kwargs)
-        self.supports_masking = True
-        self.epsilon = epsilon
-
-    def build(self, input_shape):
-        self.gamma = self.add_weight(name='gamma',
-                                     shape=input_shape[1:],
-                                     initializer=initializers.Ones(),
-                                     trainable=True)
-
-        self.beta = self.add_weight(name='beta',
-                                    shape=input_shape[1:],
-                                    initializer=initializers.Zeros(),
-                                    trainable=True)
-
-        self.built = True
-
-    def call(self, inputs, training=None):
-        mean = K.mean(x, axis=-1, keepdims=True)
-        std = K.std(x, axis=-1, keepdims=True)
-        return self.gamma * (inputs - mean) / (std + self.epsilon) + self.beta
-
-
-def compute_output_shape(self, input_shape):
-    return input_shape
-
-
-def get_config(self):
-        config = {
-            'epsilon': self.epsilon,
-        }
-        base_config = super(LayerNormalization, self).get_config()
-        return dict(list(base_config.items()) + list(config.items()))+        return input_shape