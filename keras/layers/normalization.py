--- conflicted
+++ resolved
@@ -214,7 +214,6 @@
                                          constraint=self.gamma_constraint)
         else:
             self.gamma = None
-
         if self.center:
             self.beta = self.add_weight(shape=shape,
                                         name='beta',
@@ -223,14 +222,16 @@
                                         constraint=self.beta_constraint)
         else:
             self.beta = None
-        self.moving_mean = self.add_weight(shape=shape,
-                                           name='moving_mean',
-                                           initializer=self.moving_mean_initializer,
-                                           trainable=False)
-        self.moving_variance = self.add_weight(shape=shape,
-                                               name='moving_variance',
-                                               initializer=self.moving_variance_initializer,
-                                               trainable=False)
+        self.moving_mean = self.add_weight(
+            shape=shape,
+            name='moving_mean',
+            initializer=self.moving_mean_initializer,
+            trainable=False)
+        self.moving_variance = self.add_weight(
+            shape=shape,
+            name='moving_variance',
+            initializer=self.moving_variance_initializer,
+            trainable=False)
         self.built = True
 
     def call(self, inputs, training=None):
@@ -270,7 +271,6 @@
                         broadcast_gamma,
                         epsilon=self.epsilon)
                 else:
-<<<<<<< HEAD
                     return K.batch_normalization(
                         inputs,
                         self.moving_mean,
@@ -288,6 +288,14 @@
                 inputs, self.gamma, self.beta, reduction_axes,
                 epsilon=self.epsilon)
 
+            if K.backend() != 'cntk':
+                sample_size = K.prod([K.shape(inputs)[axis]
+                                      for axis in reduction_axes])
+                sample_size = K.cast(sample_size, dtype=K.dtype(inputs))
+
+                # sample variance - unbiased estimator of population variance
+                variance *= sample_size / (sample_size - (1.0 + self.epsilon))
+
             self.add_update([K.moving_average_update(self.moving_mean,
                                                      mean,
                                                      self.momentum),
@@ -300,6 +308,7 @@
             return K.in_train_phase(normed_training,
                                     normalize_inference,
                                     training=training)
+
         elif self.mode == 1:
             # sample-wise normalization
             m = K.mean(inputs, axis=-1, keepdims=True)
@@ -307,55 +316,6 @@
             x_normed = (inputs - m) / (std + self.epsilon)
             x_normed = self.gamma * x_normed + self.beta
             return x_normed
-=======
-                    broadcast_gamma = None
-                return K.batch_normalization(
-                    inputs,
-                    broadcast_moving_mean,
-                    broadcast_moving_variance,
-                    broadcast_beta,
-                    broadcast_gamma,
-                    epsilon=self.epsilon)
-            else:
-                return K.batch_normalization(
-                    inputs,
-                    self.moving_mean,
-                    self.moving_variance,
-                    self.beta,
-                    self.gamma,
-                    epsilon=self.epsilon)
-
-        # If the learning phase is *static* and set to inference:
-        if training in {0, False}:
-            return normalize_inference()
-
-        # If the learning is either dynamic, or set to training:
-        normed_training, mean, variance = K.normalize_batch_in_training(
-            inputs, self.gamma, self.beta, reduction_axes,
-            epsilon=self.epsilon)
-
-        if K.backend() != 'cntk':
-            sample_size = K.prod([K.shape(inputs)[axis]
-                                  for axis in reduction_axes])
-            sample_size = K.cast(sample_size, dtype=K.dtype(inputs))
-
-            # sample variance - unbiased estimator of population variance
-            variance *= sample_size / (sample_size - (1.0 + self.epsilon))
-
-        self.add_update([K.moving_average_update(self.moving_mean,
-                                                 mean,
-                                                 self.momentum),
-                         K.moving_average_update(self.moving_variance,
-                                                 variance,
-                                                 self.momentum)],
-                        inputs)
-
-        # Pick the normalized form corresponding to the training phase.
-        return K.in_train_phase(normed_training,
-                                normalize_inference,
-                                training=training)
->>>>>>> 4cde148d
-
     def get_config(self):
         config = {
             'axis': self.axis,
@@ -366,12 +326,13 @@
             'scale': self.scale,
             'beta_initializer': initializers.serialize(self.beta_initializer),
             'gamma_initializer': initializers.serialize(self.gamma_initializer),
+            'moving_mean_initializer': initializers.serialize(self.moving_mean_initializer),
+            'moving_variance_initializer': initializers.serialize(self.moving_variance_initializer),
             'beta_regularizer': regularizers.serialize(self.beta_regularizer),
             'gamma_regularizer': regularizers.serialize(self.gamma_regularizer),
             'beta_constraint': constraints.serialize(self.beta_constraint),
-            'gamma_constraint': constraints.serialize(self.gamma_constraint),
-            'moving_mean_initializer': initializers.serialize(self.moving_mean_initializer),
-            'moving_variance_initializer': initializers.serialize(self.moving_variance_initializer)}
+            'gamma_constraint': constraints.serialize(self.gamma_constraint)
+        }
         base_config = super(BatchNormalization, self).get_config()
         return dict(list(base_config.items()) + list(config.items()))
 
