# -*- coding: utf-8 -*-
from __future__ import absolute_import

from .. import backend as K
from .. import activations
from .. import initializers
from .. import regularizers
from .. import constraints
from ..engine import Layer
from ..engine import InputSpec
from ..utils import conv_utils
from ..legacy import interfaces

# imports for backwards namespace compatibility
from .pooling import AveragePooling1D
from .pooling import AveragePooling2D
from .pooling import AveragePooling3D
from .pooling import MaxPooling1D
from .pooling import MaxPooling2D
from .pooling import MaxPooling3D

from ..legacy.layers import AtrousConvolution1D
from ..legacy.layers import AtrousConvolution2D

class ClassActivationMapping(Layer):
    #TODO: Test this layer
    '''Class Activation Mapping computation used in GAP networks.

    # Arguments
        weights: Set of weights (numpy.array) already learned that connect a
            GAP (global average pooling) layer with a Dense layer.

    # References
        [1]Zhou B, Khosla A, Lapedriza A, Oliva A, Torralba A.
            Learning Deep Features for Discriminative Localization.
            arXiv preprint arXiv:1512.04150. 2015 Dec 14.
    '''
    def __init__(self, weights_shape, weights=None, **kwargs):
        self.weights_shape = weights_shape
        self.initial_weights = [weights]
        self.init = initializations.get('uniform', dim_ordering='th')
        self.input_spec = [InputSpec(ndim=4)]
        super(ClassActivationMapping, self).__init__(**kwargs)


    def build(self, input_shape):
        self.W = self.init(self.weights_shape,
                           name='{}_W'.format(self.name))
        self.trainable_weights = [self.W]

        # initialize weights
        if(self.initial_weights[0] is not None):
            self.set_weights(self.initial_weights)


    def call(self, x, mask=None):
        '''
        # Formulation
            The original CAM formulation from [1] is as follows:

                CAM(x,y,c) = ∑_k w_k(c) * f_k(x,y),

            where CAM(x,y,c) is the class activation map of class 'c'
            at pixel (x,y), w_k is the weight (self.W) of the k-th kernel
            learned on the Dense layer after GAP, and f_k is the feature
            activation at pixel (x,y) produced by the deep convolution layers
            applied before the GAP layer.
        '''
        x = K.permute_dimensions(x, (0,2,3,1))
        x = K.dot(x, self.W)
        x = K.permute_dimensions(x, (0,3,1,2)) # (batch_size, n_classes, x, y)
        return x

    def get_output_shape_for(self, input_shape):
        return tuple([input_shape[0]] + [self.weights_shape[1]] + list(input_shape[2:]))

    def get_config(self):
        config = {'weights_shape': self.weights_shape}
        base_config = super(ClassActivationMapping, self).get_config()
        return dict(list(base_config.items()) + list(config.items()))


class _Conv(Layer):
    """Abstract nD convolution layer (private, used as implementation base).

    This layer creates a convolution kernel that is convolved
    with the layer input to produce a tensor of outputs.
    If `use_bias` is True, a bias vector is created and added to the outputs.
    Finally, if `activation` is not `None`,
    it is applied to the outputs as well.

    # Arguments
        rank: An integer, the rank of the convolution,
            e.g. "2" for 2D convolution.
        filters: Integer, the dimensionality of the output space
            (i.e. the number output of filters in the convolution).
        kernel_size: An integer or tuple/list of n integers, specifying the
            dimensions of the convolution window.
        strides: An integer or tuple/list of n integers,
            specifying the strides of the convolution.
            Specifying any stride value != 1 is incompatible with specifying
            any `dilation_rate` value != 1.
        padding: One of `"valid"` or `"same"` (case-insensitive).
        data_format: A string,
            one of `channels_last` (default) or `channels_first`.
            The ordering of the dimensions in the inputs.
            `channels_last` corresponds to inputs with shape
            `(batch, ..., channels)` while `channels_first` corresponds to
            inputs with shape `(batch, channels, ...)`.
            It defaults to the `image_data_format` value found in your
            Keras config file at `~/.keras/keras.json`.
            If you never set it, then it will be "channels_last".
        dilation_rate: An integer or tuple/list of n integers, specifying
            the dilation rate to use for dilated convolution.
            Currently, specifying any `dilation_rate` value != 1 is
            incompatible with specifying any `strides` value != 1.
        activation: Activation function to use
            (see [activations](../activations.md)).
            If you don't specify anything, no activation is applied
            (ie. "linear" activation: `a(x) = x`).
        use_bias: Boolean, whether the layer uses a bias vector.
        kernel_initializer: Initializer for the `kernel` weights matrix
            (see [initializers](../initializers.md)).
        bias_initializer: Initializer for the bias vector
            (see [initializers](../initializers.md)).
        kernel_regularizer: Regularizer function applied to
            the `kernel` weights matrix
            (see [regularizer](../regularizers.md)).
        bias_regularizer: Regularizer function applied to the bias vector
            (see [regularizer](../regularizers.md)).
        activity_regularizer: Regularizer function applied to
            the output of the layer (its "activation").
            (see [regularizer](../regularizers.md)).
        kernel_constraint: Constraint function applied to the kernel matrix
            (see [constraints](../constraints.md)).
        bias_constraint: Constraint function applied to the bias vector
            (see [constraints](../constraints.md)).
    """

    def __init__(self, rank,
                 filters,
                 kernel_size,
                 strides=1,
                 padding='valid',
                 data_format=None,
                 dilation_rate=1,
                 activation=None,
                 use_bias=True,
                 kernel_initializer='glorot_uniform',
                 bias_initializer='zeros',
                 kernel_regularizer=None,
                 bias_regularizer=None,
                 activity_regularizer=None,
                 kernel_constraint=None,
                 bias_constraint=None,
                 **kwargs):
        #TODO: Test this layer
        super(_Conv, self).__init__(**kwargs)
        self.rank = rank
        self.filters = filters
        self.kernel_size = conv_utils.normalize_tuple(kernel_size, rank, 'kernel_size')
        self.strides = conv_utils.normalize_tuple(strides, rank, 'strides')
        self.padding = conv_utils.normalize_padding(padding)
        self.data_format = conv_utils.normalize_data_format(data_format)
        self.dilation_rate = conv_utils.normalize_tuple(dilation_rate, rank, 'dilation_rate')
        self.activation = activations.get(activation)
        self.use_bias = use_bias
        self.kernel_initializer = initializers.get(kernel_initializer)
        self.bias_initializer = initializers.get(bias_initializer)
        self.kernel_regularizer = regularizers.get(kernel_regularizer)
        self.bias_regularizer = regularizers.get(bias_regularizer)
        self.activity_regularizer = regularizers.get(activity_regularizer)
        self.kernel_constraint = constraints.get(kernel_constraint)
        self.bias_constraint = constraints.get(bias_constraint)
        self.input_spec = InputSpec(ndim=self.rank + 2)
        #TODO: Test this layer. Old code:
        """
        self.W_constraint = constraints.get(W_constraint)
        self.b_constraint = constraints.get(b_constraint)

        self.W_learning_rate_multiplier = W_learning_rate_multiplier
        self.b_learning_rate_multiplier = b_learning_rate_multiplier
        self.learning_rate_multipliers = [self.W_learning_rate_multiplier,
                                          self.b_learning_rate_multiplier]

        self.bias = bias
        self.input_spec = [InputSpec(ndim=3)]
        self.initial_weights = weights
        self.input_dim = input_dim
        self.input_length = input_length
        self.supports_masking = True
        if self.input_dim:
            kwargs['input_shape'] = (self.input_length, self.input_dim)
        super(Convolution1D, self).__init__(**kwargs)
        """
<<<<<<< HEAD

=======
>>>>>>> 8a4b9c6e
    def build(self, input_shape):
        if self.data_format == 'channels_first':
            channel_axis = 1
        else:
            channel_axis = -1
        if input_shape[channel_axis] is None:
            raise ValueError('The channel dimension of the inputs '
                             'should be defined. Found `None`.')
        input_dim = input_shape[channel_axis]
        kernel_shape = self.kernel_size + (input_dim, self.filters)

        self.kernel = self.add_weight(shape=kernel_shape,
                                      initializer=self.kernel_initializer,
                                      name='kernel',
                                      regularizer=self.kernel_regularizer,
                                      constraint=self.kernel_constraint)
        if self.use_bias:
            self.bias = self.add_weight(shape=(self.filters,),
                                        initializer=self.bias_initializer,
                                        name='bias',
                                        regularizer=self.bias_regularizer,
                                        constraint=self.bias_constraint)
        else:
            self.bias = None
        # Set input spec.
        self.input_spec = InputSpec(ndim=self.rank + 2,
                                    axes={channel_axis: input_dim})
        self.built = True

    def call(self, inputs):
<<<<<<< HEAD
        #inputs = K.printing(inputs, self.name +'inputs')
=======
>>>>>>> 8a4b9c6e
        if self.rank == 1:
            outputs = K.conv1d(
                inputs,
                self.kernel,
                strides=self.strides[0],
                padding=self.padding,
                data_format=self.data_format,
                dilation_rate=self.dilation_rate[0])
        if self.rank == 2:
            outputs = K.conv2d(
                inputs,
                self.kernel,
                strides=self.strides,
                padding=self.padding,
                data_format=self.data_format,
                dilation_rate=self.dilation_rate)
        if self.rank == 3:
            outputs = K.conv3d(
                inputs,
                self.kernel,
                strides=self.strides,
                padding=self.padding,
                data_format=self.data_format,
                dilation_rate=self.dilation_rate)

        if self.use_bias:
            outputs = K.bias_add(
                outputs,
                self.bias,
                data_format=self.data_format)
<<<<<<< HEAD
        #outputs = K.printing(outputs, self.name +'=')
=======

>>>>>>> 8a4b9c6e
        if self.activation is not None:
            return self.activation(outputs)
        return outputs

    def compute_output_shape(self, input_shape):
        if self.data_format == 'channels_last':
            space = input_shape[1:-1]
            new_space = []
            for i in range(len(space)):
                new_dim = conv_utils.conv_output_length(
                    space[i],
                    self.kernel_size[i],
                    padding=self.padding,
                    stride=self.strides[i],
                    dilation=self.dilation_rate[i])
                new_space.append(new_dim)
            return (input_shape[0],) + tuple(new_space) + (self.filters,)
        if self.data_format == 'channels_first':
            space = input_shape[2:]
            new_space = []
            for i in range(len(space)):
                new_dim = conv_utils.conv_output_length(
                    space[i],
                    self.kernel_size[i],
                    padding=self.padding,
                    stride=self.strides[i],
                    dilation=self.dilation_rate[i])
                new_space.append(new_dim)
            return (input_shape[0], self.filters) + tuple(new_space)

    def get_config(self):
        config = {
            'rank': self.rank,
            'filters': self.filters,
            'kernel_size': self.kernel_size,
            'strides': self.strides,
            'padding': self.padding,
            'data_format': self.data_format,
            'dilation_rate': self.dilation_rate,
            'activation': activations.serialize(self.activation),
            'use_bias': self.use_bias,
            'kernel_initializer': initializers.serialize(self.kernel_initializer),
            'bias_initializer': initializers.serialize(self.bias_initializer),
            'kernel_regularizer': regularizers.serialize(self.kernel_regularizer),
            'bias_regularizer': regularizers.serialize(self.bias_regularizer),
            'activity_regularizer': regularizers.serialize(self.activity_regularizer),
            'kernel_constraint': constraints.serialize(self.kernel_constraint),
            'bias_constraint': constraints.serialize(self.bias_constraint)
        }
        base_config = super(_Conv, self).get_config()
        return dict(list(base_config.items()) + list(config.items()))

    def set_lr_multipliers(self, W_learning_rate_multiplier, b_learning_rate_multiplier):
        self.W_learning_rate_multiplier = W_learning_rate_multiplier
        self.b_learning_rate_multiplier = b_learning_rate_multiplier
        self.learning_rate_multipliers = [self.W_learning_rate_multiplier,
                                          self.b_learning_rate_multiplier]

class Conv1D(_Conv):
    """1D convolution layer (e.g. temporal convolution).

    This layer creates a convolution kernel that is convolved
    with the layer input over a single spatial (or temporal) dimension
    to produce a tensor of outputs.
    If `use_bias` is True, a bias vector is created and added to the outputs.
    Finally, if `activation` is not `None`,
    it is applied to the outputs as well.

    When using this layer as the first layer in a model,
    provide an `input_shape` argument
    (tuple of integers or `None`, e.g.
    `(10, 128)` for sequences of 10 vectors of 128-dimensional vectors,
    or `(None, 128)` for variable-length sequences of 128-dimensional vectors.

    # Arguments
        filters: Integer, the dimensionality of the output space
            (i.e. the number output of filters in the convolution).
        kernel_size: An integer or tuple/list of a single integer,
            specifying the length of the 1D convolution window.
        strides: An integer or tuple/list of a single integer,
            specifying the stride length of the convolution.
            Specifying any stride value != 1 is incompatible with specifying
            any `dilation_rate` value != 1.
        padding: One of `"valid"`, `"causal"` or `"same"` (case-insensitive).
            `"valid"` means "no padding".
            `"same"` results in padding the input such that
            the output has the same length as the original input.
            `"causal"` results in causal (dilated) convolutions, e.g. output[t]
            does not depend on input[t+1:]. Useful when modeling temporal data
            where the model should not violate the temporal order.
            See [WaveNet: A Generative Model for Raw Audio, section 2.1](https://arxiv.org/abs/1609.03499).
        dilation_rate: an integer or tuple/list of a single integer, specifying
            the dilation rate to use for dilated convolution.
            Currently, specifying any `dilation_rate` value != 1 is
            incompatible with specifying any `strides` value != 1.
        activation: Activation function to use
            (see [activations](../activations.md)).
            If you don't specify anything, no activation is applied
            (ie. "linear" activation: `a(x) = x`).
        use_bias: Boolean, whether the layer uses a bias vector.
        kernel_initializer: Initializer for the `kernel` weights matrix
            (see [initializers](../initializers.md)).
        bias_initializer: Initializer for the bias vector
            (see [initializers](../initializers.md)).
        kernel_regularizer: Regularizer function applied to
            the `kernel` weights matrix
            (see [regularizer](../regularizers.md)).
        bias_regularizer: Regularizer function applied to the bias vector
            (see [regularizer](../regularizers.md)).
        activity_regularizer: Regularizer function applied to
            the output of the layer (its "activation").
            (see [regularizer](../regularizers.md)).
        kernel_constraint: Constraint function applied to the kernel matrix
            (see [constraints](../constraints.md)).
        bias_constraint: Constraint function applied to the bias vector
            (see [constraints](../constraints.md)).

    # Input shape
        3D tensor with shape: `(batch_size, steps, input_dim)`

    # Output shape
        3D tensor with shape: `(batch_size, new_steps, filters)`
        `steps` value might have changed due to padding or strides.
    """

    @interfaces.legacy_conv1d_support
    def __init__(self, filters,
                 kernel_size,
                 strides=1,
                 padding='valid',
                 dilation_rate=1,
                 activation=None,
                 use_bias=True,
                 kernel_initializer='glorot_uniform',
                 bias_initializer='zeros',
                 kernel_regularizer=None,
                 bias_regularizer=None,
                 activity_regularizer=None,
                 kernel_constraint=None,
                 bias_constraint=None,
                 **kwargs):
        super(Conv1D, self).__init__(
            rank=1,
            filters=filters,
            kernel_size=kernel_size,
            strides=strides,
            padding=padding,
            data_format='channels_last',
            dilation_rate=dilation_rate,
            activation=activation,
            use_bias=use_bias,
            kernel_initializer=kernel_initializer,
            bias_initializer=bias_initializer,
            kernel_regularizer=kernel_regularizer,
            bias_regularizer=bias_regularizer,
            activity_regularizer=activity_regularizer,
            kernel_constraint=kernel_constraint,
            bias_constraint=bias_constraint,
            **kwargs)
        self.input_spec = InputSpec(ndim=3)

    def get_config(self):
        config = super(Conv1D, self).get_config()
        config.pop('rank')
        config.pop('data_format')
        return config


class Conv2D(_Conv):
    """2D convolution layer (e.g. spatial convolution over images).

    This layer creates a convolution kernel that is convolved
    with the layer input to produce a tensor of
    outputs. If `use_bias` is True,
    a bias vector is created and added to the outputs. Finally, if
    `activation` is not `None`, it is applied to the outputs as well.

    When using this layer as the first layer in a model,
    provide the keyword argument `input_shape`
    (tuple of integers, does not include the sample axis),
    e.g. `input_shape=(128, 128, 3)` for 128x128 RGB pictures
    in `data_format="channels_last"`.

    # Arguments
        filters: Integer, the dimensionality of the output space
            (i.e. the number output of filters in the convolution).
        kernel_size: An integer or tuple/list of 2 integers, specifying the
            width and height of the 2D convolution window.
            Can be a single integer to specify the same value for
            all spatial dimensions.
        strides: An integer or tuple/list of 2 integers,
            specifying the strides of the convolution along the width and height.
            Can be a single integer to specify the same value for
            all spatial dimensions.
            Specifying any stride value != 1 is incompatible with specifying
            any `dilation_rate` value != 1.
        padding: one of `"valid"` or `"same"` (case-insensitive).
        data_format: A string,
            one of `channels_last` (default) or `channels_first`.
            The ordering of the dimensions in the inputs.
            `channels_last` corresponds to inputs with shape
            `(batch, height, width, channels)` while `channels_first`
            corresponds to inputs with shape
            `(batch, channels, height, width)`.
            It defaults to the `image_data_format` value found in your
            Keras config file at `~/.keras/keras.json`.
            If you never set it, then it will be "channels_last".
        dilation_rate: an integer or tuple/list of 2 integers, specifying
            the dilation rate to use for dilated convolution.
            Can be a single integer to specify the same value for
            all spatial dimensions.
            Currently, specifying any `dilation_rate` value != 1 is
            incompatible with specifying any stride value != 1.
        activation: Activation function to use
            (see [activations](../activations.md)).
            If you don't specify anything, no activation is applied
            (ie. "linear" activation: `a(x) = x`).
        use_bias: Boolean, whether the layer uses a bias vector.
        kernel_initializer: Initializer for the `kernel` weights matrix
            (see [initializers](../initializers.md)).
        bias_initializer: Initializer for the bias vector
            (see [initializers](../initializers.md)).
        kernel_regularizer: Regularizer function applied to
            the `kernel` weights matrix
            (see [regularizer](../regularizers.md)).
        bias_regularizer: Regularizer function applied to the bias vector
            (see [regularizer](../regularizers.md)).
        activity_regularizer: Regularizer function applied to
            the output of the layer (its "activation").
            (see [regularizer](../regularizers.md)).
        kernel_constraint: Constraint function applied to the kernel matrix
            (see [constraints](../constraints.md)).
        bias_constraint: Constraint function applied to the bias vector
            (see [constraints](../constraints.md)).

    # Input shape
        4D tensor with shape:
        `(samples, channels, rows, cols)` if data_format='channels_first'
        or 4D tensor with shape:
        `(samples, rows, cols, channels)` if data_format='channels_last'.

    # Output shape
        4D tensor with shape:
        `(samples, filters, new_rows, new_cols)` if data_format='channels_first'
        or 4D tensor with shape:
        `(samples, new_rows, new_cols, filters)` if data_format='channels_last'.
        `rows` and `cols` values might have changed due to padding.
    """

    @interfaces.legacy_conv2d_support
    def __init__(self, filters,
                 kernel_size,
                 strides=(1, 1),
                 padding='valid',
                 data_format=None,
                 dilation_rate=(1, 1),
                 activation=None,
                 use_bias=True,
                 kernel_initializer='glorot_uniform',
                 bias_initializer='zeros',
                 kernel_regularizer=None,
                 bias_regularizer=None,
                 activity_regularizer=None,
                 kernel_constraint=None,
                 bias_constraint=None,
                 **kwargs):
        super(Conv2D, self).__init__(
            rank=2,
            filters=filters,
            kernel_size=kernel_size,
            strides=strides,
            padding=padding,
            data_format=data_format,
            dilation_rate=dilation_rate,
            activation=activation,
            use_bias=use_bias,
            kernel_initializer=kernel_initializer,
            bias_initializer=bias_initializer,
            kernel_regularizer=kernel_regularizer,
            bias_regularizer=bias_regularizer,
            activity_regularizer=activity_regularizer,
            kernel_constraint=kernel_constraint,
            bias_constraint=bias_constraint,
            **kwargs)
        self.input_spec = InputSpec(ndim=4)

    def get_config(self):
        config = super(Conv2D, self).get_config()
        config.pop('rank')
        return config

    def set_lr_multipliers(self, W_learning_rate_multiplier, b_learning_rate_multiplier):
        self.W_learning_rate_multiplier = W_learning_rate_multiplier
        self.b_learning_rate_multiplier = b_learning_rate_multiplier
        self.learning_rate_multipliers = [self.W_learning_rate_multiplier,
                                          self.b_learning_rate_multiplier]


class Conv3D(_Conv):
    """3D convolution layer (e.g. spatial convolution over volumes).

    This layer creates a convolution kernel that is convolved
    with the layer input to produce a tensor of
    outputs. If `use_bias` is True,
    a bias vector is created and added to the outputs. Finally, if
    `activation` is not `None`, it is applied to the outputs as well.

    When using this layer as the first layer in a model,
    provide the keyword argument `input_shape`
    (tuple of integers, does not include the sample axis),
    e.g. `input_shape=(128, 128, 128, 1)` for 128x128x128 volumes
    with a single channel,
    in `data_format="channels_last"`.

    # Arguments
        filters: Integer, the dimensionality of the output space
            (i.e. the number output of filters in the convolution).
        kernel_size: An integer or tuple/list of 3 integers, specifying the
            depth, height and width of the 3D convolution window.
            Can be a single integer to specify the same value for
            all spatial dimensions.
        strides: An integer or tuple/list of 3 integers,
            specifying the strides of the convolution along each spatial dimension.
            Can be a single integer to specify the same value for
            all spatial dimensions.
            Specifying any stride value != 1 is incompatible with specifying
            any `dilation_rate` value != 1.
        padding: one of `"valid"` or `"same"` (case-insensitive).
        data_format: A string,
            one of `channels_last` (default) or `channels_first`.
            The ordering of the dimensions in the inputs.
            `channels_last` corresponds to inputs with shape
            `(batch, spatial_dim1, spatial_dim2, spatial_dim3, channels)`
            while `channels_first` corresponds to inputs with shape
            `(batch, channels, spatial_dim1, spatial_dim2, spatial_dim3)`.
            It defaults to the `image_data_format` value found in your
            Keras config file at `~/.keras/keras.json`.
            If you never set it, then it will be "channels_last".
        dilation_rate: an integer or tuple/list of 3 integers, specifying
            the dilation rate to use for dilated convolution.
            Can be a single integer to specify the same value for
            all spatial dimensions.
            Currently, specifying any `dilation_rate` value != 1 is
            incompatible with specifying any stride value != 1.
        activation: Activation function to use
            (see [activations](../activations.md)).
            If you don't specify anything, no activation is applied
            (ie. "linear" activation: `a(x) = x`).
        use_bias: Boolean, whether the layer uses a bias vector.
        kernel_initializer: Initializer for the `kernel` weights matrix
            (see [initializers](../initializers.md)).
        bias_initializer: Initializer for the bias vector
            (see [initializers](../initializers.md)).
        kernel_regularizer: Regularizer function applied to
            the `kernel` weights matrix
            (see [regularizer](../regularizers.md)).
        bias_regularizer: Regularizer function applied to the bias vector
            (see [regularizer](../regularizers.md)).
        activity_regularizer: Regularizer function applied to
            the output of the layer (its "activation").
            (see [regularizer](../regularizers.md)).
        kernel_constraint: Constraint function applied to the kernel matrix
            (see [constraints](../constraints.md)).
        bias_constraint: Constraint function applied to the bias vector
            (see [constraints](../constraints.md)).

    # Input shape
        5D tensor with shape:
        `(samples, channels, conv_dim1, conv_dim2, conv_dim3)` if data_format='channels_first'
        or 5D tensor with shape:
        `(samples, conv_dim1, conv_dim2, conv_dim3, channels)` if data_format='channels_last'.

    # Output shape
        5D tensor with shape:
        `(samples, filters, new_conv_dim1, new_conv_dim2, new_conv_dim3)` if data_format='channels_first'
        or 5D tensor with shape:
        `(samples, new_conv_dim1, new_conv_dim2, new_conv_dim3, filters)` if data_format='channels_last'.
        `new_conv_dim1`, `new_conv_dim2` and `new_conv_dim3` values might have changed due to padding.
    """

    @interfaces.legacy_conv3d_support
    def __init__(self, filters,
                 kernel_size,
                 strides=(1, 1, 1),
                 padding='valid',
                 data_format=None,
                 dilation_rate=(1, 1, 1),
                 activation=None,
                 use_bias=True,
                 kernel_initializer='glorot_uniform',
                 bias_initializer='zeros',
                 kernel_regularizer=None,
                 bias_regularizer=None,
                 activity_regularizer=None,
                 kernel_constraint=None,
                 bias_constraint=None,
                 **kwargs):
        super(Conv3D, self).__init__(
            rank=3,
            filters=filters,
            kernel_size=kernel_size,
            strides=strides,
            padding=padding,
            data_format=data_format,
            dilation_rate=dilation_rate,
            activation=activation,
            use_bias=use_bias,
            kernel_initializer=kernel_initializer,
            bias_initializer=bias_initializer,
            kernel_regularizer=kernel_regularizer,
            bias_regularizer=bias_regularizer,
            activity_regularizer=activity_regularizer,
            kernel_constraint=kernel_constraint,
            bias_constraint=bias_constraint,
            **kwargs)
        self.input_spec = InputSpec(ndim=5)

    def get_config(self):
        config = super(Conv3D, self).get_config()
        config.pop('rank')
        return config


class Conv2DTranspose(Conv2D):
    """Transposed convolution layer (sometimes called Deconvolution).

    The need for transposed convolutions generally arises
    from the desire to use a transformation going in the opposite direction
    of a normal convolution, i.e., from something that has the shape of the
    output of some convolution to something that has the shape of its input
    while maintaining a connectivity pattern that is compatible with
    said convolution.

    When using this layer as the first layer in a model,
    provide the keyword argument `input_shape`
    (tuple of integers, does not include the sample axis),
    e.g. `input_shape=(128, 128, 3)` for 128x128 RGB pictures
    in `data_format="channels_last"`.

    # Arguments
        filters: Integer, the dimensionality of the output space
            (i.e. the number of output filters in the convolution).
        kernel_size: An integer or tuple/list of 2 integers, specifying the
            width and height of the 2D convolution window.
            Can be a single integer to specify the same value for
            all spatial dimensions.
        strides: An integer or tuple/list of 2 integers,
            specifying the strides of the convolution along the width and height.
            Can be a single integer to specify the same value for
            all spatial dimensions.
            Specifying any stride value != 1 is incompatible with specifying
            any `dilation_rate` value != 1.
        padding: one of `"valid"` or `"same"` (case-insensitive).
        data_format: A string,
            one of `channels_last` (default) or `channels_first`.
            The ordering of the dimensions in the inputs.
            `channels_last` corresponds to inputs with shape
            `(batch, height, width, channels)` while `channels_first`
            corresponds to inputs with shape
            `(batch, channels, height, width)`.
            It defaults to the `image_data_format` value found in your
            Keras config file at `~/.keras/keras.json`.
            If you never set it, then it will be "channels_last".
        dilation_rate: an integer or tuple/list of 2 integers, specifying
            the dilation rate to use for dilated convolution.
            Can be a single integer to specify the same value for
            all spatial dimensions.
            Currently, specifying any `dilation_rate` value != 1 is
            incompatible with specifying any stride value != 1.
        activation: Activation function to use
            (see [activations](../activations.md)).
            If you don't specify anything, no activation is applied
            (ie. "linear" activation: `a(x) = x`).
        use_bias: Boolean, whether the layer uses a bias vector.
        kernel_initializer: Initializer for the `kernel` weights matrix
            (see [initializers](../initializers.md)).
        bias_initializer: Initializer for the bias vector
            (see [initializers](../initializers.md)).
        kernel_regularizer: Regularizer function applied to
            the `kernel` weights matrix
            (see [regularizer](../regularizers.md)).
        bias_regularizer: Regularizer function applied to the bias vector
            (see [regularizer](../regularizers.md)).
        activity_regularizer: Regularizer function applied to
            the output of the layer (its "activation").
            (see [regularizer](../regularizers.md)).
        kernel_constraint: Constraint function applied to the kernel matrix
            (see [constraints](../constraints.md)).
        bias_constraint: Constraint function applied to the bias vector
            (see [constraints](../constraints.md)).

    # Input shape
        4D tensor with shape:
        `(batch, channels, rows, cols)` if data_format='channels_first'
        or 4D tensor with shape:
        `(batch, rows, cols, channels)` if data_format='channels_last'.

    # Output shape
        4D tensor with shape:
        `(batch, filters, new_rows, new_cols)` if data_format='channels_first'
        or 4D tensor with shape:
        `(batch, new_rows, new_cols, filters)` if data_format='channels_last'.
        `rows` and `cols` values might have changed due to padding.

    # References
        - [A guide to convolution arithmetic for deep learning](https://arxiv.org/abs/1603.07285v1)
        - [Deconvolutional Networks](http://www.matthewzeiler.com/pubs/cvpr2010/cvpr2010.pdf)
    """

    @interfaces.legacy_deconv2d_support
    def __init__(self, filters,
                 kernel_size,
                 strides=(1, 1),
                 padding='valid',
                 data_format=None,
                 activation=None,
                 use_bias=True,
                 kernel_initializer='glorot_uniform',
                 bias_initializer='zeros',
                 kernel_regularizer=None,
                 bias_regularizer=None,
                 activity_regularizer=None,
                 kernel_constraint=None,
                 bias_constraint=None,
                 **kwargs):
        super(Conv2DTranspose, self).__init__(
            filters,
            kernel_size,
            strides=strides,
            padding=padding,
            data_format=data_format,
            activation=activation,
            use_bias=use_bias,
            kernel_initializer=kernel_initializer,
            bias_initializer=bias_initializer,
            kernel_regularizer=kernel_regularizer,
            bias_regularizer=bias_regularizer,
            activity_regularizer=activity_regularizer,
            kernel_constraint=kernel_constraint,
            bias_constraint=bias_constraint,
            **kwargs)
        self.input_spec = InputSpec(ndim=4)

    def build(self, input_shape):
        if len(input_shape) != 4:
            raise ValueError('Inputs should have rank ' +
                             str(4) +
                             '; Received input shape:', str(input_shape))
        if self.data_format == 'channels_first':
            channel_axis = 1
        else:
            channel_axis = -1
        if input_shape[channel_axis] is None:
            raise ValueError('The channel dimension of the inputs '
                             'should be defined. Found `None`.')
        input_dim = input_shape[channel_axis]
        kernel_shape = self.kernel_size + (self.filters, input_dim)

        self.kernel = self.add_weight(shape=kernel_shape,
                                      initializer=self.kernel_initializer,
                                      name='kernel',
                                      regularizer=self.kernel_regularizer,
                                      constraint=self.kernel_constraint)
        if self.use_bias:
            self.bias = self.add_weight(shape=(self.filters,),
                                        initializer=self.bias_initializer,
                                        name='bias',
                                        regularizer=self.bias_regularizer,
                                        constraint=self.bias_constraint)
        else:
            self.bias = None
        # Set input spec.
        self.input_spec = InputSpec(ndim=4, axes={channel_axis: input_dim})
        self.built = True

    def call(self, inputs):
        input_shape = K.shape(inputs)
        batch_size = input_shape[0]
        if self.data_format == 'channels_first':
            h_axis, w_axis = 2, 3
        else:
            h_axis, w_axis = 1, 2

        height, width = input_shape[h_axis], input_shape[w_axis]
        kernel_h, kernel_w = self.kernel_size
        stride_h, stride_w = self.strides

        # Infer the dynamic output shape:
        out_height = conv_utils.deconv_length(height,
                                              stride_h, kernel_h,
                                              self.padding)
        out_width = conv_utils.deconv_length(width,
                                             stride_w, kernel_w,
                                             self.padding)
        if self.data_format == 'channels_first':
            output_shape = (batch_size, self.filters, out_height, out_width)
        else:
            output_shape = (batch_size, out_height, out_width, self.filters)

        outputs = K.conv2d_transpose(
            inputs,
            self.kernel,
            output_shape,
            self.strides,
            padding=self.padding,
            data_format=self.data_format)

        if self.bias:
            outputs = K.bias_add(
                outputs,
                self.bias,
                data_format=self.data_format)

        if self.activation is not None:
            return self.activation(outputs)
        return outputs

    def compute_output_shape(self, input_shape):
        output_shape = list(input_shape)
        if self.data_format == 'channels_first':
            c_axis, h_axis, w_axis = 1, 2, 3
        else:
            c_axis, h_axis, w_axis = 3, 1, 2

        kernel_h, kernel_w = self.kernel_size
        stride_h, stride_w = self.strides

        output_shape[c_axis] = self.filters
        output_shape[h_axis] = conv_utils.deconv_length(
            output_shape[h_axis], stride_h, kernel_h, self.padding)
        output_shape[w_axis] = conv_utils.deconv_length(
            output_shape[w_axis], stride_w, kernel_w, self.padding)
        return tuple(output_shape)

    def get_config(self):
        config = super(Conv2DTranspose, self).get_config()
        config.pop('dilation_rate')
        return config

    def set_lr_multipliers(self, W_learning_rate_multiplier, b_learning_rate_multiplier):
        self.W_learning_rate_multiplier = W_learning_rate_multiplier
        self.b_learning_rate_multiplier = b_learning_rate_multiplier
        self.learning_rate_multipliers = [self.W_learning_rate_multiplier,
                                          self.b_learning_rate_multiplier]


class Conv3DTranspose(Conv3D):
    """Transposed convolution layer (sometimes called Deconvolution).

    The need for transposed convolutions generally arises
    from the desire to use a transformation going in the opposite direction
    of a normal convolution, i.e., from something that has the shape of the
    output of some convolution to something that has the shape of its input
    while maintaining a connectivity pattern that is compatible with
    said convolution.

    When using this layer as the first layer in a model,
    provide the keyword argument `input_shape`
    (tuple of integers, does not include the sample axis),
    e.g. `input_shape=(128, 128, 128, 3)` for a 128x128x128 volume with 3 channels
    if `data_format="channels_last"`.

    # Arguments
        filters: Integer, the dimensionality of the output space
            (i.e. the number of output filters in the convolution).
        kernel_size: An integer or tuple/list of 3 integers, specifying the
            width and height of the 3D convolution window.
            Can be a single integer to specify the same value for
            all spatial dimensions.
        strides: An integer or tuple/list of 3 integers,
            specifying the strides of the convolution along the width and height.
            Can be a single integer to specify the same value for
            all spatial dimensions.
            Specifying any stride value != 1 is incompatible with specifying
            any `dilation_rate` value != 1.
        padding: one of `"valid"` or `"same"` (case-insensitive).
        data_format: A string,
            one of `channels_last` (default) or `channels_first`.
            The ordering of the dimensions in the inputs.
            `channels_last` corresponds to inputs with shape
            `(batch, depth, height, width, channels)` while `channels_first`
            corresponds to inputs with shape
            `(batch, channels, depth, height, width)`.
            It defaults to the `image_data_format` value found in your
            Keras config file at `~/.keras/keras.json`.
            If you never set it, then it will be "channels_last".
        dilation_rate: an integer or tuple/list of 3 integers, specifying
            the dilation rate to use for dilated convolution.
            Can be a single integer to specify the same value for
            all spatial dimensions.
            Currently, specifying any `dilation_rate` value != 1 is
            incompatible with specifying any stride value != 1.
        activation: Activation function to use
            (see [activations](../activations.md)).
            If you don't specify anything, no activation is applied
            (ie. "linear" activation: `a(x) = x`).
        use_bias: Boolean, whether the layer uses a bias vector.
        kernel_initializer: Initializer for the `kernel` weights matrix
            (see [initializers](../initializers.md)).
        bias_initializer: Initializer for the bias vector
            (see [initializers](../initializers.md)).
        kernel_regularizer: Regularizer function applied to
            the `kernel` weights matrix
            (see [regularizer](../regularizers.md)).
        bias_regularizer: Regularizer function applied to the bias vector
            (see [regularizer](../regularizers.md)).
        activity_regularizer: Regularizer function applied to
            the output of the layer (its "activation").
            (see [regularizer](../regularizers.md)).
        kernel_constraint: Constraint function applied to the kernel matrix
            (see [constraints](../constraints.md)).
        bias_constraint: Constraint function applied to the bias vector
            (see [constraints](../constraints.md)).

    # Input shape
        5D tensor with shape:
        `(batch, channels, depth, rows, cols)` if data_format='channels_first'
        or 5D tensor with shape:
        `(batch, depth, rows, cols, channels)` if data_format='channels_last'.

    # Output shape
        5D tensor with shape:
        `(batch, filters, new_depth, new_rows, new_cols)` if data_format='channels_first'
        or 5D tensor with shape:
        `(batch, new_depth, new_rows, new_cols, filters)` if data_format='channels_last'.
        `depth` and `rows` and `cols` values might have changed due to padding.

    # References
        - [A guide to convolution arithmetic for deep learning](https://arxiv.org/abs/1603.07285v1)
        - [Deconvolutional Networks](http://www.matthewzeiler.com/pubs/cvpr2010/cvpr2010.pdf)
    """

    def __init__(self, filters,
                 kernel_size,
                 strides=(1, 1, 1),
                 padding='valid',
                 data_format=None,
                 activation=None,
                 use_bias=True,
                 kernel_initializer='glorot_uniform',
                 bias_initializer='zeros',
                 kernel_regularizer=None,
                 bias_regularizer=None,
                 activity_regularizer=None,
                 kernel_constraint=None,
                 bias_constraint=None,
                 **kwargs):
        super(Conv3DTranspose, self).__init__(
            filters,
            kernel_size,
            strides=strides,
            padding=padding,
            data_format=data_format,
            activation=activation,
            use_bias=use_bias,
            kernel_initializer=kernel_initializer,
            bias_initializer=bias_initializer,
            kernel_regularizer=kernel_regularizer,
            bias_regularizer=bias_regularizer,
            activity_regularizer=activity_regularizer,
            kernel_constraint=kernel_constraint,
            bias_constraint=bias_constraint,
            **kwargs)
        self.input_spec = InputSpec(ndim=5)

    def build(self, input_shape):
        if len(input_shape) != 5:
            raise ValueError('Inputs should have rank ' +
                             str(5) +
                             '; Received input shape:', str(input_shape))
        if self.data_format == 'channels_first':
            channel_axis = 1
        else:
            channel_axis = -1
        if input_shape[channel_axis] is None:
            raise ValueError('The channel dimension of the inputs '
                             'should be defined. Found `None`.')
        input_dim = input_shape[channel_axis]
        kernel_shape = self.kernel_size + (self.filters, input_dim)

        self.kernel = self.add_weight(shape=kernel_shape,
                                      initializer=self.kernel_initializer,
                                      name='kernel',
                                      regularizer=self.kernel_regularizer,
                                      constraint=self.kernel_constraint)
        if self.use_bias:
            self.bias = self.add_weight(shape=(self.filters,),
                                        initializer=self.bias_initializer,
                                        name='bias',
                                        regularizer=self.bias_regularizer,
                                        constraint=self.bias_constraint)
        else:
            self.bias = None
        # Set input spec.
        self.input_spec = InputSpec(ndim=5, axes={channel_axis: input_dim})
        self.built = True

    def call(self, inputs):
        input_shape = K.shape(inputs)
        batch_size = input_shape[0]
        if self.data_format == 'channels_first':
            d_axis, h_axis, w_axis = 2, 3, 4
        else:
            d_axis, h_axis, w_axis = 1, 2, 3

        depth = input_shape[d_axis]
        height = input_shape[h_axis]
        width = input_shape[w_axis]

        kernel_d, kernel_h, kernel_w = self.kernel_size
        stride_d, stride_h, stride_w = self.strides

        # Infer the dynamic output shape:
        out_depth = conv_utils.deconv_length(depth,
                                             stride_d, kernel_d,
                                             self.padding)
        out_height = conv_utils.deconv_length(height,
                                              stride_h, kernel_h,
                                              self.padding)
        out_width = conv_utils.deconv_length(width,
                                             stride_w, kernel_w,
                                             self.padding)

        if self.data_format == 'channels_first':
            output_shape = (batch_size, self.filters, out_depth, out_height, out_width)
        else:
            output_shape = (batch_size, out_depth, out_height, out_width, self.filters)

        outputs = K.conv3d_transpose(inputs,
                                     self.kernel,
                                     output_shape,
                                     self.strides,
                                     padding=self.padding,
                                     data_format=self.data_format)

        if self.bias:
            outputs = K.bias_add(
                outputs,
                self.bias,
                data_format=self.data_format)

        if self.activation is not None:
            return self.activation(outputs)
        return outputs

    def compute_output_shape(self, input_shape):
        output_shape = list(input_shape)
        if self.data_format == 'channels_first':
            c_axis, d_axis, h_axis, w_axis = 1, 2, 3, 4
        else:
            c_axis, d_axis, h_axis, w_axis = 4, 1, 2, 3

        kernel_d, kernel_h, kernel_w = self.kernel_size
        stride_d, stride_h, stride_w = self.strides

        output_shape[c_axis] = self.filters
        output_shape[d_axis] = conv_utils.deconv_length(output_shape[d_axis],
                                                        stride_d,
                                                        kernel_d,
                                                        self.padding)
        output_shape[h_axis] = conv_utils.deconv_length(output_shape[h_axis],
                                                        stride_h,
                                                        kernel_h,
                                                        self.padding)
        output_shape[w_axis] = conv_utils.deconv_length(output_shape[w_axis],
                                                        stride_w,
                                                        kernel_w,
                                                        self.padding)

        return tuple(output_shape)

    def get_config(self):
        config = super(Conv3DTranspose, self).get_config()
        config.pop('dilation_rate')
        return config


class SeparableConv2D(Conv2D):
    """Depthwise separable 2D convolution.

    Separable convolutions consist in first performing
    a depthwise spatial convolution
    (which acts on each input channel separately)
    followed by a pointwise convolution which mixes together the resulting
    output channels. The `depth_multiplier` argument controls how many
    output channels are generated per input channel in the depthwise step.

    Intuitively, separable convolutions can be understood as
    a way to factorize a convolution kernel into two smaller kernels,
    or as an extreme version of an Inception block.

    # Arguments
        filters: Integer, the dimensionality of the output space
            (i.e. the number output of filters in the convolution).
        kernel_size: An integer or tuple/list of 2 integers, specifying the
            width and height of the 2D convolution window.
            Can be a single integer to specify the same value for
            all spatial dimensions.
        strides: An integer or tuple/list of 2 integers,
            specifying the strides of the convolution along the width and height.
            Can be a single integer to specify the same value for
            all spatial dimensions.
            Specifying any stride value != 1 is incompatible with specifying
            any `dilation_rate` value != 1.
        padding: one of `"valid"` or `"same"` (case-insensitive).
        data_format: A string,
            one of `channels_last` (default) or `channels_first`.
            The ordering of the dimensions in the inputs.
            `channels_last` corresponds to inputs with shape
            `(batch, height, width, channels)` while `channels_first`
            corresponds to inputs with shape
            `(batch, channels, height, width)`.
            It defaults to the `image_data_format` value found in your
            Keras config file at `~/.keras/keras.json`.
            If you never set it, then it will be "channels_last".
        depth_multiplier: The number of depthwise convolution output channels
            for each input channel.
            The total number of depthwise convolution output
            channels will be equal to `filterss_in * depth_multiplier`.
        activation: Activation function to use
            (see [activations](../activations.md)).
            If you don't specify anything, no activation is applied
            (ie. "linear" activation: `a(x) = x`).
        use_bias: Boolean, whether the layer uses a bias vector.
        depthwise_initializer: Initializer for the depthwise kernel matrix
            (see [initializers](../initializers.md)).
        pointwise_initializer: Initializer for the pointwise kernel matrix
            (see [initializers](../initializers.md)).
        bias_initializer: Initializer for the bias vector
            (see [initializers](../initializers.md)).
        depthwise_regularizer: Regularizer function applied to
            the depthwise kernel matrix
            (see [regularizer](../regularizers.md)).
        pointwise_regularizer: Regularizer function applied to
            the pointwise kernel matrix
            (see [regularizer](../regularizers.md)).
        bias_regularizer: Regularizer function applied to the bias vector
            (see [regularizer](../regularizers.md)).
        activity_regularizer: Regularizer function applied to
            the output of the layer (its "activation").
            (see [regularizer](../regularizers.md)).
        depthwise_constraint: Constraint function applied to
            the depthwise kernel matrix
            (see [constraints](../constraints.md)).
        pointwise_constraint: Constraint function applied to
            the pointwise kernel matrix
            (see [constraints](../constraints.md)).
        bias_constraint: Constraint function applied to the bias vector
            (see [constraints](../constraints.md)).

    # Input shape
        4D tensor with shape:
        `(batch, channels, rows, cols)` if data_format='channels_first'
        or 4D tensor with shape:
        `(batch, rows, cols, channels)` if data_format='channels_last'.

    # Output shape
        4D tensor with shape:
        `(batch, filters, new_rows, new_cols)` if data_format='channels_first'
        or 4D tensor with shape:
        `(batch, new_rows, new_cols, filters)` if data_format='channels_last'.
        `rows` and `cols` values might have changed due to padding.
    """

    @interfaces.legacy_separable_conv2d_support
    def __init__(self, filters,
                 kernel_size,
                 strides=(1, 1),
                 padding='valid',
                 data_format=None,
                 depth_multiplier=1,
                 activation=None,
                 use_bias=True,
                 depthwise_initializer='glorot_uniform',
                 pointwise_initializer='glorot_uniform',
                 bias_initializer='zeros',
                 depthwise_regularizer=None,
                 pointwise_regularizer=None,
                 bias_regularizer=None,
                 activity_regularizer=None,
                 depthwise_constraint=None,
                 pointwise_constraint=None,
                 bias_constraint=None,
                 **kwargs):
        super(SeparableConv2D, self).__init__(
            filters=filters,
            kernel_size=kernel_size,
            strides=strides,
            padding=padding,
            data_format=data_format,
            activation=activation,
            use_bias=use_bias,
            bias_regularizer=bias_regularizer,
            activity_regularizer=activity_regularizer,
            bias_constraint=bias_constraint,
            **kwargs)
        self.depth_multiplier = depth_multiplier
        self.depthwise_initializer = initializers.get(depthwise_initializer)
        self.pointwise_initializer = initializers.get(pointwise_initializer)
        self.depthwise_regularizer = regularizers.get(depthwise_regularizer)
        self.pointwise_regularizer = regularizers.get(pointwise_regularizer)
        self.depthwise_constraint = constraints.get(depthwise_constraint)
        self.pointwise_constraint = constraints.get(pointwise_constraint)

    def build(self, input_shape):
        if len(input_shape) < 4:
            raise ValueError('Inputs to `SeparableConv2D` should have rank 4. '
                             'Received input shape:', str(input_shape))
        if self.data_format == 'channels_first':
            channel_axis = 1
        else:
            channel_axis = 3
        if input_shape[channel_axis] is None:
            raise ValueError('The channel dimension of the inputs to '
                             '`SeparableConv2D` '
                             'should be defined. Found `None`.')
        input_dim = int(input_shape[channel_axis])
        depthwise_kernel_shape = (self.kernel_size[0],
                                  self.kernel_size[1],
                                  input_dim,
                                  self.depth_multiplier)
        pointwise_kernel_shape = (1, 1,
                                  self.depth_multiplier * input_dim,
                                  self.filters)

        self.depthwise_kernel = self.add_weight(
            shape=depthwise_kernel_shape,
            initializer=self.depthwise_initializer,
            name='depthwise_kernel',
            regularizer=self.depthwise_regularizer,
            constraint=self.depthwise_constraint)
        self.pointwise_kernel = self.add_weight(
            shape=pointwise_kernel_shape,
            initializer=self.pointwise_initializer,
            name='pointwise_kernel',
            regularizer=self.pointwise_regularizer,
            constraint=self.pointwise_constraint)

        if self.use_bias:
            self.bias = self.add_weight(shape=(self.filters,),
                                        initializer=self.bias_initializer,
                                        name='bias',
                                        regularizer=self.bias_regularizer,
                                        constraint=self.bias_constraint)
        else:
            self.bias = None
        # Set input spec.
        self.input_spec = InputSpec(ndim=4, axes={channel_axis: input_dim})
        self.built = True

    def call(self, inputs):
        outputs = K.separable_conv2d(
            inputs,
            self.depthwise_kernel,
            self.pointwise_kernel,
            data_format=self.data_format,
            strides=self.strides,
            padding=self.padding,
            dilation_rate=self.dilation_rate)

        if self.bias:
            outputs = K.bias_add(
                outputs,
                self.bias,
                data_format=self.data_format)

        if self.activation is not None:
            return self.activation(outputs)
        return outputs

    def get_config(self):
        config = super(SeparableConv2D, self).get_config()
        config.pop('kernel_initializer')
        config.pop('kernel_regularizer')
        config.pop('kernel_constraint')
        config['depth_multiplier'] = self.depth_multiplier
        config['depthwise_initializer'] = initializers.serialize(self.depthwise_initializer)
        config['pointwise_initializer'] = initializers.serialize(self.pointwise_initializer)
        config['depthwise_regularizer'] = regularizers.serialize(self.depthwise_regularizer)
        config['pointwise_regularizer'] = regularizers.serialize(self.pointwise_regularizer)
        config['depthwise_constraint'] = constraints.serialize(self.depthwise_constraint)
        config['pointwise_constraint'] = constraints.serialize(self.pointwise_constraint)
        return config


class UpSampling1D(Layer):
    """Upsampling layer for 1D inputs.

    Repeats each temporal step `size` times along the time axis.

    # Arguments
        size: integer. Upsampling factor.

    # Input shape
        3D tensor with shape: `(batch, steps, features)`.

    # Output shape
        3D tensor with shape: `(batch, upsampled_steps, features)`.
    """

    @interfaces.legacy_upsampling1d_support
    def __init__(self, size=2, **kwargs):
        super(UpSampling1D, self).__init__(**kwargs)
        self.size = int(size)
        self.input_spec = InputSpec(ndim=3)

    def compute_output_shape(self, input_shape):
        size = self.size * input_shape[1] if input_shape[1] is not None else None
        return (input_shape[0], size, input_shape[2])

    def call(self, inputs):
        output = K.repeat_elements(inputs, self.size, axis=1)
        return output

    def get_config(self):
        config = {'size': self.size}
        base_config = super(UpSampling1D, self).get_config()
        return dict(list(base_config.items()) + list(config.items()))


class UpSampling2D(Layer):
    """Upsampling layer for 2D inputs.

    Repeats the rows and columns of the data
    by size[0] and size[1] respectively.

    # Arguments
        size: int, or tuple of 2 integers.
            The upsampling factors for rows and columns.
        data_format: A string,
            one of `channels_last` (default) or `channels_first`.
            The ordering of the dimensions in the inputs.
            `channels_last` corresponds to inputs with shape
            `(batch, height, width, channels)` while `channels_first`
            corresponds to inputs with shape
            `(batch, channels, height, width)`.
            It defaults to the `image_data_format` value found in your
            Keras config file at `~/.keras/keras.json`.
            If you never set it, then it will be "channels_last".

    # Input shape
        4D tensor with shape:
        - If `data_format` is `"channels_last"`:
            `(batch, rows, cols, channels)`
        - If `data_format` is `"channels_first"`:
            `(batch, channels, rows, cols)`

    # Output shape
        4D tensor with shape:
        - If `data_format` is `"channels_last"`:
            `(batch, upsampled_rows, upsampled_cols, channels)`
        - If `data_format` is `"channels_first"`:
            `(batch, channels, upsampled_rows, upsampled_cols)`
    """

    @interfaces.legacy_upsampling2d_support
    def __init__(self, size=(2, 2), data_format=None, **kwargs):
        super(UpSampling2D, self).__init__(**kwargs)
        self.data_format = conv_utils.normalize_data_format(data_format)
        self.size = conv_utils.normalize_tuple(size, 2, 'size')
        self.input_spec = InputSpec(ndim=4)

    def compute_output_shape(self, input_shape):
        if self.data_format == 'channels_first':
            height = self.size[0] * input_shape[2] if input_shape[2] is not None else None
            width = self.size[1] * input_shape[3] if input_shape[3] is not None else None
            return (input_shape[0],
                    input_shape[1],
                    height,
                    width)
        elif self.data_format == 'channels_last':
            height = self.size[0] * input_shape[1] if input_shape[1] is not None else None
            width = self.size[1] * input_shape[2] if input_shape[2] is not None else None
            return (input_shape[0],
                    height,
                    width,
                    input_shape[3])

    def call(self, inputs):
        return K.resize_images(inputs, self.size[0], self.size[1],
                               self.data_format)

    def get_config(self):
        config = {'size': self.size,
                  'data_format': self.data_format}
        base_config = super(UpSampling2D, self).get_config()
        return dict(list(base_config.items()) + list(config.items()))


class UpSampling3D(Layer):
    """Upsampling layer for 3D inputs.

    Repeats the 1st, 2nd and 3rd dimensions
    of the data by size[0], size[1] and size[2] respectively.

    # Arguments
        size: int, or tuple of 3 integers.
            The upsampling factors for dim1, dim2 and dim3.
        data_format: A string,
            one of `channels_last` (default) or `channels_first`.
            The ordering of the dimensions in the inputs.
            `channels_last` corresponds to inputs with shape
            `(batch, spatial_dim1, spatial_dim2, spatial_dim3, channels)`
            while `channels_first` corresponds to inputs with shape
            `(batch, channels, spatial_dim1, spatial_dim2, spatial_dim3)`.
            It defaults to the `image_data_format` value found in your
            Keras config file at `~/.keras/keras.json`.
            If you never set it, then it will be "channels_last".

    # Input shape
        5D tensor with shape:
        - If `data_format` is `"channels_last"`:
            `(batch, dim1, dim2, dim3, channels)`
        - If `data_format` is `"channels_first"`:
            `(batch, channels, dim1, dim2, dim3)`

    # Output shape
        5D tensor with shape:
        - If `data_format` is `"channels_last"`:
            `(batch, upsampled_dim1, upsampled_dim2, upsampled_dim3, channels)`
        - If `data_format` is `"channels_first"`:
            `(batch, channels, upsampled_dim1, upsampled_dim2, upsampled_dim3)`
    """

    @interfaces.legacy_upsampling3d_support
    def __init__(self, size=(2, 2, 2), data_format=None, **kwargs):
        self.data_format = conv_utils.normalize_data_format(data_format)
        self.size = conv_utils.normalize_tuple(size, 3, 'size')
        self.input_spec = InputSpec(ndim=5)
        super(UpSampling3D, self).__init__(**kwargs)

    def compute_output_shape(self, input_shape):
        if self.data_format == 'channels_first':
            dim1 = self.size[0] * input_shape[2] if input_shape[2] is not None else None
            dim2 = self.size[1] * input_shape[3] if input_shape[3] is not None else None
            dim3 = self.size[2] * input_shape[4] if input_shape[4] is not None else None
            return (input_shape[0],
                    input_shape[1],
                    dim1,
                    dim2,
                    dim3)
        elif self.data_format == 'channels_last':
            dim1 = self.size[0] * input_shape[1] if input_shape[1] is not None else None
            dim2 = self.size[1] * input_shape[2] if input_shape[2] is not None else None
            dim3 = self.size[2] * input_shape[3] if input_shape[3] is not None else None
            return (input_shape[0],
                    dim1,
                    dim2,
                    dim3,
                    input_shape[4])

    def call(self, inputs):
        return K.resize_volumes(inputs,
                                self.size[0], self.size[1], self.size[2],
                                self.data_format)

    def get_config(self):
        config = {'size': self.size,
                  'data_format': self.data_format}
        base_config = super(UpSampling3D, self).get_config()
        return dict(list(base_config.items()) + list(config.items()))


class ZeroPadding1D(Layer):
    """Zero-padding layer for 1D input (e.g. temporal sequence).

    # Arguments
        padding: int, or tuple of int (length 2), or dictionary.
            - If int:
            How many zeros to add at the beginning and end of
            the padding dimension (axis 1).
            - If tuple of int (length 2):
            How many zeros to add at the beginning and at the end of
            the padding dimension (`(left_pad, right_pad)`).

    # Input shape
        3D tensor with shape `(batch, axis_to_pad, features)`

    # Output shape
        3D tensor with shape `(batch, padded_axis, features)`
    """

    def __init__(self, padding=1, **kwargs):
        super(ZeroPadding1D, self).__init__(**kwargs)
        self.padding = conv_utils.normalize_tuple(padding, 2, 'padding')
        self.input_spec = InputSpec(ndim=3)

    def compute_output_shape(self, input_shape):
        if input_shape[1] is not None:
            length = input_shape[1] + self.padding[0] + self.padding[1]
        else:
            length = None
        return (input_shape[0],
                length,
                input_shape[2])

    def call(self, inputs):
        return K.temporal_padding(inputs, padding=self.padding)

    def get_config(self):
        config = {'padding': self.padding}
        base_config = super(ZeroPadding1D, self).get_config()
        return dict(list(base_config.items()) + list(config.items()))


class ZeroPadding2D(Layer):
    """Zero-padding layer for 2D input (e.g. picture).

    This layer can add rows and columns of zeros
    at the top, bottom, left and right side of an image tensor.

    # Arguments
        padding: int, or tuple of 2 ints, or tuple of 2 tuples of 2 ints.
            - If int: the same symmetric padding
                is applied to width and height.
            - If tuple of 2 ints:
                interpreted as two different
                symmetric padding values for height and width:
                `(symmetric_height_pad, symmetric_width_pad)`.
            - If tuple of 2 tuples of 2 ints:
                interpreted as
                `((top_pad, bottom_pad), (left_pad, right_pad))`
        data_format: A string,
            one of `channels_last` (default) or `channels_first`.
            The ordering of the dimensions in the inputs.
            `channels_last` corresponds to inputs with shape
            `(batch, height, width, channels)` while `channels_first`
            corresponds to inputs with shape
            `(batch, channels, height, width)`.
            It defaults to the `image_data_format` value found in your
            Keras config file at `~/.keras/keras.json`.
            If you never set it, then it will be "channels_last".

    # Input shape
        4D tensor with shape:
        - If `data_format` is `"channels_last"`:
            `(batch, rows, cols, channels)`
        - If `data_format` is `"channels_first"`:
            `(batch, channels, rows, cols)`

    # Output shape
        4D tensor with shape:
        - If `data_format` is `"channels_last"`:
            `(batch, padded_rows, padded_cols, channels)`
        - If `data_format` is `"channels_first"`:
            `(batch, channels, padded_rows, padded_cols)`
    """

    @interfaces.legacy_zeropadding2d_support
    def __init__(self,
                 padding=(1, 1),
                 data_format=None,
                 **kwargs):
        super(ZeroPadding2D, self).__init__(**kwargs)
        self.data_format = conv_utils.normalize_data_format(data_format)
        if isinstance(padding, int):
            self.padding = ((padding, padding), (padding, padding))
        elif hasattr(padding, '__len__'):
            if len(padding) != 2:
                raise ValueError('`padding` should have two elements. '
                                 'Found: ' + str(padding))
            height_padding = conv_utils.normalize_tuple(padding[0], 2,
                                                        '1st entry of padding')
            width_padding = conv_utils.normalize_tuple(padding[1], 2,
                                                       '2nd entry of padding')
            self.padding = (height_padding, width_padding)
        else:
            raise ValueError('`padding` should be either an int, '
                             'a tuple of 2 ints '
                             '(symmetric_height_pad, symmetric_width_pad), '
                             'or a tuple of 2 tuples of 2 ints '
                             '((top_pad, bottom_pad), (left_pad, right_pad)). '
                             'Found: ' + str(padding))
        self.input_spec = InputSpec(ndim=4)

    def compute_output_shape(self, input_shape):
        if self.data_format == 'channels_first':
            if input_shape[2] is not None:
                rows = input_shape[2] + self.padding[0][0] + self.padding[0][1]
            else:
                rows = None
            if input_shape[3] is not None:
                cols = input_shape[3] + self.padding[1][0] + self.padding[1][1]
            else:
                cols = None
            return (input_shape[0],
                    input_shape[1],
                    rows,
                    cols)
        elif self.data_format == 'channels_last':
            if input_shape[1] is not None:
                rows = input_shape[1] + self.padding[0][0] + self.padding[0][1]
            else:
                rows = None
            if input_shape[2] is not None:
                cols = input_shape[2] + self.padding[1][0] + self.padding[1][1]
            else:
                cols = None
            return (input_shape[0],
                    rows,
                    cols,
                    input_shape[3])

    def call(self, inputs):
        return K.spatial_2d_padding(inputs,
                                    padding=self.padding,
                                    data_format=self.data_format)

    def get_config(self):
        config = {'padding': self.padding,
                  'data_format': self.data_format}
        base_config = super(ZeroPadding2D, self).get_config()
        return dict(list(base_config.items()) + list(config.items()))


class ZeroPadding3D(Layer):
    """Zero-padding layer for 3D data (spatial or spatio-temporal).

    # Arguments
        padding: int, or tuple of 2 ints, or tuple of 2 tuples of 2 ints.
            - If int: the same symmetric padding
                is applied to width and height.
            - If tuple of 2 ints:
                interpreted as two different
                symmetric padding values for height and width:
                `(symmetric_dim1_pad, symmetric_dim2_pad, symmetric_dim3_pad)`.
            - If tuple of 2 tuples of 2 ints:
                interpreted as
                `((left_dim1_pad, right_dim1_pad), (left_dim2_pad, right_dim2_pad), (left_dim3_pad, right_dim3_pad))`
        data_format: A string,
            one of `channels_last` (default) or `channels_first`.
            The ordering of the dimensions in the inputs.
            `channels_last` corresponds to inputs with shape
            `(batch, spatial_dim1, spatial_dim2, spatial_dim3, channels)`
            while `channels_first` corresponds to inputs with shape
            `(batch, channels, spatial_dim1, spatial_dim2, spatial_dim3)`.
            It defaults to the `image_data_format` value found in your
            Keras config file at `~/.keras/keras.json`.
            If you never set it, then it will be "channels_last".

    # Input shape
        5D tensor with shape:
        - If `data_format` is `"channels_last"`:
            `(batch, first_axis_to_pad, second_axis_to_pad, third_axis_to_pad, depth)`
        - If `data_format` is `"channels_first"`:
            `(batch, depth, first_axis_to_pad, second_axis_to_pad, third_axis_to_pad)`

    # Output shape
        5D tensor with shape:
        - If `data_format` is `"channels_last"`:
            `(batch, first_padded_axis, second_padded_axis, third_axis_to_pad, depth)`
        - If `data_format` is `"channels_first"`:
            `(batch, depth, first_padded_axis, second_padded_axis, third_axis_to_pad)`
    """

    @interfaces.legacy_zeropadding3d_support
    def __init__(self, padding=(1, 1, 1), data_format=None, **kwargs):
        super(ZeroPadding3D, self).__init__(**kwargs)
        self.data_format = conv_utils.normalize_data_format(data_format)
        if isinstance(padding, int):
            self.padding = ((padding, padding), (padding, padding), (padding, padding))
        elif hasattr(padding, '__len__'):
            if len(padding) != 3:
                raise ValueError('`padding` should have 3 elements. '
                                 'Found: ' + str(padding))
            dim1_padding = conv_utils.normalize_tuple(padding[0], 2,
                                                      '1st entry of padding')
            dim2_padding = conv_utils.normalize_tuple(padding[1], 2,
                                                      '2nd entry of padding')
            dim3_padding = conv_utils.normalize_tuple(padding[2], 2,
                                                      '3rd entry of padding')
            self.padding = (dim1_padding, dim2_padding, dim3_padding)
        else:
            raise ValueError('`padding` should be either an int, '
                             'a tuple of 3 ints '
                             '(symmetric_dim1_pad, symmetric_dim2_pad, symmetric_dim3_pad), '
                             'or a tuple of 3 tuples of 2 ints '
                             '((left_dim1_pad, right_dim1_pad),'
                             ' (left_dim2_pad, right_dim2_pad),'
                             ' (left_dim3_pad, right_dim2_pad)). '
                             'Found: ' + str(padding))
        self.input_spec = InputSpec(ndim=5)

    def compute_output_shape(self, input_shape):
        if self.data_format == 'channels_first':
            if input_shape[2] is not None:
                dim1 = input_shape[2] + self.padding[0][0] + self.padding[0][1]
            else:
                dim1 = None
            if input_shape[3] is not None:
                dim2 = input_shape[3] + self.padding[1][0] + self.padding[1][1]
            else:
                dim2 = None
            if input_shape[4] is not None:
                dim3 = input_shape[4] + self.padding[2][0] + self.padding[2][1]
            else:
                dim3 = None
            return (input_shape[0],
                    input_shape[1],
                    dim1,
                    dim2,
                    dim3)
        elif self.data_format == 'channels_last':
            if input_shape[1] is not None:
                dim1 = input_shape[1] + self.padding[0][0] + self.padding[0][1]
            else:
                dim1 = None
            if input_shape[2] is not None:
                dim2 = input_shape[2] + self.padding[1][0] + self.padding[1][1]
            else:
                dim2 = None
            if input_shape[3] is not None:
                dim3 = input_shape[3] + self.padding[2][0] + self.padding[2][1]
            else:
                dim3 = None
            return (input_shape[0],
                    dim1,
                    dim2,
                    dim3,
                    input_shape[4])

    def call(self, inputs):
        return K.spatial_3d_padding(inputs,
                                    padding=self.padding,
                                    data_format=self.data_format)

    def get_config(self):
        config = {'padding': self.padding,
                  'data_format': self.data_format}
        base_config = super(ZeroPadding3D, self).get_config()
        return dict(list(base_config.items()) + list(config.items()))


class CompactBilinearPooling(Layer):
    #TODO: Test this layer
    '''Compact Bilinear Pooling
    # Arguments:
        d: dimension of the compact bilinear feature

    # References:
        - [Multimodal Compact Bilinear Pooling for Visual Question Answering and Visual Grounding](http://arxiv.org/pdf/1606.01847v2.pdf)
    '''

    def __init__(self, d, return_extra=False, conv_type='conv', **kwargs):
        self.h = [None, None]
        self.s = [None, None]
        self.return_extra = return_extra
        self.conv_type = conv_type
        self.d = d
        self.shape_in = None

        # layer parameters
        self.inbound_nodes = []
        self.outbound_nodes = []
        self.constraints = {}
        self.regularizers = []
        self.trainable_weights = []
        self.non_trainable_weights = []
        self.supports_masking = True
        self.trainable = False
        self.uses_learning_phase = False
        self.input_spec = None  # compatible with whatever
        super(CompactBilinearPooling, self).__init__(**kwargs)

    def build(self, input_shapes):
        self.trainable_weights = []
        self.nmodes = len(input_shapes)
        assert self.nmodes == 2
        self.shape_in = input_shapes
        for i in range(self.nmodes):
            if self.h[i] is None:
                self.h[i] = np.random.random_integers(0, self.d-1, size=(input_shapes[i][1],))
                self.h[i] = K.variable(self.h[i], dtype='int64', name='h'+str(i))
            if self.s[i] is None:
                self.s[i] = (np.floor(np.random.uniform(0, 2, size=(input_shapes[i][1],)))*2-1).astype('int64')
                self.s[i] = K.variable(self.s[i], dtype='int64', name='s'+str(i))
        self.non_trainable_weights = [self.h[i] for i in range(self.nmodes)] + [self.s[i] for i in range(self.nmodes)]

        self.built = True

    def compute_mask(self, input, input_mask=None):
        to_return = []
        if input_mask is None or not any([m is not None for m in input_mask]):
            to_return.append(None)
        else:
            to_return = input_mask[0]
        if self.return_extra:
            for i in range(self.nmodes):
                to_return += [None, None, None, None]
        return to_return # +[None]

    def multimodal_compact_bilinear(self, x):
        v = [[]] * self.nmodes

        if self.conv_type == 'conv':
            for i in range(self.nmodes):
                v[i] = K.count_sketch(self.h[i], self.s[i], x[i], self.d)
            out = K.conv1d(v[0], v[1])

        elif self.conv_type == 'fft':
            raise NotImplementedError()
            fft_v = [[]] * self.nmodes
            acum_fft = 1.0
            for i in range(self.nmodes):
                '''
                v[i] = K.count_sketch(self.h[i], self.s[i], x[i], self.d)
                fft_v[i] = K.fft(v[i])
                acum_fft *= fft_v[i]
                '''
                v[i] = K.count_sketch(self.h[i], self.s[i], x[i], self.d)
                zeros_pad = K.zeros_like(v[i])[:, :-1]
                v_in = K.concatenate([zeros_pad,
                                      v[i],
                                      zeros_pad], axis=1)
                fft_v[i] = K.fft(v_in)
                prev = K.cast(K.floor(self.d/2.), 'int16')
                post = K.cast(K.ceil(self.d/2.), 'int16')
                acum_fft *= K.concatenate((fft_v[i][:, -post:], fft_v[i][:, :prev]), axis=1)

            out = K.cast(K.ifft(acum_fft), dtype='float32')

        else:
            raise NotImplementedError()

        if self.return_extra:
            # TODO: remove fft_v and acum_fft from all returns
            raise NotImplementedError("return_extra not implemented")
            return [out]+v+fft_v+[acum_fft]
        else:
            return out

    def call(self, x, mask=None):
        if type(x) is not list or len(x) < 2:
            raise Exception('CompactBilinearPooling must be called on a list of tensors '
                            '(at least 2). Got: ' + str(x))
        if len(self.shape_in[0]) > 2:
            x = [x[i].dimshuffle(tuple([0] + range(2, len(self.shape_in[0])) + [1])) for i in range(self.nmodes)]
            x = [K.reshape(x[i], tuple([-1] + [self.shape_in[0][1]])) for i in range(self.nmodes)]
            ##x = [K.reshape(K.dimshuffle(x[i], tuple([0]+range(2,len(self.shape_in))+[1])), tuple([-1] + [self.shape_in[1]])) for i in range(self.nmodes)]
        y = self.multimodal_compact_bilinear(x)
        if len(self.shape_in[0]) > 2:
            y = K.reshape(y, tuple([-1] + self.shape_in[0][2:] + [self.d]))
            y.dimshuffle(tuple([0, -1] + range(1, len(self.shape_in[0]) - 1)))
            ##y = K.dimshuffle(K.reshape(y, tuple([-1] + self.shape_in[0][2:] + [self.d])), tuple([0,-1]+range(1,len(self.shape_in)-1)))
        if self.return_extra:
            return y+self.h+self.s
        return y

    def get_config(self):
        config = {'d': self.d,
                  'return_extra': self.return_extra,
                  'conv_type': self.conv_type}
        base_config = super(CompactBilinearPooling, self).get_config()
        return dict(list(base_config.items()) + list(config.items()))

    def get_output_shape_for(self, input_shape):
        assert type(input_shape) is list  # must have mutiple input shape tuples
        shapes = []
        shapes.append(tuple([input_shape[0][0], self.d] + list(input_shape[0][2:])))
        if self.return_extra:
            for s in input_shape: # v
                shapes.append(tuple([np.prod(s[0]+list(s[2:])), self.d]))
            for s in input_shape: # fft_v
                shapes.append(tuple([np.prod(s[0]+list(s[2:])), self.d]))
            shapes.append(tuple([np.prod(s[0]+list(s[2:])), self.d])) # acum_fft
            for s in input_shape: # h
                shapes.append(tuple([s[1],1]))
            for s in input_shape: # s
                shapes.append(tuple([s[1],1]))
            return shapes
        else:
            return shapes[0]



class BilinearPooling(Layer):
    '''Compact Bilinear Pooling

    # References:
        - [Multimodal Compact Bilinear Pooling for Visual Question Answering and Visual Grounding](http://arxiv.org/pdf/1606.01847v2.pdf)
    '''

    def __init__(self, d, **kwargs):

        # layer parameters
        self.inbound_nodes = []
        self.outbound_nodes = []
        self.constraints = {}
        self.regularizers = []
        self.trainable_weights = []
        self.non_trainable_weights = []
        self.supports_masking = True
        self.trainable = False
        self.uses_learning_phase = False
        self.input_spec = None  # compatible with whatever
        super(BilinearPooling, self).__init__(**kwargs)

    def build(self, input_shapes):
        self.trainable_weights = []
        self.nmodes = len(input_shapes)
        for i,s in enumerate(input_shapes):
            if s != input_shapes[0]:
                raise Exception('The input size of all vectors must be the same: '
                                'shape of vector on position '+str(i)+' (0-based) '+str(s)+' != shape of vector on position 0 '+str(input_shapes[0]))
        self.built = True

    def compute_mask(self, input, input_mask=None):
        if input_mask is None or not any([m is not None for m in input_mask]):
            return None
        else:
            return input_mask[0]

    def multimodal_bilinear(self, x):
        v = [[]] * self.nmodes
        acum_fft = 1.0
        for i in range(self.nmodes):
            acum_fft = acum_fft * K.fft(x[i])
        return K.cast(K.ifft(acum_fft), dtype='float32')

    def call(self, x, mask=None):
        if type(x) is not list or len(x) <= 1:
            raise Exception('BilinearPooling must be called on a list of tensors '
                            '(at least 2). Got: ' + str(x))
        return self.multimodal_bilinear(x)

    def get_config(self):
        base_config = super(BilinearPooling, self).get_config()
        return dict(list(base_config.items()))

    def get_output_shape_for(self, input_shape):
        assert type(input_shape) is list  # must have mutiple input shape tuples
        return input_shape[0]


class CountSketch(Layer):
    '''Count Sketch vector compacting
    # Arguments:
        d: dimension of the output compact representation
    '''

    def __init__(self, d, return_extra=False, **kwargs):
        self.h = [None, None]
        self.s = [None, None]
        self.return_extra = return_extra
        self.d = d

        # layer parameters
        self.inbound_nodes = []
        self.outbound_nodes = []
        self.constraints = {}
        self.regularizers = []
        self.trainable_weights = []
        self.non_trainable_weights = []
        self.supports_masking = True
        self.trainable = False
        self.uses_learning_phase = False
        self.input_spec = None  # compatible with whatever
        self.built = False
        super(CountSketch, self).__init__(**kwargs)

    def build(self, input_shapes):
        if not self.built:
            self.trainable_weights = []
            self.nmodes = len(input_shapes)
            for i in range(self.nmodes):
                if self.h[i] is None:
                    self.h[i] = np.random.random_integers(0, self.d-1, size=(input_shapes[i][1],))
                    self.h[i] = K.variable(self.h[i], dtype='int64', name='h'+str(i))
                if self.s[i] is None:
                    self.s[i] =  (np.floor(np.random.uniform(0, 2, size=(input_shapes[i][1],)))*2-1).astype('int64')
                    self.s[i] = K.variable(self.s[i], dtype='int64', name='s'+str(i))
        self.built = True

    def compute_mask(self, input, input_mask=None):
        to_return = []
        if input_mask is None or not any([m is not None for m in input_mask]):
            for i in range(len(input_mask)):
                to_return.append(None)
        else:
            to_return =  input_mask
        if self.return_extra:
            for i in range(self.nmodes):
                to_return += [None, None]
        return to_return

    def compact(self, x):
        v = [[]] * self.nmodes
        for i in range(self.nmodes):
            v[i] = K.count_sketch(self.h[i], self.s[i], x[i], self.d)
        return v

    def call(self, x, mask=None):
        if type(x) is not list or len(x) <= 1:
            raise Exception('CountSketch must be called on a list of tensors.')
        y = self.compact(x)
        if self.return_extra:
            return y+self.h+self.s
        return y

    def get_config(self):
        config = {'d': self.d,
                  'return_extra': self.return_extra}
        base_config = super(CountSketch, self).get_config()
        return dict(list(base_config.items()) + list(config.items()))

    def get_output_shape_for(self, input_shape):
        assert type(input_shape) is list  # must have mutiple input shape tuples
        shapes = []
        for s in input_shape:
            shapes.append(tuple([s[0], self.d]))
        if self.return_extra:
            for i in range(self.nmodes):
                shapes.append(tuple([input_shape[i][1],1]))
            for i in range(self.nmodes):
                shapes.append(tuple([input_shape[i][1],1]))
        return shapes


class Cropping1D(Layer):
    """Cropping layer for 1D input (e.g. temporal sequence).

    It crops along the time dimension (axis 1).

    # Arguments
        cropping: int or tuple of int (length 2)
            How many units should be trimmed off at the beginning and end of
            the cropping dimension (axis 1).
            If a single int is provided,
            the same value will be used for both.

    # Input shape
        3D tensor with shape `(batch, axis_to_crop, features)`

    # Output shape
        3D tensor with shape `(batch, cropped_axis, features)`
    """

    def __init__(self, cropping=(1, 1), **kwargs):
        super(Cropping1D, self).__init__(**kwargs)
        self.cropping = conv_utils.normalize_tuple(cropping, 2, 'cropping')
        self.input_spec = InputSpec(ndim=3)

    def compute_output_shape(self, input_shape):
        if input_shape[1] is not None:
            length = input_shape[1] - self.cropping[0] - self.cropping[1]
        else:
            length = None
        return (input_shape[0],
                length,
                input_shape[2])

    def call(self, inputs):
        if self.cropping[1] == 0:
            return inputs[:, self.cropping[0]:, :]
        else:
            return inputs[:, self.cropping[0]: -self.cropping[1], :]

    def get_config(self):
        config = {'cropping': self.cropping}
        base_config = super(Cropping1D, self).get_config()
        return dict(list(base_config.items()) + list(config.items()))


class Cropping2D(Layer):
    """Cropping layer for 2D input (e.g. picture).

    It crops along spatial dimensions, i.e. width and height.

    # Arguments
        cropping: int, or tuple of 2 ints, or tuple of 2 tuples of 2 ints.
            - If int: the same symmetric cropping
                is applied to width and height.
            - If tuple of 2 ints:
                interpreted as two different
                symmetric cropping values for height and width:
                `(symmetric_height_crop, symmetric_width_crop)`.
            - If tuple of 2 tuples of 2 ints:
                interpreted as
                `((top_crop, bottom_crop), (left_crop, right_crop))`
        data_format: A string,
            one of `channels_last` (default) or `channels_first`.
            The ordering of the dimensions in the inputs.
            `channels_last` corresponds to inputs with shape
            `(batch, height, width, channels)` while `channels_first`
            corresponds to inputs with shape
            `(batch, channels, height, width)`.
            It defaults to the `image_data_format` value found in your
            Keras config file at `~/.keras/keras.json`.
            If you never set it, then it will be "channels_last".

    # Input shape
        4D tensor with shape:
        - If `data_format` is `"channels_last"`:
            `(batch, rows, cols, channels)`
        - If `data_format` is `"channels_first"`:
            `(batch, channels, rows, cols)`

    # Output shape
        4D tensor with shape:
        - If `data_format` is `"channels_last"`:
            `(batch, cropped_rows, cropped_cols, channels)`
        - If `data_format` is `"channels_first"`:
            `(batch, channels, cropped_rows, cropped_cols)`

    # Examples

    ```python
        # Crop the input 2D images or feature maps
        model = Sequential()
        model.add(Cropping2D(cropping=((2, 2), (4, 4)),
                             input_shape=(28, 28, 3)))
        # now model.output_shape == (None, 24, 20, 3)
        model.add(Conv2D(64, (3, 3), padding='same'))
        model.add(Cropping2D(cropping=((2, 2), (2, 2))))
        # now model.output_shape == (None, 20, 16. 64)
    ```
    """

    @interfaces.legacy_cropping2d_support
    def __init__(self, cropping=((0, 0), (0, 0)),
                 data_format=None, **kwargs):
        super(Cropping2D, self).__init__(**kwargs)
        self.data_format = conv_utils.normalize_data_format(data_format)
        if isinstance(cropping, int):
            self.cropping = ((cropping, cropping), (cropping, cropping))
        elif hasattr(cropping, '__len__'):
            if len(cropping) != 2:
                raise ValueError('`cropping` should have two elements. '
                                 'Found: ' + str(cropping))
            height_cropping = conv_utils.normalize_tuple(
                cropping[0], 2,
                '1st entry of cropping')
            width_cropping = conv_utils.normalize_tuple(
                cropping[1], 2,
                '2nd entry of cropping')
            self.cropping = (height_cropping, width_cropping)
        else:
            raise ValueError('`cropping` should be either an int, '
                             'a tuple of 2 ints '
                             '(symmetric_height_crop, symmetric_width_crop), '
                             'or a tuple of 2 tuples of 2 ints '
                             '((top_crop, bottom_crop), (left_crop, right_crop)). '
                             'Found: ' + str(cropping))
        self.input_spec = InputSpec(ndim=4)

    def compute_output_shape(self, input_shape):
        if self.data_format == 'channels_first':
            return (input_shape[0],
                    input_shape[1],
                    input_shape[2] - self.cropping[0][0] - self.cropping[0][1] if input_shape[2] else None,
                    input_shape[3] - self.cropping[1][0] - self.cropping[1][1] if input_shape[3] else None)
        elif self.data_format == 'channels_last':
            return (input_shape[0],
                    input_shape[1] - self.cropping[0][0] - self.cropping[0][1] if input_shape[1] else None,
                    input_shape[2] - self.cropping[1][0] - self.cropping[1][1] if input_shape[2] else None,
                    input_shape[3])

    def call(self, inputs):
        if self.data_format == 'channels_first':
            if self.cropping[0][1] == self.cropping[1][1] == 0:
                return inputs[:,
                              :,
                              self.cropping[0][0]:,
                              self.cropping[1][0]:]
            elif self.cropping[0][1] == 0:
                return inputs[:,
                              :,
                              self.cropping[0][0]:,
                              self.cropping[1][0]: -self.cropping[1][1]]
            elif self.cropping[1][1] == 0:
                return inputs[:,
                              :,
                              self.cropping[0][0]: -self.cropping[0][1],
                              self.cropping[1][0]:]
            return inputs[:,
                          :,
                          self.cropping[0][0]: -self.cropping[0][1],
                          self.cropping[1][0]: -self.cropping[1][1]]
        elif self.data_format == 'channels_last':
            if self.cropping[0][1] == self.cropping[1][1] == 0:
                return inputs[:,
                              self.cropping[0][0]:,
                              self.cropping[1][0]:,
                              :]
            elif self.cropping[0][1] == 0:
                return inputs[:,
                              self.cropping[0][0]:,
                              self.cropping[1][0]: -self.cropping[1][1],
                              :]
            elif self.cropping[1][1] == 0:
                return inputs[:,
                              self.cropping[0][0]: -self.cropping[0][1],
                              self.cropping[1][0]:,
                              :]
            return inputs[:,
                          self.cropping[0][0]: -self.cropping[0][1],
                          self.cropping[1][0]: -self.cropping[1][1],
                          :]

    def get_config(self):
        config = {'cropping': self.cropping,
                  'data_format': self.data_format}
        base_config = super(Cropping2D, self).get_config()
        return dict(list(base_config.items()) + list(config.items()))


class Cropping3D(Layer):
    """Cropping layer for 3D data (e.g. spatial or spatio-temporal).

    # Arguments
        cropping: int, or tuple of 3 ints, or tuple of 3 tuples of 2 ints.
            - If int: the same symmetric cropping
                is applied to depth, height, and width.
            - If tuple of 3 ints:
                interpreted as two different
                symmetric cropping values for depth, height, and width:
                `(symmetric_dim1_crop, symmetric_dim2_crop, symmetric_dim3_crop)`.
            - If tuple of 3 tuples of 2 ints:
                interpreted as
                `((left_dim1_crop, right_dim1_crop), (left_dim2_crop, right_dim2_crop), (left_dim3_crop, right_dim3_crop))`
        data_format: A string,
            one of `channels_last` (default) or `channels_first`.
            The ordering of the dimensions in the inputs.
            `channels_last` corresponds to inputs with shape
            `(batch, spatial_dim1, spatial_dim2, spatial_dim3, channels)`
            while `channels_first` corresponds to inputs with shape
            `(batch, channels, spatial_dim1, spatial_dim2, spatial_dim3)`.
            It defaults to the `image_data_format` value found in your
            Keras config file at `~/.keras/keras.json`.
            If you never set it, then it will be "channels_last".

    # Input shape
        5D tensor with shape:
        - If `data_format` is `"channels_last"`:
            `(batch, first_axis_to_crop, second_axis_to_crop, third_axis_to_crop, depth)`
        - If `data_format` is `"channels_first"`:
            `(batch, depth, first_axis_to_crop, second_axis_to_crop, third_axis_to_crop)`

    # Output shape
        5D tensor with shape:
        - If `data_format` is `"channels_last"`:
            `(batch, first_cropped_axis, second_cropped_axis, third_cropped_axis, depth)`
        - If `data_format` is `"channels_first"`:
            `(batch, depth, first_cropped_axis, second_cropped_axis, third_cropped_axis)`
    """

    @interfaces.legacy_cropping3d_support
    def __init__(self, cropping=((1, 1), (1, 1), (1, 1)),
                 data_format=None, **kwargs):
        super(Cropping3D, self).__init__(**kwargs)
        self.data_format = conv_utils.normalize_data_format(data_format)
        if isinstance(cropping, int):
            self.cropping = ((cropping, cropping),
                             (cropping, cropping),
                             (cropping, cropping))
        elif hasattr(cropping, '__len__'):
            if len(cropping) != 3:
                raise ValueError('`cropping` should have 3 elements. '
                                 'Found: ' + str(cropping))
            dim1_cropping = conv_utils.normalize_tuple(cropping[0], 2,
                                                       '1st entry of cropping')
            dim2_cropping = conv_utils.normalize_tuple(cropping[1], 2,
                                                       '2nd entry of cropping')
            dim3_cropping = conv_utils.normalize_tuple(cropping[2], 2,
                                                       '3rd entry of cropping')
            self.cropping = (dim1_cropping, dim2_cropping, dim3_cropping)
        else:
            raise ValueError('`cropping` should be either an int, '
                             'a tuple of 3 ints '
                             '(symmetric_dim1_crop, symmetric_dim2_crop, symmetric_dim3_crop), '
                             'or a tuple of 3 tuples of 2 ints '
                             '((left_dim1_crop, right_dim1_crop),'
                             ' (left_dim2_crop, right_dim2_crop),'
                             ' (left_dim3_crop, right_dim2_crop)). '
                             'Found: ' + str(cropping))
        self.input_spec = InputSpec(ndim=5)

    def compute_output_shape(self, input_shape):
        if self.data_format == 'channels_first':
            if input_shape[2] is not None:
                dim1 = input_shape[2] - self.cropping[0][0] - self.cropping[0][1]
            else:
                dim1 = None
            if input_shape[3] is not None:
                dim2 = input_shape[3] - self.cropping[1][0] - self.cropping[1][1]
            else:
                dim2 = None
            if input_shape[4] is not None:
                dim3 = input_shape[4] - self.cropping[2][0] - self.cropping[2][1]
            else:
                dim3 = None
            return (input_shape[0],
                    input_shape[1],
                    dim1,
                    dim2,
                    dim3)
        elif self.data_format == 'channels_last':
            if input_shape[1] is not None:
                dim1 = input_shape[1] - self.cropping[0][0] - self.cropping[0][1]
            else:
                dim1 = None
            if input_shape[2] is not None:
                dim2 = input_shape[2] - self.cropping[1][0] - self.cropping[1][1]
            else:
                dim2 = None
            if input_shape[3] is not None:
                dim3 = input_shape[3] - self.cropping[2][0] - self.cropping[2][1]
            else:
                dim3 = None
            return (input_shape[0],
                    dim1,
                    dim2,
                    dim3,
                    input_shape[4])

    def call(self, inputs):
        if self.data_format == 'channels_first':
            if self.cropping[0][1] == self.cropping[1][1] == self.cropping[2][1] == 0:
                return inputs[:,
                              :,
                              self.cropping[0][0]:,
                              self.cropping[1][0]:,
                              self.cropping[2][0]:]
            elif self.cropping[0][1] == self.cropping[1][1] == 0:
                return inputs[:,
                              :,
                              self.cropping[0][0]:,
                              self.cropping[1][0]:,
                              self.cropping[2][0]: -self.cropping[2][1]]
            elif self.cropping[1][1] == self.cropping[2][1] == 0:
                return inputs[:,
                              :,
                              self.cropping[0][0]: -self.cropping[0][1],
                              self.cropping[1][0]:,
                              self.cropping[2][0]:]
            elif self.cropping[0][1] == self.cropping[2][1] == 0:
                return inputs[:,
                              :,
                              self.cropping[0][0]:,
                              self.cropping[1][0]: -self.cropping[1][1],
                              self.cropping[2][0]:]
            elif self.cropping[0][1] == 0:
                return inputs[:,
                              :,
                              self.cropping[0][0]:,
                              self.cropping[1][0]: -self.cropping[1][1],
                              self.cropping[2][0]: -self.cropping[2][1]]
            elif self.cropping[1][1] == 0:
                return inputs[:,
                              :,
                              self.cropping[0][0]: -self.cropping[0][1],
                              self.cropping[1][0]:,
                              self.cropping[2][0]: -self.cropping[2][1]]
            elif self.cropping[2][1] == 0:
                return inputs[:,
                              :,
                              self.cropping[0][0]: -self.cropping[0][1],
                              self.cropping[1][0]: -self.cropping[1][1],
                              self.cropping[2][0]:]
            return inputs[:,
                          :,
                          self.cropping[0][0]: -self.cropping[0][1],
                          self.cropping[1][0]: -self.cropping[1][1],
                          self.cropping[2][0]: -self.cropping[2][1]]

        elif self.data_format == 'channels_last':
            if self.cropping[0][1] == self.cropping[1][1] == self.cropping[2][1] == 0:
                return inputs[:,
                              self.cropping[0][0]:,
                              self.cropping[1][0]:,
                              self.cropping[2][0]:,
                              :]
            elif self.cropping[0][1] == self.cropping[1][1] == 0:
                return inputs[:,
                              self.cropping[0][0]:,
                              self.cropping[1][0]:,
                              self.cropping[2][0]: -self.cropping[2][1],
                              :]
            elif self.cropping[1][1] == self.cropping[2][1] == 0:
                return inputs[:,
                              self.cropping[0][0]: -self.cropping[0][1],
                              self.cropping[1][0]:,
                              self.cropping[2][0]:,
                              :]
            elif self.cropping[0][1] == self.cropping[2][1] == 0:
                return inputs[:,
                              self.cropping[0][0]:,
                              self.cropping[1][0]:-self.cropping[1][1],
                              self.cropping[2][0]:,
                              :]
            elif self.cropping[0][1] == 0:
                return inputs[:,
                              self.cropping[0][0]:,
                              self.cropping[1][0]: -self.cropping[1][1],
                              self.cropping[2][0]: -self.cropping[2][1],
                              :]
            elif self.cropping[1][1] == 0:
                return inputs[:,
                              self.cropping[0][0]: -self.cropping[0][1],
                              self.cropping[1][0]:,
                              self.cropping[2][0]: -self.cropping[2][1],
                              :]
            elif self.cropping[2][1] == 0:
                return inputs[:,
                              self.cropping[0][0]: -self.cropping[0][1],
                              self.cropping[1][0]: -self.cropping[1][1],
                              self.cropping[2][0]:,
                              :]
            return inputs[:,
                          self.cropping[0][0]: -self.cropping[0][1],
                          self.cropping[1][0]: -self.cropping[1][1],
                          self.cropping[2][0]: -self.cropping[2][1],
                          :]

    def get_config(self):
        config = {'cropping': self.cropping,
                  'data_format': self.data_format}
        base_config = super(Cropping3D, self).get_config()
        return dict(list(base_config.items()) + list(config.items()))


# Aliases

Convolution1D = Conv1D
Convolution2D = Conv2D
Convolution3D = Conv3D
SeparableConvolution2D = SeparableConv2D
Convolution2DTranspose = Conv2DTranspose
Deconvolution2D = Deconv2D = Conv2DTranspose
Deconvolution3D = Deconv3D = Conv3DTranspose

# Legacy aliases
AtrousConv1D = AtrousConvolution1D
AtrousConv2D = AtrousConvolution2D<|MERGE_RESOLUTION|>--- conflicted
+++ resolved
@@ -193,10 +193,6 @@
             kwargs['input_shape'] = (self.input_length, self.input_dim)
         super(Convolution1D, self).__init__(**kwargs)
         """
-<<<<<<< HEAD
-
-=======
->>>>>>> 8a4b9c6e
     def build(self, input_shape):
         if self.data_format == 'channels_first':
             channel_axis = 1
@@ -227,10 +223,6 @@
         self.built = True
 
     def call(self, inputs):
-<<<<<<< HEAD
-        #inputs = K.printing(inputs, self.name +'inputs')
-=======
->>>>>>> 8a4b9c6e
         if self.rank == 1:
             outputs = K.conv1d(
                 inputs,
@@ -261,11 +253,7 @@
                 outputs,
                 self.bias,
                 data_format=self.data_format)
-<<<<<<< HEAD
-        #outputs = K.printing(outputs, self.name +'=')
-=======
-
->>>>>>> 8a4b9c6e
+
         if self.activation is not None:
             return self.activation(outputs)
         return outputs
