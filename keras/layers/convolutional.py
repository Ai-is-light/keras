# -*- coding: utf-8 -*-
from __future__ import absolute_import

from theano.tensor.shared_randomstreams import RandomStreams
import theano
from theano import tensor as T

from .. import backend as K
<<<<<<< HEAD
from .. import activations, initializations, regularizers, constraints
from ..engine import Layer, InputSpec
from ..utils.np_utils import conv_output_length
=======
from .. import activations
from .. import initializers
from .. import regularizers
from .. import constraints
from ..engine import Layer
from ..engine import InputSpec
from ..utils import conv_utils
from ..legacy import interfaces
>>>>>>> 59cd1c39

# imports for backwards namespace compatibility
from .pooling import AveragePooling1D
from .pooling import AveragePooling2D
from .pooling import AveragePooling3D
from .pooling import MaxPooling1D
from .pooling import MaxPooling2D
from .pooling import MaxPooling3D

<<<<<<< HEAD
import numpy as np


class ClassActivationMapping(Layer):
    '''Class Activation Mapping computation used in GAP networks.

    # Arguments
        weights: Set of weights (numpy.array) already learned that connect a
            GAP (global average pooling) layer with a Dense layer.

    # References
        [1]Zhou B, Khosla A, Lapedriza A, Oliva A, Torralba A. 
            Learning Deep Features for Discriminative Localization. 
            arXiv preprint arXiv:1512.04150. 2015 Dec 14.
    '''
    def __init__(self, weights_shape, weights=None, **kwargs):
        self.weights_shape = weights_shape
        self.initial_weights = [weights]
        self.init = initializations.get('uniform', dim_ordering='th')
        self.input_spec = [InputSpec(ndim=4)]
        super(ClassActivationMapping, self).__init__(**kwargs)


    def build(self, input_shape):
        self.W = self.init(self.weights_shape,
                           name='{}_W'.format(self.name))
        self.trainable_weights = [self.W]

        # initialize weights
        if(self.initial_weights[0] is not None):
            self.set_weights(self.initial_weights)

        
    def call(self, x, mask=None):
        '''
        # Formulation
            The original CAM formulation from [1] is as follows:         

                CAM(x,y,c) = ∑_k w_k(c) * f_k(x,y),

            where CAM(x,y,c) is the class activation map of class 'c' 
            at pixel (x,y), w_k is the weight (self.W) of the k-th kernel 
            learned on the Dense layer after GAP, and f_k is the feature 
            activation at pixel (x,y) produced by the deep convolution layers
            applied before the GAP layer.
        '''
        x = K.permute_dimensions(x, (0,2,3,1))
        x = K.dot(x, self.W)
        x = K.permute_dimensions(x, (0,3,1,2)) # (batch_size, n_classes, x, y)
        return x

    def get_output_shape_for(self, input_shape):
        return tuple([input_shape[0]] + [self.weights_shape[1]] + list(input_shape[2:]))

    def get_config(self):
        config = {'weights_shape': self.weights_shape}
        base_config = super(ClassActivationMapping, self).get_config()
        return dict(list(base_config.items()) + list(config.items()))

=======
from ..legacy.layers import AtrousConvolution1D
from ..legacy.layers import AtrousConvolution2D
>>>>>>> 59cd1c39


class _Conv(Layer):
    """Abstract nD convolution layer (private, used as implementation base).

    This layer creates a convolution kernel that is convolved
    with the layer input to produce a tensor of outputs.
    If `use_bias` is True, a bias vector is created and added to the outputs.
    Finally, if `activation` is not `None`,
    it is applied to the outputs as well.

    # Arguments
        rank: An integer, the rank of the convolution,
            e.g. "2" for 2D convolution.
        filters: Integer, the dimensionality of the output space
            (i.e. the number output of filters in the convolution).
        kernel_size: An integer or tuple/list of n integers, specifying the
            dimensions of the convolution window.
        strides: An integer or tuple/list of n integers,
            specifying the strides of the convolution.
            Specifying any stride value != 1 is incompatible with specifying
            any `dilation_rate` value != 1.
        padding: One of `"valid"` or `"same"` (case-insensitive).
        data_format: A string,
            one of `channels_last` (default) or `channels_first`.
            The ordering of the dimensions in the inputs.
            `channels_last` corresponds to inputs with shape
            `(batch, ..., channels)` while `channels_first` corresponds to
            inputs with shape `(batch, channels, ...)`.
            It defaults to the `image_data_format` value found in your
            Keras config file at `~/.keras/keras.json`.
            If you never set it, then it will be "channels_last".
        dilation_rate: An integer or tuple/list of n integers, specifying
            the dilation rate to use for dilated convolution.
            Currently, specifying any `dilation_rate` value != 1 is
            incompatible with specifying any `strides` value != 1.
        activation: Activation function to use
            (see [activations](../activations.md)).
            If you don't specify anything, no activation is applied
<<<<<<< HEAD
            (ie. "linear" activation: a(x) = x).
        weights: list of numpy arrays to set as initial weights.
        border_mode: 'valid', 'same' or 'full'. ('full' requires the Theano backend.)
        subsample_length: factor by which to subsample output.
        W_regularizer: instance of [WeightRegularizer](../regularizers.md)
            (eg. L1 or L2 regularization), applied to the main weights matrix.
        b_regularizer: instance of [WeightRegularizer](../regularizers.md),
            applied to the bias.
        activity_regularizer: instance of [ActivityRegularizer](../regularizers.md),
            applied to the network output.
        W_constraint: instance of the [constraints](../constraints.md) module
            (eg. maxnorm, nonneg), applied to the main weights matrix.
        b_constraint: instance of the [constraints](../constraints.md) module,
            applied to the bias.
        bias: whether to include a bias
            (i.e. make the layer affine rather than linear).
        input_dim: Number of channels/dimensions in the input.
            Either this argument or the keyword argument `input_shape`must be
            provided when using this layer as the first layer in a model.
        input_length: Length of input sequences, when it is constant.
            This argument is required if you are going to connect
            `Flatten` then `Dense` layers upstream
            (without it, the shape of the dense outputs cannot be computed).

    # Input shape
        3D tensor with shape: `(samples, steps, input_dim)`.

    # Output shape
        3D tensor with shape: `(samples, new_steps, nb_filter)`.
        `steps` value might have changed due to padding.
    '''
    def __init__(self, nb_filter, filter_length,
                 init='glorot_uniform', activation=None, weights=None,
                 border_mode='valid', subsample_length=1,
                 W_regularizer=None, b_regularizer=None, activity_regularizer=None,
                 W_constraint=None, b_constraint=None,
                 W_learning_rate_multiplier=None, b_learning_rate_multiplier=None,
                 bias=True, input_dim=None, input_length=None, **kwargs):

        if border_mode not in {'valid', 'same', 'full'}:
            raise ValueError('Invalid border mode for Convolution1D:', border_mode)
        self.nb_filter = nb_filter
        self.filter_length = filter_length
        self.init = initializations.get(init, dim_ordering='th')
=======
            (ie. "linear" activation: `a(x) = x`).
        use_bias: Boolean, whether the layer uses a bias vector.
        kernel_initializer: Initializer for the `kernel` weights matrix
            (see [initializers](../initializers.md)).
        bias_initializer: Initializer for the bias vector
            (see [initializers](../initializers.md)).
        kernel_regularizer: Regularizer function applied to
            the `kernel` weights matrix
            (see [regularizer](../regularizers.md)).
        bias_regularizer: Regularizer function applied to the bias vector
            (see [regularizer](../regularizers.md)).
        activity_regularizer: Regularizer function applied to
            the output of the layer (its "activation").
            (see [regularizer](../regularizers.md)).
        kernel_constraint: Constraint function applied to the kernel matrix
            (see [constraints](../constraints.md)).
        bias_constraint: Constraint function applied to the bias vector
            (see [constraints](../constraints.md)).
    """

    def __init__(self, rank,
                 filters,
                 kernel_size,
                 strides=1,
                 padding='valid',
                 data_format=None,
                 dilation_rate=1,
                 activation=None,
                 use_bias=True,
                 kernel_initializer='glorot_uniform',
                 bias_initializer='zeros',
                 kernel_regularizer=None,
                 bias_regularizer=None,
                 activity_regularizer=None,
                 kernel_constraint=None,
                 bias_constraint=None,
                 **kwargs):
        super(_Conv, self).__init__(**kwargs)
        self.rank = rank
        self.filters = filters
        self.kernel_size = conv_utils.normalize_tuple(kernel_size, rank, 'kernel_size')
        self.strides = conv_utils.normalize_tuple(strides, rank, 'strides')
        self.padding = conv_utils.normalize_padding(padding)
        self.data_format = conv_utils.normalize_data_format(data_format)
        self.dilation_rate = conv_utils.normalize_tuple(dilation_rate, rank, 'dilation_rate')
>>>>>>> 59cd1c39
        self.activation = activations.get(activation)
        self.use_bias = use_bias
        self.kernel_initializer = initializers.get(kernel_initializer)
        self.bias_initializer = initializers.get(bias_initializer)
        self.kernel_regularizer = regularizers.get(kernel_regularizer)
        self.bias_regularizer = regularizers.get(bias_regularizer)
        self.activity_regularizer = regularizers.get(activity_regularizer)
<<<<<<< HEAD

        self.W_constraint = constraints.get(W_constraint)
        self.b_constraint = constraints.get(b_constraint)

        self.W_learning_rate_multiplier = W_learning_rate_multiplier
        self.b_learning_rate_multiplier = b_learning_rate_multiplier
        self.learning_rate_multipliers = [self.W_learning_rate_multiplier,
                                          self.b_learning_rate_multiplier]

        self.bias = bias
        self.input_spec = [InputSpec(ndim=3)]
        self.initial_weights = weights
        self.input_dim = input_dim
        self.input_length = input_length
        self.supports_masking = True
        if self.input_dim:
            kwargs['input_shape'] = (self.input_length, self.input_dim)
        super(Convolution1D, self).__init__(**kwargs)
=======
        self.kernel_constraint = constraints.get(kernel_constraint)
        self.bias_constraint = constraints.get(bias_constraint)
        self.input_spec = InputSpec(ndim=self.rank + 2)
>>>>>>> 59cd1c39

    def build(self, input_shape):
        if self.data_format == 'channels_first':
            channel_axis = 1
        else:
            channel_axis = -1
        if input_shape[channel_axis] is None:
            raise ValueError('The channel dimension of the inputs '
                             'should be defined. Found `None`.')
        input_dim = input_shape[channel_axis]
        kernel_shape = self.kernel_size + (input_dim, self.filters)

        self.kernel = self.add_weight(shape=kernel_shape,
                                      initializer=self.kernel_initializer,
                                      name='kernel',
                                      regularizer=self.kernel_regularizer,
                                      constraint=self.kernel_constraint)
        if self.use_bias:
            self.bias = self.add_weight(shape=(self.filters,),
                                        initializer=self.bias_initializer,
                                        name='bias',
                                        regularizer=self.bias_regularizer,
                                        constraint=self.bias_constraint)
        else:
            self.bias = None
        # Set input spec.
        self.input_spec = InputSpec(ndim=self.rank + 2,
                                    axes={channel_axis: input_dim})
        self.built = True

    def call(self, inputs):
        if self.rank == 1:
            outputs = K.conv1d(
                inputs,
                self.kernel,
                strides=self.strides[0],
                padding=self.padding,
                data_format=self.data_format,
                dilation_rate=self.dilation_rate[0])
        if self.rank == 2:
            outputs = K.conv2d(
                inputs,
                self.kernel,
                strides=self.strides,
                padding=self.padding,
                data_format=self.data_format,
                dilation_rate=self.dilation_rate)
        if self.rank == 3:
            outputs = K.conv3d(
                inputs,
                self.kernel,
                strides=self.strides,
                padding=self.padding,
                data_format=self.data_format,
                dilation_rate=self.dilation_rate)

        if self.use_bias:
            outputs = K.bias_add(
                outputs,
                self.bias,
                data_format=self.data_format)

        if self.activation is not None:
            return self.activation(outputs)
        return outputs

    def compute_output_shape(self, input_shape):
        if self.data_format == 'channels_last':
            space = input_shape[1:-1]
            new_space = []
            for i in range(len(space)):
                new_dim = conv_utils.conv_output_length(
                    space[i],
                    self.kernel_size[i],
                    padding=self.padding,
                    stride=self.strides[i],
                    dilation=self.dilation_rate[i])
                new_space.append(new_dim)
            return (input_shape[0],) + tuple(new_space) + (self.filters,)
        if self.data_format == 'channels_first':
            space = input_shape[2:]
            new_space = []
            for i in range(len(space)):
                new_dim = conv_utils.conv_output_length(
                    space[i],
                    self.kernel_size[i],
                    padding=self.padding,
                    stride=self.strides[i],
                    dilation=self.dilation_rate[i])
                new_space.append(new_dim)
            return (input_shape[0], self.filters) + tuple(new_space)

    def get_config(self):
<<<<<<< HEAD
        config = {'nb_filter': self.nb_filter,
                  'filter_length': self.filter_length,
                  'init': self.init.__name__,
                  'activation': self.activation.__name__,
                  'border_mode': self.border_mode,
                  'subsample_length': self.subsample_length,
                  'W_regularizer': self.W_regularizer.get_config() if self.W_regularizer else None,
                  'b_regularizer': self.b_regularizer.get_config() if self.b_regularizer else None,
                  'activity_regularizer': self.activity_regularizer.get_config() if self.activity_regularizer else None,
                  'W_constraint': self.W_constraint.get_config() if self.W_constraint else None,
                  'b_constraint': self.b_constraint.get_config() if self.b_constraint else None,
                  'b_learning_rate_multiplier': self.b_learning_rate_multiplier,
                  'bias': self.bias,
                  'input_dim': self.input_dim,
                  'input_length': self.input_length}
        base_config = super(Convolution1D, self).get_config()
=======
        config = {
            'rank': self.rank,
            'filters': self.filters,
            'kernel_size': self.kernel_size,
            'strides': self.strides,
            'padding': self.padding,
            'data_format': self.data_format,
            'dilation_rate': self.dilation_rate,
            'activation': activations.serialize(self.activation),
            'use_bias': self.use_bias,
            'kernel_initializer': initializers.serialize(self.kernel_initializer),
            'bias_initializer': initializers.serialize(self.bias_initializer),
            'kernel_regularizer': regularizers.serialize(self.kernel_regularizer),
            'bias_regularizer': regularizers.serialize(self.bias_regularizer),
            'activity_regularizer': regularizers.serialize(self.activity_regularizer),
            'kernel_constraint': constraints.serialize(self.kernel_constraint),
            'bias_constraint': constraints.serialize(self.bias_constraint)
        }
        base_config = super(_Conv, self).get_config()
>>>>>>> 59cd1c39
        return dict(list(base_config.items()) + list(config.items()))

    def set_lr_multipliers(self, W_learning_rate_multiplier, b_learning_rate_multiplier):
        self.W_learning_rate_multiplier = W_learning_rate_multiplier
        self.b_learning_rate_multiplier = b_learning_rate_multiplier
        self.learning_rate_multipliers = [self.W_learning_rate_multiplier,
                                          self.b_learning_rate_multiplier]

class Conv1D(_Conv):
    """1D convolution layer (e.g. temporal convolution).

    This layer creates a convolution kernel that is convolved
    with the layer input over a single spatial (or temporal) dimension
    to produce a tensor of outputs.
    If `use_bias` is True, a bias vector is created and added to the outputs.
    Finally, if `activation` is not `None`,
    it is applied to the outputs as well.

    When using this layer as the first layer in a model,
    provide an `input_shape` argument
    (tuple of integers or `None`, e.g.
    `(10, 128)` for sequences of 10 vectors of 128-dimensional vectors,
    or `(None, 128)` for variable-length sequences of 128-dimensional vectors.

    # Arguments
        filters: Integer, the dimensionality of the output space
            (i.e. the number output of filters in the convolution).
        kernel_size: An integer or tuple/list of a single integer,
            specifying the length of the 1D convolution window.
        strides: An integer or tuple/list of a single integer,
            specifying the stride length of the convolution.
            Specifying any stride value != 1 is incompatible with specifying
            any `dilation_rate` value != 1.
        padding: One of `"valid"`, `"causal"` or `"same"` (case-insensitive).
            `"valid"` means "no padding".
            `"same"` results in padding the input such that
            the output has the same length as the original input.
            `"causal"` results in causal (dilated) convolutions, e.g. output[t]
            does not depend on input[t+1:]. Useful when modeling temporal data
            where the model should not violate the temporal order.
            See [WaveNet: A Generative Model for Raw Audio, section 2.1](https://arxiv.org/abs/1609.03499).
        dilation_rate: an integer or tuple/list of a single integer, specifying
            the dilation rate to use for dilated convolution.
            Currently, specifying any `dilation_rate` value != 1 is
            incompatible with specifying any `strides` value != 1.
        activation: Activation function to use
            (see [activations](../activations.md)).
            If you don't specify anything, no activation is applied
            (ie. "linear" activation: `a(x) = x`).
        use_bias: Boolean, whether the layer uses a bias vector.
        kernel_initializer: Initializer for the `kernel` weights matrix
            (see [initializers](../initializers.md)).
        bias_initializer: Initializer for the bias vector
            (see [initializers](../initializers.md)).
        kernel_regularizer: Regularizer function applied to
            the `kernel` weights matrix
            (see [regularizer](../regularizers.md)).
        bias_regularizer: Regularizer function applied to the bias vector
            (see [regularizer](../regularizers.md)).
        activity_regularizer: Regularizer function applied to
            the output of the layer (its "activation").
            (see [regularizer](../regularizers.md)).
        kernel_constraint: Constraint function applied to the kernel matrix
            (see [constraints](../constraints.md)).
        bias_constraint: Constraint function applied to the bias vector
            (see [constraints](../constraints.md)).

    # Input shape
        3D tensor with shape: `(batch_size, steps, input_dim)`

    # Output shape
        3D tensor with shape: `(batch_size, new_steps, filters)`
        `steps` value might have changed due to padding or strides.
    """

    @interfaces.legacy_conv1d_support
    def __init__(self, filters,
                 kernel_size,
                 strides=1,
                 padding='valid',
                 dilation_rate=1,
                 activation=None,
                 use_bias=True,
                 kernel_initializer='glorot_uniform',
                 bias_initializer='zeros',
                 kernel_regularizer=None,
                 bias_regularizer=None,
                 activity_regularizer=None,
                 kernel_constraint=None,
                 bias_constraint=None,
                 **kwargs):
        super(Conv1D, self).__init__(
            rank=1,
            filters=filters,
            kernel_size=kernel_size,
            strides=strides,
            padding=padding,
            data_format='channels_last',
            dilation_rate=dilation_rate,
            activation=activation,
            use_bias=use_bias,
            kernel_initializer=kernel_initializer,
            bias_initializer=bias_initializer,
            kernel_regularizer=kernel_regularizer,
            bias_regularizer=bias_regularizer,
            activity_regularizer=activity_regularizer,
            kernel_constraint=kernel_constraint,
            bias_constraint=bias_constraint,
            **kwargs)
        self.input_spec = InputSpec(ndim=3)

    def get_config(self):
        config = super(Conv1D, self).get_config()
        config.pop('rank')
        config.pop('data_format')
        return config


class Conv2D(_Conv):
    """2D convolution layer (e.g. spatial convolution over images).

    This layer creates a convolution kernel that is convolved
    with the layer input to produce a tensor of
    outputs. If `use_bias` is True,
    a bias vector is created and added to the outputs. Finally, if
    `activation` is not `None`, it is applied to the outputs as well.

    When using this layer as the first layer in a model,
    provide the keyword argument `input_shape`
    (tuple of integers, does not include the sample axis),
    e.g. `input_shape=(128, 128, 3)` for 128x128 RGB pictures
    in `data_format="channels_last"`.

    # Arguments
        filters: Integer, the dimensionality of the output space
            (i.e. the number output of filters in the convolution).
        kernel_size: An integer or tuple/list of 2 integers, specifying the
            width and height of the 2D convolution window.
            Can be a single integer to specify the same value for
            all spatial dimensions.
        strides: An integer or tuple/list of 2 integers,
            specifying the strides of the convolution along the width and height.
            Can be a single integer to specify the same value for
            all spatial dimensions.
            Specifying any stride value != 1 is incompatible with specifying
            any `dilation_rate` value != 1.
        padding: one of `"valid"` or `"same"` (case-insensitive).
        data_format: A string,
            one of `channels_last` (default) or `channels_first`.
            The ordering of the dimensions in the inputs.
            `channels_last` corresponds to inputs with shape
            `(batch, height, width, channels)` while `channels_first`
            corresponds to inputs with shape
            `(batch, channels, height, width)`.
            It defaults to the `image_data_format` value found in your
            Keras config file at `~/.keras/keras.json`.
            If you never set it, then it will be "channels_last".
        dilation_rate: an integer or tuple/list of 2 integers, specifying
            the dilation rate to use for dilated convolution.
            Can be a single integer to specify the same value for
            all spatial dimensions.
            Currently, specifying any `dilation_rate` value != 1 is
            incompatible with specifying any stride value != 1.
        activation: Activation function to use
            (see [activations](../activations.md)).
            If you don't specify anything, no activation is applied
            (ie. "linear" activation: `a(x) = x`).
        use_bias: Boolean, whether the layer uses a bias vector.
        kernel_initializer: Initializer for the `kernel` weights matrix
            (see [initializers](../initializers.md)).
        bias_initializer: Initializer for the bias vector
            (see [initializers](../initializers.md)).
        kernel_regularizer: Regularizer function applied to
            the `kernel` weights matrix
            (see [regularizer](../regularizers.md)).
        bias_regularizer: Regularizer function applied to the bias vector
            (see [regularizer](../regularizers.md)).
        activity_regularizer: Regularizer function applied to
            the output of the layer (its "activation").
            (see [regularizer](../regularizers.md)).
        kernel_constraint: Constraint function applied to the kernel matrix
            (see [constraints](../constraints.md)).
        bias_constraint: Constraint function applied to the bias vector
            (see [constraints](../constraints.md)).

    # Input shape
        4D tensor with shape:
        `(samples, channels, rows, cols)` if data_format='channels_first'
        or 4D tensor with shape:
        `(samples, rows, cols, channels)` if data_format='channels_last'.

    # Output shape
        4D tensor with shape:
        `(samples, filters, new_rows, new_cols)` if data_format='channels_first'
        or 4D tensor with shape:
        `(samples, new_rows, new_cols, filters)` if data_format='channels_last'.
        `rows` and `cols` values might have changed due to padding.
<<<<<<< HEAD
    '''
    def __init__(self, nb_filter, nb_row, nb_col,
                 init='glorot_uniform', activation=None, weights=None,
                 border_mode='valid', subsample=(1, 1), dim_ordering='default',
                 W_regularizer=None, b_regularizer=None, activity_regularizer=None,
                 W_constraint=None, b_constraint=None, 
                 W_learning_rate_multiplier=None, b_learning_rate_multiplier=None,
                 bias=True, **kwargs):
        if dim_ordering == 'default':
            dim_ordering = K.image_dim_ordering()
        if border_mode not in {'valid', 'same', 'full'}:
            raise ValueError('Invalid border mode for Convolution2D:', border_mode)
        self.nb_filter = nb_filter
        self.nb_row = nb_row
        self.nb_col = nb_col
        self.init = initializations.get(init, dim_ordering=dim_ordering)
        self.activation = activations.get(activation)
        self.border_mode = border_mode
        self.subsample = tuple(subsample)
        if dim_ordering not in {'tf', 'th'}:
            raise ValueError('dim_ordering must be in {tf, th}.')
        self.dim_ordering = dim_ordering

        self.W_regularizer = regularizers.get(W_regularizer)
        self.b_regularizer = regularizers.get(b_regularizer)
        self.activity_regularizer = regularizers.get(activity_regularizer)
=======
    """

    @interfaces.legacy_conv2d_support
    def __init__(self, filters,
                 kernel_size,
                 strides=(1, 1),
                 padding='valid',
                 data_format=None,
                 dilation_rate=(1, 1),
                 activation=None,
                 use_bias=True,
                 kernel_initializer='glorot_uniform',
                 bias_initializer='zeros',
                 kernel_regularizer=None,
                 bias_regularizer=None,
                 activity_regularizer=None,
                 kernel_constraint=None,
                 bias_constraint=None,
                 **kwargs):
        super(Conv2D, self).__init__(
            rank=2,
            filters=filters,
            kernel_size=kernel_size,
            strides=strides,
            padding=padding,
            data_format=data_format,
            dilation_rate=dilation_rate,
            activation=activation,
            use_bias=use_bias,
            kernel_initializer=kernel_initializer,
            bias_initializer=bias_initializer,
            kernel_regularizer=kernel_regularizer,
            bias_regularizer=bias_regularizer,
            activity_regularizer=activity_regularizer,
            kernel_constraint=kernel_constraint,
            bias_constraint=bias_constraint,
            **kwargs)
        self.input_spec = InputSpec(ndim=4)
>>>>>>> 59cd1c39

    def get_config(self):
        config = super(Conv2D, self).get_config()
        config.pop('rank')
        return config

<<<<<<< HEAD
        self.W_learning_rate_multiplier = W_learning_rate_multiplier
        self.b_learning_rate_multiplier = b_learning_rate_multiplier
        self.learning_rate_multipliers = [self.W_learning_rate_multiplier, self.b_learning_rate_multiplier]

        self.bias = bias
        self.input_spec = [InputSpec(ndim=4)]
        self.initial_weights = weights
        self.supports_masking = True
        super(Convolution2D, self).__init__(**kwargs)
=======
>>>>>>> 59cd1c39

class Conv3D(_Conv):
    """3D convolution layer (e.g. spatial convolution over volumes).

    This layer creates a convolution kernel that is convolved
    with the layer input to produce a tensor of
    outputs. If `use_bias` is True,
    a bias vector is created and added to the outputs. Finally, if
    `activation` is not `None`, it is applied to the outputs as well.

    When using this layer as the first layer in a model,
    provide the keyword argument `input_shape`
    (tuple of integers, does not include the sample axis),
    e.g. `input_shape=(128, 128, 128, 1)` for 128x128x128 volumes
    with a single channel,
    in `data_format="channels_last"`.

    # Arguments
        filters: Integer, the dimensionality of the output space
            (i.e. the number output of filters in the convolution).
        kernel_size: An integer or tuple/list of 3 integers, specifying the
            depth, height and width of the 3D convolution window.
            Can be a single integer to specify the same value for
            all spatial dimensions.
        strides: An integer or tuple/list of 3 integers,
            specifying the strides of the convolution along each spatial dimension.
            Can be a single integer to specify the same value for
            all spatial dimensions.
            Specifying any stride value != 1 is incompatible with specifying
            any `dilation_rate` value != 1.
        padding: one of `"valid"` or `"same"` (case-insensitive).
        data_format: A string,
            one of `channels_last` (default) or `channels_first`.
            The ordering of the dimensions in the inputs.
            `channels_last` corresponds to inputs with shape
            `(batch, spatial_dim1, spatial_dim2, spatial_dim3, channels)`
            while `channels_first` corresponds to inputs with shape
            `(batch, channels, spatial_dim1, spatial_dim2, spatial_dim3)`.
            It defaults to the `image_data_format` value found in your
            Keras config file at `~/.keras/keras.json`.
            If you never set it, then it will be "channels_last".
        dilation_rate: an integer or tuple/list of 3 integers, specifying
            the dilation rate to use for dilated convolution.
            Can be a single integer to specify the same value for
            all spatial dimensions.
            Currently, specifying any `dilation_rate` value != 1 is
            incompatible with specifying any stride value != 1.
        activation: Activation function to use
            (see [activations](../activations.md)).
            If you don't specify anything, no activation is applied
            (ie. "linear" activation: `a(x) = x`).
        use_bias: Boolean, whether the layer uses a bias vector.
        kernel_initializer: Initializer for the `kernel` weights matrix
            (see [initializers](../initializers.md)).
        bias_initializer: Initializer for the bias vector
            (see [initializers](../initializers.md)).
        kernel_regularizer: Regularizer function applied to
            the `kernel` weights matrix
            (see [regularizer](../regularizers.md)).
        bias_regularizer: Regularizer function applied to the bias vector
            (see [regularizer](../regularizers.md)).
        activity_regularizer: Regularizer function applied to
            the output of the layer (its "activation").
            (see [regularizer](../regularizers.md)).
        kernel_constraint: Constraint function applied to the kernel matrix
            (see [constraints](../constraints.md)).
        bias_constraint: Constraint function applied to the bias vector
            (see [constraints](../constraints.md)).

    # Input shape
        5D tensor with shape:
        `(samples, channels, conv_dim1, conv_dim2, conv_dim3)` if data_format='channels_first'
        or 5D tensor with shape:
        `(samples, conv_dim1, conv_dim2, conv_dim3, channels)` if data_format='channels_last'.

    # Output shape
        5D tensor with shape:
        `(samples, filters, new_conv_dim1, new_conv_dim2, new_conv_dim3)` if data_format='channels_first'
        or 5D tensor with shape:
        `(samples, new_conv_dim1, new_conv_dim2, new_conv_dim3, filters)` if data_format='channels_last'.
        `new_conv_dim1`, `new_conv_dim2` and `new_conv_dim3` values might have changed due to padding.
    """

    @interfaces.legacy_conv3d_support
    def __init__(self, filters,
                 kernel_size,
                 strides=(1, 1, 1),
                 padding='valid',
                 data_format=None,
                 dilation_rate=(1, 1, 1),
                 activation=None,
                 use_bias=True,
                 kernel_initializer='glorot_uniform',
                 bias_initializer='zeros',
                 kernel_regularizer=None,
                 bias_regularizer=None,
                 activity_regularizer=None,
                 kernel_constraint=None,
                 bias_constraint=None,
                 **kwargs):
        super(Conv3D, self).__init__(
            rank=3,
            filters=filters,
            kernel_size=kernel_size,
            strides=strides,
            padding=padding,
            data_format=data_format,
            dilation_rate=dilation_rate,
            activation=activation,
            use_bias=use_bias,
            kernel_initializer=kernel_initializer,
            bias_initializer=bias_initializer,
            kernel_regularizer=kernel_regularizer,
            bias_regularizer=bias_regularizer,
            activity_regularizer=activity_regularizer,
            kernel_constraint=kernel_constraint,
            bias_constraint=bias_constraint,
            **kwargs)
        self.input_spec = InputSpec(ndim=5)

    def get_config(self):
<<<<<<< HEAD
        config = {'nb_filter': self.nb_filter,
                  'nb_row': self.nb_row,
                  'nb_col': self.nb_col,
                  'init': self.init.__name__,
                  'activation': self.activation.__name__,
                  'border_mode': self.border_mode,
                  'subsample': self.subsample,
                  'dim_ordering': self.dim_ordering,
                  'W_regularizer': self.W_regularizer.get_config() if self.W_regularizer else None,
                  'b_regularizer': self.b_regularizer.get_config() if self.b_regularizer else None,
                  'activity_regularizer': self.activity_regularizer.get_config() if self.activity_regularizer else None,
                  'W_constraint': self.W_constraint.get_config() if self.W_constraint else None,
                  'b_constraint': self.b_constraint.get_config() if self.b_constraint else None,
                  'W_learning_rate_multiplier': self.W_learning_rate_multiplier,
                  'b_learning_rate_multiplier': self.b_learning_rate_multiplier,
                  'bias': self.bias}
        base_config = super(Convolution2D, self).get_config()
        return dict(list(base_config.items()) + list(config.items()))

    def set_lr_multipliers(self, W_learning_rate_multiplier, b_learning_rate_multiplier):
        self.W_learning_rate_multiplier = W_learning_rate_multiplier
        self.b_learning_rate_multiplier = b_learning_rate_multiplier
        self.learning_rate_multipliers = [self.W_learning_rate_multiplier,
                                          self.b_learning_rate_multiplier]

=======
        config = super(Conv3D, self).get_config()
        config.pop('rank')
        return config


class Conv2DTranspose(Conv2D):
    """Transposed convolution layer (sometimes called Deconvolution).
>>>>>>> 59cd1c39

    The need for transposed convolutions generally arises
    from the desire to use a transformation going in the opposite direction
    of a normal convolution, i.e., from something that has the shape of the
    output of some convolution to something that has the shape of its input
    while maintaining a connectivity pattern that is compatible with
    said convolution.

    When using this layer as the first layer in a model,
    provide the keyword argument `input_shape`
    (tuple of integers, does not include the sample axis),
    e.g. `input_shape=(128, 128, 3)` for 128x128 RGB pictures
    in `data_format="channels_last"`.

    # Arguments
        filters: Integer, the dimensionality of the output space
            (i.e. the number of output filters in the convolution).
        kernel_size: An integer or tuple/list of 2 integers, specifying the
            width and height of the 2D convolution window.
            Can be a single integer to specify the same value for
            all spatial dimensions.
        strides: An integer or tuple/list of 2 integers,
            specifying the strides of the convolution along the width and height.
            Can be a single integer to specify the same value for
            all spatial dimensions.
            Specifying any stride value != 1 is incompatible with specifying
            any `dilation_rate` value != 1.
        padding: one of `"valid"` or `"same"` (case-insensitive).
        data_format: A string,
            one of `channels_last` (default) or `channels_first`.
            The ordering of the dimensions in the inputs.
            `channels_last` corresponds to inputs with shape
            `(batch, height, width, channels)` while `channels_first`
            corresponds to inputs with shape
            `(batch, channels, height, width)`.
            It defaults to the `image_data_format` value found in your
            Keras config file at `~/.keras/keras.json`.
            If you never set it, then it will be "channels_last".
        dilation_rate: an integer or tuple/list of 2 integers, specifying
            the dilation rate to use for dilated convolution.
            Can be a single integer to specify the same value for
            all spatial dimensions.
            Currently, specifying any `dilation_rate` value != 1 is
            incompatible with specifying any stride value != 1.
        activation: Activation function to use
            (see [activations](../activations.md)).
            If you don't specify anything, no activation is applied
            (ie. "linear" activation: `a(x) = x`).
        use_bias: Boolean, whether the layer uses a bias vector.
        kernel_initializer: Initializer for the `kernel` weights matrix
            (see [initializers](../initializers.md)).
        bias_initializer: Initializer for the bias vector
            (see [initializers](../initializers.md)).
        kernel_regularizer: Regularizer function applied to
            the `kernel` weights matrix
            (see [regularizer](../regularizers.md)).
        bias_regularizer: Regularizer function applied to the bias vector
            (see [regularizer](../regularizers.md)).
        activity_regularizer: Regularizer function applied to
            the output of the layer (its "activation").
            (see [regularizer](../regularizers.md)).
        kernel_constraint: Constraint function applied to the kernel matrix
            (see [constraints](../constraints.md)).
        bias_constraint: Constraint function applied to the bias vector
            (see [constraints](../constraints.md)).

    # Input shape
        4D tensor with shape:
        `(batch, channels, rows, cols)` if data_format='channels_first'
        or 4D tensor with shape:
        `(batch, rows, cols, channels)` if data_format='channels_last'.

    # Output shape
        4D tensor with shape:
        `(batch, filters, new_rows, new_cols)` if data_format='channels_first'
        or 4D tensor with shape:
        `(batch, new_rows, new_cols, filters)` if data_format='channels_last'.
        `rows` and `cols` values might have changed due to padding.

    # References
<<<<<<< HEAD
        [1] [A guide to convolution arithmetic for deep learning](https://arxiv.org/abs/1603.07285 "arXiv:1603.07285v1 [stat.ML]")
        [2] [Transposed convolution arithmetic](http://deeplearning.net/software/theano_versions/dev/tutorial/conv_arithmetic.html#transposed-convolution-arithmetic)
        [3] [Deconvolutional Networks](http://www.matthewzeiler.com/pubs/cvpr2010/cvpr2010.pdf)
    '''
    def __init__(self, nb_filter, nb_row, nb_col, output_shape=None,
                 init='glorot_uniform', activation=None, weights=None,
                 border_mode='valid', subsample=(1, 1),
                 dim_ordering='default',
                 W_regularizer=None, b_regularizer=None, activity_regularizer=None,
                 W_constraint=None, b_constraint=None, 
                 W_learning_rate_multiplier=None, b_learning_rate_multiplier=None,
                 bias=True, **kwargs):
        if dim_ordering == 'default':
            dim_ordering = K.image_dim_ordering()
        if border_mode not in {'valid', 'same', 'full'}:
            raise ValueError('Invalid border mode for Deconvolution2D:', border_mode)

        self.output_shape_ = output_shape

        super(Deconvolution2D, self).__init__(nb_filter, nb_row, nb_col,
                                              init=init,
                                              activation=activation,
                                              weights=weights,
                                              border_mode=border_mode,
                                              subsample=subsample,
                                              dim_ordering=dim_ordering,
                                              W_regularizer=W_regularizer,
                                              b_regularizer=b_regularizer,
                                              activity_regularizer=activity_regularizer,
                                              W_constraint=W_constraint,
                                              b_constraint=b_constraint,
                                              bias=bias,
                                              **kwargs)

    def calculate_output_shape(self, input_shape):
        if self.dim_ordering == 'th':
            rows = input_shape[2]
            cols = input_shape[3]
        elif self.dim_ordering == 'tf':
            rows = input_shape[1]
            cols = input_shape[2]
        else:
            raise ValueError('Invalid dim_ordering:', self.dim_ordering)

        rows = K.conv_input_length(rows, stride=self.subsample[0], filter_size=self.nb_row,
                                   border_mode=self.border_mode)
        cols = K.conv_input_length(cols, stride=self.subsample[1], filter_size=self.nb_col,
                                   border_mode=self.border_mode)

        if self.dim_ordering == 'th':
            output_shape = (input_shape[0], self.nb_filter, rows, cols)
        elif self.dim_ordering == 'tf':
            output_shape = (input_shape[0], rows, cols, self.nb_filter)

        return tuple(output_shape)

    def get_output_shape_for(self, input_shape):
        if self.output_shape_ is None:
            self.output_shape_ = self.calculate_output_shape(input_shape)

        return tuple(self.output_shape_)

    def call(self, x, mask=None):
        output_shape = self.calculate_output_shape(K.int_shape(x))

        output = K.deconv2d(x, self.W, output_shape,
                            strides=self.subsample,
                            border_mode=self.border_mode,
                            dim_ordering=self.dim_ordering,
                            filter_shape=self.W_shape)

        if self.bias:
            if self.dim_ordering == 'th':
                output += K.reshape(self.b, (1, self.nb_filter, 1, 1))
            elif self.dim_ordering == 'tf':
                output += K.reshape(self.b, (1, 1, 1, self.nb_filter))
            else:
                raise ValueError('Invalid dim_ordering:', self.dim_ordering)

        output = self.activation(output)
        return output
=======
        - [A guide to convolution arithmetic for deep learning](https://arxiv.org/abs/1603.07285v1)
        - [Deconvolutional Networks](http://www.matthewzeiler.com/pubs/cvpr2010/cvpr2010.pdf)
    """

    @interfaces.legacy_deconv2d_support
    def __init__(self, filters,
                 kernel_size,
                 strides=(1, 1),
                 padding='valid',
                 data_format=None,
                 activation=None,
                 use_bias=True,
                 kernel_initializer='glorot_uniform',
                 bias_initializer='zeros',
                 kernel_regularizer=None,
                 bias_regularizer=None,
                 activity_regularizer=None,
                 kernel_constraint=None,
                 bias_constraint=None,
                 **kwargs):
        super(Conv2DTranspose, self).__init__(
            filters,
            kernel_size,
            strides=strides,
            padding=padding,
            data_format=data_format,
            activation=activation,
            use_bias=use_bias,
            kernel_initializer=kernel_initializer,
            bias_initializer=bias_initializer,
            kernel_regularizer=kernel_regularizer,
            bias_regularizer=bias_regularizer,
            activity_regularizer=activity_regularizer,
            kernel_constraint=kernel_constraint,
            bias_constraint=bias_constraint,
            **kwargs)
        self.input_spec = InputSpec(ndim=4)

    def build(self, input_shape):
        if len(input_shape) != 4:
            raise ValueError('Inputs should have rank ' +
                             str(4) +
                             '; Received input shape:', str(input_shape))
        if self.data_format == 'channels_first':
            channel_axis = 1
        else:
            channel_axis = -1
        if input_shape[channel_axis] is None:
            raise ValueError('The channel dimension of the inputs '
                             'should be defined. Found `None`.')
        input_dim = input_shape[channel_axis]
        kernel_shape = self.kernel_size + (self.filters, input_dim)

        self.kernel = self.add_weight(shape=kernel_shape,
                                      initializer=self.kernel_initializer,
                                      name='kernel',
                                      regularizer=self.kernel_regularizer,
                                      constraint=self.kernel_constraint)
        if self.use_bias:
            self.bias = self.add_weight(shape=(self.filters,),
                                        initializer=self.bias_initializer,
                                        name='bias',
                                        regularizer=self.bias_regularizer,
                                        constraint=self.bias_constraint)
        else:
            self.bias = None
        # Set input spec.
        self.input_spec = InputSpec(ndim=4, axes={channel_axis: input_dim})
        self.built = True

    def call(self, inputs):
        input_shape = K.shape(inputs)
        batch_size = input_shape[0]
        if self.data_format == 'channels_first':
            h_axis, w_axis = 2, 3
        else:
            h_axis, w_axis = 1, 2

        height, width = input_shape[h_axis], input_shape[w_axis]
        kernel_h, kernel_w = self.kernel_size
        stride_h, stride_w = self.strides

        # Infer the dynamic output shape:
        out_height = conv_utils.deconv_length(height,
                                              stride_h, kernel_h,
                                              self.padding)
        out_width = conv_utils.deconv_length(width,
                                             stride_w, kernel_w,
                                             self.padding)
        if self.data_format == 'channels_first':
            output_shape = (batch_size, self.filters, out_height, out_width)
        else:
            output_shape = (batch_size, out_height, out_width, self.filters)

        outputs = K.conv2d_transpose(
            inputs,
            self.kernel,
            output_shape,
            self.strides,
            padding=self.padding,
            data_format=self.data_format)

        if self.bias:
            outputs = K.bias_add(
                outputs,
                self.bias,
                data_format=self.data_format)

        if self.activation is not None:
            return self.activation(outputs)
        return outputs

    def compute_output_shape(self, input_shape):
        output_shape = list(input_shape)
        if self.data_format == 'channels_first':
            c_axis, h_axis, w_axis = 1, 2, 3
        else:
            c_axis, h_axis, w_axis = 3, 1, 2

        kernel_h, kernel_w = self.kernel_size
        stride_h, stride_w = self.strides

        output_shape[c_axis] = self.filters
        output_shape[h_axis] = conv_utils.deconv_length(
            output_shape[h_axis], stride_h, kernel_h, self.padding)
        output_shape[w_axis] = conv_utils.deconv_length(
            output_shape[w_axis], stride_w, kernel_w, self.padding)
        return tuple(output_shape)
>>>>>>> 59cd1c39

    def get_config(self):
        config = super(Conv2DTranspose, self).get_config()
        config.pop('dilation_rate')
        return config


class Conv3DTranspose(Conv3D):
    """Transposed convolution layer (sometimes called Deconvolution).

<<<<<<< HEAD
    def set_lr_multipliers(self, W_learning_rate_multiplier, b_learning_rate_multiplier):
        self.W_learning_rate_multiplier = W_learning_rate_multiplier
        self.b_learning_rate_multiplier = b_learning_rate_multiplier
        self.learning_rate_multipliers = [self.W_learning_rate_multiplier,
                                          self.b_learning_rate_multiplier]

=======
    The need for transposed convolutions generally arises
    from the desire to use a transformation going in the opposite direction
    of a normal convolution, i.e., from something that has the shape of the
    output of some convolution to something that has the shape of its input
    while maintaining a connectivity pattern that is compatible with
    said convolution.
>>>>>>> 59cd1c39

    When using this layer as the first layer in a model,
    provide the keyword argument `input_shape`
    (tuple of integers, does not include the sample axis),
    e.g. `input_shape=(128, 128, 128, 3)` for a 128x128x128 volume with 3 channels
    if `data_format="channels_last"`.

    # Arguments
        filters: Integer, the dimensionality of the output space
            (i.e. the number of output filters in the convolution).
        kernel_size: An integer or tuple/list of 3 integers, specifying the
            width and height of the 3D convolution window.
            Can be a single integer to specify the same value for
            all spatial dimensions.
        strides: An integer or tuple/list of 3 integers,
            specifying the strides of the convolution along the width and height.
            Can be a single integer to specify the same value for
            all spatial dimensions.
            Specifying any stride value != 1 is incompatible with specifying
            any `dilation_rate` value != 1.
        padding: one of `"valid"` or `"same"` (case-insensitive).
        data_format: A string,
            one of `channels_last` (default) or `channels_first`.
            The ordering of the dimensions in the inputs.
            `channels_last` corresponds to inputs with shape
            `(batch, depth, height, width, channels)` while `channels_first`
            corresponds to inputs with shape
            `(batch, channels, depth, height, width)`.
            It defaults to the `image_data_format` value found in your
            Keras config file at `~/.keras/keras.json`.
            If you never set it, then it will be "channels_last".
        dilation_rate: an integer or tuple/list of 3 integers, specifying
            the dilation rate to use for dilated convolution.
            Can be a single integer to specify the same value for
            all spatial dimensions.
            Currently, specifying any `dilation_rate` value != 1 is
            incompatible with specifying any stride value != 1.
        activation: Activation function to use
            (see [activations](../activations.md)).
            If you don't specify anything, no activation is applied
            (ie. "linear" activation: `a(x) = x`).
        use_bias: Boolean, whether the layer uses a bias vector.
        kernel_initializer: Initializer for the `kernel` weights matrix
            (see [initializers](../initializers.md)).
        bias_initializer: Initializer for the bias vector
            (see [initializers](../initializers.md)).
        kernel_regularizer: Regularizer function applied to
            the `kernel` weights matrix
            (see [regularizer](../regularizers.md)).
        bias_regularizer: Regularizer function applied to the bias vector
            (see [regularizer](../regularizers.md)).
        activity_regularizer: Regularizer function applied to
            the output of the layer (its "activation").
            (see [regularizer](../regularizers.md)).
        kernel_constraint: Constraint function applied to the kernel matrix
            (see [constraints](../constraints.md)).
        bias_constraint: Constraint function applied to the bias vector
            (see [constraints](../constraints.md)).

    # Input shape
        5D tensor with shape:
        `(batch, channels, depth, rows, cols)` if data_format='channels_first'
        or 5D tensor with shape:
        `(batch, depth, rows, cols, channels)` if data_format='channels_last'.

    # Output shape
        5D tensor with shape:
        `(batch, filters, new_depth, new_rows, new_cols)` if data_format='channels_first'
        or 5D tensor with shape:
        `(batch, new_depth, new_rows, new_cols, filters)` if data_format='channels_last'.
        `depth` and `rows` and `cols` values might have changed due to padding.

    # References
        - [A guide to convolution arithmetic for deep learning](https://arxiv.org/abs/1603.07285v1)
        - [Deconvolutional Networks](http://www.matthewzeiler.com/pubs/cvpr2010/cvpr2010.pdf)
    """

    def __init__(self, filters,
                 kernel_size,
                 strides=(1, 1, 1),
                 padding='valid',
                 data_format=None,
                 activation=None,
                 use_bias=True,
                 kernel_initializer='glorot_uniform',
                 bias_initializer='zeros',
                 kernel_regularizer=None,
                 bias_regularizer=None,
                 activity_regularizer=None,
                 kernel_constraint=None,
                 bias_constraint=None,
                 **kwargs):
        super(Conv3DTranspose, self).__init__(
            filters,
            kernel_size,
            strides=strides,
            padding=padding,
            data_format=data_format,
            activation=activation,
            use_bias=use_bias,
            kernel_initializer=kernel_initializer,
            bias_initializer=bias_initializer,
            kernel_regularizer=kernel_regularizer,
            bias_regularizer=bias_regularizer,
            activity_regularizer=activity_regularizer,
            kernel_constraint=kernel_constraint,
            bias_constraint=bias_constraint,
            **kwargs)
        self.input_spec = InputSpec(ndim=5)

    def build(self, input_shape):
        if len(input_shape) != 5:
            raise ValueError('Inputs should have rank ' +
                             str(5) +
                             '; Received input shape:', str(input_shape))
        if self.data_format == 'channels_first':
            channel_axis = 1
        else:
            channel_axis = -1
        if input_shape[channel_axis] is None:
            raise ValueError('The channel dimension of the inputs '
                             'should be defined. Found `None`.')
        input_dim = input_shape[channel_axis]
        kernel_shape = self.kernel_size + (self.filters, input_dim)

        self.kernel = self.add_weight(shape=kernel_shape,
                                      initializer=self.kernel_initializer,
                                      name='kernel',
                                      regularizer=self.kernel_regularizer,
                                      constraint=self.kernel_constraint)
        if self.use_bias:
            self.bias = self.add_weight(shape=(self.filters,),
                                        initializer=self.bias_initializer,
                                        name='bias',
                                        regularizer=self.bias_regularizer,
                                        constraint=self.bias_constraint)
        else:
            self.bias = None
        # Set input spec.
        self.input_spec = InputSpec(ndim=5, axes={channel_axis: input_dim})
        self.built = True

    def call(self, inputs):
        input_shape = K.shape(inputs)
        batch_size = input_shape[0]
        if self.data_format == 'channels_first':
            d_axis, h_axis, w_axis = 2, 3, 4
        else:
            d_axis, h_axis, w_axis = 1, 2, 3

        depth = input_shape[d_axis]
        height = input_shape[h_axis]
        width = input_shape[w_axis]

        kernel_d, kernel_h, kernel_w = self.kernel_size
        stride_d, stride_h, stride_w = self.strides

        # Infer the dynamic output shape:
        out_depth = conv_utils.deconv_length(depth,
                                             stride_d, kernel_d,
                                             self.padding)
        out_height = conv_utils.deconv_length(height,
                                              stride_h, kernel_h,
                                              self.padding)
        out_width = conv_utils.deconv_length(width,
                                             stride_w, kernel_w,
                                             self.padding)

        if self.data_format == 'channels_first':
            output_shape = (batch_size, self.filters, out_depth, out_height, out_width)
        else:
            output_shape = (batch_size, out_depth, out_height, out_width, self.filters)

        outputs = K.conv3d_transpose(inputs,
                                     self.kernel,
                                     output_shape,
                                     self.strides,
                                     padding=self.padding,
                                     data_format=self.data_format)

        if self.bias:
            outputs = K.bias_add(
                outputs,
                self.bias,
                data_format=self.data_format)

        if self.activation is not None:
            return self.activation(outputs)
        return outputs

    def compute_output_shape(self, input_shape):
        output_shape = list(input_shape)
        if self.data_format == 'channels_first':
            c_axis, d_axis, h_axis, w_axis = 1, 2, 3, 4
        else:
            c_axis, d_axis, h_axis, w_axis = 4, 1, 2, 3

        kernel_d, kernel_h, kernel_w = self.kernel_size
        stride_d, stride_h, stride_w = self.strides

        output_shape[c_axis] = self.filters
        output_shape[d_axis] = conv_utils.deconv_length(output_shape[d_axis],
                                                        stride_d,
                                                        kernel_d,
                                                        self.padding)
        output_shape[h_axis] = conv_utils.deconv_length(output_shape[h_axis],
                                                        stride_h,
                                                        kernel_h,
                                                        self.padding)
        output_shape[w_axis] = conv_utils.deconv_length(output_shape[w_axis],
                                                        stride_w,
                                                        kernel_w,
                                                        self.padding)

        return tuple(output_shape)

    def get_config(self):
        config = super(Conv3DTranspose, self).get_config()
        config.pop('dilation_rate')
        return config


class SeparableConv2D(Conv2D):
    """Depthwise separable 2D convolution.

    Separable convolutions consist in first performing
    a depthwise spatial convolution
    (which acts on each input channel separately)
    followed by a pointwise convolution which mixes together the resulting
    output channels. The `depth_multiplier` argument controls how many
    output channels are generated per input channel in the depthwise step.

    Intuitively, separable convolutions can be understood as
    a way to factorize a convolution kernel into two smaller kernels,
    or as an extreme version of an Inception block.

    # Arguments
        filters: Integer, the dimensionality of the output space
            (i.e. the number output of filters in the convolution).
        kernel_size: An integer or tuple/list of 2 integers, specifying the
            width and height of the 2D convolution window.
            Can be a single integer to specify the same value for
            all spatial dimensions.
        strides: An integer or tuple/list of 2 integers,
            specifying the strides of the convolution along the width and height.
            Can be a single integer to specify the same value for
            all spatial dimensions.
            Specifying any stride value != 1 is incompatible with specifying
            any `dilation_rate` value != 1.
        padding: one of `"valid"` or `"same"` (case-insensitive).
        data_format: A string,
            one of `channels_last` (default) or `channels_first`.
            The ordering of the dimensions in the inputs.
            `channels_last` corresponds to inputs with shape
            `(batch, height, width, channels)` while `channels_first`
            corresponds to inputs with shape
            `(batch, channels, height, width)`.
            It defaults to the `image_data_format` value found in your
            Keras config file at `~/.keras/keras.json`.
            If you never set it, then it will be "channels_last".
        depth_multiplier: The number of depthwise convolution output channels
            for each input channel.
            The total number of depthwise convolution output
            channels will be equal to `filterss_in * depth_multiplier`.
        activation: Activation function to use
            (see [activations](../activations.md)).
            If you don't specify anything, no activation is applied
            (ie. "linear" activation: `a(x) = x`).
        use_bias: Boolean, whether the layer uses a bias vector.
        depthwise_initializer: Initializer for the depthwise kernel matrix
            (see [initializers](../initializers.md)).
        pointwise_initializer: Initializer for the pointwise kernel matrix
            (see [initializers](../initializers.md)).
        bias_initializer: Initializer for the bias vector
            (see [initializers](../initializers.md)).
        depthwise_regularizer: Regularizer function applied to
            the depthwise kernel matrix
            (see [regularizer](../regularizers.md)).
        pointwise_regularizer: Regularizer function applied to
            the depthwise kernel matrix
            (see [regularizer](../regularizers.md)).
        bias_regularizer: Regularizer function applied to the bias vector
            (see [regularizer](../regularizers.md)).
        activity_regularizer: Regularizer function applied to
            the output of the layer (its "activation").
            (see [regularizer](../regularizers.md)).
        depthwise_constraint: Constraint function applied to
            the depthwise kernel matrix
            (see [constraints](../constraints.md)).
        pointwise_constraint: Constraint function applied to
            the pointwise kernel matrix
            (see [constraints](../constraints.md)).
        bias_constraint: Constraint function applied to the bias vector
            (see [constraints](../constraints.md)).

    # Input shape
        4D tensor with shape:
        `(batch, channels, rows, cols)` if data_format='channels_first'
        or 4D tensor with shape:
        `(batch, rows, cols, channels)` if data_format='channels_last'.

    # Output shape
        4D tensor with shape:
        `(batch, filters, new_rows, new_cols)` if data_format='channels_first'
        or 4D tensor with shape:
        `(batch, new_rows, new_cols, filters)` if data_format='channels_last'.
        `rows` and `cols` values might have changed due to padding.
    """

    @interfaces.legacy_separable_conv2d_support
    def __init__(self, filters,
                 kernel_size,
                 strides=(1, 1),
                 padding='valid',
                 data_format=None,
                 depth_multiplier=1,
                 activation=None,
                 use_bias=True,
                 depthwise_initializer='glorot_uniform',
                 pointwise_initializer='glorot_uniform',
                 bias_initializer='zeros',
                 depthwise_regularizer=None,
                 pointwise_regularizer=None,
                 bias_regularizer=None,
                 activity_regularizer=None,
                 depthwise_constraint=None,
                 pointwise_constraint=None,
                 bias_constraint=None,
                 **kwargs):
        super(SeparableConv2D, self).__init__(
            filters=filters,
            kernel_size=kernel_size,
            strides=strides,
            padding=padding,
            data_format=data_format,
            activation=activation,
            use_bias=use_bias,
            bias_regularizer=bias_regularizer,
            activity_regularizer=activity_regularizer,
            bias_constraint=bias_constraint,
            **kwargs)
        self.depth_multiplier = depth_multiplier
        self.depthwise_initializer = initializers.get(depthwise_initializer)
        self.pointwise_initializer = initializers.get(pointwise_initializer)
        self.depthwise_regularizer = regularizers.get(depthwise_regularizer)
        self.pointwise_regularizer = regularizers.get(pointwise_regularizer)
        self.depthwise_constraint = constraints.get(depthwise_constraint)
        self.pointwise_constraint = constraints.get(pointwise_constraint)

    def build(self, input_shape):
        if len(input_shape) < 4:
            raise ValueError('Inputs to `SeparableConv2D` should have rank 4. '
                             'Received input shape:', str(input_shape))
        if self.data_format == 'channels_first':
            channel_axis = 1
        else:
            channel_axis = 3
        if input_shape[channel_axis] is None:
            raise ValueError('The channel dimension of the inputs to '
                             '`SeparableConv2D` '
                             'should be defined. Found `None`.')
        input_dim = int(input_shape[channel_axis])
        depthwise_kernel_shape = (self.kernel_size[0],
                                  self.kernel_size[1],
                                  input_dim,
                                  self.depth_multiplier)
        pointwise_kernel_shape = (1, 1,
                                  self.depth_multiplier * input_dim,
                                  self.filters)

        self.depthwise_kernel = self.add_weight(
            shape=depthwise_kernel_shape,
            initializer=self.depthwise_initializer,
            name='depthwise_kernel',
            regularizer=self.depthwise_regularizer,
            constraint=self.depthwise_constraint)
        self.pointwise_kernel = self.add_weight(
            shape=pointwise_kernel_shape,
            initializer=self.pointwise_initializer,
            name='pointwise_kernel',
            regularizer=self.pointwise_regularizer,
            constraint=self.pointwise_constraint)

        if self.use_bias:
            self.bias = self.add_weight(shape=(self.filters,),
                                        initializer=self.bias_initializer,
                                        name='bias',
                                        regularizer=self.bias_regularizer,
                                        constraint=self.bias_constraint)
        else:
            self.bias = None
        # Set input spec.
        self.input_spec = InputSpec(ndim=4, axes={channel_axis: input_dim})
        self.built = True

    def call(self, inputs):
        outputs = K.separable_conv2d(
            inputs,
            self.depthwise_kernel,
            self.pointwise_kernel,
            data_format=self.data_format,
            strides=self.strides,
            padding=self.padding)

        if self.bias:
            outputs = K.bias_add(
                outputs,
                self.bias,
                data_format=self.data_format)

        if self.activation is not None:
            return self.activation(outputs)
        return outputs

    def compute_output_shape(self, input_shape):
        if self.data_format == 'channels_first':
            rows = input_shape[2]
            cols = input_shape[3]
        elif self.data_format == 'channels_last':
            rows = input_shape[1]
            cols = input_shape[2]

        rows = conv_utils.conv_output_length(rows, self.kernel_size[0],
                                             self.padding,
                                             self.strides[0])
        cols = conv_utils.conv_output_length(cols, self.kernel_size[1],
                                             self.padding,
                                             self.strides[1])
        if self.data_format == 'channels_first':
            return (input_shape[0], self.filters, rows, cols)
        elif self.data_format == 'channels_last':
            return (input_shape[0], rows, cols, self.filters)

    def get_config(self):
        config = super(SeparableConv2D, self).get_config()
        config.pop('kernel_initializer')
        config.pop('kernel_regularizer')
        config.pop('kernel_constraint')
        config['depth_multiplier'] = self.depth_multiplier
        config['depthwise_initializer'] = initializers.serialize(self.depthwise_initializer)
        config['pointwise_initializer'] = initializers.serialize(self.pointwise_initializer)
        config['depthwise_regularizer'] = regularizers.serialize(self.depthwise_regularizer)
        config['pointwise_regularizer'] = regularizers.serialize(self.pointwise_regularizer)
        config['depthwise_constraint'] = constraints.serialize(self.depthwise_constraint)
        config['pointwise_constraint'] = constraints.serialize(self.pointwise_constraint)
        return config


class UpSampling1D(Layer):
    """Upsampling layer for 1D inputs.

    Repeats each temporal step `size` times along the time axis.

    # Arguments
        size: integer. Upsampling factor.

    # Input shape
        3D tensor with shape: `(batch, steps, features)`.

    # Output shape
        3D tensor with shape: `(batch, upsampled_steps, features)`.
    """

    @interfaces.legacy_upsampling1d_support
    def __init__(self, size=2, **kwargs):
        super(UpSampling1D, self).__init__(**kwargs)
        self.size = int(size)
        self.input_spec = InputSpec(ndim=3)

    def compute_output_shape(self, input_shape):
        size = self.size * input_shape[1] if input_shape[1] is not None else None
        return (input_shape[0], size, input_shape[2])

    def call(self, inputs):
        output = K.repeat_elements(inputs, self.size, axis=1)
        return output

    def get_config(self):
        config = {'size': self.size}
        base_config = super(UpSampling1D, self).get_config()
        return dict(list(base_config.items()) + list(config.items()))


class UpSampling2D(Layer):
    """Upsampling layer for 2D inputs.

    Repeats the rows and columns of the data
    by size[0] and size[1] respectively.

    # Arguments
        size: int, or tuple of 2 integers.
            The upsampling factors for rows and columns.
        data_format: A string,
            one of `channels_last` (default) or `channels_first`.
            The ordering of the dimensions in the inputs.
            `channels_last` corresponds to inputs with shape
            `(batch, height, width, channels)` while `channels_first`
            corresponds to inputs with shape
            `(batch, channels, height, width)`.
            It defaults to the `image_data_format` value found in your
            Keras config file at `~/.keras/keras.json`.
            If you never set it, then it will be "channels_last".

    # Input shape
        4D tensor with shape:
        - If `data_format` is `"channels_last"`:
            `(batch, rows, cols, channels)`
        - If `data_format` is `"channels_first"`:
            `(batch, channels, rows, cols)`

    # Output shape
        4D tensor with shape:
        - If `data_format` is `"channels_last"`:
            `(batch, upsampled_rows, upsampled_cols, channels)`
        - If `data_format` is `"channels_first"`:
            `(batch, channels, upsampled_rows, upsampled_cols)`
    """

    @interfaces.legacy_upsampling2d_support
    def __init__(self, size=(2, 2), data_format=None, **kwargs):
        super(UpSampling2D, self).__init__(**kwargs)
        self.data_format = conv_utils.normalize_data_format(data_format)
        self.size = conv_utils.normalize_tuple(size, 2, 'size')
        self.input_spec = InputSpec(ndim=4)

    def compute_output_shape(self, input_shape):
        if self.data_format == 'channels_first':
            height = self.size[0] * input_shape[2] if input_shape[2] is not None else None
            width = self.size[1] * input_shape[3] if input_shape[3] is not None else None
            return (input_shape[0],
                    input_shape[1],
                    height,
                    width)
        elif self.data_format == 'channels_last':
            height = self.size[0] * input_shape[1] if input_shape[1] is not None else None
            width = self.size[1] * input_shape[2] if input_shape[2] is not None else None
            return (input_shape[0],
                    height,
                    width,
                    input_shape[3])

    def call(self, inputs):
        return K.resize_images(inputs, self.size[0], self.size[1],
                               self.data_format)

    def get_config(self):
        config = {'size': self.size,
                  'data_format': self.data_format}
        base_config = super(UpSampling2D, self).get_config()
        return dict(list(base_config.items()) + list(config.items()))


class UpSampling3D(Layer):
    """Upsampling layer for 3D inputs.

    Repeats the 1st, 2nd and 3rd dimensions
    of the data by size[0], size[1] and size[2] respectively.

    # Arguments
        size: int, or tuple of 3 integers.
            The upsampling factors for dim1, dim2 and dim3.
        data_format: A string,
            one of `channels_last` (default) or `channels_first`.
            The ordering of the dimensions in the inputs.
            `channels_last` corresponds to inputs with shape
            `(batch, spatial_dim1, spatial_dim2, spatial_dim3, channels)`
            while `channels_first` corresponds to inputs with shape
            `(batch, channels, spatial_dim1, spatial_dim2, spatial_dim3)`.
            It defaults to the `image_data_format` value found in your
            Keras config file at `~/.keras/keras.json`.
            If you never set it, then it will be "channels_last".

    # Input shape
        5D tensor with shape:
        - If `data_format` is `"channels_last"`:
            `(batch, dim1, dim2, dim3, channels)`
        - If `data_format` is `"channels_first"`:
            `(batch, channels, dim1, dim2, dim3)`

    # Output shape
        5D tensor with shape:
        - If `data_format` is `"channels_last"`:
            `(batch, upsampled_dim1, upsampled_dim2, upsampled_dim3, channels)`
        - If `data_format` is `"channels_first"`:
            `(batch, channels, upsampled_dim1, upsampled_dim2, upsampled_dim3)`
    """

    @interfaces.legacy_upsampling3d_support
    def __init__(self, size=(2, 2, 2), data_format=None, **kwargs):
        self.data_format = conv_utils.normalize_data_format(data_format)
        self.size = conv_utils.normalize_tuple(size, 3, 'size')
        self.input_spec = InputSpec(ndim=5)
        super(UpSampling3D, self).__init__(**kwargs)

    def compute_output_shape(self, input_shape):
        if self.data_format == 'channels_first':
            dim1 = self.size[0] * input_shape[2] if input_shape[2] is not None else None
            dim2 = self.size[1] * input_shape[3] if input_shape[3] is not None else None
            dim3 = self.size[2] * input_shape[4] if input_shape[4] is not None else None
            return (input_shape[0],
                    input_shape[1],
                    dim1,
                    dim2,
                    dim3)
        elif self.data_format == 'channels_last':
            dim1 = self.size[0] * input_shape[1] if input_shape[1] is not None else None
            dim2 = self.size[1] * input_shape[2] if input_shape[2] is not None else None
            dim3 = self.size[2] * input_shape[3] if input_shape[3] is not None else None
            return (input_shape[0],
                    dim1,
                    dim2,
                    dim3,
                    input_shape[4])

    def call(self, inputs):
        return K.resize_volumes(inputs,
                                self.size[0], self.size[1], self.size[2],
                                self.data_format)

    def get_config(self):
        config = {'size': self.size,
                  'data_format': self.data_format}
        base_config = super(UpSampling3D, self).get_config()
        return dict(list(base_config.items()) + list(config.items()))


class ZeroPadding1D(Layer):
    """Zero-padding layer for 1D input (e.g. temporal sequence).

    # Arguments
        padding: int, or tuple of int (length 2), or dictionary.
            - If int:
            How many zeros to add at the beginning and end of
            the padding dimension (axis 1).
            - If tuple of int (length 2):
            How many zeros to add at the beginning and at the end of
            the padding dimension (`(left_pad, right_pad)`).

    # Input shape
        3D tensor with shape `(batch, axis_to_pad, features)`

    # Output shape
        3D tensor with shape `(batch, padded_axis, features)`
    """

    def __init__(self, padding=1, **kwargs):
        super(ZeroPadding1D, self).__init__(**kwargs)
        self.padding = conv_utils.normalize_tuple(padding, 2, 'padding')
        self.input_spec = InputSpec(ndim=3)

    def compute_output_shape(self, input_shape):
        if input_shape[1] is not None:
            length = input_shape[1] + self.padding[0] + self.padding[1]
        else:
            length = None
        return (input_shape[0],
                length,
                input_shape[2])

    def call(self, inputs):
        return K.temporal_padding(inputs, padding=self.padding)

    def get_config(self):
        config = {'padding': self.padding}
        base_config = super(ZeroPadding1D, self).get_config()
        return dict(list(base_config.items()) + list(config.items()))


class ZeroPadding2D(Layer):
    """Zero-padding layer for 2D input (e.g. picture).

    This layer can add rows and columns of zeros
    at the top, bottom, left and right side of an image tensor.

    # Arguments
        padding: int, or tuple of 2 ints, or tuple of 2 tuples of 2 ints.
            - If int: the same symmetric padding
                is applied to width and height.
            - If tuple of 2 ints:
                interpreted as two different
                symmetric padding values for height and width:
                `(symmetric_height_pad, symmetric_width_pad)`.
            - If tuple of 2 tuples of 2 ints:
                interpreted as
                `((top_pad, bottom_pad), (left_pad, right_pad))`
        data_format: A string,
            one of `channels_last` (default) or `channels_first`.
            The ordering of the dimensions in the inputs.
            `channels_last` corresponds to inputs with shape
            `(batch, height, width, channels)` while `channels_first`
            corresponds to inputs with shape
            `(batch, channels, height, width)`.
            It defaults to the `image_data_format` value found in your
            Keras config file at `~/.keras/keras.json`.
            If you never set it, then it will be "channels_last".

    # Input shape
        4D tensor with shape:
        - If `data_format` is `"channels_last"`:
            `(batch, rows, cols, channels)`
        - If `data_format` is `"channels_first"`:
            `(batch, channels, rows, cols)`

    # Output shape
        4D tensor with shape:
        - If `data_format` is `"channels_last"`:
            `(batch, padded_rows, padded_cols, channels)`
        - If `data_format` is `"channels_first"`:
            `(batch, channels, padded_rows, padded_cols)`
    """

    @interfaces.legacy_zeropadding2d_support
    def __init__(self,
                 padding=(1, 1),
                 data_format=None,
                 **kwargs):
        super(ZeroPadding2D, self).__init__(**kwargs)
        self.data_format = conv_utils.normalize_data_format(data_format)
        if isinstance(padding, int):
            self.padding = ((padding, padding), (padding, padding))
        elif hasattr(padding, '__len__'):
            if len(padding) != 2:
                raise ValueError('`padding` should have two elements. '
                                 'Found: ' + str(padding))
            height_padding = conv_utils.normalize_tuple(padding[0], 2,
                                                        '1st entry of padding')
            width_padding = conv_utils.normalize_tuple(padding[1], 2,
                                                       '2nd entry of padding')
            self.padding = (height_padding, width_padding)
        else:
            raise ValueError('`padding` should be either an int, '
                             'a tuple of 2 ints '
                             '(symmetric_height_pad, symmetric_width_pad), '
                             'or a tuple of 2 tuples of 2 ints '
                             '((top_pad, bottom_pad), (left_pad, right_pad)). '
                             'Found: ' + str(padding))
        self.input_spec = InputSpec(ndim=4)

    def compute_output_shape(self, input_shape):
        if self.data_format == 'channels_first':
            if input_shape[2] is not None:
                rows = input_shape[2] + self.padding[0][0] + self.padding[0][1]
            else:
                rows = None
            if input_shape[3] is not None:
                cols = input_shape[3] + self.padding[1][0] + self.padding[1][1]
            else:
                cols = None
            return (input_shape[0],
                    input_shape[1],
                    rows,
                    cols)
        elif self.data_format == 'channels_last':
            if input_shape[1] is not None:
                rows = input_shape[1] + self.padding[0][0] + self.padding[0][1]
            else:
                rows = None
            if input_shape[2] is not None:
                cols = input_shape[2] + self.padding[1][0] + self.padding[1][1]
            else:
                cols = None
            return (input_shape[0],
                    rows,
                    cols,
                    input_shape[3])

    def call(self, inputs):
        return K.spatial_2d_padding(inputs,
                                    padding=self.padding,
                                    data_format=self.data_format)

    def get_config(self):
        config = {'padding': self.padding,
                  'data_format': self.data_format}
        base_config = super(ZeroPadding2D, self).get_config()
        return dict(list(base_config.items()) + list(config.items()))


class ZeroPadding3D(Layer):
    """Zero-padding layer for 3D data (spatial or spatio-temporal).

    # Arguments
        padding: int, or tuple of 2 ints, or tuple of 2 tuples of 2 ints.
            - If int: the same symmetric padding
                is applied to width and height.
            - If tuple of 2 ints:
                interpreted as two different
                symmetric padding values for height and width:
                `(symmetric_dim1_pad, symmetric_dim2_pad, symmetric_dim3_pad)`.
            - If tuple of 2 tuples of 2 ints:
                interpreted as
                `((left_dim1_pad, right_dim1_pad), (left_dim2_pad, right_dim2_pad), (left_dim3_pad, right_dim3_pad))`
        data_format: A string,
            one of `channels_last` (default) or `channels_first`.
            The ordering of the dimensions in the inputs.
            `channels_last` corresponds to inputs with shape
            `(batch, spatial_dim1, spatial_dim2, spatial_dim3, channels)`
            while `channels_first` corresponds to inputs with shape
            `(batch, channels, spatial_dim1, spatial_dim2, spatial_dim3)`.
            It defaults to the `image_data_format` value found in your
            Keras config file at `~/.keras/keras.json`.
            If you never set it, then it will be "channels_last".

    # Input shape
        5D tensor with shape:
        - If `data_format` is `"channels_last"`:
            `(batch, first_axis_to_pad, second_axis_to_pad, third_axis_to_pad, depth)`
        - If `data_format` is `"channels_first"`:
            `(batch, depth, first_axis_to_pad, second_axis_to_pad, third_axis_to_pad)`

    # Output shape
        5D tensor with shape:
        - If `data_format` is `"channels_last"`:
            `(batch, first_padded_axis, second_padded_axis, third_axis_to_pad, depth)`
        - If `data_format` is `"channels_first"`:
            `(batch, depth, first_padded_axis, second_padded_axis, third_axis_to_pad)`
    """

    @interfaces.legacy_zeropadding3d_support
    def __init__(self, padding=(1, 1, 1), data_format=None, **kwargs):
        super(ZeroPadding3D, self).__init__(**kwargs)
        self.data_format = conv_utils.normalize_data_format(data_format)
        if isinstance(padding, int):
            self.padding = ((padding, padding), (padding, padding), (padding, padding))
        elif hasattr(padding, '__len__'):
            if len(padding) != 3:
                raise ValueError('`padding` should have 3 elements. '
                                 'Found: ' + str(padding))
            dim1_padding = conv_utils.normalize_tuple(padding[0], 2,
                                                      '1st entry of padding')
            dim2_padding = conv_utils.normalize_tuple(padding[1], 2,
                                                      '2nd entry of padding')
            dim3_padding = conv_utils.normalize_tuple(padding[2], 2,
                                                      '3rd entry of padding')
            self.padding = (dim1_padding, dim2_padding, dim3_padding)
        else:
            raise ValueError('`padding` should be either an int, '
                             'a tuple of 3 ints '
                             '(symmetric_dim1_pad, symmetric_dim2_pad, symmetric_dim3_pad), '
                             'or a tuple of 3 tuples of 2 ints '
                             '((left_dim1_pad, right_dim1_pad),'
                             ' (left_dim2_pad, right_dim2_pad),'
                             ' (left_dim3_pad, right_dim2_pad)). '
                             'Found: ' + str(padding))
        self.input_spec = InputSpec(ndim=5)

    def compute_output_shape(self, input_shape):
        if self.data_format == 'channels_first':
            if input_shape[2] is not None:
                dim1 = input_shape[2] + self.padding[0][0] + self.padding[0][1]
            else:
                dim1 = None
            if input_shape[3] is not None:
                dim2 = input_shape[3] + self.padding[1][0] + self.padding[1][1]
            else:
                dim2 = None
            if input_shape[4] is not None:
                dim3 = input_shape[4] + self.padding[2][0] + self.padding[2][1]
            else:
                dim3 = None
            return (input_shape[0],
                    input_shape[1],
                    dim1,
                    dim2,
                    dim3)
        elif self.data_format == 'channels_last':
            if input_shape[1] is not None:
                dim1 = input_shape[1] + self.padding[0][0] + self.padding[0][1]
            else:
                dim1 = None
            if input_shape[2] is not None:
                dim2 = input_shape[2] + self.padding[1][0] + self.padding[1][1]
            else:
                dim2 = None
            if input_shape[3] is not None:
                dim3 = input_shape[3] + self.padding[2][0] + self.padding[2][1]
            else:
                dim3 = None
            return (input_shape[0],
                    dim1,
                    dim2,
                    dim3,
                    input_shape[4])

    def call(self, inputs):
        return K.spatial_3d_padding(inputs,
                                    padding=self.padding,
                                    data_format=self.data_format)

    def get_config(self):
        config = {'padding': self.padding,
                  'data_format': self.data_format}
        base_config = super(ZeroPadding3D, self).get_config()
        return dict(list(base_config.items()) + list(config.items()))


class CompactBilinearPooling(Layer):
    '''Compact Bilinear Pooling
    # Arguments:
        d: dimension of the compact bilinear feature

    # References:
        - [Multimodal Compact Bilinear Pooling for Visual Question Answering and Visual Grounding](http://arxiv.org/pdf/1606.01847v2.pdf)
    '''

    def __init__(self, d, return_extra=False, conv_type='conv', **kwargs):
        self.h = [None, None]
        self.s = [None, None]
        self.return_extra = return_extra
        self.conv_type = conv_type
        self.d = d
        self.shape_in = None

        # layer parameters
        self.inbound_nodes = []
        self.outbound_nodes = []
        self.constraints = {}
        self.regularizers = []
        self.trainable_weights = []
        self.non_trainable_weights = []
        self.supports_masking = True
        self.trainable = False
        self.uses_learning_phase = False
        self.input_spec = None  # compatible with whatever
        super(CompactBilinearPooling, self).__init__(**kwargs)

    def build(self, input_shapes):
        self.trainable_weights = []
        self.nmodes = len(input_shapes)
        assert self.nmodes == 2
        self.shape_in = input_shapes
        for i in range(self.nmodes):
            if self.h[i] is None:
                self.h[i] = np.random.random_integers(0, self.d-1, size=(input_shapes[i][1],))
                self.h[i] = K.variable(self.h[i], dtype='int64', name='h'+str(i))
            if self.s[i] is None:
                self.s[i] = (np.floor(np.random.uniform(0, 2, size=(input_shapes[i][1],)))*2-1).astype('int64')
                self.s[i] = K.variable(self.s[i], dtype='int64', name='s'+str(i))
        self.non_trainable_weights = [self.h[i] for i in range(self.nmodes)] + [self.s[i] for i in range(self.nmodes)]

        self.built = True

    def compute_mask(self, input, input_mask=None):
        to_return = []
        if input_mask is None or not any([m is not None for m in input_mask]):
            to_return.append(None)
        else:
            to_return = input_mask[0]
        if self.return_extra:
            for i in range(self.nmodes):
                to_return += [None, None, None, None]
        return to_return # +[None]

    def multimodal_compact_bilinear(self, x):
        v = [[]] * self.nmodes

        if self.conv_type == 'conv':
            for i in range(self.nmodes):
                v[i] = K.count_sketch(self.h[i], self.s[i], x[i], self.d)
            out = K.conv1d(v[0], v[1])

        elif self.conv_type == 'fft':
            raise NotImplementedError()
            fft_v = [[]] * self.nmodes
            acum_fft = 1.0
            for i in range(self.nmodes):
                '''
                v[i] = K.count_sketch(self.h[i], self.s[i], x[i], self.d)
                fft_v[i] = K.fft(v[i])
                acum_fft *= fft_v[i]
                '''
                v[i] = K.count_sketch(self.h[i], self.s[i], x[i], self.d)
                zeros_pad = K.zeros_like(v[i])[:, :-1]
                v_in = K.concatenate([zeros_pad,
                                      v[i],
                                      zeros_pad], axis=1)
                fft_v[i] = K.fft(v_in)
                prev = K.cast(K.floor(self.d/2.), 'int16')
                post = K.cast(K.ceil(self.d/2.), 'int16')
                acum_fft *= K.concatenate((fft_v[i][:, -post:], fft_v[i][:, :prev]), axis=1)

            out = K.cast(K.ifft(acum_fft), dtype='float32')

        else:
            raise NotImplementedError()

        if self.return_extra:
            # TODO: remove fft_v and acum_fft from all returns
            raise NotImplementedError("return_extra not implemented")
            return [out]+v+fft_v+[acum_fft]
        else:
            return out

    def call(self, x, mask=None):
        if type(x) is not list or len(x) < 2:
            raise Exception('CompactBilinearPooling must be called on a list of tensors '
                            '(at least 2). Got: ' + str(x))
        if len(self.shape_in[0]) > 2:
            x = [x[i].dimshuffle(tuple([0] + range(2, len(self.shape_in[0])) + [1])) for i in range(self.nmodes)]
            x = [K.reshape(x[i], tuple([-1] + [self.shape_in[0][1]])) for i in range(self.nmodes)]
            ##x = [K.reshape(K.dimshuffle(x[i], tuple([0]+range(2,len(self.shape_in))+[1])), tuple([-1] + [self.shape_in[1]])) for i in range(self.nmodes)]
        y = self.multimodal_compact_bilinear(x)
        if len(self.shape_in[0]) > 2:
            y = K.reshape(y, tuple([-1] + self.shape_in[0][2:] + [self.d]))
            y.dimshuffle(tuple([0, -1] + range(1, len(self.shape_in[0]) - 1)))
            ##y = K.dimshuffle(K.reshape(y, tuple([-1] + self.shape_in[0][2:] + [self.d])), tuple([0,-1]+range(1,len(self.shape_in)-1)))
        if self.return_extra:
            return y+self.h+self.s
        return y

    def get_config(self):
        config = {'d': self.d,
                  'return_extra': self.return_extra,
                  'conv_type': self.conv_type}
        base_config = super(CompactBilinearPooling, self).get_config()
        return dict(list(base_config.items()) + list(config.items()))

    def get_output_shape_for(self, input_shape):
        assert type(input_shape) is list  # must have mutiple input shape tuples
        shapes = []
        shapes.append(tuple([input_shape[0][0], self.d] + list(input_shape[0][2:])))
        if self.return_extra:
            for s in input_shape: # v
                shapes.append(tuple([np.prod(s[0]+list(s[2:])), self.d]))
            for s in input_shape: # fft_v
                shapes.append(tuple([np.prod(s[0]+list(s[2:])), self.d]))
            shapes.append(tuple([np.prod(s[0]+list(s[2:])), self.d])) # acum_fft
            for s in input_shape: # h
                shapes.append(tuple([s[1],1]))
            for s in input_shape: # s
                shapes.append(tuple([s[1],1]))
            return shapes
        else:
            return shapes[0]


    
class BilinearPooling(Layer):
    '''Compact Bilinear Pooling

    # References:
        - [Multimodal Compact Bilinear Pooling for Visual Question Answering and Visual Grounding](http://arxiv.org/pdf/1606.01847v2.pdf)
    '''

    def __init__(self, d, **kwargs):

        # layer parameters
        self.inbound_nodes = []
        self.outbound_nodes = []
        self.constraints = {}
        self.regularizers = []
        self.trainable_weights = []
        self.non_trainable_weights = []
        self.supports_masking = True
        self.trainable = False
        self.uses_learning_phase = False
        self.input_spec = None  # compatible with whatever
        super(BilinearPooling, self).__init__(**kwargs)

    def build(self, input_shapes):
        self.trainable_weights = []
        self.nmodes = len(input_shapes)
        for i,s in enumerate(input_shapes):
            if s != input_shapes[0]:
                raise Exception('The input size of all vectors must be the same: '
                                'shape of vector on position '+str(i)+' (0-based) '+str(s)+' != shape of vector on position 0 '+str(input_shapes[0]))
        self.built = True

    def compute_mask(self, input, input_mask=None):
        if input_mask is None or not any([m is not None for m in input_mask]):
            return None
        else:
            return input_mask[0]

    def multimodal_bilinear(self, x):
        v = [[]] * self.nmodes
        acum_fft = 1.0
        for i in range(self.nmodes):
            acum_fft = acum_fft * K.fft(x[i])
        return K.cast(K.ifft(acum_fft), dtype='float32')

    def call(self, x, mask=None):
        if type(x) is not list or len(x) <= 1:
            raise Exception('BilinearPooling must be called on a list of tensors '
                            '(at least 2). Got: ' + str(x))
        return self.multimodal_bilinear(x)
    
    def get_config(self):
        base_config = super(BilinearPooling, self).get_config()
        return dict(list(base_config.items()))

    def get_output_shape_for(self, input_shape):
        assert type(input_shape) is list  # must have mutiple input shape tuples
        return input_shape[0]


class CountSketch(Layer):
    '''Count Sketch vector compacting
    # Arguments:
        d: dimension of the output compact representation
    '''

    def __init__(self, d, return_extra=False, **kwargs):
        self.h = [None, None]
        self.s = [None, None]
        self.return_extra = return_extra
        self.d = d

        # layer parameters
        self.inbound_nodes = []
        self.outbound_nodes = []
        self.constraints = {}
        self.regularizers = []
        self.trainable_weights = []
        self.non_trainable_weights = []
        self.supports_masking = True
        self.trainable = False
        self.uses_learning_phase = False
        self.input_spec = None  # compatible with whatever
        self.built = False
        super(CountSketch, self).__init__(**kwargs)

    def build(self, input_shapes):
        if not self.built:
            self.trainable_weights = []
            self.nmodes = len(input_shapes)
            for i in range(self.nmodes):
                if self.h[i] is None:
                    self.h[i] = np.random.random_integers(0, self.d-1, size=(input_shapes[i][1],))
                    self.h[i] = K.variable(self.h[i], dtype='int64', name='h'+str(i))
                if self.s[i] is None:
                    self.s[i] =  (np.floor(np.random.uniform(0, 2, size=(input_shapes[i][1],)))*2-1).astype('int64')
                    self.s[i] = K.variable(self.s[i], dtype='int64', name='s'+str(i))
        self.built = True

    def compute_mask(self, input, input_mask=None):
        to_return = []
        if input_mask is None or not any([m is not None for m in input_mask]):
            for i in range(len(input_mask)):
                to_return.append(None)
        else:
            to_return =  input_mask
        if self.return_extra:
            for i in range(self.nmodes):
                to_return += [None, None]
        return to_return

    def compact(self, x):
        v = [[]] * self.nmodes
        for i in range(self.nmodes):
            v[i] = K.count_sketch(self.h[i], self.s[i], x[i], self.d)
        return v

    def call(self, x, mask=None):
        if type(x) is not list or len(x) <= 1:
            raise Exception('CountSketch must be called on a list of tensors.')
        y = self.compact(x)
        if self.return_extra:
            return y+self.h+self.s
        return y   
 
    def get_config(self):
        config = {'d': self.d,
                  'return_extra': self.return_extra}
        base_config = super(CountSketch, self).get_config()
        return dict(list(base_config.items()) + list(config.items()))

    def get_output_shape_for(self, input_shape):
        assert type(input_shape) is list  # must have mutiple input shape tuples
        shapes = []
        for s in input_shape:
            shapes.append(tuple([s[0], self.d]))
        if self.return_extra:
            for i in range(self.nmodes):
                shapes.append(tuple([input_shape[i][1],1]))
            for i in range(self.nmodes):
                shapes.append(tuple([input_shape[i][1],1]))
        return shapes


class Cropping1D(Layer):
    """Cropping layer for 1D input (e.g. temporal sequence).

    It crops along the time dimension (axis 1).

    # Arguments
        cropping: int or tuple of int (length 2)
            How many units should be trimmed off at the beginning and end of
            the cropping dimension (axis 1).
            If a single int is provided,
            the same value will be used for both.

    # Input shape
        3D tensor with shape `(batch, axis_to_crop, features)`

    # Output shape
        3D tensor with shape `(batch, cropped_axis, features)`
    """

    def __init__(self, cropping=(1, 1), **kwargs):
        super(Cropping1D, self).__init__(**kwargs)
        self.cropping = conv_utils.normalize_tuple(cropping, 2, 'cropping')
        self.input_spec = InputSpec(ndim=3)

    def compute_output_shape(self, input_shape):
        if input_shape[1] is not None:
            length = input_shape[1] - self.cropping[0] - self.cropping[1]
        else:
            length = None
        return (input_shape[0],
                length,
                input_shape[2])

    def call(self, inputs):
        if self.cropping[1] == 0:
            return inputs[:, self.cropping[0]:, :]
        else:
            return inputs[:, self.cropping[0]: -self.cropping[1], :]

    def get_config(self):
        config = {'cropping': self.cropping}
        base_config = super(Cropping1D, self).get_config()
        return dict(list(base_config.items()) + list(config.items()))


class Cropping2D(Layer):
    """Cropping layer for 2D input (e.g. picture).

    It crops along spatial dimensions, i.e. width and height.

    # Arguments
        cropping: int, or tuple of 2 ints, or tuple of 2 tuples of 2 ints.
            - If int: the same symmetric cropping
                is applied to width and height.
            - If tuple of 2 ints:
                interpreted as two different
                symmetric cropping values for height and width:
                `(symmetric_height_crop, symmetric_width_crop)`.
            - If tuple of 2 tuples of 2 ints:
                interpreted as
                `((top_crop, bottom_crop), (left_crop, right_crop))`
        data_format: A string,
            one of `channels_last` (default) or `channels_first`.
            The ordering of the dimensions in the inputs.
            `channels_last` corresponds to inputs with shape
            `(batch, height, width, channels)` while `channels_first`
            corresponds to inputs with shape
            `(batch, channels, height, width)`.
            It defaults to the `image_data_format` value found in your
            Keras config file at `~/.keras/keras.json`.
            If you never set it, then it will be "channels_last".

    # Input shape
        4D tensor with shape:
        - If `data_format` is `"channels_last"`:
            `(batch, rows, cols, channels)`
        - If `data_format` is `"channels_first"`:
            `(batch, channels, rows, cols)`

    # Output shape
        4D tensor with shape:
        - If `data_format` is `"channels_last"`:
            `(batch, cropped_rows, cropped_cols, channels)`
        - If `data_format` is `"channels_first"`:
            `(batch, channels, cropped_rows, cropped_cols)`

    # Examples

    ```python
        # Crop the input 2D images or feature maps
        model = Sequential()
        model.add(Cropping2D(cropping=((2, 2), (4, 4)),
                             input_shape=(28, 28, 3)))
        # now model.output_shape == (None, 24, 20, 3)
        model.add(Conv2D(64, (3, 3), padding='same'))
        model.add(Cropping2D(cropping=((2, 2), (2, 2))))
        # now model.output_shape == (None, 20, 16. 64)
    ```
    """

    @interfaces.legacy_cropping2d_support
    def __init__(self, cropping=((0, 0), (0, 0)),
                 data_format=None, **kwargs):
        super(Cropping2D, self).__init__(**kwargs)
        self.data_format = conv_utils.normalize_data_format(data_format)
        if isinstance(cropping, int):
            self.cropping = ((cropping, cropping), (cropping, cropping))
        elif hasattr(cropping, '__len__'):
            if len(cropping) != 2:
                raise ValueError('`cropping` should have two elements. '
                                 'Found: ' + str(cropping))
            height_cropping = conv_utils.normalize_tuple(
                cropping[0], 2,
                '1st entry of cropping')
            width_cropping = conv_utils.normalize_tuple(
                cropping[1], 2,
                '2nd entry of cropping')
            self.cropping = (height_cropping, width_cropping)
        else:
            raise ValueError('`cropping` should be either an int, '
                             'a tuple of 2 ints '
                             '(symmetric_height_crop, symmetric_width_crop), '
                             'or a tuple of 2 tuples of 2 ints '
                             '((top_crop, bottom_crop), (left_crop, right_crop)). '
                             'Found: ' + str(cropping))
        self.input_spec = InputSpec(ndim=4)

    def compute_output_shape(self, input_shape):
        if self.data_format == 'channels_first':
            return (input_shape[0],
                    input_shape[1],
                    input_shape[2] - self.cropping[0][0] - self.cropping[0][1] if input_shape[2] else None,
                    input_shape[3] - self.cropping[1][0] - self.cropping[1][1] if input_shape[3] else None)
        elif self.data_format == 'channels_last':
            return (input_shape[0],
                    input_shape[1] - self.cropping[0][0] - self.cropping[0][1] if input_shape[1] else None,
                    input_shape[2] - self.cropping[1][0] - self.cropping[1][1] if input_shape[2] else None,
                    input_shape[3])

    def call(self, inputs):
        if self.data_format == 'channels_first':
            if self.cropping[0][1] == self.cropping[1][1] == 0:
                return inputs[:,
                              :,
                              self.cropping[0][0]:,
                              self.cropping[1][0]:]
            elif self.cropping[0][1] == 0:
                return inputs[:,
                              :,
                              self.cropping[0][0]:,
                              self.cropping[1][0]: -self.cropping[1][1]]
            elif self.cropping[1][1] == 0:
                return inputs[:,
                              :,
                              self.cropping[0][0]: -self.cropping[0][1],
                              self.cropping[1][0]:]
            return inputs[:,
                          :,
                          self.cropping[0][0]: -self.cropping[0][1],
                          self.cropping[1][0]: -self.cropping[1][1]]
        elif self.data_format == 'channels_last':
            if self.cropping[0][1] == self.cropping[1][1] == 0:
                return inputs[:,
                              self.cropping[0][0]:,
                              self.cropping[1][0]:,
                              :]
            elif self.cropping[0][1] == 0:
                return inputs[:,
                              self.cropping[0][0]:,
                              self.cropping[1][0]: -self.cropping[1][1],
                              :]
            elif self.cropping[1][1] == 0:
                return inputs[:,
                              self.cropping[0][0]: -self.cropping[0][1],
                              self.cropping[1][0]:,
                              :]
            return inputs[:,
                          self.cropping[0][0]: -self.cropping[0][1],
                          self.cropping[1][0]: -self.cropping[1][1],
                          :]

    def get_config(self):
        config = {'cropping': self.cropping,
                  'data_format': self.data_format}
        base_config = super(Cropping2D, self).get_config()
        return dict(list(base_config.items()) + list(config.items()))


class Cropping3D(Layer):
    """Cropping layer for 3D data (e.g. spatial or spatio-temporal).

    # Arguments
        cropping: int, or tuple of 2 ints, or tuple of 2 tuples of 2 ints.
            - If int: the same symmetric cropping
                is applied to width and height.
            - If tuple of 2 ints:
                interpreted as two different
                symmetric cropping values for height and width:
                `(symmetric_dim1_crop, symmetric_dim2_crop, symmetric_dim3_crop)`.
            - If tuple of 2 tuples of 2 ints:
                interpreted as
                `((left_dim1_crop, right_dim1_crop), (left_dim2_crop, right_dim2_crop), (left_dim3_crop, right_dim3_crop))`
        data_format: A string,
            one of `channels_last` (default) or `channels_first`.
            The ordering of the dimensions in the inputs.
            `channels_last` corresponds to inputs with shape
            `(batch, spatial_dim1, spatial_dim2, spatial_dim3, channels)`
            while `channels_first` corresponds to inputs with shape
            `(batch, channels, spatial_dim1, spatial_dim2, spatial_dim3)`.
            It defaults to the `image_data_format` value found in your
            Keras config file at `~/.keras/keras.json`.
            If you never set it, then it will be "channels_last".

    # Input shape
        5D tensor with shape:
        - If `data_format` is `"channels_last"`:
            `(batch, first_axis_to_crop, second_axis_to_crop, third_axis_to_crop, depth)`
        - If `data_format` is `"channels_first"`:
            `(batch, depth, first_axis_to_crop, second_axis_to_crop, third_axis_to_crop)`

    # Output shape
        5D tensor with shape:
        - If `data_format` is `"channels_last"`:
            `(batch, first_cropped_axis, second_cropped_axis, third_cropped_axis, depth)`
        - If `data_format` is `"channels_first"`:
            `(batch, depth, first_cropped_axis, second_cropped_axis, third_cropped_axis)`
    """

    @interfaces.legacy_cropping3d_support
    def __init__(self, cropping=((1, 1), (1, 1), (1, 1)),
                 data_format=None, **kwargs):
        super(Cropping3D, self).__init__(**kwargs)
        self.data_format = conv_utils.normalize_data_format(data_format)
        if isinstance(cropping, int):
            self.cropping = ((cropping, cropping),
                             (cropping, cropping),
                             (cropping, cropping))
        elif hasattr(cropping, '__len__'):
            if len(cropping) != 3:
                raise ValueError('`cropping` should have 3 elements. '
                                 'Found: ' + str(cropping))
            dim1_cropping = conv_utils.normalize_tuple(cropping[0], 2,
                                                       '1st entry of cropping')
            dim2_cropping = conv_utils.normalize_tuple(cropping[1], 2,
                                                       '2nd entry of cropping')
            dim3_cropping = conv_utils.normalize_tuple(cropping[2], 2,
                                                       '3rd entry of cropping')
            self.cropping = (dim1_cropping, dim2_cropping, dim3_cropping)
        else:
            raise ValueError('`cropping` should be either an int, '
                             'a tuple of 3 ints '
                             '(symmetric_dim1_crop, symmetric_dim2_crop, symmetric_dim3_crop), '
                             'or a tuple of 3 tuples of 2 ints '
                             '((left_dim1_crop, right_dim1_crop),'
                             ' (left_dim2_crop, right_dim2_crop),'
                             ' (left_dim3_crop, right_dim2_crop)). '
                             'Found: ' + str(cropping))
        self.input_spec = InputSpec(ndim=5)

    def compute_output_shape(self, input_shape):
        if self.data_format == 'channels_first':
            if input_shape[2] is not None:
                dim1 = input_shape[2] - self.cropping[0][0] - self.cropping[0][1]
            else:
                dim1 = None
            if input_shape[3] is not None:
                dim2 = input_shape[3] - self.cropping[1][0] - self.cropping[1][1]
            else:
                dim2 = None
            if input_shape[4] is not None:
                dim3 = input_shape[4] - self.cropping[2][0] - self.cropping[2][1]
            else:
                dim3 = None
            return (input_shape[0],
                    input_shape[1],
                    dim1,
                    dim2,
                    dim3)
        elif self.data_format == 'channels_last':
            if input_shape[1] is not None:
                dim1 = input_shape[1] - self.cropping[0][0] - self.cropping[0][1]
            else:
                dim1 = None
            if input_shape[2] is not None:
                dim2 = input_shape[2] - self.cropping[1][0] - self.cropping[1][1]
            else:
                dim2 = None
            if input_shape[3] is not None:
                dim3 = input_shape[3] - self.cropping[2][0] - self.cropping[2][1]
            else:
                dim3 = None
            return (input_shape[0],
                    dim1,
                    dim2,
                    dim3,
                    input_shape[4])

    def call(self, inputs):
        if self.data_format == 'channels_first':
            if self.cropping[0][1] == self.cropping[1][1] == self.cropping[2][1] == 0:
                return inputs[:,
                              :,
                              self.cropping[0][0]:,
                              self.cropping[1][0]:,
                              self.cropping[2][0]:]
            elif self.cropping[0][1] == self.cropping[1][1] == 0:
                return inputs[:,
                              :,
                              self.cropping[0][0]:,
                              self.cropping[1][0]:,
                              self.cropping[2][0]: -self.cropping[2][1]]
            elif self.cropping[1][1] == self.cropping[2][1] == 0:
                return inputs[:,
                              :,
                              self.cropping[0][0]: -self.cropping[0][1],
                              self.cropping[1][0]:,
                              self.cropping[2][0]:]
            elif self.cropping[0][1] == self.cropping[2][1] == 0:
                return inputs[:,
                              :,
                              self.cropping[0][0]:,
                              self.cropping[1][0]: -self.cropping[1][1],
                              self.cropping[2][0]:]
            elif self.cropping[0][1] == 0:
                return inputs[:,
                              :,
                              self.cropping[0][0]:,
                              self.cropping[1][0]: -self.cropping[1][1],
                              self.cropping[2][0]: -self.cropping[2][1]]
            elif self.cropping[1][1] == 0:
                return inputs[:,
                              :,
                              self.cropping[0][0]: -self.cropping[0][1],
                              self.cropping[1][0]:,
                              self.cropping[2][0]: -self.cropping[2][1]]
            elif self.cropping[2][1] == 0:
                return inputs[:,
                              :,
                              self.cropping[0][0]: -self.cropping[0][1],
                              self.cropping[1][0]: -self.cropping[1][1],
                              self.cropping[2][0]:]
            return inputs[:,
                          :,
                          self.cropping[0][0]: -self.cropping[0][1],
                          self.cropping[1][0]: -self.cropping[1][1],
                          self.cropping[2][0]: -self.cropping[2][1]]

        elif self.data_format == 'channels_last':
            if self.cropping[0][1] == self.cropping[1][1] == self.cropping[2][1] == 0:
                return inputs[:,
                              self.cropping[0][0]:,
                              self.cropping[1][0]:,
                              self.cropping[2][0]:,
                              :]
            elif self.cropping[0][1] == self.cropping[1][1] == 0:
                return inputs[:,
                              self.cropping[0][0]:,
                              self.cropping[1][0]:,
                              self.cropping[2][0]: -self.cropping[2][1],
                              :]
            elif self.cropping[1][1] == self.cropping[2][1] == 0:
                return inputs[:,
                              self.cropping[0][0]: -self.cropping[0][1],
                              self.cropping[1][0]:,
                              self.cropping[2][0]:,
                              :]
            elif self.cropping[0][1] == self.cropping[2][1] == 0:
                return inputs[:,
                              self.cropping[0][0]:,
                              self.cropping[1][0]:-self.cropping[1][1],
                              self.cropping[2][0]:,
                              :]
            elif self.cropping[0][1] == 0:
                return inputs[:,
                              self.cropping[0][0]:,
                              self.cropping[1][0]: -self.cropping[1][1],
                              self.cropping[2][0]: -self.cropping[2][1],
                              :]
            elif self.cropping[1][1] == 0:
                return inputs[:,
                              self.cropping[0][0]: -self.cropping[0][1],
                              self.cropping[1][0]:,
                              self.cropping[2][0]: -self.cropping[2][1],
                              :]
            elif self.cropping[2][1] == 0:
                return inputs[:,
                              self.cropping[0][0]: -self.cropping[0][1],
                              self.cropping[1][0]: -self.cropping[1][1],
                              self.cropping[2][0]:,
                              :]
            return inputs[:,
                          self.cropping[0][0]: -self.cropping[0][1],
                          self.cropping[1][0]: -self.cropping[1][1],
                          self.cropping[2][0]: -self.cropping[2][1],
                          :]

    def get_config(self):
        config = {'cropping': self.cropping,
                  'data_format': self.data_format}
        base_config = super(Cropping3D, self).get_config()
        return dict(list(base_config.items()) + list(config.items()))


# Aliases

Convolution1D = Conv1D
Convolution2D = Conv2D
Convolution3D = Conv3D
SeparableConvolution2D = SeparableConv2D
Convolution2DTranspose = Conv2DTranspose
Deconvolution2D = Deconv2D = Conv2DTranspose
Deconvolution3D = Deconv3D = Conv3DTranspose

# Legacy aliases
AtrousConv1D = AtrousConvolution1D
<<<<<<< HEAD
AtrousConv2D = AtrousConvolution2D
SeparableConv2D = SeparableConvolution2D
=======
AtrousConv2D = AtrousConvolution2D
>>>>>>> 59cd1c39
<|MERGE_RESOLUTION|>--- conflicted
+++ resolved
@@ -6,11 +6,6 @@
 from theano import tensor as T
 
 from .. import backend as K
-<<<<<<< HEAD
-from .. import activations, initializations, regularizers, constraints
-from ..engine import Layer, InputSpec
-from ..utils.np_utils import conv_output_length
-=======
 from .. import activations
 from .. import initializers
 from .. import regularizers
@@ -19,7 +14,6 @@
 from ..engine import InputSpec
 from ..utils import conv_utils
 from ..legacy import interfaces
->>>>>>> 59cd1c39
 
 # imports for backwards namespace compatibility
 from .pooling import AveragePooling1D
@@ -29,11 +23,11 @@
 from .pooling import MaxPooling2D
 from .pooling import MaxPooling3D
 
-<<<<<<< HEAD
-import numpy as np
-
+from ..legacy.layers import AtrousConvolution1D
+from ..legacy.layers import AtrousConvolution2D
 
 class ClassActivationMapping(Layer):
+    #TODO: Test this layer
     '''Class Activation Mapping computation used in GAP networks.
 
     # Arguments
@@ -41,8 +35,8 @@
             GAP (global average pooling) layer with a Dense layer.
 
     # References
-        [1]Zhou B, Khosla A, Lapedriza A, Oliva A, Torralba A. 
-            Learning Deep Features for Discriminative Localization. 
+        [1]Zhou B, Khosla A, Lapedriza A, Oliva A, Torralba A.
+            Learning Deep Features for Discriminative Localization.
             arXiv preprint arXiv:1512.04150. 2015 Dec 14.
     '''
     def __init__(self, weights_shape, weights=None, **kwargs):
@@ -62,17 +56,17 @@
         if(self.initial_weights[0] is not None):
             self.set_weights(self.initial_weights)
 
-        
+
     def call(self, x, mask=None):
         '''
         # Formulation
-            The original CAM formulation from [1] is as follows:         
+            The original CAM formulation from [1] is as follows:
 
                 CAM(x,y,c) = ∑_k w_k(c) * f_k(x,y),
 
-            where CAM(x,y,c) is the class activation map of class 'c' 
-            at pixel (x,y), w_k is the weight (self.W) of the k-th kernel 
-            learned on the Dense layer after GAP, and f_k is the feature 
+            where CAM(x,y,c) is the class activation map of class 'c'
+            at pixel (x,y), w_k is the weight (self.W) of the k-th kernel
+            learned on the Dense layer after GAP, and f_k is the feature
             activation at pixel (x,y) produced by the deep convolution layers
             applied before the GAP layer.
         '''
@@ -88,11 +82,6 @@
         config = {'weights_shape': self.weights_shape}
         base_config = super(ClassActivationMapping, self).get_config()
         return dict(list(base_config.items()) + list(config.items()))
-
-=======
-from ..legacy.layers import AtrousConvolution1D
-from ..legacy.layers import AtrousConvolution2D
->>>>>>> 59cd1c39
 
 
 class _Conv(Layer):
@@ -132,52 +121,6 @@
         activation: Activation function to use
             (see [activations](../activations.md)).
             If you don't specify anything, no activation is applied
-<<<<<<< HEAD
-            (ie. "linear" activation: a(x) = x).
-        weights: list of numpy arrays to set as initial weights.
-        border_mode: 'valid', 'same' or 'full'. ('full' requires the Theano backend.)
-        subsample_length: factor by which to subsample output.
-        W_regularizer: instance of [WeightRegularizer](../regularizers.md)
-            (eg. L1 or L2 regularization), applied to the main weights matrix.
-        b_regularizer: instance of [WeightRegularizer](../regularizers.md),
-            applied to the bias.
-        activity_regularizer: instance of [ActivityRegularizer](../regularizers.md),
-            applied to the network output.
-        W_constraint: instance of the [constraints](../constraints.md) module
-            (eg. maxnorm, nonneg), applied to the main weights matrix.
-        b_constraint: instance of the [constraints](../constraints.md) module,
-            applied to the bias.
-        bias: whether to include a bias
-            (i.e. make the layer affine rather than linear).
-        input_dim: Number of channels/dimensions in the input.
-            Either this argument or the keyword argument `input_shape`must be
-            provided when using this layer as the first layer in a model.
-        input_length: Length of input sequences, when it is constant.
-            This argument is required if you are going to connect
-            `Flatten` then `Dense` layers upstream
-            (without it, the shape of the dense outputs cannot be computed).
-
-    # Input shape
-        3D tensor with shape: `(samples, steps, input_dim)`.
-
-    # Output shape
-        3D tensor with shape: `(samples, new_steps, nb_filter)`.
-        `steps` value might have changed due to padding.
-    '''
-    def __init__(self, nb_filter, filter_length,
-                 init='glorot_uniform', activation=None, weights=None,
-                 border_mode='valid', subsample_length=1,
-                 W_regularizer=None, b_regularizer=None, activity_regularizer=None,
-                 W_constraint=None, b_constraint=None,
-                 W_learning_rate_multiplier=None, b_learning_rate_multiplier=None,
-                 bias=True, input_dim=None, input_length=None, **kwargs):
-
-        if border_mode not in {'valid', 'same', 'full'}:
-            raise ValueError('Invalid border mode for Convolution1D:', border_mode)
-        self.nb_filter = nb_filter
-        self.filter_length = filter_length
-        self.init = initializations.get(init, dim_ordering='th')
-=======
             (ie. "linear" activation: `a(x) = x`).
         use_bias: Boolean, whether the layer uses a bias vector.
         kernel_initializer: Initializer for the `kernel` weights matrix
@@ -215,6 +158,7 @@
                  kernel_constraint=None,
                  bias_constraint=None,
                  **kwargs):
+        #TODO: Test this layer
         super(_Conv, self).__init__(**kwargs)
         self.rank = rank
         self.filters = filters
@@ -223,7 +167,6 @@
         self.padding = conv_utils.normalize_padding(padding)
         self.data_format = conv_utils.normalize_data_format(data_format)
         self.dilation_rate = conv_utils.normalize_tuple(dilation_rate, rank, 'dilation_rate')
->>>>>>> 59cd1c39
         self.activation = activations.get(activation)
         self.use_bias = use_bias
         self.kernel_initializer = initializers.get(kernel_initializer)
@@ -231,8 +174,11 @@
         self.kernel_regularizer = regularizers.get(kernel_regularizer)
         self.bias_regularizer = regularizers.get(bias_regularizer)
         self.activity_regularizer = regularizers.get(activity_regularizer)
-<<<<<<< HEAD
-
+        self.kernel_constraint = constraints.get(kernel_constraint)
+        self.bias_constraint = constraints.get(bias_constraint)
+        self.input_spec = InputSpec(ndim=self.rank + 2)
+        #TODO: Test this layer. Old code:
+        """
         self.W_constraint = constraints.get(W_constraint)
         self.b_constraint = constraints.get(b_constraint)
 
@@ -250,12 +196,7 @@
         if self.input_dim:
             kwargs['input_shape'] = (self.input_length, self.input_dim)
         super(Convolution1D, self).__init__(**kwargs)
-=======
-        self.kernel_constraint = constraints.get(kernel_constraint)
-        self.bias_constraint = constraints.get(bias_constraint)
-        self.input_spec = InputSpec(ndim=self.rank + 2)
->>>>>>> 59cd1c39
-
+        """
     def build(self, input_shape):
         if self.data_format == 'channels_first':
             channel_axis = 1
@@ -348,24 +289,6 @@
             return (input_shape[0], self.filters) + tuple(new_space)
 
     def get_config(self):
-<<<<<<< HEAD
-        config = {'nb_filter': self.nb_filter,
-                  'filter_length': self.filter_length,
-                  'init': self.init.__name__,
-                  'activation': self.activation.__name__,
-                  'border_mode': self.border_mode,
-                  'subsample_length': self.subsample_length,
-                  'W_regularizer': self.W_regularizer.get_config() if self.W_regularizer else None,
-                  'b_regularizer': self.b_regularizer.get_config() if self.b_regularizer else None,
-                  'activity_regularizer': self.activity_regularizer.get_config() if self.activity_regularizer else None,
-                  'W_constraint': self.W_constraint.get_config() if self.W_constraint else None,
-                  'b_constraint': self.b_constraint.get_config() if self.b_constraint else None,
-                  'b_learning_rate_multiplier': self.b_learning_rate_multiplier,
-                  'bias': self.bias,
-                  'input_dim': self.input_dim,
-                  'input_length': self.input_length}
-        base_config = super(Convolution1D, self).get_config()
-=======
         config = {
             'rank': self.rank,
             'filters': self.filters,
@@ -385,7 +308,6 @@
             'bias_constraint': constraints.serialize(self.bias_constraint)
         }
         base_config = super(_Conv, self).get_config()
->>>>>>> 59cd1c39
         return dict(list(base_config.items()) + list(config.items()))
 
     def set_lr_multipliers(self, W_learning_rate_multiplier, b_learning_rate_multiplier):
@@ -583,34 +505,6 @@
         or 4D tensor with shape:
         `(samples, new_rows, new_cols, filters)` if data_format='channels_last'.
         `rows` and `cols` values might have changed due to padding.
-<<<<<<< HEAD
-    '''
-    def __init__(self, nb_filter, nb_row, nb_col,
-                 init='glorot_uniform', activation=None, weights=None,
-                 border_mode='valid', subsample=(1, 1), dim_ordering='default',
-                 W_regularizer=None, b_regularizer=None, activity_regularizer=None,
-                 W_constraint=None, b_constraint=None, 
-                 W_learning_rate_multiplier=None, b_learning_rate_multiplier=None,
-                 bias=True, **kwargs):
-        if dim_ordering == 'default':
-            dim_ordering = K.image_dim_ordering()
-        if border_mode not in {'valid', 'same', 'full'}:
-            raise ValueError('Invalid border mode for Convolution2D:', border_mode)
-        self.nb_filter = nb_filter
-        self.nb_row = nb_row
-        self.nb_col = nb_col
-        self.init = initializations.get(init, dim_ordering=dim_ordering)
-        self.activation = activations.get(activation)
-        self.border_mode = border_mode
-        self.subsample = tuple(subsample)
-        if dim_ordering not in {'tf', 'th'}:
-            raise ValueError('dim_ordering must be in {tf, th}.')
-        self.dim_ordering = dim_ordering
-
-        self.W_regularizer = regularizers.get(W_regularizer)
-        self.b_regularizer = regularizers.get(b_regularizer)
-        self.activity_regularizer = regularizers.get(activity_regularizer)
-=======
     """
 
     @interfaces.legacy_conv2d_support
@@ -649,25 +543,18 @@
             bias_constraint=bias_constraint,
             **kwargs)
         self.input_spec = InputSpec(ndim=4)
->>>>>>> 59cd1c39
 
     def get_config(self):
         config = super(Conv2D, self).get_config()
         config.pop('rank')
         return config
 
-<<<<<<< HEAD
+    def set_lr_multipliers(self, W_learning_rate_multiplier, b_learning_rate_multiplier):
         self.W_learning_rate_multiplier = W_learning_rate_multiplier
         self.b_learning_rate_multiplier = b_learning_rate_multiplier
-        self.learning_rate_multipliers = [self.W_learning_rate_multiplier, self.b_learning_rate_multiplier]
-
-        self.bias = bias
-        self.input_spec = [InputSpec(ndim=4)]
-        self.initial_weights = weights
-        self.supports_masking = True
-        super(Convolution2D, self).__init__(**kwargs)
-=======
->>>>>>> 59cd1c39
+        self.learning_rate_multipliers = [self.W_learning_rate_multiplier,
+                                          self.b_learning_rate_multiplier]
+
 
 class Conv3D(_Conv):
     """3D convolution layer (e.g. spatial convolution over volumes).
@@ -789,33 +676,6 @@
         self.input_spec = InputSpec(ndim=5)
 
     def get_config(self):
-<<<<<<< HEAD
-        config = {'nb_filter': self.nb_filter,
-                  'nb_row': self.nb_row,
-                  'nb_col': self.nb_col,
-                  'init': self.init.__name__,
-                  'activation': self.activation.__name__,
-                  'border_mode': self.border_mode,
-                  'subsample': self.subsample,
-                  'dim_ordering': self.dim_ordering,
-                  'W_regularizer': self.W_regularizer.get_config() if self.W_regularizer else None,
-                  'b_regularizer': self.b_regularizer.get_config() if self.b_regularizer else None,
-                  'activity_regularizer': self.activity_regularizer.get_config() if self.activity_regularizer else None,
-                  'W_constraint': self.W_constraint.get_config() if self.W_constraint else None,
-                  'b_constraint': self.b_constraint.get_config() if self.b_constraint else None,
-                  'W_learning_rate_multiplier': self.W_learning_rate_multiplier,
-                  'b_learning_rate_multiplier': self.b_learning_rate_multiplier,
-                  'bias': self.bias}
-        base_config = super(Convolution2D, self).get_config()
-        return dict(list(base_config.items()) + list(config.items()))
-
-    def set_lr_multipliers(self, W_learning_rate_multiplier, b_learning_rate_multiplier):
-        self.W_learning_rate_multiplier = W_learning_rate_multiplier
-        self.b_learning_rate_multiplier = b_learning_rate_multiplier
-        self.learning_rate_multipliers = [self.W_learning_rate_multiplier,
-                                          self.b_learning_rate_multiplier]
-
-=======
         config = super(Conv3D, self).get_config()
         config.pop('rank')
         return config
@@ -823,7 +683,6 @@
 
 class Conv2DTranspose(Conv2D):
     """Transposed convolution layer (sometimes called Deconvolution).
->>>>>>> 59cd1c39
 
     The need for transposed convolutions generally arises
     from the desire to use a transformation going in the opposite direction
@@ -904,89 +763,6 @@
         `rows` and `cols` values might have changed due to padding.
 
     # References
-<<<<<<< HEAD
-        [1] [A guide to convolution arithmetic for deep learning](https://arxiv.org/abs/1603.07285 "arXiv:1603.07285v1 [stat.ML]")
-        [2] [Transposed convolution arithmetic](http://deeplearning.net/software/theano_versions/dev/tutorial/conv_arithmetic.html#transposed-convolution-arithmetic)
-        [3] [Deconvolutional Networks](http://www.matthewzeiler.com/pubs/cvpr2010/cvpr2010.pdf)
-    '''
-    def __init__(self, nb_filter, nb_row, nb_col, output_shape=None,
-                 init='glorot_uniform', activation=None, weights=None,
-                 border_mode='valid', subsample=(1, 1),
-                 dim_ordering='default',
-                 W_regularizer=None, b_regularizer=None, activity_regularizer=None,
-                 W_constraint=None, b_constraint=None, 
-                 W_learning_rate_multiplier=None, b_learning_rate_multiplier=None,
-                 bias=True, **kwargs):
-        if dim_ordering == 'default':
-            dim_ordering = K.image_dim_ordering()
-        if border_mode not in {'valid', 'same', 'full'}:
-            raise ValueError('Invalid border mode for Deconvolution2D:', border_mode)
-
-        self.output_shape_ = output_shape
-
-        super(Deconvolution2D, self).__init__(nb_filter, nb_row, nb_col,
-                                              init=init,
-                                              activation=activation,
-                                              weights=weights,
-                                              border_mode=border_mode,
-                                              subsample=subsample,
-                                              dim_ordering=dim_ordering,
-                                              W_regularizer=W_regularizer,
-                                              b_regularizer=b_regularizer,
-                                              activity_regularizer=activity_regularizer,
-                                              W_constraint=W_constraint,
-                                              b_constraint=b_constraint,
-                                              bias=bias,
-                                              **kwargs)
-
-    def calculate_output_shape(self, input_shape):
-        if self.dim_ordering == 'th':
-            rows = input_shape[2]
-            cols = input_shape[3]
-        elif self.dim_ordering == 'tf':
-            rows = input_shape[1]
-            cols = input_shape[2]
-        else:
-            raise ValueError('Invalid dim_ordering:', self.dim_ordering)
-
-        rows = K.conv_input_length(rows, stride=self.subsample[0], filter_size=self.nb_row,
-                                   border_mode=self.border_mode)
-        cols = K.conv_input_length(cols, stride=self.subsample[1], filter_size=self.nb_col,
-                                   border_mode=self.border_mode)
-
-        if self.dim_ordering == 'th':
-            output_shape = (input_shape[0], self.nb_filter, rows, cols)
-        elif self.dim_ordering == 'tf':
-            output_shape = (input_shape[0], rows, cols, self.nb_filter)
-
-        return tuple(output_shape)
-
-    def get_output_shape_for(self, input_shape):
-        if self.output_shape_ is None:
-            self.output_shape_ = self.calculate_output_shape(input_shape)
-
-        return tuple(self.output_shape_)
-
-    def call(self, x, mask=None):
-        output_shape = self.calculate_output_shape(K.int_shape(x))
-
-        output = K.deconv2d(x, self.W, output_shape,
-                            strides=self.subsample,
-                            border_mode=self.border_mode,
-                            dim_ordering=self.dim_ordering,
-                            filter_shape=self.W_shape)
-
-        if self.bias:
-            if self.dim_ordering == 'th':
-                output += K.reshape(self.b, (1, self.nb_filter, 1, 1))
-            elif self.dim_ordering == 'tf':
-                output += K.reshape(self.b, (1, 1, 1, self.nb_filter))
-            else:
-                raise ValueError('Invalid dim_ordering:', self.dim_ordering)
-
-        output = self.activation(output)
-        return output
-=======
         - [A guide to convolution arithmetic for deep learning](https://arxiv.org/abs/1603.07285v1)
         - [Deconvolutional Networks](http://www.matthewzeiler.com/pubs/cvpr2010/cvpr2010.pdf)
     """
@@ -1115,32 +891,28 @@
         output_shape[w_axis] = conv_utils.deconv_length(
             output_shape[w_axis], stride_w, kernel_w, self.padding)
         return tuple(output_shape)
->>>>>>> 59cd1c39
 
     def get_config(self):
         config = super(Conv2DTranspose, self).get_config()
         config.pop('dilation_rate')
         return config
 
-
-class Conv3DTranspose(Conv3D):
-    """Transposed convolution layer (sometimes called Deconvolution).
-
-<<<<<<< HEAD
     def set_lr_multipliers(self, W_learning_rate_multiplier, b_learning_rate_multiplier):
         self.W_learning_rate_multiplier = W_learning_rate_multiplier
         self.b_learning_rate_multiplier = b_learning_rate_multiplier
         self.learning_rate_multipliers = [self.W_learning_rate_multiplier,
                                           self.b_learning_rate_multiplier]
 
-=======
+
+class Conv3DTranspose(Conv3D):
+    """Transposed convolution layer (sometimes called Deconvolution).
+
     The need for transposed convolutions generally arises
     from the desire to use a transformation going in the opposite direction
     of a normal convolution, i.e., from something that has the shape of the
     output of some convolution to something that has the shape of its input
     while maintaining a connectivity pattern that is compatible with
     said convolution.
->>>>>>> 59cd1c39
 
     When using this layer as the first layer in a model,
     provide the keyword argument `input_shape`
@@ -2038,6 +1810,7 @@
 
 
 class CompactBilinearPooling(Layer):
+    #TODO: Test this layer
     '''Compact Bilinear Pooling
     # Arguments:
         d: dimension of the compact bilinear feature
@@ -2177,7 +1950,7 @@
             return shapes[0]
 
 
-    
+
 class BilinearPooling(Layer):
     '''Compact Bilinear Pooling
 
@@ -2227,7 +2000,7 @@
             raise Exception('BilinearPooling must be called on a list of tensors '
                             '(at least 2). Got: ' + str(x))
         return self.multimodal_bilinear(x)
-    
+
     def get_config(self):
         base_config = super(BilinearPooling, self).get_config()
         return dict(list(base_config.items()))
@@ -2300,8 +2073,8 @@
         y = self.compact(x)
         if self.return_extra:
             return y+self.h+self.s
-        return y   
- 
+        return y
+
     def get_config(self):
         config = {'d': self.d,
                   'return_extra': self.return_extra}
@@ -2736,9 +2509,4 @@
 
 # Legacy aliases
 AtrousConv1D = AtrousConvolution1D
-<<<<<<< HEAD
-AtrousConv2D = AtrousConvolution2D
-SeparableConv2D = SeparableConvolution2D
-=======
-AtrousConv2D = AtrousConvolution2D
->>>>>>> 59cd1c39
+AtrousConv2D = AtrousConvolution2D