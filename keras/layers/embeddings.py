from __future__ import absolute_import

from .. import backend as K
from .. import initializers
from .. import regularizers
from .. import constraints
from ..engine import Layer
from ..legacy import interfaces


class Embedding(Layer):
    """Turns positive integers (indexes) into dense vectors of fixed size.
    eg. [[4], [20]] -> [[0.25, 0.1], [0.6, -0.2]]

    This layer can only be used as the first layer in a model.

    # Example

    ```python
      model = Sequential()
      model.add(Embedding(1000, 64, input_length=10))
      # the model will take as input an integer matrix of size (batch, input_length).
      # the largest integer (i.e. word index) in the input should be no larger than 999 (vocabulary size).
      # now model.output_shape == (None, 10, 64), where None is the batch dimension.

      input_array = np.random.randint(1000, size=(32, 10))

      model.compile('rmsprop', 'mse')
      output_array = model.predict(input_array)
      assert output_array.shape == (32, 10, 64)
    ```

    # Arguments
      input_dim: int > 0. Size of the vocabulary,
          i.e. maximum integer index + 1.
      output_dim: int >= 0. Dimension of the dense embedding.
      embeddings_initializer: Initializer for the `embeddings` matrix
          (see [initializers](../initializers.md)).
      embeddings_regularizer: Regularizer function applied to
          the `embeddings` matrix
          (see [regularizer](../regularizers.md)).
      embeddings_constraint: Constraint function applied to
          the `embeddings` matrix
          (see [constraints](../constraints.md)).
      mask_zero: Whether or not the input value 0 is a special "padding"
          value that should be masked out.
          This is useful when using [recurrent layers](recurrent.md)
          which may take variable length input.
          If this is `True` then all subsequent layers
          in the model need to support masking or an exception will be raised.
          If mask_zero is set to True, as a consequence, index 0 cannot be
          used in the vocabulary (input_dim should equal size of
          vocabulary + 1).
      input_length: Length of input sequences, when it is constant.
          This argument is required if you are going to connect
          `Flatten` then `Dense` layers upstream
          (without it, the shape of the dense outputs cannot be computed).

    # Input shape
        2D tensor with shape: `(batch_size, sequence_length)`.

    # Output shape
        3D tensor with shape: `(batch_size, sequence_length, output_dim)`.

    # References
        - [A Theoretically Grounded Application of Dropout in Recurrent Neural Networks](http://arxiv.org/abs/1512.05287)
    """

    @interfaces.legacy_embedding_support
    def __init__(self, input_dim, output_dim,
                 embeddings_initializer='uniform',
                 embeddings_regularizer=None,
                 activity_regularizer=None,
                 embeddings_constraint=None,
                 mask_zero=False,
                 input_length=None,
                 **kwargs):
        if 'input_shape' not in kwargs:
            if input_length:
                kwargs['input_shape'] = (input_length,)
            else:
                kwargs['input_shape'] = (None,)
        super(Embedding, self).__init__(**kwargs)

        self.input_dim = input_dim
        self.output_dim = output_dim
        self.embeddings_initializer = initializers.get(embeddings_initializer)
        self.embeddings_regularizer = regularizers.get(embeddings_regularizer)
        self.activity_regularizer = regularizers.get(activity_regularizer)
        self.embeddings_constraint = constraints.get(embeddings_constraint)
        self.mask_zero = mask_zero
        self.input_length = input_length

    def build(self, input_shape):
        self.embeddings = self.add_weight(
            shape=(self.input_dim, self.output_dim),
            initializer=self.embeddings_initializer,
            name='embeddings',
            regularizer=self.embeddings_regularizer,
            constraint=self.embeddings_constraint,
            dtype=self.dtype)
        self.built = True

    def compute_mask(self, inputs, mask=None):
        if not self.mask_zero:
            return None
        else:
<<<<<<< HEAD
            return K.not_equal(inputs, 0)
=======
            return K.cast(K.not_equal(inputs, 0), K.floatx())
>>>>>>> 8a4b9c6e

    def compute_output_shape(self, input_shape):
        if self.input_length is None:
            return input_shape + (self.output_dim,)
        else:
            # input_length can be tuple if input is 3D or higher
            if isinstance(self.input_length, (list, tuple)):
                in_lens = list(self.input_length)
            else:
                in_lens = [self.input_length]
            if len(in_lens) != len(input_shape) - 1:
                ValueError('"input_length" is %s, but received input has shape %s' %
                           (str(self.input_length), str(input_shape)))
            else:
                for i, (s1, s2) in enumerate(zip(in_lens, input_shape[1:])):
                    if s1 is not None and s2 is not None and s1 != s2:
                        ValueError('"input_length" is %s, but received input has shape %s' %
                                   (str(self.input_length), str(input_shape)))
                    elif s1 is None:
                        in_lens[i] = s2
            return (input_shape[0],) + tuple(in_lens) + (self.output_dim,)

    def call(self, inputs):
        if K.dtype(inputs) != 'int32':
            inputs = K.cast(inputs, 'int32')
        out = K.gather(self.embeddings, inputs)
        return out

    def get_config(self):
        config = {'input_dim': self.input_dim,
                  'output_dim': self.output_dim,
                  'embeddings_initializer': initializers.serialize(self.embeddings_initializer),
                  'embeddings_regularizer': regularizers.serialize(self.embeddings_regularizer),
                  'activity_regularizer': regularizers.serialize(self.activity_regularizer),
                  'embeddings_constraint': constraints.serialize(self.embeddings_constraint),
                  'mask_zero': self.mask_zero,
                  'input_length': self.input_length}
        base_config = super(Embedding, self).get_config()
        return dict(list(base_config.items()) + list(config.items()))<|MERGE_RESOLUTION|>--- conflicted
+++ resolved
@@ -105,11 +105,7 @@
         if not self.mask_zero:
             return None
         else:
-<<<<<<< HEAD
-            return K.not_equal(inputs, 0)
-=======
             return K.cast(K.not_equal(inputs, 0), K.floatx())
->>>>>>> 8a4b9c6e
 
     def compute_output_shape(self, input_shape):
         if self.input_length is None:
