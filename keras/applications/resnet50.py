--- conflicted
+++ resolved
@@ -119,11 +119,7 @@
 
 
 def ResNet50(include_top=True, weights='imagenet',
-<<<<<<< HEAD
-             input_tensor=None, layers_lr=1.0):
-=======
-             input_tensor=None, input_shape=None):
->>>>>>> fdb20dbc
+             input_tensor=None, layers_lr=1.0, input_shape=None):
     '''Instantiate the ResNet50 architecture,
     optionally loading weights pre-trained
     on ImageNet. Note that when using TensorFlow,
@@ -143,10 +139,8 @@
             or "imagenet" (pre-training on ImageNet).
         input_tensor: optional Keras tensor (i.e. output of `layers.Input()`)
             to use as image input for the model.
-<<<<<<< HEAD
         layers_lr: common lr multiplier for all layers in the network.
             You can externally add new layers to the model with different learning rates.
-=======
         inputs_shape: optional shape tuple, only to be specified
             if `include_top` is False (otherwise the input shape
             has to be `(224, 224, 3)` (with `tf` dim ordering)
@@ -154,7 +148,6 @@
             It should have exactly 3 inputs channels,
             and width and height should be no smaller than 197.
             E.g. `(200, 200, 3)` would be one valid value.
->>>>>>> fdb20dbc
 
     # Returns
         A Keras model instance.
