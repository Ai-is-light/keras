--- conflicted
+++ resolved
@@ -38,13 +38,8 @@
 WEIGHTS_PATH_NO_TOP = 'https://github.com/fchollet/deep-learning-models/releases/download/v0.2/resnet50_weights_tf_dim_ordering_tf_kernels_notop.h5'
 
 
-<<<<<<< HEAD
-def identity_block(input_tensor, kernel_size, filters, stage, block, layers_lr=1.0):
-    '''The identity_block is the block that has no conv layer at shortcut
-=======
 def identity_block(input_tensor, kernel_size, filters, stage, block):
     """The identity block is the block that has no conv layer at shortcut.
->>>>>>> 59cd1c39
 
     # Arguments
         input_tensor: input tensor
@@ -52,41 +47,18 @@
         filters: list of integers, the filterss of 3 conv layer at main path
         stage: integer, current stage label, used for generating layer names
         block: 'a','b'..., current block label, used for generating layer names
-<<<<<<< HEAD
-        layers_lr: common lr multiplier for all layers in the network.
-            You can externally add new layers to the model with different learning rates.
-    '''
-    nb_filter1, nb_filter2, nb_filter3 = filters
-    if K.image_dim_ordering() == 'tf':
-=======
 
     # Returns
         Output tensor for the block.
     """
     filters1, filters2, filters3 = filters
     if K.image_data_format() == 'channels_last':
->>>>>>> 59cd1c39
         bn_axis = 3
     else:
         bn_axis = 1
     conv_name_base = 'res' + str(stage) + block + '_branch'
     bn_name_base = 'bn' + str(stage) + block + '_branch'
 
-<<<<<<< HEAD
-    x = Convolution2D(nb_filter1, 1, 1, name=conv_name_base + '2a',
-                      W_learning_rate_multiplier=layers_lr, b_learning_rate_multiplier=layers_lr)(input_tensor)
-    x = BatchNormalization(axis=bn_axis, name=bn_name_base + '2a')(x)
-    x = Activation('relu')(x)
-
-    x = Convolution2D(nb_filter2, kernel_size, kernel_size,
-                      border_mode='same', name=conv_name_base + '2b',
-                      W_learning_rate_multiplier=layers_lr, b_learning_rate_multiplier=layers_lr)(x)
-    x = BatchNormalization(axis=bn_axis, name=bn_name_base + '2b')(x)
-    x = Activation('relu')(x)
-
-    x = Convolution2D(nb_filter3, 1, 1, name=conv_name_base + '2c',
-                      W_learning_rate_multiplier=layers_lr, b_learning_rate_multiplier=layers_lr)(x)
-=======
     x = Conv2D(filters1, (1, 1), name=conv_name_base + '2a')(input_tensor)
     x = BatchNormalization(axis=bn_axis, name=bn_name_base + '2a')(x)
     x = Activation('relu')(x)
@@ -97,7 +69,6 @@
     x = Activation('relu')(x)
 
     x = Conv2D(filters3, (1, 1), name=conv_name_base + '2c')(x)
->>>>>>> 59cd1c39
     x = BatchNormalization(axis=bn_axis, name=bn_name_base + '2c')(x)
 
     x = layers.add([x, input_tensor])
@@ -105,13 +76,8 @@
     return x
 
 
-<<<<<<< HEAD
-def conv_block(input_tensor, kernel_size, filters, stage, block, strides=(2, 2), layers_lr=1.0):
-    '''conv_block is the block that has a conv layer at shortcut
-=======
 def conv_block(input_tensor, kernel_size, filters, stage, block, strides=(2, 2)):
     """A block that has a conv layer at shortcut.
->>>>>>> 59cd1c39
 
     # Arguments
         input_tensor: input tensor
@@ -119,8 +85,6 @@
         filters: list of integers, the filterss of 3 conv layer at main path
         stage: integer, current stage label, used for generating layer names
         block: 'a','b'..., current block label, used for generating layer names
-        layers_lr: common lr multiplier for all layers in the network.
-            You can externally add new layers to the model with different learning rates.
 
     # Returns
         Output tensor for the block.
@@ -136,22 +100,6 @@
     conv_name_base = 'res' + str(stage) + block + '_branch'
     bn_name_base = 'bn' + str(stage) + block + '_branch'
 
-<<<<<<< HEAD
-    x = Convolution2D(nb_filter1, 1, 1, subsample=strides,
-                      name=conv_name_base + '2a',
-                      W_learning_rate_multiplier=layers_lr, b_learning_rate_multiplier=layers_lr)(input_tensor)
-    x = BatchNormalization(axis=bn_axis, name=bn_name_base + '2a')(x)
-    x = Activation('relu')(x)
-
-    x = Convolution2D(nb_filter2, kernel_size, kernel_size, border_mode='same',
-                      name=conv_name_base + '2b',
-                      W_learning_rate_multiplier=layers_lr, b_learning_rate_multiplier=layers_lr)(x)
-    x = BatchNormalization(axis=bn_axis, name=bn_name_base + '2b')(x)
-    x = Activation('relu')(x)
-
-    x = Convolution2D(nb_filter3, 1, 1, name=conv_name_base + '2c',
-                      W_learning_rate_multiplier=layers_lr, b_learning_rate_multiplier=layers_lr)(x)
-=======
     x = Conv2D(filters1, (1, 1), strides=strides,
                name=conv_name_base + '2a')(input_tensor)
     x = BatchNormalization(axis=bn_axis, name=bn_name_base + '2a')(x)
@@ -163,7 +111,6 @@
     x = Activation('relu')(x)
 
     x = Conv2D(filters3, (1, 1), name=conv_name_base + '2c')(x)
->>>>>>> 59cd1c39
     x = BatchNormalization(axis=bn_axis, name=bn_name_base + '2c')(x)
 
     shortcut = Conv2D(filters3, (1, 1), strides=strides,
@@ -176,19 +123,12 @@
 
 
 def ResNet50(include_top=True, weights='imagenet',
-<<<<<<< HEAD
-             input_tensor=None, layers_lr=None,
-             input_shape=None, input_name='model_input'):
-    '''Instantiate the ResNet50 architecture,
-    optionally loading weights pre-trained
-=======
              input_tensor=None, input_shape=None,
              pooling=None,
              classes=1000):
     """Instantiates the ResNet50 architecture.
 
     Optionally loads weights pre-trained
->>>>>>> 59cd1c39
     on ImageNet. Note that when using TensorFlow,
     for best performance you should set
     `image_data_format="channels_last"` in your Keras config
@@ -206,19 +146,10 @@
             or "imagenet" (pre-training on ImageNet).
         input_tensor: optional Keras tensor (i.e. output of `layers.Input()`)
             to use as image input for the model.
-<<<<<<< HEAD
-        layers_lr: common lr multiplier for all layers in the network.
-            You can externally add new layers to the model with different learning rates.
-        inputs_shape: optional shape tuple, only to be specified
-            if `include_top` is False (otherwise the input shape
-            has to be `(224, 224, 3)` (with `tf` dim ordering)
-            or `(3, 224, 224)` (with `th` dim ordering).
-=======
         input_shape: optional shape tuple, only to be specified
             if `include_top` is False (otherwise the input shape
             has to be `(224, 224, 3)` (with `channels_last` data format)
             or `(3, 224, 224)` (with `channels_first` data format).
->>>>>>> 59cd1c39
             It should have exactly 3 inputs channels,
             and width and height should be no smaller than 197.
             E.g. `(200, 200, 3)` would be one valid value.
@@ -261,10 +192,10 @@
                                       include_top=include_top)
 
     if input_tensor is None:
-        img_input = Input(shape=input_shape, name=input_name)
+        img_input = Input(shape=input_shape)
     else:
         if not K.is_keras_tensor(input_tensor):
-            img_input = Input(tensor=input_tensor, shape=input_shape, name=input_name)
+            img_input = Input(tensor=input_tensor, shape=input_shape)
         else:
             img_input = input_tensor
     if K.image_data_format() == 'channels_last':
@@ -273,51 +204,41 @@
         bn_axis = 1
 
     x = ZeroPadding2D((3, 3))(img_input)
-<<<<<<< HEAD
-    x = Convolution2D(64, 7, 7, subsample=(2, 2), name='conv1',
-                      W_learning_rate_multiplier=layers_lr, b_learning_rate_multiplier=layers_lr)(x)
-=======
     x = Conv2D(64, (7, 7), strides=(2, 2), name='conv1')(x)
->>>>>>> 59cd1c39
     x = BatchNormalization(axis=bn_axis, name='bn_conv1')(x)
     x = Activation('relu')(x)
     x = MaxPooling2D((3, 3), strides=(2, 2))(x)
 
-    x = conv_block(x, 3, [64, 64, 256], stage=2, block='a', strides=(1, 1), layers_lr=layers_lr)
-    x = identity_block(x, 3, [64, 64, 256], stage=2, block='b', layers_lr=layers_lr)
-    x = identity_block(x, 3, [64, 64, 256], stage=2, block='c', layers_lr=layers_lr)
-
-    x = conv_block(x, 3, [128, 128, 512], stage=3, block='a', layers_lr=layers_lr)
-    x = identity_block(x, 3, [128, 128, 512], stage=3, block='b', layers_lr=layers_lr)
-    x = identity_block(x, 3, [128, 128, 512], stage=3, block='c', layers_lr=layers_lr)
-    x = identity_block(x, 3, [128, 128, 512], stage=3, block='d', layers_lr=layers_lr)
-
-    x = conv_block(x, 3, [256, 256, 1024], stage=4, block='a', layers_lr=layers_lr)
-    x = identity_block(x, 3, [256, 256, 1024], stage=4, block='b', layers_lr=layers_lr)
-    x = identity_block(x, 3, [256, 256, 1024], stage=4, block='c', layers_lr=layers_lr)
-    x = identity_block(x, 3, [256, 256, 1024], stage=4, block='d', layers_lr=layers_lr)
-    x = identity_block(x, 3, [256, 256, 1024], stage=4, block='e', layers_lr=layers_lr)
-    x = identity_block(x, 3, [256, 256, 1024], stage=4, block='f', layers_lr=layers_lr)
-
-    x = conv_block(x, 3, [512, 512, 2048], stage=5, block='a', layers_lr=layers_lr)
-    x = identity_block(x, 3, [512, 512, 2048], stage=5, block='b', layers_lr=layers_lr)
-    x = identity_block(x, 3, [512, 512, 2048], stage=5, block='c', layers_lr=layers_lr)
+    x = conv_block(x, 3, [64, 64, 256], stage=2, block='a', strides=(1, 1))
+    x = identity_block(x, 3, [64, 64, 256], stage=2, block='b')
+    x = identity_block(x, 3, [64, 64, 256], stage=2, block='c')
+
+    x = conv_block(x, 3, [128, 128, 512], stage=3, block='a')
+    x = identity_block(x, 3, [128, 128, 512], stage=3, block='b')
+    x = identity_block(x, 3, [128, 128, 512], stage=3, block='c')
+    x = identity_block(x, 3, [128, 128, 512], stage=3, block='d')
+
+    x = conv_block(x, 3, [256, 256, 1024], stage=4, block='a')
+    x = identity_block(x, 3, [256, 256, 1024], stage=4, block='b')
+    x = identity_block(x, 3, [256, 256, 1024], stage=4, block='c')
+    x = identity_block(x, 3, [256, 256, 1024], stage=4, block='d')
+    x = identity_block(x, 3, [256, 256, 1024], stage=4, block='e')
+    x = identity_block(x, 3, [256, 256, 1024], stage=4, block='f')
+
+    x = conv_block(x, 3, [512, 512, 2048], stage=5, block='a')
+    x = identity_block(x, 3, [512, 512, 2048], stage=5, block='b')
+    x = identity_block(x, 3, [512, 512, 2048], stage=5, block='c')
 
     x = AveragePooling2D((7, 7), name='avg_pool')(x)
 
     if include_top:
         x = Flatten()(x)
-<<<<<<< HEAD
-        x = Dense(1000, activation='softmax', name='fc1000',
-                  W_learning_rate_multiplier=layers_lr, b_learning_rate_multiplier=layers_lr)(x)
-=======
         x = Dense(classes, activation='softmax', name='fc1000')(x)
     else:
         if pooling == 'avg':
             x = GlobalAveragePooling2D()(x)
         elif pooling == 'max':
             x = GlobalMaxPooling2D()(x)
->>>>>>> 59cd1c39
 
     # Ensure that the model takes into account
     # any potential predecessors of `input_tensor`.
