--- conflicted
+++ resolved
@@ -64,14 +64,9 @@
     # Arguments
         include_top: whether to include the fully-connected
             layer at the top of the network.
-<<<<<<< HEAD
-        weights: one of `None` (random initialization)
-            or 'imagenet' (pre-training on ImageNet).
-=======
         weights: one of `None` (random initialization),
               'imagenet' (pre-training on ImageNet),
               or the path to the weights file to be loaded.
->>>>>>> 8a4b9c6e
         input_tensor: optional Keras tensor (i.e. output of `layers.Input()`)
             to use as image input for the model.
         input_shape: optional shape tuple, only to be specified
@@ -104,18 +99,11 @@
         RuntimeError: If attempting to run this model with a
             backend that does not support separable convolutions.
     """
-<<<<<<< HEAD
-    if weights not in {'imagenet', None}:
-        raise ValueError('The `weights` argument should be either '
-                         '`None` (random initialization) or `imagenet` '
-                         '(pre-training on ImageNet).')
-=======
     if not (weights in {'imagenet', None} or os.path.exists(weights)):
         raise ValueError('The `weights` argument should be either '
                          '`None` (random initialization), `imagenet` '
                          '(pre-training on ImageNet), '
                          'or the path to the weights file to be loaded.')
->>>>>>> 8a4b9c6e
 
     if weights == 'imagenet' and include_top and classes != 1000:
         raise ValueError('If using `weights` as imagenet with `include_top`'
