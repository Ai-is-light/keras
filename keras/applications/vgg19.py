# -*- coding: utf-8 -*-
"""VGG19 model for Keras.

# Reference

- [Very Deep Convolutional Networks for Large-Scale Image Recognition](https://arxiv.org/abs/1409.1556)

"""
from __future__ import print_function
from __future__ import absolute_import

import os
import warnings

from ..models import Model
from ..layers import Flatten
from ..layers import Dense
from ..layers import Input
from ..layers import Conv2D
from ..layers import MaxPooling2D
from ..layers import GlobalAveragePooling2D
from ..layers import GlobalMaxPooling2D
from ..engine.topology import get_source_inputs
from ..utils import layer_utils
from ..utils.data_utils import get_file
from .. import backend as K
from .imagenet_utils import decode_predictions
from .imagenet_utils import preprocess_input
from .imagenet_utils import _obtain_input_shape


WEIGHTS_PATH = 'https://github.com/fchollet/deep-learning-models/releases/download/v0.1/vgg19_weights_tf_dim_ordering_tf_kernels.h5'
WEIGHTS_PATH_NO_TOP = 'https://github.com/fchollet/deep-learning-models/releases/download/v0.1/vgg19_weights_tf_dim_ordering_tf_kernels_notop.h5'


def VGG19(include_top=True, weights='imagenet',
          input_tensor=None, input_shape=None,
          pooling=None,
          classes=1000):
    """Instantiates the VGG19 architecture.

    Optionally loads weights pre-trained
    on ImageNet. Note that when using TensorFlow,
    for best performance you should set
    `image_data_format='channels_last'` in your Keras config
    at ~/.keras/keras.json.

    The model and the weights are compatible with both
    TensorFlow and Theano. The data format
    convention used by the model is the one
    specified in your Keras config file.

    # Arguments
        include_top: whether to include the 3 fully-connected
            layers at the top of the network.
<<<<<<< HEAD
        weights: one of `None` (random initialization)
            or 'imagenet' (pre-training on ImageNet).
=======
        weights: one of `None` (random initialization),
              'imagenet' (pre-training on ImageNet),
              or the path to the weights file to be loaded.
>>>>>>> 8a4b9c6e
        input_tensor: optional Keras tensor (i.e. output of `layers.Input()`)
            to use as image input for the model.
        input_shape: optional shape tuple, only to be specified
            if `include_top` is False (otherwise the input shape
            has to be `(224, 224, 3)` (with `channels_last` data format)
            or `(3, 224, 224)` (with `channels_first` data format).
            It should have exactly 3 inputs channels,
            and width and height should be no smaller than 48.
            E.g. `(200, 200, 3)` would be one valid value.
        pooling: Optional pooling mode for feature extraction
            when `include_top` is `False`.
            - `None` means that the output of the model will be
                the 4D tensor output of the
                last convolutional layer.
            - `avg` means that global average pooling
                will be applied to the output of the
                last convolutional layer, and thus
                the output of the model will be a 2D tensor.
            - `max` means that global max pooling will
                be applied.
        classes: optional number of classes to classify images
            into, only to be specified if `include_top` is True, and
            if no `weights` argument is specified.

    # Returns
        A Keras model instance.

    # Raises
        ValueError: in case of invalid argument for `weights`,
            or invalid input shape.
    """
<<<<<<< HEAD
    if weights not in {'imagenet', None}:
        raise ValueError('The `weights` argument should be either '
                         '`None` (random initialization) or `imagenet` '
                         '(pre-training on ImageNet).')
=======
    if not (weights in {'imagenet', None} or os.path.exists(weights)):
        raise ValueError('The `weights` argument should be either '
                         '`None` (random initialization), `imagenet` '
                         '(pre-training on ImageNet), '
                         'or the path to the weights file to be loaded.')
>>>>>>> 8a4b9c6e

    if weights == 'imagenet' and include_top and classes != 1000:
        raise ValueError('If using `weights` as imagenet with `include_top`'
                         ' as true, `classes` should be 1000')
    # Determine proper input shape
    input_shape = _obtain_input_shape(input_shape,
                                      default_size=224,
                                      min_size=48,
                                      data_format=K.image_data_format(),
                                      require_flatten=include_top,
                                      weights=weights)

    if input_tensor is None:
        img_input = Input(shape=input_shape)
    else:
        if not K.is_keras_tensor(input_tensor):
            img_input = Input(tensor=input_tensor, shape=input_shape)
        else:
            img_input = input_tensor
    # Block 1
    x = Conv2D(64, (3, 3), activation='relu', padding='same', name='block1_conv1')(img_input)
    x = Conv2D(64, (3, 3), activation='relu', padding='same', name='block1_conv2')(x)
    x = MaxPooling2D((2, 2), strides=(2, 2), name='block1_pool')(x)

    # Block 2
    x = Conv2D(128, (3, 3), activation='relu', padding='same', name='block2_conv1')(x)
    x = Conv2D(128, (3, 3), activation='relu', padding='same', name='block2_conv2')(x)
    x = MaxPooling2D((2, 2), strides=(2, 2), name='block2_pool')(x)

    # Block 3
    x = Conv2D(256, (3, 3), activation='relu', padding='same', name='block3_conv1')(x)
    x = Conv2D(256, (3, 3), activation='relu', padding='same', name='block3_conv2')(x)
    x = Conv2D(256, (3, 3), activation='relu', padding='same', name='block3_conv3')(x)
    x = Conv2D(256, (3, 3), activation='relu', padding='same', name='block3_conv4')(x)
    x = MaxPooling2D((2, 2), strides=(2, 2), name='block3_pool')(x)

    # Block 4
    x = Conv2D(512, (3, 3), activation='relu', padding='same', name='block4_conv1')(x)
    x = Conv2D(512, (3, 3), activation='relu', padding='same', name='block4_conv2')(x)
    x = Conv2D(512, (3, 3), activation='relu', padding='same', name='block4_conv3')(x)
    x = Conv2D(512, (3, 3), activation='relu', padding='same', name='block4_conv4')(x)
    x = MaxPooling2D((2, 2), strides=(2, 2), name='block4_pool')(x)

    # Block 5
    x = Conv2D(512, (3, 3), activation='relu', padding='same', name='block5_conv1')(x)
    x = Conv2D(512, (3, 3), activation='relu', padding='same', name='block5_conv2')(x)
    x = Conv2D(512, (3, 3), activation='relu', padding='same', name='block5_conv3')(x)
    x = Conv2D(512, (3, 3), activation='relu', padding='same', name='block5_conv4')(x)
    x = MaxPooling2D((2, 2), strides=(2, 2), name='block5_pool')(x)

    if include_top:
        # Classification block
        x = Flatten(name='flatten')(x)
        x = Dense(4096, activation='relu', name='fc1')(x)
        x = Dense(4096, activation='relu', name='fc2')(x)
        x = Dense(classes, activation='softmax', name='predictions')(x)
    else:
        if pooling == 'avg':
            x = GlobalAveragePooling2D()(x)
        elif pooling == 'max':
            x = GlobalMaxPooling2D()(x)

    # Ensure that the model takes into account
    # any potential predecessors of `input_tensor`.
    if input_tensor is not None:
        inputs = get_source_inputs(input_tensor)
    else:
        inputs = img_input
    # Create model.
    model = Model(inputs, x, name='vgg19')

    # load weights
    if weights == 'imagenet':
        if include_top:
            weights_path = get_file('vgg19_weights_tf_dim_ordering_tf_kernels.h5',
                                    WEIGHTS_PATH,
                                    cache_subdir='models',
                                    file_hash='cbe5617147190e668d6c5d5026f83318')
        else:
            weights_path = get_file('vgg19_weights_tf_dim_ordering_tf_kernels_notop.h5',
                                    WEIGHTS_PATH_NO_TOP,
                                    cache_subdir='models',
                                    file_hash='253f8cb515780f3b799900260a226db6')
        model.load_weights(weights_path)
        if K.backend() == 'theano':
            layer_utils.convert_all_kernels_in_model(model)

        if K.image_data_format() == 'channels_first':
            if include_top:
                maxpool = model.get_layer(name='block5_pool')
                shape = maxpool.output_shape[1:]
                dense = model.get_layer(name='fc1')
                layer_utils.convert_dense_weights_data_format(dense, shape, 'channels_first')

            if K.backend() == 'tensorflow':
                warnings.warn('You are using the TensorFlow backend, yet you '
                              'are using the Theano '
                              'image data format convention '
                              '(`image_data_format="channels_first"`). '
                              'For best performance, set '
                              '`image_data_format="channels_last"` in '
                              'your Keras config '
                              'at ~/.keras/keras.json.')
<<<<<<< HEAD
=======
    elif weights is not None:
        model.load_weights(weights)

>>>>>>> 8a4b9c6e
    return model<|MERGE_RESOLUTION|>--- conflicted
+++ resolved
@@ -53,14 +53,9 @@
     # Arguments
         include_top: whether to include the 3 fully-connected
             layers at the top of the network.
-<<<<<<< HEAD
-        weights: one of `None` (random initialization)
-            or 'imagenet' (pre-training on ImageNet).
-=======
         weights: one of `None` (random initialization),
               'imagenet' (pre-training on ImageNet),
               or the path to the weights file to be loaded.
->>>>>>> 8a4b9c6e
         input_tensor: optional Keras tensor (i.e. output of `layers.Input()`)
             to use as image input for the model.
         input_shape: optional shape tuple, only to be specified
@@ -92,18 +87,11 @@
         ValueError: in case of invalid argument for `weights`,
             or invalid input shape.
     """
-<<<<<<< HEAD
-    if weights not in {'imagenet', None}:
-        raise ValueError('The `weights` argument should be either '
-                         '`None` (random initialization) or `imagenet` '
-                         '(pre-training on ImageNet).')
-=======
     if not (weights in {'imagenet', None} or os.path.exists(weights)):
         raise ValueError('The `weights` argument should be either '
                          '`None` (random initialization), `imagenet` '
                          '(pre-training on ImageNet), '
                          'or the path to the weights file to be loaded.')
->>>>>>> 8a4b9c6e
 
     if weights == 'imagenet' and include_top and classes != 1000:
         raise ValueError('If using `weights` as imagenet with `include_top`'
@@ -207,10 +195,7 @@
                               '`image_data_format="channels_last"` in '
                               'your Keras config '
                               'at ~/.keras/keras.json.')
-<<<<<<< HEAD
-=======
     elif weights is not None:
         model.load_weights(weights)
 
->>>>>>> 8a4b9c6e
     return model