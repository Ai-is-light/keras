--- conflicted
+++ resolved
@@ -1,9 +1,6 @@
 import json
 import warnings
-<<<<<<< HEAD
-=======
 import numpy as np
->>>>>>> 8a4b9c6e
 
 from ..utils.data_utils import get_file
 from .. import backend as K
@@ -15,42 +12,12 @@
 _IMAGENET_MEAN = None
 
 
-<<<<<<< HEAD
-def preprocess_input(x, data_format=None, mode='caffe'):
-    """Preprocesses a tensor encoding a batch of images.
-
-    # Arguments
-        x: input Numpy tensor, 4D.
-        data_format: data format of the image tensor.
-        mode: One of "caffe", "tf".
-            - caffe: will convert the images from RGB to BGR,
-                then will zero-center each color channel with
-                respect to the ImageNet dataset,
-                without scaling.
-            - tf: will scale pixels between -1 and 1,
-                sample-wise.
-
-    # Returns
-        Preprocessed tensor.
-    """
-    if data_format is None:
-        data_format = K.image_data_format()
-    assert data_format in {'channels_last', 'channels_first'}
-
-    if mode == 'tf':
-        x /= 255.
-        x -= 0.5
-        x *= 2.
-        return x
-
-=======
 def _preprocess_numpy_input(x, data_format, mode):
     if mode == 'tf':
         x /= 127.5
         x -= 1.
         return x
 
->>>>>>> 8a4b9c6e
     if data_format == 'channels_first':
         if x.ndim == 3:
             # 'RGB'->'BGR'
@@ -64,15 +31,6 @@
             x[:, 0, :, :] -= 103.939
             x[:, 1, :, :] -= 116.779
             x[:, 2, :, :] -= 123.68
-<<<<<<< HEAD
-    else:
-        # 'RGB'->'BGR'
-        x = x[..., ::-1]
-        # Zero-center by mean pixel
-        x[..., 0] -= 103.939
-        x[..., 1] -= 116.779
-        x[..., 2] -= 123.68
-=======
     else:
         # 'RGB'->'BGR'
         x = x[..., ::-1]
@@ -108,7 +66,6 @@
         x = K.bias_add(x, K.cast(_IMAGENET_MEAN, K.dtype(x)), data_format)
     else:
         x = K.bias_add(x, _IMAGENET_MEAN, data_format)
->>>>>>> 8a4b9c6e
     return x
 
 
