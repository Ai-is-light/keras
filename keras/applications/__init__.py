--- conflicted
+++ resolved
@@ -4,9 +4,5 @@
 from .inception_v3 import InceptionV3
 from .inception_resnet_v2 import InceptionResNetV2
 from .xception import Xception
-<<<<<<< HEAD
 from .mobilenet import MobileNet
-=======
-from .mobilenet import MobileNet
-from .nasnet import NASNetMobile, NASNetLarge
->>>>>>> 8a4b9c6e
+from .nasnet import NASNetMobile, NASNetLarge