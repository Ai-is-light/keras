--- conflicted
+++ resolved
@@ -53,16 +53,10 @@
         xs, labels = f['x'], f['y']
 
     np.random.seed(seed)
-<<<<<<< HEAD
-    np.random.shuffle(xs)
-    np.random.seed(seed)
-    np.random.shuffle(labels)
-=======
     indices = np.arange(len(xs))
     np.random.shuffle(indices)
     xs = xs[indices]
     labels = labels[indices]
->>>>>>> 8a4b9c6e
 
     if start_char is not None:
         xs = [[start_char] + [w + index_from for w in x] for x in xs]
