--- conflicted
+++ resolved
@@ -13,25 +13,11 @@
         Tuple of Numpy arrays: `(x_train, y_train), (x_test, y_test)`.
     """
     dirname = 'cifar-10-batches-py'
-<<<<<<< HEAD
-    origin = 'http://www.cs.toronto.edu/~kriz/cifar-10-python.tar.gz'
-=======
     origin = 'https://www.cs.toronto.edu/~kriz/cifar-10-python.tar.gz'
->>>>>>> 8a4b9c6e
     path = get_file(dirname, origin=origin, untar=True)
 
     num_train_samples = 50000
 
-<<<<<<< HEAD
-    x_train = np.zeros((num_train_samples, 3, 32, 32), dtype='uint8')
-    y_train = np.zeros((num_train_samples,), dtype='uint8')
-
-    for i in range(1, 6):
-        fpath = os.path.join(path, 'data_batch_' + str(i))
-        data, labels = load_batch(fpath)
-        x_train[(i - 1) * 10000: i * 10000, :, :, :] = data
-        y_train[(i - 1) * 10000: i * 10000] = labels
-=======
     x_train = np.empty((num_train_samples, 3, 32, 32), dtype='uint8')
     y_train = np.empty((num_train_samples,), dtype='uint8')
 
@@ -39,7 +25,6 @@
         fpath = os.path.join(path, 'data_batch_' + str(i))
         (x_train[(i - 1) * 10000: i * 10000, :, :, :],
          y_train[(i - 1) * 10000: i * 10000]) = load_batch(fpath)
->>>>>>> 8a4b9c6e
 
     fpath = os.path.join(path, 'test_batch')
     x_test, y_test = load_batch(fpath)
