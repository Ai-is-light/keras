# -*- coding: utf-8 -*-
"""Topology-related part of the Keras engine.
"""
from __future__ import print_function
from __future__ import absolute_import
from __future__ import division

import numpy as np
import json
import yaml
import warnings
import copy
import os
import re
from six.moves import zip

from .. import backend as K
from .. import initializers
from ..utils.io_utils import ask_to_proceed_with_overwrite
from ..utils.layer_utils import print_summary as print_layer_summary
from ..utils.layer_utils import count_params
from ..utils.generic_utils import has_arg
from ..utils import conv_utils
from ..legacy import interfaces

try:
    import h5py
except ImportError:
    h5py = None


class InputSpec(object):
    """Specifies the ndim, dtype and shape of every input to a layer.

    Every layer should expose (if appropriate) an `input_spec` attribute:
    a list of instances of InputSpec (one per input tensor).

    A None entry in a shape is compatible with any dimension,
    a None shape is compatible with any shape.

    # Arguments
        dtype: Expected datatype of the input.
        shape: Shape tuple, expected shape of the input
            (may include None for unchecked axes).
        ndim: Integer, expected rank of the input.
        max_ndim: Integer, maximum rank of the input.
        min_ndim: Integer, minimum rank of the input.
        axes: Dictionary mapping integer axes to
            a specific dimension value.
    """

    def __init__(self, dtype=None,
                 shape=None,
                 ndim=None,
                 max_ndim=None,
                 min_ndim=None,
                 axes=None):
        self.dtype = dtype
        self.shape = shape
        if shape is not None:
            self.ndim = len(shape)
        else:
            self.ndim = ndim
        self.max_ndim = max_ndim
        self.min_ndim = min_ndim
        self.axes = axes or {}

    def __repr__(self):
        spec = [('dtype=' + str(self.dtype)) if self.dtype else '',
                ('shape=' + str(self.shape)) if self.shape else '',
                ('ndim=' + str(self.ndim)) if self.ndim else '',
                ('max_ndim=' + str(self.max_ndim)) if self.max_ndim else '',
                ('min_ndim=' + str(self.min_ndim)) if self.min_ndim else '',
                ('axes=' + str(self.axes)) if self.axes else '']
        return 'InputSpec(%s)' % ', '.join(x for x in spec if x)


class Node(object):
    """A `Node` describes the connectivity between two layers.

    Each time a layer is connected to some new input,
    a node is added to `layer._inbound_nodes`.
    Each time the output of a layer is used by another layer,
    a node is added to `layer._outbound_nodes`.

    # Arguments
        outbound_layer: the layer that takes
            `input_tensors` and turns them into `output_tensors`
            (the node gets created when the `call`
            method of the layer was called).
        inbound_layers: a list of layers, the same length as `input_tensors`,
            the layers from where `input_tensors` originate.
        node_indices: a list of integers, the same length as `inbound_layers`.
            `node_indices[i]` is the origin node of `input_tensors[i]`
            (necessary since each inbound layer might have several nodes,
            e.g. if the layer is being shared with a different data stream).
        tensor_indices: a list of integers,
            the same length as `inbound_layers`.
            `tensor_indices[i]` is the index of `input_tensors[i]` within the
            output of the inbound layer
            (necessary since each inbound layer might
            have multiple tensor outputs, with each one being
            independently manipulable).
        input_tensors: list of input tensors.
        output_tensors: list of output tensors.
        input_masks: list of input masks (a mask can be a tensor, or None).
        output_masks: list of output masks (a mask can be a tensor, or None).
        input_shapes: list of input shape tuples.
        output_shapes: list of output shape tuples.
        arguments: dictionary of keyword arguments that were passed to the
            `call` method of the layer at the call that created the node.

    `node_indices` and `tensor_indices` are basically fine-grained coordinates
    describing the origin of the `input_tensors`, verifying the following:

    `input_tensors[i] == inbound_layers[i]._inbound_nodes[node_indices[i]].output_tensors[tensor_indices[i]]`

    A node from layer A to layer B is added to:
        A._outbound_nodes
        B._inbound_nodes
    """

    def __init__(self, outbound_layer,
                 inbound_layers, node_indices, tensor_indices,
                 input_tensors, output_tensors,
                 input_masks, output_masks,
                 input_shapes, output_shapes,
                 arguments=None):
        # Layer instance (NOT a list).
        # this is the layer that takes a list of input tensors
        # and turns them into a list of output tensors.
        # the current node will be added to
        # the inbound_nodes of outbound_layer.
        self.outbound_layer = outbound_layer

        # The following 3 properties describe where
        # the input tensors come from: which layers,
        # and for each layer, which node and which
        # tensor output of each node.

        # List of layer instances.
        self.inbound_layers = inbound_layers
        # List of integers, 1:1 mapping with inbound_layers.
        self.node_indices = node_indices
        # List of integers, 1:1 mapping with inbound_layers.
        self.tensor_indices = tensor_indices

        # Following 2 properties:
        # tensor inputs and outputs of outbound_layer.

        # List of tensors. 1:1 mapping with inbound_layers.
        self.input_tensors = input_tensors
        # List of tensors, created by outbound_layer.call().
        self.output_tensors = output_tensors

        # Following 2 properties: input and output masks.
        # List of tensors, 1:1 mapping with input_tensor.
        self.input_masks = input_masks
        # List of tensors, created by outbound_layer.compute_mask().
        self.output_masks = output_masks

        # Following 2 properties: input and output shapes.

        # List of shape tuples, shapes of input_tensors.
        self.input_shapes = input_shapes
        # List of shape tuples, shapes of output_tensors.
        self.output_shapes = output_shapes

        # Optional keyword arguments to layer's `call`.
        self.arguments = arguments

        # Add nodes to all layers involved.
        for layer in inbound_layers:
            if layer is not None:
                layer._outbound_nodes.append(self)
        outbound_layer._inbound_nodes.append(self)

    def get_config(self):
        inbound_names = []
        for layer in self.inbound_layers:
            if layer:
                inbound_names.append(layer.name)
            else:
                inbound_names.append(None)
        return {'outbound_layer': self.outbound_layer.name if self.outbound_layer else None,
                'inbound_layers': inbound_names,
                'node_indices': self.node_indices,
                'tensor_indices': self.tensor_indices}


class Layer(object):
    """Abstract base layer class.

    # Properties
        name: String, must be unique within a model.
        input_spec: List of InputSpec class instances
            each entry describes one required input:
                - ndim
                - dtype
            A layer with `n` input tensors must have
            an `input_spec` of length `n`.
        trainable: Boolean, whether the layer weights
            will be updated during training.
        uses_learning_phase: Whether any operation
            of the layer uses `K.in_training_phase()`
            or `K.in_test_phase()`.
        input_shape: Shape tuple. Provided for convenience,
            but note that there may be cases in which this
            attribute is ill-defined (e.g. a shared layer
            with multiple input shapes), in which case
            requesting `input_shape` will raise an Exception.
            Prefer using `layer.get_input_shape_for(input_shape)`,
            or `layer.get_input_shape_at(node_index)`.
        output_shape: Shape tuple. See above.
        inbound_nodes: List of nodes.
        outbound_nodes: List of nodes.
        input, output: Input/output tensor(s). Note that if the layer is used
            more than once (shared layer), this is ill-defined
            and will raise an exception. In such cases, use
            `layer.get_input_at(node_index)`.
        input_mask, output_mask: Same as above, for masks.
        trainable_weights: List of variables.
        non_trainable_weights: List of variables.
        weights: The concatenation of the lists trainable_weights and
            non_trainable_weights (in this order).

    # Methods
        call(x, mask=None): Where the layer's logic lives.
        __call__(x, mask=None): Wrapper around the layer logic (`call`).
            If x is a Keras tensor:
                - Connect current layer with last layer from tensor:
                    `self._add_inbound_node(last_layer)`
                - Add layer to tensor history
            If layer is not built:
                - Build from x._keras_shape
        get_weights()
        set_weights(weights)
        get_config()
        count_params()
        compute_output_shape(input_shape)
        compute_mask(x, mask)
        get_input_at(node_index)
        get_output_at(node_index)
        get_input_shape_at(node_index)
        get_output_shape_at(node_index)
        get_input_mask_at(node_index)
        get_output_mask_at(node_index)

    # Class Methods
        from_config(config)

    # Internal methods:
        build(input_shape)
        _add_inbound_node(layer, index=0)
        assert_input_compatibility()
    """

    def __init__(self, **kwargs):
        self.input_spec = None
        self.supports_masking = False
        self.stateful = False

        # These properties will be set upon call of self.build()
        self._trainable_weights = []
        self._non_trainable_weights = []
        self._losses = []
        self._updates = []
        self._per_input_losses = {}
        self._per_input_updates = {}
        self._built = False

        # These lists will be filled via successive calls
        # to self._add_inbound_node().
        self._inbound_nodes = []
        self._outbound_nodes = []

        # These properties should be set by the user via keyword arguments.
        # note that 'dtype', 'input_shape' and 'batch_input_shape'
        # are only applicable to input layers: do not pass these keywords
        # to non-input layers.
        allowed_kwargs = {'input_shape',
                          'batch_input_shape',
                          'batch_size',
                          'dtype',
                          'name',
                          'trainable',
                          'weights',
                          'input_dtype',  # legacy
                          'unit_forget_bias',
                          'recurrent_activation'
                          }
        for kwarg in kwargs:
            if kwarg not in allowed_kwargs:
                raise TypeError('Keyword argument not understood:', kwarg)
        name = kwargs.get('name')
        if not name:
            prefix = self.__class__.__name__
            name = _to_snake_case(prefix) + '_' + str(K.get_uid(prefix))
        self.name = name

        self.trainable = kwargs.get('trainable', True)
        if 'input_shape' in kwargs or 'batch_input_shape' in kwargs:
            # In this case we will later create an input layer
            # to insert before the current layer
            if 'batch_input_shape' in kwargs:
                batch_input_shape = tuple(kwargs['batch_input_shape'])
            elif 'input_shape' in kwargs:
                if 'batch_size' in kwargs:
                    batch_size = kwargs['batch_size']
                else:
                    batch_size = None
                batch_input_shape = (batch_size,) + tuple(kwargs['input_shape'])
            self.batch_input_shape = batch_input_shape

            # Set dtype.
            dtype = kwargs.get('dtype')
            if dtype is None:
                dtype = kwargs.get('input_dtype')
            if dtype is None:
                dtype = K.floatx()
            self.dtype = dtype

        if 'weights' in kwargs:
            self._initial_weights = kwargs['weights']
        else:
            self._initial_weights = None

    @staticmethod
    def _node_key(layer, node_index):
        """Converts a layer and its index to a unique (immutable type) name.
        This function is used internally with `self._container_nodes`.

        # Arguments
            layer: The layer.
            node_index: The layer's position (e.g. via enumerate) in a list of
                nodes.

        # Returns
            The unique name.
        """
        return layer.name + '_ib-' + str(node_index)

    @property
    def losses(self):
        return self._losses

    @property
    def updates(self):
        if not self.trainable and not self.stateful:
            return []
        return self._updates

    @property
    def built(self):
        return self._built

    @built.setter
    def built(self, value):
        self._built = value

    @property
    def trainable_weights(self):
        trainable = getattr(self, 'trainable', True)
        if trainable:
            return self._trainable_weights
        else:
            return []

    @trainable_weights.setter
    def trainable_weights(self, weights):
        self._trainable_weights = weights

    @property
    def non_trainable_weights(self):
        trainable = getattr(self, 'trainable', True)
        if not trainable:
            return self._trainable_weights + self._non_trainable_weights
        else:
            return self._non_trainable_weights

    @non_trainable_weights.setter
    def non_trainable_weights(self, weights):
        self._non_trainable_weights = weights

    @interfaces.legacy_add_weight_support
    def add_weight(self,
                   name,
                   shape,
                   dtype=None,
                   initializer=None,
                   regularizer=None,
                   trainable=True,
                   constraint=None):
        """Adds a weight variable to the layer.

        # Arguments
            name: String, the name for the weight variable.
            shape: The shape tuple of the weight.
            dtype: The dtype of the weight.
            initializer: An Initializer instance (callable).
            regularizer: An optional Regularizer instance.
            trainable: A boolean, whether the weight should
                be trained via backprop or not (assuming
                that the layer itself is also trainable).
            constraint: An optional Constraint instance.

        # Returns
            The created weight variable.
        """
        initializer = initializers.get(initializer)
        if dtype is None:
            dtype = K.floatx()
        weight = K.variable(initializer(shape),
                            dtype=dtype,
                            name=name,
                            constraint=constraint)
        if regularizer is not None:
            self.add_loss(regularizer(weight))
        if trainable:
            self._trainable_weights.append(weight)
        else:
            self._non_trainable_weights.append(weight)
        return weight

    def assert_input_compatibility(self, inputs):
        """Checks compatibility between the layer and provided inputs.

        This checks that the tensor(s) `input`
        verify the input assumptions of the layer
        (if any). If not, exceptions are raised.

        # Arguments
            inputs: input tensor or list of input tensors.

        # Raises
            ValueError: in case of mismatch between
                the provided inputs and the expectations of the layer.
        """
        inputs = _to_list(inputs)
        for x in inputs:
            try:
                K.is_keras_tensor(x)
            except ValueError:
                raise ValueError('Layer ' + self.name + ' was called with '
                                 'an input that isn\'t a symbolic tensor. '
                                 'Received type: ' +
                                 str(type(x)) + '. Full input: ' +
                                 str(inputs) + '. All inputs to the layer '
                                 'should be tensors.')

        if not self.input_spec:
            return
        if not isinstance(self.input_spec, (list, tuple)):
            input_spec = _to_list(self.input_spec)
        else:
            input_spec = self.input_spec
        if len(inputs) != len(input_spec):
            raise ValueError('Layer ' + self.name + ' expects ' +
                             str(len(input_spec)) + ' inputs, '
                             'but it received ' + str(len(inputs)) +
                             ' input tensors. Input received: ' +
                             str(inputs))
        for input_index, (x, spec) in enumerate(zip(inputs, input_spec)):
            if spec is None:
                continue

            # Check ndim.
            if spec.ndim is not None:
                if K.ndim(x) != spec.ndim:
                    raise ValueError('Input ' + str(input_index) +
                                     ' is incompatible with layer ' +
                                     self.name + ': expected ndim=' +
                                     str(spec.ndim) + ', found ndim=' +
                                     str(K.ndim(x)))
            if spec.max_ndim is not None:
                ndim = K.ndim(x)
                if ndim is not None and ndim > spec.max_ndim:
                    raise ValueError('Input ' + str(input_index) +
                                     ' is incompatible with layer ' +
                                     self.name + ': expected max_ndim=' +
                                     str(spec.max_ndim) + ', found ndim=' +
                                     str(K.ndim(x)))
            if spec.min_ndim is not None:
                ndim = K.ndim(x)
                if ndim is not None and ndim < spec.min_ndim:
                    raise ValueError('Input ' + str(input_index) +
                                     ' is incompatible with layer ' +
                                     self.name + ': expected min_ndim=' +
                                     str(spec.min_ndim) + ', found ndim=' +
                                     str(K.ndim(x)))
            # Check dtype.
            if spec.dtype is not None:
                if K.dtype(x) != spec.dtype:
                    raise ValueError('Input ' + str(input_index) +
                                     ' is incompatible with layer ' +
                                     self.name + ': expected dtype=' +
                                     str(spec.dtype) + ', found dtype=' +
                                     str(K.dtype(x)))
            # Check specific shape axes.
            if spec.axes:
                try:
                    x_shape = K.int_shape(x)
                except TypeError:
                    x_shape = None
                if x_shape is not None:
                    for axis, value in spec.axes.items():
                        if value is not None and x_shape[int(axis)] not in {value, None}:
                            raise ValueError('Input ' + str(input_index) +
                                             ' is incompatible with layer ' +
                                             self.name + ': expected axis ' +
                                             str(axis) + ' of input shape to have '
                                             'value ' + str(value) +
                                             ' but got shape ' + str(x_shape))
            # Check shape.
            if spec.shape is not None:
                try:
                    x_shape = K.int_shape(x)
                except TypeError:
                    x_shape = None
                if x_shape is not None:
                    for spec_dim, dim in zip(spec.shape, x_shape):
                        if spec_dim is not None and dim is not None:
                            if spec_dim != dim:
                                raise ValueError(
                                    'Input ' + str(input_index) +
                                    ' is incompatible with layer ' +
                                    self.name + ': expected shape=' +
                                    str(spec.shape) + ', found shape=' +
                                    str(x_shape))

    def call(self, inputs, **kwargs):
        """This is where the layer's logic lives.

        # Arguments
            inputs: Input tensor, or list/tuple of input tensors.
            **kwargs: Additional keyword arguments.

        # Returns
            A tensor or list/tuple of tensors.
        """
        return inputs

    def __call__(self, inputs, **kwargs):
        """Wrapper around self.call(), for handling internal references.

        If a Keras tensor is passed:
            - We call self._add_inbound_node().
            - If necessary, we `build` the layer to match
                the _keras_shape of the input(s).
            - We update the _keras_shape of every input tensor with
                its new shape (obtained via self.compute_output_shape).
                This is done as part of _add_inbound_node().
            - We update the _keras_history of the output tensor(s)
                with the current layer.
                This is done as part of _add_inbound_node().

        # Arguments
            inputs: Can be a tensor or list/tuple of tensors.
            **kwargs: Additional keyword arguments to be passed to `call()`.

        # Returns
            Output of the layer's `call` method.

        # Raises
            ValueError: in case the layer is missing shape information
                for its `build` call.
        """
        if isinstance(inputs, list):
            inputs = inputs[:]
        with K.name_scope(self.name):
            # Handle laying building (weight creating, input spec locking).
            if not self.built:
                # Raise exceptions in case the input is not compatible
                # with the input_spec specified in the layer constructor.
                self.assert_input_compatibility(inputs)

                # Collect input shapes to build layer.
                input_shapes = []
                for x_elem in _to_list(inputs):
                    if hasattr(x_elem, '_keras_shape'):
                        input_shapes.append(x_elem._keras_shape)
                    elif hasattr(K, 'int_shape'):
                        input_shapes.append(K.int_shape(x_elem))
                    else:
                        raise ValueError('You tried to call layer "' + self.name +
                                         '". This layer has no information'
                                         ' about its expected input shape, '
                                         'and thus cannot be built. '
                                         'You can build it manually via: '
                                         '`layer.build(batch_input_shape)`')
                if len(input_shapes) == 1:
                    self.build(input_shapes[0])
                else:
                    self.build(input_shapes)
                self.built = True

                # Load weights that were specified at layer instantiation.
                if self._initial_weights is not None:
                    self.set_weights(self._initial_weights)

            # Raise exceptions in case the input is not compatible
            # with the input_spec set at build time.
            self.assert_input_compatibility(inputs)

            # Handle mask propagation.
            previous_mask = _collect_previous_mask(inputs)
            user_kwargs = copy.copy(kwargs)
            if not _is_all_none(previous_mask):
                # The previous layer generated a mask.
                if has_arg(self.call, 'mask'):
                    if 'mask' not in kwargs:
                        # If mask is explicitly passed to __call__,
                        # we should override the default mask.
                        kwargs['mask'] = previous_mask
            # Handle automatic shape inference (only useful for Theano).
            input_shape = _collect_input_shape(inputs)

            # Actually call the layer, collecting output(s), mask(s), and shape(s).
            output = self.call(inputs, **kwargs)
            output_mask = self.compute_mask(inputs, previous_mask)

            # If the layer returns tensors from its inputs, unmodified,
            # we copy them to avoid loss of tensor metadata.
            output_ls = _to_list(output)
            inputs_ls = _to_list(inputs)
            output_ls_copy = []
            for x in output_ls:
                if x in inputs_ls:
                    x = K.identity(x)
                output_ls_copy.append(x)
            if len(output_ls_copy) == 1:
                output = output_ls_copy[0]
            else:
                output = output_ls_copy

            # Inferring the output shape is only relevant for Theano.
            if all([s is not None for s in _to_list(input_shape)]):
                output_shape = self.compute_output_shape(input_shape)
            else:
                if isinstance(input_shape, list):
                    output_shape = [None for _ in input_shape]
                else:
                    output_shape = None

            if not isinstance(output_mask, (list, tuple)) and len(output_ls) > 1:
                # Augment the mask to match the length of the output.
                output_mask = [output_mask] * len(output_ls)

            # Add an inbound node to the layer, so that it keeps track
            # of the call and of all new variables created during the call.
            # This also updates the layer history of the output tensor(s).
            # If the input tensor(s) had not previous Keras history,
            # this does nothing.
            self._add_inbound_node(input_tensors=inputs, output_tensors=output,
                                   input_masks=previous_mask, output_masks=output_mask,
                                   input_shapes=input_shape, output_shapes=output_shape,
                                   arguments=user_kwargs)

            # Apply activity regularizer if any:
            if hasattr(self, 'activity_regularizer') and self.activity_regularizer is not None:
                regularization_losses = [self.activity_regularizer(x) for x in _to_list(output)]
                self.add_loss(regularization_losses, _to_list(inputs))
        return output

    def _add_inbound_node(self, input_tensors, output_tensors,
                          input_masks, output_masks,
                          input_shapes, output_shapes, arguments=None):
        """Internal method to create an inbound node for the layer.

        # Arguments
            input_tensors: list of input tensors.
            output_tensors: list of output tensors.
            input_masks: list of input masks (a mask can be a tensor, or None).
            output_masks: list of output masks (a mask can be a tensor, or None).
            input_shapes: list of input shape tuples.
            output_shapes: list of output shape tuples.
            arguments: dictionary of keyword arguments that were passed to the
                `call` method of the layer at the call that created the node.
        """
        input_tensors = _to_list(input_tensors)
        output_tensors = _to_list(output_tensors)
        input_masks = _to_list(input_masks)
        output_masks = _to_list(output_masks)
        input_shapes = _to_list(input_shapes)
        output_shapes = _to_list(output_shapes)

        # Collect input tensor(s) coordinates.
        inbound_layers = []
        node_indices = []
        tensor_indices = []
        for x in input_tensors:
            if hasattr(x, '_keras_history'):
                inbound_layer, node_index, tensor_index = x._keras_history
                inbound_layers.append(inbound_layer)
                node_indices.append(node_index)
                tensor_indices.append(tensor_index)
            else:
                inbound_layers.append(None)
                node_indices.append(None)
                tensor_indices.append(None)

        # Create node, add it to inbound nodes.
        Node(
            self,
            inbound_layers=inbound_layers,
            node_indices=node_indices,
            tensor_indices=tensor_indices,
            input_tensors=input_tensors,
            output_tensors=output_tensors,
            input_masks=input_masks,
            output_masks=output_masks,
            input_shapes=input_shapes,
            output_shapes=output_shapes,
            arguments=arguments
        )

        # Update tensor history, _keras_shape and _uses_learning_phase.
        for i in range(len(output_tensors)):
            output_tensors[i]._keras_shape = output_shapes[i]
            uses_lp = any([getattr(x, '_uses_learning_phase', False) for x in input_tensors])
            uses_lp = getattr(self, 'uses_learning_phase', False) or uses_lp
            output_tensors[i]._uses_learning_phase = getattr(output_tensors[i], '_uses_learning_phase', False) or uses_lp
            output_tensors[i]._keras_history = (self,
                                                len(self._inbound_nodes) - 1,
                                                i)

    def compute_output_shape(self, input_shape):
        """Computes the output shape of the layer.

        Assumes that the layer will be built
        to match that input shape provided.

        # Arguments
            input_shape: Shape tuple (tuple of integers)
                or list of shape tuples (one per output tensor of the layer).
                Shape tuples can include None for free dimensions,
                instead of an integer.

        # Returns
            An input shape tuple.
        """
        if hasattr(self, 'get_output_shape_for'):
            msg = "Class `{}.{}` defines `get_output_shape_for` but does not override `compute_output_shape`. " + \
                  "If this is a Keras 1 layer, please implement `compute_output_shape` to support Keras 2."
            warnings.warn(msg.format(type(self).__module__, type(self).__name__), stacklevel=2)
        return input_shape

    def compute_mask(self, inputs, mask=None):
        """Computes an output mask tensor.

        # Arguments
            inputs: Tensor or list of tensors.
            mask: Tensor or list of tensors.

        # Returns
            None or a tensor (or list of tensors,
                one per output tensor of the layer).
        """
        if not self.supports_masking:
            if mask is not None:
                if isinstance(mask, list):
                    if any(m is not None for m in mask):
                        raise TypeError('Layer ' + self.name +
                                        ' does not support masking, '
                                        'but was passed an input_mask: ' +
                                        str(mask))
                else:
                    raise TypeError('Layer ' + self.name +
                                    ' does not support masking, '
                                    'but was passed an input_mask: ' +
                                    str(mask))
            # masking not explicitly supported: return None as mask
            return None
        # if masking is explicitly supported, by default
        # carry over the input mask
        return mask

    def build(self, input_shape):
        """Creates the layer weights.

        Must be implemented on all layers that have weights.

        # Arguments
            input_shape: Keras tensor (future input to layer)
                or list/tuple of Keras tensors to reference
                for weight shape computations.
        """
        self.built = True

    def _get_node_attribute_at_index(self, node_index, attr, attr_name):
        """Retrieves an attribute (e.g. input_tensors) from a node.

        This is used to implement the methods:
            - get_input_shape_at
            - get_output_shape_at
            - get_input_at
            etc...

        # Arguments
            node_index: Integer index of the node from which
                to retrieve the attribute.
            attr: Exact node attribute name.
            attr_name: Human-readable attribute name, for error messages.

        # Returns
            The layer's attribute `attr` at the node of index `node_index`.

        # Raises
            RuntimeError: If the layer has no inbound nodes.
            ValueError: If the index is does not match any node.
        """
        if not self._inbound_nodes:
            raise RuntimeError('The layer has never been called '
                               'and thus has no defined ' + attr_name + '.')
        if not len(self._inbound_nodes) > node_index:
            raise ValueError('Asked to get ' + attr_name +
                             ' at node ' + str(node_index) +
                             ', but the layer has only ' +
                             str(len(self._inbound_nodes)) + ' inbound nodes.')
        values = getattr(self._inbound_nodes[node_index], attr)
        if len(values) == 1:
            return values[0]
        else:
            return values

    def get_input_shape_at(self, node_index):
        """Retrieves the input shape(s) of a layer at a given node.

        # Arguments
            node_index: Integer, index of the node
                from which to retrieve the attribute.
                E.g. `node_index=0` will correspond to the
                first time the layer was called.

        # Returns
            A shape tuple
            (or list of shape tuples if the layer has multiple inputs).
        """
        return self._get_node_attribute_at_index(node_index,
                                                 'input_shapes',
                                                 'input shape')

    def get_output_shape_at(self, node_index):
        """Retrieves the output shape(s) of a layer at a given node.

        # Arguments
            node_index: Integer, index of the node
                from which to retrieve the attribute.
                E.g. `node_index=0` will correspond to the
                first time the layer was called.

        # Returns
            A shape tuple
            (or list of shape tuples if the layer has multiple outputs).
        """
        return self._get_node_attribute_at_index(node_index,
                                                 'output_shapes',
                                                 'output shape')

    def get_input_at(self, node_index):
        """Retrieves the input tensor(s) of a layer at a given node.

        # Arguments
            node_index: Integer, index of the node
                from which to retrieve the attribute.
                E.g. `node_index=0` will correspond to the
                first time the layer was called.

        # Returns
            A tensor (or list of tensors if the layer has multiple inputs).
        """
        return self._get_node_attribute_at_index(node_index,
                                                 'input_tensors',
                                                 'input')

    def get_output_at(self, node_index):
        """Retrieves the output tensor(s) of a layer at a given node.

        # Arguments
            node_index: Integer, index of the node
                from which to retrieve the attribute.
                E.g. `node_index=0` will correspond to the
                first time the layer was called.

        # Returns
            A tensor (or list of tensors if the layer has multiple outputs).
        """
        return self._get_node_attribute_at_index(node_index,
                                                 'output_tensors',
                                                 'output')

    def get_input_mask_at(self, node_index):
        """Retrieves the input mask tensor(s) of a layer at a given node.

        # Arguments
            node_index: Integer, index of the node
                from which to retrieve the attribute.
                E.g. `node_index=0` will correspond to the
                first time the layer was called.

        # Returns
            A mask tensor
            (or list of tensors if the layer has multiple inputs).
        """
        return self._get_node_attribute_at_index(node_index,
                                                 'input_masks',
                                                 'input mask')

    def get_output_mask_at(self, node_index):
        """Retrieves the output mask tensor(s) of a layer at a given node.

        # Arguments
            node_index: Integer, index of the node
                from which to retrieve the attribute.
                E.g. `node_index=0` will correspond to the
                first time the layer was called.

        # Returns
            A mask tensor
            (or list of tensors if the layer has multiple outputs).
        """
        return self._get_node_attribute_at_index(node_index,
                                                 'output_masks',
                                                 'output mask')

    @property
    def input(self):
        """Retrieves the input tensor(s) of a layer.

        Only applicable if the layer has exactly one inbound node,
        i.e. if it is connected to one incoming layer.

        # Returns
            Input tensor or list of input tensors.

        # Raises
            AttributeError: if the layer is connected to
            more than one incoming layers.
        """
        if len(self._inbound_nodes) > 1:
            raise AttributeError('Layer ' + self.name +
                                 ' has multiple inbound nodes, '
                                 'hence the notion of "layer input" '
                                 'is ill-defined. '
                                 'Use `get_input_at(node_index)` instead.')
        elif not self._inbound_nodes:
            raise AttributeError('Layer ' + self.name +
                                 ' is not connected, no input to return.')
        return self._get_node_attribute_at_index(0, 'input_tensors',
                                                 'input')

    @property
    def output(self):
        """Retrieves the output tensor(s) of a layer.

        Only applicable if the layer has exactly one inbound node,
        i.e. if it is connected to one incoming layer.

        # Returns
            Output tensor or list of output tensors.

        # Raises
            AttributeError: if the layer is connected to
            more than one incoming layers.
        """
        if not self._inbound_nodes:
            raise AttributeError('Layer ' + self.name +
                                 ' has no inbound nodes.')
        if len(self._inbound_nodes) > 1:
            raise AttributeError('Layer ' + self.name +
                                 ' has multiple inbound nodes, '
                                 'hence the notion of "layer output" '
                                 'is ill-defined. '
                                 'Use `get_output_at(node_index)` instead.')
        return self._get_node_attribute_at_index(0, 'output_tensors',
                                                 'output')

    @property
    def input_mask(self):
        """Retrieves the input mask tensor(s) of a layer.

        Only applicable if the layer has exactly one inbound node,
        i.e. if it is connected to one incoming layer.

        # Returns
            Input mask tensor (potentially None) or list of input
            mask tensors.

        # Raises
            AttributeError: if the layer is connected to
            more than one incoming layers.
        """
        if len(self._inbound_nodes) != 1:
            raise AttributeError('Layer ' + self.name +
                                 ' has multiple inbound nodes, ' +
                                 'hence the notion of "layer input mask" '
                                 'is ill-defined. '
                                 'Use `get_input_mask_at(node_index)` '
                                 'instead.')
        return self._get_node_attribute_at_index(0, 'input_masks',
                                                 'input mask')

    @property
    def output_mask(self):
        """Retrieves the output mask tensor(s) of a layer.

        Only applicable if the layer has exactly one inbound node,
        i.e. if it is connected to one incoming layer.

        # Returns
            Output mask tensor (potentially None) or list of output
            mask tensors.

        # Raises
            AttributeError: if the layer is connected to
            more than one incoming layers.
        """
        if len(self._inbound_nodes) != 1:
            raise AttributeError('Layer ' + self.name +
                                 ' has multiple inbound nodes, '
                                 'hence the notion of "layer output mask" '
                                 'is ill-defined. '
                                 'Use `get_output_mask_at(node_index)` '
                                 'instead.')
        return self._get_node_attribute_at_index(0, 'output_masks',
                                                 'output mask')

    @property
    def input_shape(self):
        """Retrieves the input shape tuple(s) of a layer.

        Only applicable if the layer has exactly one inbound node,
        i.e. if it is connected to one incoming layer.

        # Returns
            Input shape tuple
            (or list of input shape tuples, one tuple per input tensor).

        # Raises
            AttributeError: if the layer is connected to
            more than one incoming layers.
        """
        if not self._inbound_nodes:
            raise AttributeError('The layer has never been called '
                                 'and thus has no defined input shape.')
        all_input_shapes = set([str(node.input_shapes) for node in self._inbound_nodes])
        if len(all_input_shapes) == 1:
            input_shapes = self._inbound_nodes[0].input_shapes
            if len(input_shapes) == 1:
                return input_shapes[0]
            else:
                return input_shapes
        else:
            raise AttributeError('The layer "' + str(self.name) +
                                 ' has multiple inbound nodes, '
                                 'with different input shapes. Hence '
                                 'the notion of "input shape" is '
                                 'ill-defined for the layer. '
                                 'Use `get_input_shape_at(node_index)` '
                                 'instead.')

    @property
    def output_shape(self):
        """Retrieves the output shape tuple(s) of a layer.

        Only applicable if the layer has one inbound node,
        or if all inbound nodes have the same output shape.

        # Returns
            Output shape tuple
            (or list of input shape tuples, one tuple per output tensor).

        # Raises
            AttributeError: if the layer is connected to
            more than one incoming layers.
        """
        if not self._inbound_nodes:
            raise AttributeError('The layer has never been called '
                                 'and thus has no defined output shape.')
        all_output_shapes = set([str(node.output_shapes) for node in self._inbound_nodes])
        if len(all_output_shapes) == 1:
            output_shapes = self._inbound_nodes[0].output_shapes
            if len(output_shapes) == 1:
                return output_shapes[0]
            else:
                return output_shapes
        else:
            raise AttributeError('The layer "' + str(self.name) +
                                 ' has multiple inbound nodes, '
                                 'with different output shapes. Hence '
                                 'the notion of "output shape" is '
                                 'ill-defined for the layer. '
                                 'Use `get_output_shape_at(node_index)` '
                                 'instead.')

    def add_loss(self, losses, inputs=None):
        """Add losses to the layer.

        The loss may potentially be conditional on some inputs tensors,
        for instance activity losses are conditional on the layer's inputs.

        # Arguments
            losses: loss tensor or list of loss tensors
                to add to the layer.
            inputs: input tensor or list of inputs tensors to mark
                the losses as conditional on these inputs.
                If None is passed, the loss is assumed unconditional
                (e.g. L2 weight regularization, which only depends
                on the layer's weights variables, not on any inputs tensors).
        """
        if losses is None or losses == []:
            return
        # Update self.losses
        losses = _to_list(losses)
        if hasattr(self, '_losses'):
            self._losses += losses
        # Update self._per_input_updates
        if isinstance(inputs, list) and inputs == []:
            inputs = None
        if inputs is not None:
            inputs_hash = _object_list_uid(inputs)
        else:
            # Updates indexed by None are unconditional
            # rather than input-dependent
            inputs_hash = None
        if inputs_hash not in self._per_input_losses:
            self._per_input_losses[inputs_hash] = []
        self._per_input_losses[inputs_hash] += losses

    def add_update(self, updates, inputs=None):
        """Add updates to the layer.

        The updates may potentially be conditional on some inputs tensors,
        for instance batch norm updates are conditional on the layer's inputs.

        # Arguments
            updates: update op or list of update ops
                to add to the layer.
            inputs: input tensor or list of inputs tensors to mark
                the updates as conditional on these inputs.
                If None is passed, the updates are assumed unconditional.
        """
        if updates is None or updates == []:
            return
        # Update self.updates
        updates = _to_list(updates)
        if hasattr(self, '_updates'):
            self._updates += updates
        # Update self._per_input_updates
        if isinstance(inputs, list) and inputs == []:
            inputs = None
        if inputs is not None:
            inputs_hash = _object_list_uid(inputs)
        else:
            # Updates indexed by None are unconditional
            # rather than input-dependent
            inputs_hash = None
        if inputs_hash not in self._per_input_updates:
            self._per_input_updates[inputs_hash] = []
        self._per_input_updates[inputs_hash] += updates

    def get_updates_for(self, inputs):
        if not self.trainable and not self.stateful:
            return []
        if inputs is not None:
            inputs_hash = _object_list_uid(inputs)
        else:
            inputs_hash = None
        if inputs_hash in self._per_input_updates:
            return self._per_input_updates[inputs_hash]
        return []

    def get_losses_for(self, inputs):
        if inputs is not None:
            inputs_hash = _object_list_uid(inputs)
        else:
            inputs_hash = None
        if inputs_hash in self._per_input_losses:
            return self._per_input_losses[inputs_hash]
        return []

    @property
    def weights(self):
        return self.trainable_weights + self.non_trainable_weights

    def set_weights(self, weights):
        """Sets the weights of the layer, from Numpy arrays.

        # Arguments
            weights: a list of Numpy arrays. The number
                of arrays and their shape must match
                number of the dimensions of the weights
                of the layer (i.e. it should match the
                output of `get_weights`).

        # Raises
            ValueError: If the provided weights list does not match the
                layer's specifications.
        """
        params = self.weights
        if len(params) != len(weights):
            raise ValueError('You called `set_weights(weights)` on layer "' +
                             self.name +
                             '" with a  weight list of length ' +
                             str(len(weights)) +
                             ', but the layer was expecting ' +
                             str(len(params)) +
                             ' weights. Provided weights: ' +
                             str(weights)[:50] + '...')
        if not params:
            return
        weight_value_tuples = []
        param_values = K.batch_get_value(params)
        for pv, p, w in zip(param_values, params, weights):
            if pv.shape != w.shape:
                raise ValueError('Layer weight shape ' +
                                 str(pv.shape) +
                                 ' not compatible with '
                                 'provided weight shape ' + str(w.shape))
            weight_value_tuples.append((p, w))
        K.batch_set_value(weight_value_tuples)

    def get_weights(self):
        """Returns the current weights of the layer.

        # Returns
            Weights values as a list of numpy arrays.
        """
        params = self.weights
        return K.batch_get_value(params)

    def get_config(self):
        """Returns the config of the layer.

        A layer config is a Python dictionary (serializable)
        containing the configuration of a layer.
        The same layer can be reinstantiated later
        (without its trained weights) from this configuration.

        The config of a layer does not include connectivity
        information, nor the layer class name. These are handled
        by `Container` (one layer of abstraction above).

        # Returns
            Python dictionary.
        """
        config = {'name': self.name,
                  'trainable': self.trainable}
        if hasattr(self, 'batch_input_shape'):
            config['batch_input_shape'] = self.batch_input_shape
        if hasattr(self, 'dtype'):
            config['dtype'] = self.dtype
        return config

    @classmethod
    def from_config(cls, config):
        """Creates a layer from its config.

        This method is the reverse of `get_config`,
        capable of instantiating the same layer from the config
        dictionary. It does not handle layer connectivity
        (handled by Container), nor weights (handled by `set_weights`).

        # Arguments
            config: A Python dictionary, typically the
                output of get_config.

        # Returns
            A layer instance.
        """
        return cls(**config)

    def count_params(self):
        """Count the total number of scalars composing the weights.

        # Returns
            An integer count.

        # Raises
            RuntimeError: if the layer isn't yet built
                (in which case its weights aren't yet defined).
        """
        if not self.built:
            if self.__class__.__name__ == 'Sequential':
                self.build()
            else:
                raise RuntimeError('You tried to call `count_params` on ' +
                                   self.name + ', but the layer isn\'t built. '
                                   'You can build it manually via: `' +
                                   self.name + '.build(batch_input_shape)`.')
        return count_params(self.weights)


class InputLayer(Layer):
    """Layer to be used as an entry point into a graph.

    It can either wrap an existing tensor (pass an `input_tensor` argument)
    or create its a placeholder tensor (pass arguments `input_shape`
    or `batch_input_shape` as well as `dtype`).

    # Arguments
        input_shape: Shape tuple, not including the batch axis.
        batch_size: Optional input batch size (integer or None).
        batch_input_shape: Shape tuple, including the batch axis.
        dtype: Datatype of the input.
        input_tensor: Optional tensor to use as layer input
            instead of creating a placeholder.
        sparse: Boolean, whether the placeholder created
            is meant to be sparse.
        name: Name of the layer (string).
    """

    @interfaces.legacy_input_support
    def __init__(self, input_shape=None, batch_size=None,
                 batch_input_shape=None,
                 dtype=None, input_tensor=None, sparse=False, name=None):
        if not name:
            prefix = 'input'
            name = prefix + '_' + str(K.get_uid(prefix))
        super(InputLayer, self).__init__(dtype=dtype, name=name)

        self.trainable = False
        self.built = True
        self.sparse = sparse

        if input_shape and batch_input_shape:
            raise ValueError('Only provide the input_shape OR '
                             'batch_input_shape argument to '
                             'InputLayer, not both at the same time.')
        if input_tensor is not None and batch_input_shape is None:
            # If input_tensor is set, and batch_input_shape is not set:
            # Attempt automatic input shape inference.
            try:
                batch_input_shape = K.int_shape(input_tensor)
            except TypeError:
                if not input_shape and not batch_input_shape:
                    raise ValueError('InputLayer was provided '
                                     'an input_tensor argument, '
                                     'but its input shape cannot be '
                                     'automatically inferred. '
                                     'You should pass an input_shape or '
                                     'batch_input_shape argument.')
        if not batch_input_shape:
            if not input_shape:
                raise ValueError('An Input layer should be passed either '
                                 'a `batch_input_shape` or an `input_shape`.')
            else:
                batch_input_shape = (batch_size,) + tuple(input_shape)
        else:
            batch_input_shape = tuple(batch_input_shape)

        if not dtype:
            if input_tensor is None:
                dtype = K.floatx()
            else:
                dtype = K.dtype(input_tensor)

        self.batch_input_shape = batch_input_shape
        self.dtype = dtype

        if input_tensor is None:
            self.is_placeholder = True
            input_tensor = K.placeholder(shape=batch_input_shape,
                                         dtype=dtype,
                                         sparse=self.sparse,
                                         name=self.name)
        else:
            self.is_placeholder = False
            input_tensor._keras_shape = batch_input_shape
        # Create an input node to add to self.outbound_node
        # and set output_tensors' _keras_history.
        input_tensor._uses_learning_phase = False
        input_tensor._keras_history = (self, 0, 0)
        Node(self,
             inbound_layers=[],
             node_indices=[],
             tensor_indices=[],
             input_tensors=[input_tensor],
             output_tensors=[input_tensor],
             input_masks=[None],
             output_masks=[None],
             input_shapes=[batch_input_shape],
             output_shapes=[batch_input_shape])

    def get_config(self):
        config = {'batch_input_shape': self.batch_input_shape,
                  'dtype': self.dtype,
                  'sparse': self.sparse,
                  'name': self.name}
        return config


def Input(shape=None, batch_shape=None,
          name=None, dtype=None, sparse=False,
          tensor=None):
    """`Input()` is used to instantiate a Keras tensor.

    A Keras tensor is a tensor object from the underlying backend
    (Theano, TensorFlow or CNTK), which we augment with certain
    attributes that allow us to build a Keras model
    just by knowing the inputs and outputs of the model.

    For instance, if a, b and c are Keras tensors,
    it becomes possible to do:
    `model = Model(input=[a, b], output=c)`

    The added Keras attributes are:
        `_keras_shape`: Integer shape tuple propagated
            via Keras-side shape inference.
        `_keras_history`: Last layer applied to the tensor.
            the entire layer graph is retrievable from that layer,
            recursively.

    # Arguments
        shape: A shape tuple (integer), not including the batch size.
            For instance, `shape=(32,)` indicates that the expected input
            will be batches of 32-dimensional vectors.
        batch_shape: A shape tuple (integer), including the batch size.
            For instance, `batch_shape=(10, 32)` indicates that
            the expected input will be batches of 10 32-dimensional vectors.
            `batch_shape=(None, 32)` indicates batches of an arbitrary number
            of 32-dimensional vectors.
        name: An optional name string for the layer.
            Should be unique in a model (do not reuse the same name twice).
            It will be autogenerated if it isn't provided.
        dtype: The data type expected by the input, as a string
            (`float32`, `float64`, `int32`...)
        sparse: A boolean specifying whether the placeholder
            to be created is sparse.
        tensor: Optional existing tensor to wrap into the `Input` layer.
            If set, the layer will not create a placeholder tensor.

    # Returns
        A tensor.

    # Example

        ```python
        # this is a logistic regression in Keras
        x = Input(shape=(32,))
        y = Dense(16, activation='softmax')(x)
        model = Model(x, y)
        ```
    """
    if not batch_shape and tensor is None:
        assert shape is not None, ('Please provide to Input either a `shape`'
                                   ' or a `batch_shape` argument. Note that '
                                   '`shape` does not include the batch '
                                   'dimension.')
    if shape is not None and not batch_shape:
        batch_shape = (None,) + tuple(shape)
    if not dtype:
        dtype = K.floatx()
    input_layer = InputLayer(batch_input_shape=batch_shape,
                             name=name, dtype=dtype,
                             sparse=sparse,
                             input_tensor=tensor)
    # Return tensor including _keras_shape and _keras_history.
    # Note that in this case train_output and test_output are the same pointer.
    outputs = input_layer._inbound_nodes[0].output_tensors
    if len(outputs) == 1:
        return outputs[0]
    else:
        return outputs


class Container(Layer):
    """A Container is a directed acyclic graph of layers.

    It is the topological form of a "model". A Model
    is simply a Container with added training routines.

    # Properties
        name
        inputs
        outputs
        input_layers
        output_layers
        input_spec (list of class instances)
            each entry describes one required input:
                - ndim
                - dtype
        trainable (boolean)
        input_shape
        output_shape
        inbound_nodes: list of nodes
        outbound_nodes: list of nodes
        trainable_weights (list of variables)
        non_trainable_weights (list of variables)

    # Methods
        summary
        get_layer
        get_weights
        set_weights
        get_config
        compute_output_shape

    # Class Methods
        from_config

    # Raises
        TypeError: if input tensors are not Keras tensors from InputLayer objects
    """

    @interfaces.legacy_model_constructor_support
    def __init__(self, inputs, outputs, name=None):
        # Handle `name` argument.
        if not name:
            prefix = self.__class__.__name__.lower()
            name = prefix + '_' + str(K.get_uid(prefix))
        self.name = name

        self.supports_masking = False
        self.trainable = True
        self._per_input_losses = {}
        self._per_input_updates = {}

        # Container-specific properties.
        if isinstance(inputs, (list, tuple)):
            self.inputs = list(inputs)  # Tensor or list of tensors.
        else:
            self.inputs = [inputs]
        if isinstance(outputs, (list, tuple)):
            self.outputs = list(outputs)
        else:
            self.outputs = [outputs]

        # Check for redundancy in inputs.
        if len(set(self.inputs)) != len(self.inputs):
            raise ValueError('The list of inputs passed to the model '
                             'is redundant. '
                             'All inputs should only appear once.'
                             ' Found: ' + str(self.inputs))

        # Check for redundancy in outputs.
        if len(set(self.outputs)) != len(self.outputs):
            warnings.warn('The list of outputs passed to the model '
                          'is redundant. '
                          'All outputs should only appear once.'
                          ' Found: ' + str(self.outputs))

        # List of initial layers (1 to 1 mapping with self.inputs,
        # hence the same layer might appear twice)
        self.input_layers = []
        self.input_layers_node_indices = []
        self.input_layers_tensor_indices = []
        # list of layers (1 to 1 mapping with self.inputs,
        # hence the same layer might appear twice)
        self.output_layers = []
        self.output_layers_node_indices = []
        self.output_layers_tensor_indices = []
        # all layers in order of horizontal graph traversal.
        # Entries are unique. Includes input and output layers.
        self.layers = []

        # This is for performance optimization
        # when calling the Container on new inputs.
        # every time the Container is called on a set on input tensors,
        # we compute the output tensors,
        # output masks and output shapes in one pass,
        # then cache them here. When one of these output is queried later,
        # we retrieve it from there instead of recomputing it.
        self._output_mask_cache = {}
        self._output_tensor_cache = {}
        self._output_shape_cache = {}

        # User-provided arguments validation.
        for x in self.inputs:
            # Check that x is a Keras tensor.
            if not hasattr(x, '_keras_history'):
                cls_name = self.__class__.__name__
                raise TypeError('Input tensors to a ' + cls_name + ' ' +
                                'must be Keras tensors. Found: ' + str(x) +
                                ' (missing Keras metadata).')
            # Check that x is an input tensor.
            layer, node_index, tensor_index = x._keras_history
            if len(layer._inbound_nodes) > 1 or (layer._inbound_nodes and layer._inbound_nodes[0].inbound_layers):
                cls_name = self.__class__.__name__
                warnings.warn(cls_name + ' inputs must come from '
                              'a Keras Input layer, '
                              'they cannot be the output of '
                              'a previous non-Input layer. '
                              'Here, a tensor specified as '
                              'input to "' + self.name +
                              '" was not an Input tensor, '
                              'it was generated by layer ' +
                              layer.name + '.\n'
                              'Note that input tensors are '
                              'instantiated via `tensor = Input(shape)`.\n'
                              'The tensor that caused the issue was: ' +
                              str(x.name))
        for x in self.outputs:
            if not hasattr(x, '_keras_history'):
                cls_name = self.__class__.__name__
                raise TypeError('Output tensors to a ' + cls_name + ' must be '
                                'Keras tensors. Found: ' + str(x))
        # Build self.output_layers:
        for x in self.outputs:
            layer, node_index, tensor_index = x._keras_history
            self.output_layers.append(layer)
            self.output_layers_node_indices.append(node_index)
            self.output_layers_tensor_indices.append(tensor_index)

        # Fill in the output mask cache.
        masks = []
        for x in self.inputs:
            layer, node_index, tensor_index = x._keras_history
            node = layer._inbound_nodes[node_index]
            mask = node.output_masks[tensor_index]
            masks.append(mask)
        mask_cache_key = ','.join([str(id(x)) for x in self.inputs])
        mask_cache_key += '_' + ','.join([str(id(x)) for x in masks])
        masks = []
        for x in self.outputs:
            layer, node_index, tensor_index = x._keras_history
            node = layer._inbound_nodes[node_index]
            mask = node.output_masks[tensor_index]
            masks.append(mask)
        if len(masks) == 1:
            mask = masks[0]
        else:
            mask = masks
        self._output_mask_cache[mask_cache_key] = mask

        # Build self.input_layers:
        for x in self.inputs:
            layer, node_index, tensor_index = x._keras_history
            # It's supposed to be an input layer, so only one node
            # and one tensor output.
            assert node_index == 0
            assert tensor_index == 0
            self.input_layers.append(layer)
            self.input_layers_node_indices.append(node_index)
            self.input_layers_tensor_indices.append(tensor_index)

        # Build self.input_names and self.output_names.
        self.input_names = []
        self.output_names = []
        self._feed_input_names = []
        self._feed_inputs = []
        self._feed_input_shapes = []
        for i, layer in enumerate(self.input_layers):
            # Check that layer is an InputLayer.
            if not isinstance(layer, InputLayer):
                raise TypeError(
                    'Input layers to a `Model` must be `InputLayer` objects. '
                    'Received inputs: {}. '
                    'Input {} (0-based) originates '
                    'from layer type `{}`.'.format(inputs,
                                                   i,
                                                   layer.__class__.__name__))
            self.input_names.append(layer.name)
            if layer.is_placeholder:
                self._feed_input_names.append(layer.name)
                self._feed_inputs.append(layer.input)
                self._feed_input_shapes.append(self.inputs[i]._keras_shape)
        for layer in self.output_layers:
            self.output_names.append(layer.name)

        self._internal_input_shapes = [x._keras_shape for x in self.inputs]
        self._internal_output_shapes = [x._keras_shape for x in self.outputs]

        # Container_nodes: set of nodes included in the graph
        # (not all nodes included in the layers
        # are relevant to the current graph).
        container_nodes = set()  # ids of all nodes relevant to the Container
        nodes_depths = {}  # dict {node: depth value}
        layers_depths = {}  # dict {layer: depth value}
        layer_indices = {}  # dict {layer: index in traversal}
        nodes_in_decreasing_depth = []

        def build_map_of_graph(tensor, finished_nodes, nodes_in_progress,
                               layer=None, node_index=None, tensor_index=None):
            """Builds a map of the graph of layers.

            This recursively updates the map `layer_indices`,
            the list `nodes_in_decreasing_depth` and the set `container_nodes`.

            # Arguments
                tensor: Some tensor in a graph.
                finished_nodes: Set of nodes whose subgraphs have been traversed
                    completely. Useful to prevent duplicated work.
                nodes_in_progress: Set of nodes that are currently active on the
                    recursion stack. Useful to detect cycles.
                layer: Layer from which `tensor` comes from. If not provided,
                    will be obtained from `tensor._keras_history`.
                node_index: Node index from which `tensor` comes from.
                tensor_index: Tensor_index from which `tensor` comes from.

            # Raises
                RuntimeError: if a cycle is detected.
            """
            if not layer or node_index is None or tensor_index is None:
                layer, node_index, tensor_index = tensor._keras_history
            node = layer._inbound_nodes[node_index]

            # Prevent cycles.
            if node in nodes_in_progress:
                raise RuntimeError(
                    'The tensor ' + str(tensor) + ' at layer "' +
                    layer.name + '" is part of a cycle.')

            # Don't repeat work for shared subgraphs
            if node in finished_nodes:
                return

            # Update container_nodes.
            container_nodes.add(self._node_key(layer, node_index))

            # Store the traversal order for layer sorting.
            if layer not in layer_indices:
                layer_indices[layer] = len(layer_indices)

            nodes_in_progress.add(node)

            # Propagate to all previous tensors connected to this node.
            for i in range(len(node.inbound_layers)):
                x = node.input_tensors[i]
                layer = node.inbound_layers[i]
                node_index = node.node_indices[i]
                tensor_index = node.tensor_indices[i]
                build_map_of_graph(x, finished_nodes, nodes_in_progress,
                                   layer, node_index, tensor_index)

            finished_nodes.add(node)
            nodes_in_progress.remove(node)

            nodes_in_decreasing_depth.append(node)

        finished_nodes = set()
        nodes_in_progress = set()
        for x in self.outputs:
            build_map_of_graph(x, finished_nodes, nodes_in_progress)

        for node in reversed(nodes_in_decreasing_depth):
            # If the depth is not set, the node has no outbound nodes (depth 0).
            depth = nodes_depths.setdefault(node, 0)

            # Update the depth of the corresponding layer
            previous_depth = layers_depths.get(node.outbound_layer, 0)
            # If we've seen this layer before at a higher depth, we should use that depth instead
            # of the node depth.  This is necessary for shared layers that have inputs at different
            # depth levels in the graph.
            depth = max(depth, previous_depth)
            layers_depths[node.outbound_layer] = depth
            nodes_depths[node] = depth

            # Update the depth of inbound nodes.
            for i in range(len(node.inbound_layers)):
                inbound_layer = node.inbound_layers[i]
                node_index = node.node_indices[i]
                inbound_node = inbound_layer._inbound_nodes[node_index]
                previous_depth = nodes_depths.get(inbound_node, 0)
                nodes_depths[inbound_node] = max(depth + 1, previous_depth)

        # Build a dict {depth: list of nodes with this depth}
        nodes_by_depth = {}
        for node, depth in nodes_depths.items():
            if depth not in nodes_by_depth:
                nodes_by_depth[depth] = []
            nodes_by_depth[depth].append(node)

        # Build a dict {depth: list of layers with this depth}
        layers_by_depth = {}
        for layer, depth in layers_depths.items():
            if depth not in layers_by_depth:
                layers_by_depth[depth] = []
            layers_by_depth[depth].append(layer)

        # Get sorted list of layer depths.
        depth_keys = list(layers_by_depth.keys())
        depth_keys.sort(reverse=True)

        # Set self.layers and self.layers_by_depth.
        layers = []
        for depth in depth_keys:
            layers_for_depth = layers_by_depth[depth]
            # Container.layers needs to have a deterministic order:
            # here we order them by traversal order.
            layers_for_depth.sort(key=lambda x: layer_indices[x])
            for layer in layers_for_depth:
                layers.append(layer)
        self.layers = layers
        self.layers_by_depth = layers_by_depth

        # Get sorted list of node depths.
        depth_keys = list(nodes_by_depth.keys())
        depth_keys.sort(reverse=True)

        # Check that all tensors required are computable.
        # computable_tensors: all tensors in the graph
        # that can be computed from the inputs provided.
        computable_tensors = []
        for x in self.inputs:
            computable_tensors.append(x)

        layers_with_complete_input = []  # To provide a better error msg.
        for depth in depth_keys:
            for node in nodes_by_depth[depth]:
                layer = node.outbound_layer
                if layer:
                    for x in node.input_tensors:
                        if x not in computable_tensors:
                            raise RuntimeError(
                                'Graph disconnected: '
                                'cannot obtain value for tensor ' +
                                str(x) + ' at layer "' + layer.name + '". '
                                'The following previous layers '
                                'were accessed without issue: ' +
                                str(layers_with_complete_input))
                    for x in node.output_tensors:
                        computable_tensors.append(x)
                    layers_with_complete_input.append(layer.name)

        # Set self._container_nodes and self._nodes_by_depth.
        self._container_nodes = container_nodes
        self._nodes_by_depth = nodes_by_depth

        # Ensure name unicity, which will be crucial for serialization
        # (since serialized nodes refer to layers by their name).
        all_names = [layer.name for layer in self.layers]
        for name in all_names:
            if all_names.count(name) != 1:
                raise RuntimeError('The name "' + name + '" is used ' +
                                   str(all_names.count(name)) +
                                   ' times in the model. '
                                   'All layer names should be unique. '
                                   'Layer names: ', all_names)

        # Layer parameters.
        # The new container starts with a single inbound node
        # for its inputs, and no outbound nodes.
        self._outbound_nodes = []  # Will be appended to by future calls to __call__
        self._inbound_nodes = []  # Will be appended to below, and by future calls to __call__
        # Create the node linking internal inputs to internal outputs.
        Node(outbound_layer=self,
             inbound_layers=[],
             node_indices=[],
             tensor_indices=[],
             input_tensors=self.inputs,
             output_tensors=self.outputs,
             # No container-level masking for now.
             input_masks=[None for _ in self.inputs],
             output_masks=[None for _ in self.outputs],
             input_shapes=[x._keras_shape for x in self.inputs],
             output_shapes=[x._keras_shape for x in self.outputs])
        self.built = True

        # The following are implemented as property functions:
        # self.trainable_weights
        # self.non_trainable_weights
        # self.input_spec

    def get_layer(self, name=None, index=None):
        """Retrieves a layer based on either its name (unique) or index.

        Indices are based on order of horizontal graph traversal (bottom-up).

        # Arguments
            name: String, name of layer.
            index: Integer, index of layer.

        # Returns
            A layer instance.

        # Raises
            ValueError: In case of invalid layer name or index.
        """
        # It would be unreliable to build a dictionary
        # based on layer names, because names can potentially
        # be changed at any point by the user
        # without the container being notified of it.
        if index is not None:
            if len(self.layers) <= index:
                raise ValueError('Was asked to retrieve layer at index ' +
                                 str(index) + ' but model only has ' +
                                 str(len(self.layers)) + ' layers.')
            else:
                return self.layers[index]
        else:
            if not name:
                raise ValueError('Provide either a layer name or layer index.')

        for layer in self.layers:
            if layer.name == name:
                return layer

        raise ValueError('No such layer: ' + name)

    @property
    def updates(self):
<<<<<<< HEAD
        updates = []
        for layer in self.layers:
            if hasattr(layer, 'updates'):
                if len(layer.inbound_nodes) == 1:
                    updates += layer.updates
                else:
                    # Collect updates that are dependent on inputs
                    # that are part of the model.
                    for node_index, node in enumerate(layer.inbound_nodes):
                        node_key = layer.name + '_ib-' + str(node_index)
                        if node_key in self.container_nodes:
                            # The model owns this layer node.
                            inputs = node.input_tensors
                            updates += layer.get_updates_for(inputs)
                    # Collect unconditional updates.
                    updates += layer.get_updates_for(None)
=======
        """Retrieve the model's updates.

        Will only include updates that are either
        inconditional, or conditional on inputs to this model
        (e.g. will not include updates that depend on tensors
        that aren't inputs to this model).

        # Returns
            A list of update ops.
        """
        if not self.trainable and not self.stateful:
            return []
        updates = []
        for layer in self.layers:
            if hasattr(layer, 'updates'):
                # Collect updates that are dependent on inputs
                # that are part of the model.
                for node_index, node in enumerate(layer._inbound_nodes):
                    node_key = self._node_key(layer, node_index)
                    if node_key in self._container_nodes:
                        # The model owns this layer node.
                        inputs = node.input_tensors
                        updates += layer.get_updates_for(inputs)
                # Collect unconditional updates.
                updates += layer.get_updates_for(None)
>>>>>>> 27ad348e
        return updates

    @property
    def losses(self):
        """Retrieve the model's losses.

        Will only include losses that are either
        inconditional, or conditional on inputs to this model
        (e.g. will not include losses that depend on tensors
        that aren't inputs to this model).

        # Returns
            A list of loss tensors.
        """
        losses = []
        # Retrieve losses for all internal layers.
        for layer in self.layers:
            if hasattr(layer, 'losses'):
                # Collect losses that are dependent on inputs
                # that are part of the model.
                for node_index, node in enumerate(layer._inbound_nodes):
                    node_key = self._node_key(layer, node_index)
                    if node_key in self._container_nodes:
                        # The model owns this layer node.
                        inputs = node.input_tensors
                        losses += layer.get_losses_for(inputs)
                # Collect unconditional losses.
                losses += layer.get_losses_for(None)
        # Add any potential unconditional model-level loss.
        losses += self.get_losses_for(None)
        return losses

    @property
    def uses_learning_phase(self):
        return any([x._uses_learning_phase for x in self.outputs])

    @property
    def stateful(self):
        return any([(hasattr(layer, 'stateful') and layer.stateful) for layer in self.layers])

    def reset_states(self):
        for layer in self.layers:
            if hasattr(layer, 'reset_states') and getattr(layer, 'stateful', False):
                layer.reset_states()

    @property
    def state_updates(self):
        """Returns the `updates` from all layers that are stateful.

        This is useful for separating training updates and
        state updates, e.g. when we need to update a layer's internal state
        during prediction.

        # Returns
            A list of update ops.
        """
        state_updates = []
        for layer in self.layers:
            if layer.stateful:
                state_updates += layer.updates
        return state_updates

    @property
    def trainable_weights(self):
        if not self.trainable:
            return []
        weights = []
        for layer in self.layers:
            weights += layer.trainable_weights
        return weights

    @property
    def non_trainable_weights(self):
        weights = []
        for layer in self.layers:
            weights += layer.non_trainable_weights
        if not self.trainable:
            trainable_weights = []
            for layer in self.layers:
                trainable_weights += layer.trainable_weights
            return trainable_weights + weights
        return weights

    def get_weights(self):
        """Retrieves the weights of the model.

        # Returns
            A flat list of Numpy arrays.
        """
        weights = []
        for layer in self.layers:
            weights += layer.weights
        return K.batch_get_value(weights)

    def set_weights(self, weights):
        """Sets the weights of the model.

        # Arguments
            weights: A list of Numpy arrays with shapes and types matching
                the output of `model.get_weights()`.
        """
        tuples = []
        for layer in self.layers:
            num_param = len(layer.weights)
            layer_weights = weights[:num_param]
            for sw, w in zip(layer.weights, layer_weights):
                tuples.append((sw, w))
            weights = weights[num_param:]
        K.batch_set_value(tuples)

    @property
    def input_spec(self):
        """Gets the model's input specs.

        # Returns
            A list of `InputSpec` instances (one per input to the model)
                or a single instance if the model has only one input.
        """
        specs = []
        for layer in getattr(self, 'input_layers', []):
            if layer.input_spec is None:
                specs.append(None)
            else:
                if not isinstance(layer.input_spec, list):
                    raise TypeError('Layer ' + layer.name +
                                    ' has an input_spec attribute that '
                                    'is not a list. We expect a list. '
                                    'Found input_spec = ' +
                                    str(layer.input_spec))
                specs += layer.input_spec
        if len(specs) == 1:
            return specs[0]
        return specs

    def call(self, inputs, mask=None):
        """Call the model on new inputs.

        In this case `call` just reapplies
        all ops in the graph to the new inputs
        (e.g. build a new computational graph from the provided inputs).

        A model is callable on non-Keras tensors.

        # Arguments
            inputs: A tensor or list of tensors.
            mask: A mask or list of masks. A mask can be
                either a tensor or None (no mask).

        # Returns
            A tensor if there is a single output, or
            a list of tensors if there are more than one outputs.
        """
        inputs = _to_list(inputs)
        if mask is None:
            masks = [None for _ in range(len(inputs))]
        else:
            masks = _to_list(mask)
        cache_key = ','.join([str(id(x)) for x in inputs])
        cache_key += '_' + ','.join([str(id(x)) for x in masks])
        if cache_key in self._output_tensor_cache:
            return self._output_tensor_cache[cache_key]
        else:
            output_tensors, _, _ = self.run_internal_graph(inputs, masks)
            return output_tensors

    def compute_mask(self, inputs, mask):
        inputs = _to_list(inputs)
        if mask is None:
            masks = [None for _ in range(len(inputs))]
        else:
            masks = _to_list(mask)
        cache_key = ','.join([str(id(x)) for x in inputs])
        cache_key += '_' + ','.join([str(id(x)) for x in masks])
        if cache_key in self._output_mask_cache:
            return self._output_mask_cache[cache_key]
        else:
            _, output_masks, _ = self.run_internal_graph(inputs, masks)
            return output_masks

    def compute_output_shape(self, input_shape):
        input_shapes = _to_list(input_shape)
        if len(input_shapes) != len(self.input_layers):
            raise ValueError('Invalid input_shape argument ' +
                             str(input_shape) + ': model has ' +
                             str(len(self.input_layers)) + ' tensor inputs.')

        cache_key = ','.join([str(x) for x in input_shapes])
        if cache_key in self._output_shape_cache:
            output_shapes = self._output_shape_cache[cache_key]
            if isinstance(output_shapes, list) and len(output_shapes) == 1:
                return output_shapes[0]
            return output_shapes
        else:
            # Bad luck, we have to run the graph manually.
            layers_to_output_shapes = {}
            for i in range(len(input_shapes)):
                layer = self.input_layers[i]
                input_shape = input_shapes[i]
                # It's an input layer: compute_output_shape is identity,
                # and there is only one node and one tensor output.
                shape_key = layer.name + '_0_0'
                layers_to_output_shapes[shape_key] = input_shape

            depth_keys = list(self._nodes_by_depth.keys())
            depth_keys.sort(reverse=True)
            # Iterate over nodes, by depth level.
            if len(depth_keys) > 1:
                for depth in depth_keys:
                    nodes = self._nodes_by_depth[depth]
                    for node in nodes:
                        # This is always a single layer, never a list.
                        layer = node.outbound_layer
                        if layer in self.input_layers:
                            # We've already covered the input layers
                            # a few lines above.
                            continue
                        # Potentially redundant list,
                        # same size of node.input_tensors.
                        input_shapes = []
                        for j in range(len(node.inbound_layers)):
                            inbound_layer = node.inbound_layers[j]
                            node_index = node.node_indices[j]
                            tensor_index = node.tensor_indices[j]
                            shape_key = inbound_layer.name + '_%s_%s' % (node_index, tensor_index)
                            input_shape = layers_to_output_shapes[shape_key]
                            input_shapes.append(input_shape)

                        if len(input_shapes) == 1:
                            output_shape = layer.compute_output_shape(input_shapes[0])
                        else:
                            output_shape = layer.compute_output_shape(input_shapes)

                        output_shapes = _to_list(output_shape)
                        node_index = layer._inbound_nodes.index(node)
                        for j in range(len(output_shapes)):
                            shape_key = layer.name + '_%s_%s' % (node_index, j)
                            layers_to_output_shapes[shape_key] = output_shapes[j]

            # Read final output shapes from layers_to_output_shapes.
            output_shapes = []
            output_shape_keys = []
            for i in range(len(self.output_layers)):
                layer = self.output_layers[i]
                node_index = self.output_layers_node_indices[i]
                tensor_index = self.output_layers_tensor_indices[i]
                shape_key = layer.name + '_%s_%s' % (node_index, tensor_index)
                output_shape_keys.append(shape_key)

            for i, key in enumerate(output_shape_keys):
                assert key in layers_to_output_shapes
                output_shapes.append(layers_to_output_shapes[key])
            # Store in cache.
            self._output_shape_cache[cache_key] = output_shapes
            if isinstance(output_shapes, list) and len(output_shapes) == 1:
                return output_shapes[0]
            return output_shapes

    def run_internal_graph(self, inputs, masks=None):
        """Computes output tensors for new inputs.

        # Note:
            - Expects `inputs` to be a list (potentially with 1 element).
            - Can be run on non-Keras tensors.

        # Arguments
            inputs: List of tensors
            masks: List of masks (tensors or None).

        # Returns
            Three lists: output_tensors, output_masks, output_shapes
        """
        if masks is None:
            masks = [None for _ in range(len(inputs))]

        # Dictionary mapping reference tensors to tuples
        # (computed tensor, compute mask)
        # we assume a 1:1 mapping from tensor to mask
        # TODO: raise exception when a `.compute_mask()` call
        # does not return a list the same size as `call`
        tensor_map = {}
        for x, y, mask in zip(self.inputs, inputs, masks):
            tensor_map[str(id(x))] = (y, mask)

        depth_keys = list(self._nodes_by_depth.keys())
        depth_keys.sort(reverse=True)
        for depth in depth_keys:
            nodes = self._nodes_by_depth[depth]
            for node in nodes:
                # This is always a single layer, never a list.
                layer = node.outbound_layer

                reference_input_tensors = node.input_tensors
                reference_output_tensors = node.output_tensors

                # If all previous input tensors are available in tensor_map,
                # then call node.inbound_layer on them.
                computed_data = []  # List of tuples (input, mask).
                for x in reference_input_tensors:
                    if str(id(x)) in tensor_map:
                        computed_data.append(tensor_map[str(id(x))])

                if len(computed_data) == len(reference_input_tensors):
                    # call layer
                    with K.name_scope(layer.name):
                        if node.arguments:
                            kwargs = node.arguments
                        else:
                            kwargs = {}
                        if len(computed_data) == 1:
                            computed_tensor, computed_mask = computed_data[0]
                            if has_arg(layer.call, 'mask'):
                                if 'mask' not in kwargs:
                                    kwargs['mask'] = computed_mask
                            output_tensors = _to_list(layer.call(computed_tensor, **kwargs))
                            output_masks = _to_list(layer.compute_mask(computed_tensor,
                                                                       computed_mask))
                            computed_tensors = [computed_tensor]
                            computed_masks = [computed_mask]
                        else:
                            computed_tensors = [x[0] for x in computed_data]
                            computed_masks = [x[1] for x in computed_data]
                            if has_arg(layer.call, 'mask'):
                                if 'mask' not in kwargs:
                                    kwargs['mask'] = computed_masks
                            output_tensors = _to_list(layer.call(computed_tensors, **kwargs))
                            output_masks = _to_list(layer.compute_mask(computed_tensors,
                                                                       computed_masks))

                        # Apply activity regularizer if any:
                        if hasattr(layer, 'activity_regularizer') and layer.activity_regularizer is not None:
                            regularization_losses = [layer.activity_regularizer(x) for x in computed_tensors]
                            layer.add_loss(regularization_losses, computed_tensors)

                    # Update model updates and losses:
                    # Keep track of updates that depend on the inputs
                    # (e.g. BN updates).
                    self.add_update(layer.get_updates_for(computed_tensors), inputs)
                    # Keep track of unconditional updates (e.g. a counter).
                    self.add_update(layer.get_updates_for(None), None)
                    # Keep track of losses that depend on the inputs
                    # (e.g. activity regularizers).
                    self.add_loss(layer.get_losses_for(computed_tensors), inputs)
                    # Keep track of unconditional losses
                    # (e.g. weight regularizers).
                    self.add_loss(layer.get_losses_for(None), None)

                    # Update _keras_shape.
                    if all([hasattr(x, '_keras_shape') for x in computed_tensors]):
                        if len(computed_tensors) == 1:
                            shapes = _to_list(layer.compute_output_shape(computed_tensors[0]._keras_shape))
                            uses_learning_phase = computed_tensors[0]._uses_learning_phase
                        else:
                            shapes = _to_list(layer.compute_output_shape([x._keras_shape for x in computed_tensors]))
                            uses_learning_phase = any([x._uses_learning_phase for x in computed_tensors])
                        for x, s in zip(output_tensors, shapes):
                            x._keras_shape = s
                            x._uses_learning_phase = getattr(x, '_uses_learning_phase', False) or uses_learning_phase

                    # Update tensor_map.
                    for x, y, mask in zip(reference_output_tensors, output_tensors, output_masks):
                        tensor_map[str(id(x))] = (y, mask)

        output_tensors = []
        output_masks = []
        output_shapes = []
        for x in self.outputs:
            assert str(id(x)) in tensor_map, 'Could not compute output ' + str(x)
            tensor, mask = tensor_map[str(id(x))]
            if hasattr(tensor, '_keras_shape') and output_shapes is not None:
                shape = tensor._keras_shape
                output_shapes.append(shape)
            else:
                output_shapes = None
            output_tensors.append(tensor)
            output_masks.append(mask)

        # Update cache;
        # keys are based on ids on input tensors and inputs masks.
        cache_key = ','.join([str(id(x)) for x in inputs])
        cache_key += '_' + ','.join([str(id(x)) for x in masks])

        if len(output_tensors) == 1:
            output_tensors = output_tensors[0]
            self._output_tensor_cache[cache_key] = output_tensors
        else:
            self._output_tensor_cache[cache_key] = output_tensors

        if len(output_masks) == 1:
            output_masks = output_masks[0]
            self._output_mask_cache[cache_key] = output_masks
        else:
            self._output_mask_cache[cache_key] = output_masks

        if output_shapes is not None:
            input_shapes = [x._keras_shape for x in inputs]
            cache_key = ','.join([str(x) for x in input_shapes])
            if len(output_shapes) == 1:
                output_shapes = output_shapes[0]
                self._output_shape_cache[cache_key] = output_shapes
            else:
                self._output_shape_cache[cache_key] = output_shapes
        return output_tensors, output_masks, output_shapes

    def get_config(self):
        config = {
            'name': self.name,
        }

        # Build a map from a layer unique name (self._node_key)
        # to the index of the nodes that are saved in the config.
        # Only nodes in container_nodes are saved.
        node_conversion_map = {}
        for layer in self.layers:
            if issubclass(layer.__class__, Container):
                # Containers start with a pre-existing node
                # linking their input to output.
                kept_nodes = 1
            else:
                kept_nodes = 0
            for original_node_index, node in enumerate(layer._inbound_nodes):
                node_key = self._node_key(layer, original_node_index)
                if node_key in self._container_nodes:
                    # i.e. we mark it to be saved
                    node_conversion_map[node_key] = kept_nodes
                    kept_nodes += 1

        # serialize and save the layers in layer_configs
        layer_configs = []
        for layer in self.layers:  # From the earliest layers on.
            layer_class_name = layer.__class__.__name__
            layer_config = layer.get_config()
            filtered_inbound_nodes = []
            for original_node_index, node in enumerate(layer._inbound_nodes):
                node_key = self._node_key(layer, original_node_index)
                if node_key in self._container_nodes:
                    # The node is relevant to the model:
                    # add to filtered_inbound_nodes.
                    if node.arguments:
                        try:
                            json.dumps(node.arguments)
                            kwargs = node.arguments
                        except TypeError:
                            warnings.warn(
                                'Layer ' + layer.name +
                                ' was passed non-serializable keyword arguments: ' +
                                str(node.arguments) + '. They will not be included '
                                'in the serialized model (and thus will be missing '
                                'at deserialization time).')
                            kwargs = {}
                    else:
                        kwargs = {}
                    if node.inbound_layers:
                        node_data = []
                        for i in range(len(node.inbound_layers)):
                            inbound_layer = node.inbound_layers[i]
                            node_index = node.node_indices[i]
                            tensor_index = node.tensor_indices[i]

                            new_node_index = node_conversion_map.get(
                                self._node_key(inbound_layer, node_index), 0)
                            node_data.append([inbound_layer.name,
                                              new_node_index,
                                              tensor_index,
                                              kwargs])
                        filtered_inbound_nodes.append(node_data)
            layer_configs.append({
                'name': layer.name,
                'class_name': layer_class_name,
                'config': layer_config,
                'inbound_nodes': filtered_inbound_nodes,
            })
        config['layers'] = layer_configs

        # Gather info about inputs and outputs.
        model_inputs = []
        for i in range(len(self.input_layers)):
            layer = self.input_layers[i]
            node_index = self.input_layers_node_indices[i]

            node_key = self._node_key(layer, node_index)
            if node_key not in self._container_nodes:
                continue
            new_node_index = node_conversion_map[node_key]
            tensor_index = self.input_layers_tensor_indices[i]
            model_inputs.append([layer.name, new_node_index, tensor_index])
        config['input_layers'] = model_inputs
        model_outputs = []
        for i in range(len(self.output_layers)):
            layer = self.output_layers[i]
            node_index = self.output_layers_node_indices[i]

            node_key = self._node_key(layer, node_index)
            if node_key not in self._container_nodes:
                continue
            new_node_index = node_conversion_map[node_key]
            tensor_index = self.output_layers_tensor_indices[i]
            model_outputs.append([layer.name, new_node_index, tensor_index])
        config['output_layers'] = model_outputs
        return copy.deepcopy(config)

    @classmethod
    def from_config(cls, config, custom_objects=None):
        """Instantiates a Model from its config (output of `get_config()`).

        # Arguments
            config: Model config dictionary.
            custom_objects: Optional dictionary mapping names
                (strings) to custom classes or functions to be
                considered during deserialization.

        # Returns
            A model instance.

        # Raises
            ValueError: In case of improperly formatted config dict.
        """
        # Layer instances created during
        # the graph reconstruction process
        created_layers = {}

        # Dictionary mapping layer instances to
        # node data that specifies a layer call.
        # It acts as a queue that maintains any unprocessed
        # layer call until it becomes possible to process it
        # (i.e. until the input tensors to the call all exist).
        unprocessed_nodes = {}

        def add_unprocessed_node(layer, node_data):
            if layer not in unprocessed_nodes:
                unprocessed_nodes[layer] = [node_data]
            else:
                unprocessed_nodes[layer].append(node_data)

        def process_node(layer, node_data):
            input_tensors = []
            for input_data in node_data:
                inbound_layer_name = input_data[0]
                inbound_node_index = input_data[1]
                inbound_tensor_index = input_data[2]
                if len(input_data) == 3:
                    kwargs = {}
                elif len(input_data) == 4:
                    kwargs = input_data[3]
                else:
                    raise ValueError('Improperly formatted model config.')
                if inbound_layer_name not in created_layers:
                    add_unprocessed_node(layer, node_data)
                    return
                inbound_layer = created_layers[inbound_layer_name]
                if len(inbound_layer._inbound_nodes) <= inbound_node_index:
                    add_unprocessed_node(layer, node_data)
                    return
                inbound_node = inbound_layer._inbound_nodes[inbound_node_index]
                input_tensors.append(inbound_node.output_tensors[inbound_tensor_index])
            # Call layer on its inputs, thus creating the node
            # and building the layer if needed.
            if input_tensors:
                if len(input_tensors) == 1:
                    layer(input_tensors[0], **kwargs)
                else:
                    layer(input_tensors, **kwargs)

        def process_layer(layer_data):
            """Deserialize a layer, then call it on appropriate inputs.

            # Arguments
                layer_data: layer config dict.

            # Raises
                ValueError: In case of improperly formatted `layer_data` dict.
            """
            layer_name = layer_data['name']

            # Instantiate layer.
            from ..layers import deserialize as deserialize_layer

            layer = deserialize_layer(layer_data,
                                      custom_objects=custom_objects)
            created_layers[layer_name] = layer

            # Gather layer inputs.
            inbound_nodes_data = layer_data['inbound_nodes']
            for node_data in inbound_nodes_data:
                # We don't process nodes (i.e. make layer calls)
                # on the fly because the inbound node may not yet exist,
                # in case of layer shared at different topological depths
                # (e.g. a model such as A(B(A(B(x)))))
                add_unprocessed_node(layer, node_data)

        # First, we create all layers and enqueue nodes to be processed
        for layer_data in config['layers']:
            process_layer(layer_data)
        # Then we process nodes in order of layer depth.
        # Nodes that cannot yet be processed (if the inbound node
        # does not yet exist) are re-enqueued, and the process
        # is repeated until all nodes are processed.
        while unprocessed_nodes:
            for layer_data in config['layers']:
                layer = created_layers[layer_data['name']]
                if layer in unprocessed_nodes:
                    for node_data in unprocessed_nodes.pop(layer):
                        process_node(layer, node_data)

        name = config.get('name')
        input_tensors = []
        output_tensors = []
        for layer_data in config['input_layers']:
            layer_name, node_index, tensor_index = layer_data
            assert layer_name in created_layers
            layer = created_layers[layer_name]
            layer_output_tensors = layer._inbound_nodes[node_index].output_tensors
            input_tensors.append(layer_output_tensors[tensor_index])
        for layer_data in config['output_layers']:
            layer_name, node_index, tensor_index = layer_data
            assert layer_name in created_layers
            layer = created_layers[layer_name]
            layer_output_tensors = layer._inbound_nodes[node_index].output_tensors
            output_tensors.append(layer_output_tensors[tensor_index])
        return cls(inputs=input_tensors, outputs=output_tensors, name=name)

    def save(self, filepath, overwrite=True, include_optimizer=True):
        """Save the model to a single HDF5 file.

        The savefile includes:
            - The model architecture, allowing to re-instantiate the model.
            - The model weights.
            - The state of the optimizer, allowing to resume training
                exactly where you left off.

        This allows you to save the entirety of the state of a model
        in a single file.

        Saved models can be reinstantiated via `keras.models.load_model`.
        The model returned by `load_model`
        is a compiled model ready to be used (unless the saved model
        was never compiled in the first place).

        # Arguments
            filepath: String, path to the file to save the weights to.
            overwrite: Whether to silently overwrite any existing file at the
                target location, or provide the user with a manual prompt.
            include_optimizer: If True, save optimizer's state together.

        # Example

        ```python
        from keras.models import load_model

        model.save('my_model.h5')  # creates a HDF5 file 'my_model.h5'
        del model  # deletes the existing model

        # returns a compiled model
        # identical to the previous one
        model = load_model('my_model.h5')
        ```
        """
        from ..models import save_model
        save_model(self, filepath, overwrite, include_optimizer)

    def save_weights(self, filepath, overwrite=True):
        """Dumps all layer weights to a HDF5 file.

        The weight file has:
            - `layer_names` (attribute), a list of strings
                (ordered names of model layers).
            - For every layer, a `group` named `layer.name`
                - For every such layer group, a group attribute `weight_names`,
                    a list of strings
                    (ordered names of weights tensor of the layer).
                - For every weight in the layer, a dataset
                    storing the weight value, named after the weight tensor.

        # Arguments
            filepath: String, path to the file to save the weights to.
            overwrite: Whether to silently overwrite any existing file at the
                target location, or provide the user with a manual prompt.

        # Raises
            ImportError: If h5py is not available.
        """
        if h5py is None:
            raise ImportError('`save_weights` requires h5py.')
        # If file exists and should not be overwritten:
        if not overwrite and os.path.isfile(filepath):
            proceed = ask_to_proceed_with_overwrite(filepath)
            if not proceed:
                return
        f = h5py.File(filepath, 'w')
        save_weights_to_hdf5_group(f, self.layers)
        f.flush()
        f.close()

    def load_weights(self, filepath, by_name=False, skip_mismatch=False):
        """Loads all layer weights from a HDF5 save file.

        If `by_name` is False (default) weights are loaded
        based on the network's topology, meaning the architecture
        should be the same as when the weights were saved.
        Note that layers that don't have weights are not taken
        into account in the topological ordering, so adding or
        removing layers is fine as long as they don't have weights.

        If `by_name` is True, weights are loaded into layers
        only if they share the same name. This is useful
        for fine-tuning or transfer-learning models where
        some of the layers have changed.

        # Arguments
            filepath: String, path to the weights file to load.
            by_name: Boolean, whether to load weights by name
                or by topological order.
            skip_mismatch: Boolean, whether to skip loading of layers
                where there is a mismatch in the number of weights,
                or a mismatch in the shape of the weight
                (only valid when `by_name`=True).


        # Raises
            ImportError: If h5py is not available.
        """
        if h5py is None:
            raise ImportError('`load_weights` requires h5py.')
        f = h5py.File(filepath, mode='r')
        if 'layer_names' not in f.attrs and 'model_weights' in f:
            f = f['model_weights']
        if by_name:
            load_weights_from_hdf5_group_by_name(
                f, self.layers, skip_mismatch=skip_mismatch)
        else:
            load_weights_from_hdf5_group(f, self.layers)

        if hasattr(f, 'close'):
            f.close()

    def _updated_config(self):
        """Util hared between different serialization methods.

        # Returns
            Model config with Keras version information added.
        """
        from .. import __version__ as keras_version

        config = self.get_config()
        model_config = {
            'class_name': self.__class__.__name__,
            'config': config,
            'keras_version': keras_version,
            'backend': K.backend()
        }
        return model_config

    def to_json(self, **kwargs):
        """Returns a JSON string containing the network configuration.

        To load a network from a JSON save file, use
        `keras.models.model_from_json(json_string, custom_objects={})`.

        # Arguments
            **kwargs: Additional keyword arguments
                to be passed to `json.dumps()`.

        # Returns
            A JSON string.
        """
        def get_json_type(obj):
            # If obj is any numpy type
            if type(obj).__module__ == np.__name__:
                return obj.item()

            # If obj is a python 'type'
            if type(obj).__name__ == type.__name__:
                return obj.__name__

            raise TypeError('Not JSON Serializable:', obj)

        model_config = self._updated_config()
        return json.dumps(model_config, default=get_json_type, **kwargs)

    def to_yaml(self, **kwargs):
        """Returns a yaml string containing the network configuration.

        To load a network from a yaml save file, use
        `keras.models.model_from_yaml(yaml_string, custom_objects={})`.

        `custom_objects` should be a dictionary mapping
        the names of custom losses / layers / etc to the corresponding
        functions / classes.

        # Arguments
            **kwargs: Additional keyword arguments
                to be passed to `yaml.dump()`.

        # Returns
            A YAML string.
        """
        return yaml.dump(self._updated_config(), **kwargs)

    def summary(self, line_length=None, positions=None, print_fn=None):
        """Prints a string summary of the network.

        # Arguments
            line_length: Total length of printed lines
                (e.g. set this to adapt the display to different
                terminal window sizes).
            positions: Relative or absolute positions of log elements
                in each line. If not provided,
                defaults to `[.33, .55, .67, 1.]`.
            print_fn: Print function to use.
                It will be called on each line of the summary.
                You can set it to a custom function
                in order to capture the string summary.
                It defaults to `print` (prints to stdout).
        """
        return print_layer_summary(self,
                                   line_length=line_length,
                                   positions=positions,
                                   print_fn=print_fn)


def get_source_inputs(tensor, layer=None, node_index=None):
    """Returns the list of input tensors necessary to compute `tensor`.

    Output will always be a list of tensors
    (potentially with 1 element).

    # Arguments
        tensor: The tensor to start from.
        layer: Origin layer of the tensor. Will be
            determined via tensor._keras_history if not provided.
        node_index: Origin node index of the tensor.

    # Returns
        List of input tensors.
    """
    if not hasattr(tensor, '_keras_history'):
        return tensor

    if layer is None or node_index:
        layer, node_index, _ = tensor._keras_history
    if not layer._inbound_nodes:
        return [tensor]
    else:
        node = layer._inbound_nodes[node_index]
        if not node.inbound_layers:
            # Reached an Input layer, stop recursion.
            return node.input_tensors
        else:
            source_tensors = []
            for i in range(len(node.inbound_layers)):
                x = node.input_tensors[i]
                layer = node.inbound_layers[i]
                node_index = node.node_indices[i]
                previous_sources = get_source_inputs(x,
                                                     layer,
                                                     node_index)
                # Avoid input redundancy.
                for x in previous_sources:
                    if x not in source_tensors:
                        source_tensors.append(x)
            return source_tensors


def _to_list(x):
    """Normalizes a list/tensor into a list.

    If a tensor is passed, we return
    a list of size 1 containing the tensor.

    # Arguments
        x: target object to be normalized.

    # Returns
        A list.
    """
    if isinstance(x, list):
        return x
    return [x]


def _object_list_uid(object_list):
    object_list = _to_list(object_list)
    return ', '.join([str(abs(id(x))) for x in object_list])


def _is_all_none(iterable_or_element):
    if not isinstance(iterable_or_element, (list, tuple)):
        iterable = [iterable_or_element]
    else:
        iterable = iterable_or_element
    for element in iterable:
        if element is not None:
            return False
    return True


def _collect_previous_mask(input_tensors):
    """Retrieves the output mask(s) of the previous node.

    # Arguments
        input_tensors: A tensor or list of tensors.

    # Returns
        A mask tensor or list of mask tensors.
    """
    input_tensors = _to_list(input_tensors)
    masks = []
    for x in input_tensors:
        if hasattr(x, '_keras_history'):
            inbound_layer, node_index, tensor_index = x._keras_history
            node = inbound_layer._inbound_nodes[node_index]
            mask = node.output_masks[tensor_index]
            masks.append(mask)
        else:
            masks.append(None)
    if len(masks) == 1:
        return masks[0]
    return masks


def _to_snake_case(name):
    intermediate = re.sub('(.)([A-Z][a-z0-9]+)', r'\1_\2', name)
    insecure = re.sub('([a-z])([A-Z])', r'\1_\2', intermediate).lower()
    # If the class is private the name starts with "_" which is not secure
    # for creating scopes. We prefix the name with "private" in this case.
    if insecure[0] != '_':
        return insecure
    return 'private' + insecure


def _collect_input_shape(input_tensors):
    """Collects the output shape(s) of a list of Keras tensors.

    # Arguments
        input_tensors: list of input tensors (or single input tensor).

    # Returns
        List of shape tuples (or single tuple), one tuple per input.
    """
    input_tensors = _to_list(input_tensors)
    shapes = []
    for x in input_tensors:
        try:
            shapes.append(K.int_shape(x))
        except TypeError:
            shapes.append(None)
    if len(shapes) == 1:
        return shapes[0]
    return shapes


def save_weights_to_hdf5_group(f, layers):
    from .. import __version__ as keras_version

    f.attrs['layer_names'] = [layer.name.encode('utf8') for layer in layers]
    f.attrs['backend'] = K.backend().encode('utf8')
    f.attrs['keras_version'] = str(keras_version).encode('utf8')

    for layer in layers:
        g = f.create_group(layer.name)
        symbolic_weights = layer.weights
        weight_values = K.batch_get_value(symbolic_weights)
        weight_names = []
        for i, (w, val) in enumerate(zip(symbolic_weights, weight_values)):
            if hasattr(w, 'name') and w.name:
                name = str(w.name)
            else:
                name = 'param_' + str(i)
            weight_names.append(name.encode('utf8'))
        g.attrs['weight_names'] = weight_names
        for name, val in zip(weight_names, weight_values):
            param_dset = g.create_dataset(name, val.shape,
                                          dtype=val.dtype)
            if not val.shape:
                # scalar
                param_dset[()] = val
            else:
                param_dset[:] = val


def preprocess_weights_for_loading(layer, weights,
                                   original_keras_version=None,
                                   original_backend=None):
    """Converts layers weights from Keras 1 format to Keras 2.

    # Arguments
        layer: Layer instance.
        weights: List of weights values (Numpy arrays).
        original_keras_version: Keras version for the weights, as a string.
        original_backend: Keras backend the weights were trained with,
            as a string.

    # Returns
        A list of weights values (Numpy arrays).
    """
    if layer.__class__.__name__ == 'Bidirectional':
        num_weights_per_layer = len(weights) // 2
        forward_weights = preprocess_weights_for_loading(layer.forward_layer,
                                                         weights[:num_weights_per_layer],
                                                         original_keras_version,
                                                         original_backend)
        backward_weights = preprocess_weights_for_loading(layer.backward_layer,
                                                          weights[num_weights_per_layer:],
                                                          original_keras_version,
                                                          original_backend)
        weights = forward_weights + backward_weights

    if original_keras_version == '1':
        if layer.__class__.__name__ == 'TimeDistributed':
            weights = preprocess_weights_for_loading(layer.layer,
                                                     weights,
                                                     original_keras_version,
                                                     original_backend)

        if layer.__class__.__name__ == 'Conv1D':
            shape = weights[0].shape
            # Handle Keras 1.1 format
            if shape[:2] != (layer.kernel_size[0], 1) or shape[3] != layer.filters:
                # Legacy shape:
                # (filters, input_dim, filter_length, 1)
                assert shape[0] == layer.filters and shape[2:] == (layer.kernel_size[0], 1)
                weights[0] = np.transpose(weights[0], (2, 3, 1, 0))
            weights[0] = weights[0][:, 0, :, :]

        if layer.__class__.__name__ == 'Conv2D':
            if layer.data_format == 'channels_first':
                # old: (filters, stack_size, kernel_rows, kernel_cols)
                # new: (kernel_rows, kernel_cols, stack_size, filters)
                weights[0] = np.transpose(weights[0], (2, 3, 1, 0))

        if layer.__class__.__name__ == 'Conv2DTranspose':
            if layer.data_format == 'channels_last':
                # old: (kernel_rows, kernel_cols, stack_size, filters)
                # new: (kernel_rows, kernel_cols, filters, stack_size)
                weights[0] = np.transpose(weights[0], (0, 1, 3, 2))
            if layer.data_format == 'channels_first':
                # old: (filters, stack_size, kernel_rows, kernel_cols)
                # new: (kernel_rows, kernel_cols, filters, stack_size)
                weights[0] = np.transpose(weights[0], (2, 3, 0, 1))

        if layer.__class__.__name__ == 'Conv3D':
            if layer.data_format == 'channels_first':
                # old: (filters, stack_size, ...)
                # new: (..., stack_size, filters)
                weights[0] = np.transpose(weights[0], (2, 3, 4, 1, 0))

        if layer.__class__.__name__ == 'GRU':
            if len(weights) == 9:
                kernel = np.concatenate([weights[0],
                                         weights[3],
                                         weights[6]], axis=-1)
                recurrent_kernel = np.concatenate([weights[1],
                                                   weights[4],
                                                   weights[7]], axis=-1)
                bias = np.concatenate([weights[2],
                                       weights[5],
                                       weights[8]], axis=-1)
                weights = [kernel, recurrent_kernel, bias]

        if layer.__class__.__name__ == 'LSTM':
            if len(weights) == 12:
                # old: i, c, f, o
                # new: i, f, c, o
                kernel = np.concatenate([weights[0],
                                         weights[6],
                                         weights[3],
                                         weights[9]], axis=-1)
                recurrent_kernel = np.concatenate([weights[1],
                                                   weights[7],
                                                   weights[4],
                                                   weights[10]], axis=-1)
                bias = np.concatenate([weights[2],
                                       weights[8],
                                       weights[5],
                                       weights[11]], axis=-1)
                weights = [kernel, recurrent_kernel, bias]

        if layer.__class__.__name__ == 'ConvLSTM2D':
            if len(weights) == 12:
                kernel = np.concatenate([weights[0],
                                         weights[6],
                                         weights[3],
                                         weights[9]], axis=-1)
                recurrent_kernel = np.concatenate([weights[1],
                                                   weights[7],
                                                   weights[4],
                                                   weights[10]], axis=-1)
                bias = np.concatenate([weights[2],
                                       weights[8],
                                       weights[5],
                                       weights[11]], axis=-1)
                if layer.data_format == 'channels_first':
                    # old: (filters, stack_size, kernel_rows, kernel_cols)
                    # new: (kernel_rows, kernel_cols, stack_size, filters)
                    kernel = np.transpose(kernel, (2, 3, 1, 0))
                    recurrent_kernel = np.transpose(recurrent_kernel,
                                                    (2, 3, 1, 0))
                weights = [kernel, recurrent_kernel, bias]

        if layer.__class__.__name__ in ['Model', 'Sequential']:
            new_weights = []
            # trainable weights
            for sublayer in layer.layers:
                num_weights = len(sublayer.trainable_weights)
                if num_weights > 0:
                    new_weights.extend(preprocess_weights_for_loading(
                        layer=sublayer,
                        weights=weights[:num_weights],
                        original_keras_version=original_keras_version,
                        original_backend=original_backend))
                    weights = weights[num_weights:]

            # non-trainable weights
            for sublayer in layer.layers:
                num_weights = len([l for l in sublayer.weights if l not in sublayer.trainable_weights])
                if num_weights > 0:
                    new_weights.extend(preprocess_weights_for_loading(
                        layer=sublayer,
                        weights=weights[:num_weights],
                        original_keras_version=original_keras_version,
                        original_backend=original_backend))
                    weights = weights[num_weights:]
            weights = new_weights

    conv_layers = ['Conv1D',
                   'Conv2D',
                   'Conv3D',
                   'Conv2DTranspose',
                   'ConvLSTM2D']
    if layer.__class__.__name__ in conv_layers:
        if _need_convert_kernel(original_backend):
            weights[0] = conv_utils.convert_kernel(weights[0])
            if layer.__class__.__name__ == 'ConvLSTM2D':
                weights[1] = conv_utils.convert_kernel(weights[1])
        if K.int_shape(layer.weights[0]) != weights[0].shape:
            weights[0] = np.transpose(weights[0], (3, 2, 0, 1))
            if layer.__class__.__name__ == 'ConvLSTM2D':
                weights[1] = np.transpose(weights[1], (3, 2, 0, 1))

    # convert the weights of CuDNNLSTM so that they could be loaded into LSTM
    if layer.__class__.__name__ == 'LSTM' and len(weights) == 3:
        # determine if we're loading a CuDNNLSTM layer from the number of bias weights:
        # CuDNNLSTM has (units * 8) weights; while LSTM has (units * 4)
        # if there's no bias weight in the file, skip this conversion
        units = weights[1].shape[0]
        bias = weights[2]
        if len(bias) == units * 8:
            # reshape the kernels
            kernels = np.split(weights[0], 4, axis=1)
            kernels = [kernel.reshape(-1).reshape(kernel.shape, order='F') for kernel in kernels]
            weights[0] = np.concatenate(kernels, axis=1)

            # transpose the recurrent kernels
            recurrent_kernels = np.split(weights[1], 4, axis=1)
            recurrent_kernels = [kernel.T for kernel in recurrent_kernels]
            weights[1] = np.concatenate(recurrent_kernels, axis=1)

            # split the bias into half and merge
            weights[2] = bias[:units * 4] + bias[units * 4:]

    return weights


def _need_convert_kernel(original_backend):
    """Check if conversion on kernel matrices is required during weight loading.

    The convolution operation is implemented differently in different backends.
    While TH implements convolution, TF and CNTK implement the correlation operation.
    So the channel axis needs to be flipped when we're loading TF weights onto a TH model,
    or vice verca. However, there's no conversion required between TF and CNTK.

    # Arguments
        original_backend: Keras backend the weights were trained with, as a string.

    # Returns
        `True` if conversion on kernel matrices is required, otherwise `False`.
    """
    if original_backend is None:
        # backend information not available
        return False
    uses_correlation = {'tensorflow': True,
                        'theano': False,
                        'cntk': True}
    return uses_correlation[original_backend] != uses_correlation[K.backend()]


def load_weights_from_hdf5_group(f, layers):
    """Implements topological (order-based) weight loading.

    # Arguments
        f: A pointer to a HDF5 group.
        layers: a list of target layers.

    # Raises
        ValueError: in case of mismatch between provided layers
            and weights file.
    """
    if 'keras_version' in f.attrs:
        original_keras_version = f.attrs['keras_version'].decode('utf8')
    else:
        original_keras_version = '1'
    if 'backend' in f.attrs:
        original_backend = f.attrs['backend'].decode('utf8')
    else:
        original_backend = None

    filtered_layers = []
    for layer in layers:
        weights = layer.weights
        if weights:
            filtered_layers.append(layer)

    layer_names = [n.decode('utf8') for n in f.attrs['layer_names']]
    filtered_layer_names = []
    for name in layer_names:
        g = f[name]
        weight_names = [n.decode('utf8') for n in g.attrs['weight_names']]
        if weight_names:
            filtered_layer_names.append(name)
    layer_names = filtered_layer_names
    if len(layer_names) != len(filtered_layers):
        raise ValueError('You are trying to load a weight file '
                         'containing ' + str(len(layer_names)) +
                         ' layers into a model with ' +
                         str(len(filtered_layers)) + ' layers.')

    # We batch weight value assignments in a single backend call
    # which provides a speedup in TensorFlow.
    weight_value_tuples = []
    for k, name in enumerate(layer_names):
        g = f[name]
        weight_names = [n.decode('utf8') for n in g.attrs['weight_names']]
        weight_values = [g[weight_name] for weight_name in weight_names]
        layer = filtered_layers[k]
        symbolic_weights = layer.weights
        weight_values = preprocess_weights_for_loading(layer,
                                                       weight_values,
                                                       original_keras_version,
                                                       original_backend)
        if len(weight_values) != len(symbolic_weights):
            raise ValueError('Layer #' + str(k) +
                             ' (named "' + layer.name +
                             '" in the current model) was found to '
                             'correspond to layer ' + name +
                             ' in the save file. '
                             'However the new layer ' + layer.name +
                             ' expects ' + str(len(symbolic_weights)) +
                             ' weights, but the saved weights have ' +
                             str(len(weight_values)) +
                             ' elements.')
        weight_value_tuples += zip(symbolic_weights, weight_values)
    K.batch_set_value(weight_value_tuples)


def load_weights_from_hdf5_group_by_name(f, layers, skip_mismatch=False):
    """Implements name-based weight loading.

    (instead of topological weight loading).

    Layers that have no matching name are skipped.

    # Arguments
        f: A pointer to a HDF5 group.
        layers: A list of target layers.
        skip_mismatch: Boolean, whether to skip loading of layers
            where there is a mismatch in the number of weights,
            or a mismatch in the shape of the weights.

    # Raises
        ValueError: in case of mismatch between provided layers
            and weights file and skip_mismatch=False.
    """
    if 'keras_version' in f.attrs:
        original_keras_version = f.attrs['keras_version'].decode('utf8')
    else:
        original_keras_version = '1'
    if 'backend' in f.attrs:
        original_backend = f.attrs['backend'].decode('utf8')
    else:
        original_backend = None

    # New file format.
    layer_names = [n.decode('utf8') for n in f.attrs['layer_names']]

    # Reverse index of layer name to list of layers with name.
    index = {}
    for layer in layers:
        if layer.name:
            index.setdefault(layer.name, []).append(layer)

    # We batch weight value assignments in a single backend call
    # which provides a speedup in TensorFlow.
    weight_value_tuples = []
    for k, name in enumerate(layer_names):
        g = f[name]
        weight_names = [n.decode('utf8') for n in g.attrs['weight_names']]
        weight_values = [g[weight_name] for weight_name in weight_names]

        for layer in index.get(name, []):
            symbolic_weights = layer.weights
            weight_values = preprocess_weights_for_loading(
                layer,
                weight_values,
                original_keras_version,
                original_backend)
            if len(weight_values) != len(symbolic_weights):
                if skip_mismatch:
                    warnings.warn('Skipping loading of weights for layer {}'.format(layer.name) +
                                  ' due to mismatch in number of weights' +
                                  ' ({} vs {}).'.format(len(symbolic_weights), len(weight_values)))
                    continue
                else:
                    raise ValueError('Layer #' + str(k) +
                                     ' (named "' + layer.name +
                                     '") expects ' +
                                     str(len(symbolic_weights)) +
                                     ' weight(s), but the saved weights' +
                                     ' have ' + str(len(weight_values)) +
                                     ' element(s).')
            # Set values.
            for i in range(len(weight_values)):
                if skip_mismatch:
                    if K.int_shape(symbolic_weights[i]) != weight_values[i].shape:
                        warnings.warn('Skipping loading of weights for layer {}'.format(layer.name) +
                                      ' due to mismatch in shape' +
                                      ' ({} vs {}).'.format(
                                          symbolic_weights[i].shape,
                                          weight_values[i].shape))
                        continue

                weight_value_tuples.append((symbolic_weights[i],
                                            weight_values[i]))

    K.batch_set_value(weight_value_tuples)<|MERGE_RESOLUTION|>--- conflicted
+++ resolved
@@ -1890,24 +1890,6 @@
 
     @property
     def updates(self):
-<<<<<<< HEAD
-        updates = []
-        for layer in self.layers:
-            if hasattr(layer, 'updates'):
-                if len(layer.inbound_nodes) == 1:
-                    updates += layer.updates
-                else:
-                    # Collect updates that are dependent on inputs
-                    # that are part of the model.
-                    for node_index, node in enumerate(layer.inbound_nodes):
-                        node_key = layer.name + '_ib-' + str(node_index)
-                        if node_key in self.container_nodes:
-                            # The model owns this layer node.
-                            inputs = node.input_tensors
-                            updates += layer.get_updates_for(inputs)
-                    # Collect unconditional updates.
-                    updates += layer.get_updates_for(None)
-=======
         """Retrieve the model's updates.
 
         Will only include updates that are either
@@ -1933,7 +1915,6 @@
                         updates += layer.get_updates_for(inputs)
                 # Collect unconditional updates.
                 updates += layer.get_updates_for(None)
->>>>>>> 27ad348e
         return updates
 
     @property
