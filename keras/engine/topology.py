--- conflicted
+++ resolved
@@ -16,10 +16,7 @@
 from .. import initializers
 from ..utils.io_utils import ask_to_proceed_with_overwrite
 from ..utils.layer_utils import print_summary as print_layer_summary
-<<<<<<< HEAD
-=======
 from ..utils.layer_utils import count_params
->>>>>>> 8a4b9c6e
 from ..utils.generic_utils import has_arg
 from ..utils import conv_utils
 from ..legacy import interfaces
@@ -275,19 +272,9 @@
                           'dtype',
                           'name',
                           'trainable',
-<<<<<<< HEAD
-                          'weights',
-                          'input_dtype',  # legacy
-                          'kernel_regularizer',
-                          'kernel_initializer', ##
-                          'recurrent_activation',
-                          'recurrent_initializer',
-                          'unit_forget_bias'
-=======
                           'updatable',
                           'weights',
                           'input_dtype',  # legacy
->>>>>>> 8a4b9c6e
                           }
         for kwarg in kwargs:
             if kwarg not in allowed_kwargs:
@@ -299,10 +286,7 @@
         self.name = name
 
         self.trainable = kwargs.get('trainable', True)
-<<<<<<< HEAD
-=======
         self.updatable = kwargs.get('updatable', True)
->>>>>>> 8a4b9c6e
         if 'input_shape' in kwargs or 'batch_input_shape' in kwargs:
             # In this case we will later create an input layer
             # to insert before the current layer
@@ -620,10 +604,7 @@
             # Actually call the layer, collecting output(s), mask(s), and shape(s).
             output = self.call(inputs, **kwargs)
             output_mask = self.compute_mask(inputs, previous_mask)
-<<<<<<< HEAD
-=======
-
->>>>>>> 8a4b9c6e
+
             # If the layer returns tensors from its inputs, unmodified,
             # we copy them to avoid loss of tensor metadata.
             output_ls = _to_list(output)
@@ -728,17 +709,10 @@
             output_tensors[i]._keras_history = (self,
                                                 len(self.inbound_nodes) - 1,
                                                 i)
-<<<<<<< HEAD
 
     def compute_output_shape(self, input_shape):
         """Computes the output shape of the layer.
 
-=======
-
-    def compute_output_shape(self, input_shape):
-        """Computes the output shape of the layer.
-
->>>>>>> 8a4b9c6e
         Assumes that the layer will be built
         to match that input shape provided.
 
@@ -1523,12 +1497,6 @@
 
         self.supports_masking = False
         self.trainable = True
-<<<<<<< HEAD
-=======
-        self.updatable = True
->>>>>>> 8a4b9c6e
-        self._per_input_losses = {}
-        self._per_input_updates = {}
 
         # Container-specific properties.
         if isinstance(inputs, (list, tuple)):
@@ -1736,17 +1704,10 @@
                 tensor_index = node.tensor_indices[i]
                 build_map_of_graph(x, finished_nodes, nodes_in_progress,
                                    layer, node_index, tensor_index)
-<<<<<<< HEAD
 
             finished_nodes.add(node)
             nodes_in_progress.remove(node)
 
-=======
-
-            finished_nodes.add(node)
-            nodes_in_progress.remove(node)
-
->>>>>>> 8a4b9c6e
             nodes_in_decreasing_depth.append(node)
 
         finished_nodes = set()
@@ -1911,39 +1872,22 @@
 
     @property
     def updates(self):
-        """Retrieve the model's updates.
-
-        Will only include updates that are either
-        inconditional, or conditional on inputs to this model
-        (e.g. will not include updates that depend on tensors
-        that aren't inputs to this model).
-
-        # Returns
-            A list of update ops.
-        """
-<<<<<<< HEAD
         updates = []
         for layer in self.layers:
             if hasattr(layer, 'updates'):
-=======
-        if not self.updatable:
-            return []
-        updates = []
-        for layer in self.layers:
-            if hasattr(layer, 'updates'):
-                if hasattr(layer, 'updatable') and not layer.updatable:
-                    continue
->>>>>>> 8a4b9c6e
-                # Collect updates that are dependent on inputs
-                # that are part of the model.
-                for node_index, node in enumerate(layer.inbound_nodes):
-                    node_key = self._node_key(layer, node_index)
-                    if node_key in self.container_nodes:
-                        # The model owns this layer node.
-                        inputs = node.input_tensors
-                        updates += layer.get_updates_for(inputs)
-                # Collect unconditional updates.
-                updates += layer.get_updates_for(None)
+                if len(layer.inbound_nodes) == 1:
+                    updates += layer.updates
+                else:
+                    # Collect updates that are dependent on inputs
+                    # that are part of the model.
+                    for node_index, node in enumerate(layer.inbound_nodes):
+                        node_key = layer.name + '_ib-' + str(node_index)
+                        if node_key in self.container_nodes:
+                            # The model owns this layer node.
+                            inputs = node.input_tensors
+                            updates += layer.get_updates_for(inputs)
+                    # Collect unconditional updates.
+                    updates += layer.get_updates_for(None)
         return updates
 
     @property
@@ -3078,8 +3022,6 @@
             weights[0] = np.transpose(weights[0], (3, 2, 0, 1))
             if layer.__class__.__name__ == 'ConvLSTM2D':
                 weights[1] = np.transpose(weights[1], (3, 2, 0, 1))
-<<<<<<< HEAD
-=======
 
     # convert the weights of CuDNNLSTM so that they could be loaded into LSTM
     if layer.__class__.__name__ == 'LSTM' and len(weights) == 3:
@@ -3102,7 +3044,6 @@
             # split the bias into half and merge
             weights[2] = bias[:units * 4] + bias[units * 4:]
 
->>>>>>> 8a4b9c6e
     return weights
 
 
