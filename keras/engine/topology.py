# -*- coding: utf-8 -*-
from __future__ import print_function
from __future__ import absolute_import
from __future__ import division

import numpy as np

import types as python_types
import warnings
import copy
import os
import inspect
from six.moves import zip

from .. import backend as K
from .. import initializations
from ..utils.io_utils import ask_to_proceed_with_overwrite
from ..utils.generic_utils import func_dump, func_load


def to_list(x):
    '''This normalizes a list/tensor into a list.

    If a tensor is passed, we return
    a list of size 1 containing the tensor.
    '''
    if isinstance(x, list):
        return x
    return [x]


def object_list_uid(object_list):
    object_list = to_list(object_list)
    return ', '.join([str(abs(id(x))) for x in object_list])


class InputSpec(object):
    '''This specifies the ndim, dtype and shape of every input to a layer.
    Every layer should expose (if appropriate) an `input_spec` attribute:
    a list of instances of InputSpec (one per input tensor).

    A None entry in a shape is compatible with any dimension,
    a None shape is compatible with any shape.
    '''
    def __init__(self, dtype=None, shape=None, ndim=None):
        if isinstance(ndim, str):
            if '+' not in ndim:
                raise ValueError('When passing a str "ndim", '
                                 'it should have the form "2+", "3+", etc.')
            int_ndim = ndim[:ndim.find('+')]
            if not int_ndim.isdigit():
                raise ValueError('When passing a str "ndim", '
                                 'it should have the form "2+", "3+", etc.')
        if shape is not None:
            self.ndim = len(shape)
        else:
            self.ndim = ndim
        self.dtype = dtype
        self.shape = shape


class Node(object):
    '''A `Node` describes the connectivity between two layers.

    Each time a layer is connected to some new input,
    a node is added to `layer.inbound_nodes`.
    Each time the output of a layer is used by another layer,
    a node is added to `layer.outbound_nodes`.

    # Attributes
        outbound_layer: the layer that takes
            `input_tensors` and turns them into `output_tensors`.
        inbound_layers: a list of layers, the same length as `input_tensors`,
            the layers from where `input_tensors` originate.
        node_indices: a list of integers, the same length as `inbound_layers`.
            `node_indices[i]` is the origin node of `input_tensors[i]`
            (necessary since each inbound layer might have several nodes,
            e.g. if the layer is being shared with a different data stream).
        tensor_indices: a list of integers,
            the same length as `inbound_layers`.
            `tensor_indices[i]` is the index of `input_tensors[i]` within the
            output of the inbound layer
            (necessary since each inbound layer might
            have multiple tensor outputs, with each one being
            independently manipulable).
        input_tensors: list of input tensors.
        output_tensors: list of output tensors.
        input_masks: list of input masks (a mask can be a tensor, or None).
        output_masks: list of output masks (a mask can be a tensor, or None).
        input_shapes: list of input shape tuples.
        output_shapes: list of output shape tuples.

    `node_indices` and `tensor_indices` are basically fine-grained coordinates
    describing the origin of the `input_tensors`, verifying the following:

    `input_tensors[i] == inbound_layers[i].inbound_nodes[node_indices[i]].output_tensors[tensor_indices[i]]`

    A node from layer A to layer B is added to:
        A.outbound_nodes
        B.inbound_nodes
    '''
    def __init__(self, outbound_layer,
                 inbound_layers, node_indices, tensor_indices,
                 input_tensors, output_tensors,
                 input_masks, output_masks,
                 input_shapes, output_shapes):
        # Layer instance (NOT a list).
        # this is the layer that takes a list of input tensors
        # and turns them into a list of output tensors.
        # the current node will be added to
        # the inbound_nodes of outbound_layer.
        self.outbound_layer = outbound_layer

        # The following 3 properties describe where
        # the input tensors come from: which layers,
        # and for each layer, which node and which
        # tensor output of each node.

        self.inbound_layers = inbound_layers  # List of layer instances
        self.node_indices = node_indices  # List of integers, 1:1 mapping with inbound_layers.
        self.tensor_indices = tensor_indices  # List of integers, 1:1 mapping with inbound_layers.

        # Tensor inputs and outputs of outbound_layer.
        self.input_tensors = input_tensors  # List of tensors. 1:1 mapping with inbound_layers.
        self.output_tensors = output_tensors  # List of tensors, created by outbound_layer.call().

        # input and output masks
        self.input_masks = input_masks  # List of tensors, 1:1 mapping with input_tensor.
        self.output_masks = output_masks  # List of tensors, created by outbound_layer.compute_mask().

        # input and output shapes
        self.input_shapes = input_shapes  # List of shape tuples, shapes of input_tensors.
        self.output_shapes = output_shapes  # List of shape tuples, shapes of output_tensors.

        # Add nodes to all layers involved.
        for layer in inbound_layers:
            if layer is not None:
                layer.outbound_nodes.append(self)
        outbound_layer.inbound_nodes.append(self)

    @classmethod
    def create_node(cls, outbound_layer,
                    inbound_layers, node_indices=None, tensor_indices=None):
        if not node_indices:
            node_indices = [0 for _ in range(len(inbound_layers))]
        else:
            assert len(node_indices) == len(inbound_layers)
        if not tensor_indices:
            tensor_indices = [0 for _ in range(len(inbound_layers))]

        input_tensors = []
        input_masks = []
        input_shapes = []

        for inbound_layer, node_index, tensor_index in zip(inbound_layers, node_indices, tensor_indices):
            inbound_node = inbound_layer.inbound_nodes[node_index]
            input_tensors.append(inbound_node.output_tensors[tensor_index])
            input_masks.append(inbound_node.output_masks[tensor_index])
            input_shapes.append(inbound_node.output_shapes[tensor_index])

        assert len(input_shapes) == len(input_tensors) == len(input_masks)

        if len(input_tensors) == 1:
            output_tensors = to_list(outbound_layer.call(input_tensors[0], mask=input_masks[0]))
            output_masks = to_list(outbound_layer.compute_mask(input_tensors[0], input_masks[0]))
            # TODO: try to auto-infer shape
            # if exception is raised by get_output_shape_for.
            output_shapes = to_list(outbound_layer.get_output_shape_for(input_shapes[0]))
        else:
            output_tensors = to_list(outbound_layer.call(input_tensors, mask=input_masks))
            output_masks = to_list(outbound_layer.compute_mask(input_tensors, input_masks))
            output_shapes = to_list(outbound_layer.get_output_shape_for(input_shapes))

        if not output_tensors or output_tensors[0] is None:
            raise TypeError('The `call` method of layer "' +
                            outbound_layer.name +
                            '" should return a tensor. Found: ' +
                            str(output_tensors[0]))
        if len(output_tensors) != len(output_shapes):
<<<<<<< HEAD
            raise Exception('The `get_output_shape_for` method of layer "' +
                            outbound_layer.name +
                            '"" should return one shape tuple (counted ' + str(len(output_shapes)) + ') per '
                            'output tensor (counted ' + str(len(output_tensors)) +') tensors of the layer. \n Shapes: ' +
                            str(output_shapes) + '\n Tensors:' + str(output_tensors))
=======
            raise ValueError('The `get_output_shape_for` method of layer "' +
                             outbound_layer.name +
                             '"" should return one shape tuple per '
                             'output tensor of the layer. Found: ' +
                             str(output_shapes))
>>>>>>> fdb20dbc
        if len(output_tensors) != len(output_masks):
            raise ValueError('The `compute_mask` method of layer "' +
                             outbound_layer.name +
                             '" should return one mask tensor per '
                             'output tensor of the layer. Found: ' +
                             str(output_masks))

        for i in range(len(output_tensors)):
            output_tensors[i]._keras_shape = output_shapes[i]
            output_tensors[i]._uses_learning_phase = any([x._uses_learning_phase for x in input_tensors]) or outbound_layer.uses_learning_phase
            output_tensors[i]._keras_history = (outbound_layer, len(outbound_layer.inbound_nodes), i)

        return cls(outbound_layer,
                   inbound_layers, node_indices, tensor_indices,
                   input_tensors, output_tensors,
                   input_masks, output_masks,
                   input_shapes, output_shapes)

    def get_config(self):
        inbound_names = []
        for layer in self.inbound_layers:
            if layer:
                inbound_names.append(layer.name)
            else:
                inbound_names.append(None)
        return {'outbound_layer': self.outbound_layer.name if self.outbound_layer else None,
                'inbound_layers': inbound_names,
                'node_indices': self.node_indices,
                'tensor_indices': self.tensor_indices}


class Layer(object):
    '''Abstract base layer class.

    # Properties
        name: String, must be unique within a model.
        input_spec: List of InputSpec class instances
            each entry describes one required input:
                - ndim
                - dtype
            A layer with `n` input tensors must have
            an `input_spec` of length `n`.
        trainable: Boolean, whether the layer weights
            will be updated during training.
        uses_learning_phase: Whether any operation
            of the layer uses `K.in_training_phase()`
            or `K.in_test_phase()`.
        input_shape: Shape tuple. Provided for convenience,
            but note that there may be cases in which this
            attribute is ill-defined (e.g. a shared layer
            with multiple input shapes), in which case
            requesting `input_shape` will raise an Exception.
            Prefer using `layer.get_input_shape_for(input_shape)`,
            or `layer.get_input_shape_at(node_index)`.
        output_shape: Shape tuple. See above.
        inbound_nodes: List of nodes.
        outbound_nodes: List of nodes.
        supports_masking: Boolean.
        input, output: Input/output tensor(s). Note that if the layer is used
            more than once (shared layer), this is ill-defined
            and will raise an exception. In such cases, use
            `layer.get_input_at(node_index)`.
        input_mask, output_mask: Same as above, for masks.
        trainable_weights: List of variables.
        non_trainable_weights: List of variables.
        weights: The concatenation of the lists trainable_weights and
            non_trainable_weights (in this order).
        constraints: Dict mapping weights to constraints.

    # Methods
        call(x, mask=None): Where the layer's logic lives.
        __call__(x, mask=None): Wrapper around the layer logic (`call`).
            If x is a Keras tensor:
                - Connect current layer with last layer from tensor:
                    `self.add_inbound_node(last_layer)`
                - Add layer to tensor history
            If layer is not built:
                - Build from x._keras_shape
        get_weights()
        set_weights(weights)
        get_config()
        count_params()
        get_output_shape_for(input_shape)
        compute_mask(x, mask)
        get_input_at(node_index)
        get_output_at(node_index)
        get_input_shape_at(node_index)
        get_output_shape_at(node_index)
        get_input_mask_at(node_index)
        get_output_mask_at(node_index)

    # Class Methods
        from_config(config)

    # Internal methods:
        build(input_shape)
        add_inbound_node(layer, index=0)
        create_input_layer()
        assert_input_compatibility()
    '''
    def __init__(self, **kwargs):
        # These properties should have been set
        # by the child class, as appropriate.
        if not hasattr(self, 'input_spec'):
            self.input_spec = None
        if not hasattr(self, 'supports_masking'):
            self.supports_masking = False
        if not hasattr(self, 'uses_learning_phase'):
            self.uses_learning_phase = False

        # These lists will be filled via successive calls
        # to self.add_inbound_node().
        self.inbound_nodes = []
        self.outbound_nodes = []

        # These properties will be set upon call of self.build(),
        # which itself will be called upon self.add_inbound_node if necessary.
        if not hasattr(self, 'trainable_weights'):
            self.trainable_weights = []
        if not hasattr(self, 'non_trainable_weights'):
            self.non_trainable_weights = []
        if not hasattr(self, 'losses'):
            self.losses = []
        if not hasattr(self, 'constraints'):
            self.constraints = {}  # dict {tensor: constraint instance}
        self.built = False

        # These properties should be set by the user via keyword arguments.
        # note that 'input_dtype', 'input_shape' and 'batch_input_shape'
        # are only applicable to input layers: do not pass these keywords
        # to non-input layers.
        allowed_kwargs = {'input_shape',
                          'batch_input_shape',
                          'input_dtype',
                          'name',
                          'trainable'}
        for kwarg in kwargs.keys():
            if kwarg not in allowed_kwargs:
                raise TypeError('Keyword argument not understood:', kwarg)
        name = kwargs.get('name')
        if not name:
            prefix = self.__class__.__name__.lower()
            name = prefix + '_' + str(K.get_uid(prefix))
        self.name = name

        self.trainable = kwargs.get('trainable', True)
        if 'batch_input_shape' in kwargs or 'input_shape' in kwargs:
            # In this case we will create an input layer
            # to insert before the current layer
            if 'batch_input_shape' in kwargs:
                batch_input_shape = tuple(kwargs['batch_input_shape'])
            elif 'input_shape' in kwargs:
                batch_input_shape = (None,) + tuple(kwargs['input_shape'])
            self.batch_input_shape = batch_input_shape
            input_dtype = kwargs.get('input_dtype', K.floatx())
            self.input_dtype = input_dtype

    @property
    def trainable_weights(self):
        trainable = getattr(self, 'trainable', True)
        if trainable:
            return self._trainable_weights
        else:
            return []

    @trainable_weights.setter
    def trainable_weights(self, weights):
        self._trainable_weights = weights

    @property
    def non_trainable_weights(self):
        trainable = getattr(self, 'trainable', True)
        if not trainable:
            return self._trainable_weights + self._non_trainable_weights
        else:
            return self._non_trainable_weights

    @non_trainable_weights.setter
    def non_trainable_weights(self, weights):
        self._non_trainable_weights = weights

    @property
    def regularizers(self):
        warnings.warn('The `regularizers` property of '
                      'layers/models is deprecated. '
                      'Regularization losses are now managed via the `losses` '
                      'layer/model property.')
        return []

    @regularizers.setter
    def regularizers(self, _):
        warnings.warn('The `regularizers` property of layers/models '
                      'is deprecated. '
                      'Regularization losses are now managed via the `losses` '
                      'layer/model property.')

    def create_input_layer(self, batch_input_shape,
                           input_dtype=None, name=None):
        if not name:
            prefix = self.__class__.__name__.lower() + '_input_'
            name = prefix + str(K.get_uid(prefix))
        if not input_dtype:
            input_dtype = K.floatx()

        self.batch_input_shape = batch_input_shape
        self.input_dtype = input_dtype

        # Instantiate the input layer.
        x = Input(batch_shape=batch_input_shape,
                  dtype=input_dtype, name=name)
        # This will build the current layer
        # and create the node connecting the current layer
        # to the input layer we just created.
        self(x)

    def add_weight(self, shape, initializer, name=None,
                   trainable=True,
                   regularizer=None,
                   constraint=None):
        '''Adds a weight variable to the layer.

        # Arguments:
            shape: The shape tuple of the weight.
            initializer: An Initializer instance (callable).
            trainable: A boolean, whether the weight should
                be trained via backprop or not (assuming
                that the layer itself is also trainable).
            regularizer: An optional Regularizer instance.
        '''
        initializer = initializations.get(initializer)
        weight = initializer(shape, name=name)
        if regularizer is not None:
            self.add_loss(regularizer(weight))
        if constraint is not None:
            self.constraints[weight] = constraint
        if trainable:
            self.trainable_weights.append(weight)
        else:
            self.non_trainable_weights.append(weight)
        return weight

    def assert_input_compatibility(self, input):
        '''This checks that the tensor(s) `input`
        verify the input assumptions of the layer
        (if any). If not, exceptions are raised.
        '''
        if not self.input_spec:
            return True
        if not isinstance(self.input_spec, list):
            raise TypeError('input_spec must be a list of '
                            'InputSpec instances. Found: ' +
                            str(self.input_spec))
        inputs = to_list(input)
        if len(self.input_spec) > 1:
            if len(inputs) != len(self.input_spec):
                raise ValueError('Layer ' + self.name + ' expects ' +
                                 str(len(self.input_spec)) + ' inputs, '
                                 'but it received ' + str(len(inputs)) +
                                 ' input tensors. Input received: ' +
                                 str(input))
        for input_index, (x, spec) in enumerate(zip(inputs, self.input_spec)):
            if spec is None:
                continue

            # Check ndim.
            if spec.ndim is not None:
                if isinstance(spec.ndim, str):
                    int_ndim = spec.ndim[:spec.ndim.find('+')]
                    ndim = int(int_ndim)
                    if K.ndim(x) < ndim:
                        raise ValueError('Input ' + str(input_index) +
                                         ' is incompatible with layer ' +
                                         self.name + ': expected ndim >= ' +
                                         str(ndim) + ', found ndim=' +
                                         str(K.ndim(x)))
                else:
                    if K.ndim(x) != spec.ndim:
                        raise ValueError('Input ' + str(input_index) +
                                         ' is incompatible with layer ' +
                                         self.name + ': expected ndim=' +
                                         str(spec.ndim) + ', found ndim=' +
                                         str(K.ndim(x)))
            if spec.dtype is not None:
                if K.dtype(x) != spec.dtype:
                    raise ValueError('Input ' + str(input_index) +
                                     ' is incompatible with layer ' +
                                     self.name + ': expected dtype=' +
                                     str(spec.dtype) + ', found dtype=' +
                                     str(K.dtype(x)))
            if spec.shape is not None:
                if hasattr(x, '_keras_shape'):
                    x_shape = x._keras_shape
                elif hasattr(K, 'int_shape'):
                    # Tensorflow shape inference.
                    x_shape = K.int_shape(x)
                else:
                    continue
                for spec_dim, dim in zip(spec.shape, x_shape):
                    if spec_dim is not None:
                        if spec_dim != dim:
                            raise ValueError(
                                'Input ' + str(input_index) +
                                ' is incompatible with layer ' +
                                self.name + ': expected shape=' +
                                str(spec.shape) + ', found shape=' +
                                str(x_shape))

    def call(self, x, mask=None):
        '''This is where the layer's logic lives.

        # Arguments
            x: input tensor, or list/tuple of input tensors.
            mask: a masking tensor (or list of tensors). Used mainly in RNNs.

        # Returns:
            A tensor or list/tuple of tensors.
        '''
        return x

    def __call__(self, x, mask=None):
        '''Wrapper around self.call(), for handling
        internal Keras references.

        If a Keras tensor is passed:
            - We call self.add_inbound_node().
            - If necessary, we `build` the layer to match
                the _keras_shape of the input(s).
            - We update the _keras_shape of every input tensor with
                its new shape (obtained via self.get_output_shape_for).
                This is done as part of add_inbound_node().
            - We update the _keras_history of the output tensor(s)
                with the current layer.
                This is done as part of add_inbound_node().

        # Arguments
            x: Can be a tensor or list/tuple of tensors.
            mask: Tensor or list/tuple of tensors.
        '''
        if not self.built:
            # Raise exceptions in case the input is not compatible
            # with the input_spec specified in the layer constructor.
            self.assert_input_compatibility(x)

            # Collect input shapes to build layer.
            input_shapes = []
            for x_elem in to_list(x):
                if hasattr(x_elem, '_keras_shape'):
                    input_shapes.append(x_elem._keras_shape)
                elif hasattr(K, 'int_shape'):
                    input_shapes.append(K.int_shape(x_elem))
                else:
                    raise ValueError('You tried to call layer "' + self.name +
                                     '". This layer has no information'
                                     ' about its expected input shape, '
                                     'and thus cannot be built. '
                                     'You can build it manually via: '
                                     '`layer.build(batch_input_shape)`')
            if len(input_shapes) == 1:
                self.build(input_shapes[0])
            else:
                self.build(input_shapes)
            self.built = True

        # Raise exceptions in case the input is not compatible
        # with the input_spec set at build time.
        self.assert_input_compatibility(x)

        input_tensors = to_list(x)
        inbound_layers = []
        node_indices = []
        tensor_indices = []
        for input_tensor in input_tensors:
            if hasattr(input_tensor, '_keras_history') and input_tensor._keras_history:
                # This is a Keras tensor.
                previous_layer, node_index, tensor_index = input_tensor._keras_history
                inbound_layers.append(previous_layer)
                node_indices.append(node_index)
                tensor_indices.append(tensor_index)
            else:
                inbound_layers = None
                break

        if inbound_layers:
            # This will call layer.build() if necessary.
            self.add_inbound_node(inbound_layers, node_indices, tensor_indices)
            # Outputs were already computed when calling self.add_inbound_node.
            outputs = self.inbound_nodes[-1].output_tensors
        else:
            # This case appears if the input was not a Keras tensor.
            outputs = to_list(self.call(x, mask))

        # Apply activity regularizer if any:
        if hasattr(self, 'activity_regularizer') and self.activity_regularizer is not None:
            regularization_losses = [self.activity_regularizer(x) for x in outputs]
            self.add_loss(regularization_losses, input_tensors)

        # If single output tensor: return it,
        # else return a list (at least 2 elements).
        if len(outputs) == 1:
            return outputs[0]
        else:
            return outputs

    def add_inbound_node(self, inbound_layers,
                         node_indices=None, tensor_indices=None):
        '''
        # Arguments
            inbound_layers: Can be a layer instance
                or a list/tuple of layer instances.
            node_indices: Integer (or list of integers).
                The input layer might have a number of
                parallel output streams;
                this is the index of the stream (in the input layer)
                where to connect the current layer.
            tensor_indices: Integer or list of integers.
                The output of the inbound node might be a list/tuple
<<<<<<< HEAD
                of tensor, and we might only be interested in one sepcific entry.
                This index allows you to specify the index of the entry in the output list
                (if applicable). "None" means that we take all outputs (as a list).
=======
                of tensor, and we might only be interested in
                one specific entry.
                This index allows you to specify the index of
                the entry in the output list
                (if applicable). "None" means that we take all outputs
                (as a list).
>>>>>>> fdb20dbc
        '''
        inbound_layers = to_list(inbound_layers)
        if not node_indices:
            node_indices = [0 for _ in range(len(inbound_layers))]
        else:
            node_indices = to_list(node_indices)
            assert len(node_indices) == len(inbound_layers)
        if not tensor_indices:
            tensor_indices = [0 for _ in range(len(inbound_layers))]
        else:
            tensor_indices = to_list(tensor_indices)

        if not self.built:
            # collect input_shapes for call to build()
            input_shapes = []
            for layer, node_index, tensor_index in zip(inbound_layers, node_indices, tensor_indices):
                input_shapes.append(layer.inbound_nodes[node_index].output_shapes[tensor_index])
            # call build()
            if len(input_shapes) == 1:
                self.build(input_shape=input_shapes[0])
            else:
                self.build(input_shape=input_shapes)
            self.built = True
        # creating the node automatically updates self.inbound_nodes
        # as well as outbound_nodes on inbound layers.
        Node.create_node(self, inbound_layers, node_indices, tensor_indices)

    def get_output_shape_for(self, input_shape):
        '''Computes the output shape of the layer given
        an input shape (assumes that the layer will be built
        to match that input shape).

        # Arguments
            input_shape: Shape tuple (tuple of integers)
                or list of shape tuples (one per output tensor of the layer).
                Shape tuples can include None for free dimensions,
                instead of an integer.
        '''
        return input_shape

    def compute_mask(self, input, input_mask=None):
        '''Computes an output masking tensor, given an input tensor
        (or list thereof) and an input mask (or list thereof).

        # Arguments
            input: Tensor or list of tensors.
            input_mask: Tensor or list of tensors.

        # Returns
            None or a tensor (or list of tensors,
                one per output tensor of the layer).
        '''
        if not hasattr(self, 'supports_masking') or not self.supports_masking:
            if input_mask is not None:
                if isinstance(input_mask, list):
                    if any(input_mask):
                        raise ValueError('Layer ' + self.name +
                                         ' does not support masking, '
                                         'but was passed an input_mask: ' +
                                         str(input_mask))
                else:
                    raise ValueError('Layer ' + self.name +
                                     ' does not support masking, '
                                     'but was passed an input_mask: ' +
                                     str(input_mask))
            # masking not explicitly supported: return None as mask
            return None
        # if masking is explictly supported, by default
        # carry over the input mask
        return input_mask

    def build(self, input_shape):
        '''Creates the layer weights.
        Must be implemented on all layers that have weights.

        # Arguments
            input_shape: Keras tensor (future input to layer)
                or list/tuple of Keras tensors to reference
                for weight shape computations.
        '''
        self.built = True

    def _get_node_attribute_at_index(self, node_index, attr, attr_name):
        '''Retrieves an attribute (e.g. input_tensors) from a node.

        # Arguments
            node_index: Integer index of the node from which
                to retrieve the attribute.
            attr: Exact node attribute name.
            attr_name: Human-readable attribute name, for error messages.
        '''
        if not self.inbound_nodes:
            raise RuntimeError('The layer has never been called '
                               'and thus has no defined ' + attr_name + '.')
        if not len(self.inbound_nodes) > node_index:
            raise ValueError('Asked to get ' + attr_name +
                             ' at node ' + str(node_index) +
                             ', but the layer has only ' +
                             str(len(self.inbound_nodes)) + ' inbound nodes.')
        values = getattr(self.inbound_nodes[node_index], attr)
        if len(values) == 1:
            return values[0]
        else:
            return values

    def get_input_shape_at(self, node_index):
        '''Retrieves the input shape(s) of a layer at a given node.
        '''
        return self._get_node_attribute_at_index(node_index,
                                                 'input_shapes',
                                                 'input shape')

    def get_output_shape_at(self, node_index):
        '''Retrieves the output shape(s) of a layer at a given node.
        '''
        return self._get_node_attribute_at_index(node_index,
                                                 'output_shapes',
                                                 'output shape')

    def get_input_at(self, node_index):
        '''Retrieves the input tensor(s) of a layer at a given node.
        '''
        return self._get_node_attribute_at_index(node_index,
                                                 'input_tensors',
                                                 'input')

    def get_output_at(self, node_index):
        '''Retrieves the output tensor(s) of a layer at a given node.
        '''
        return self._get_node_attribute_at_index(node_index,
                                                 'output_tensors',
                                                 'output')

    def get_input_mask_at(self, node_index):
        '''Retrieves the input mask tensor(s) of a layer at a given node.
        '''
        return self._get_node_attribute_at_index(node_index,
                                                 'input_masks',
                                                 'input mask')

    def get_output_mask_at(self, node_index):
        '''Retrieves the output mask tensor(s) of a layer at a given node.
        '''
        return self._get_node_attribute_at_index(node_index,
                                                 'output_masks',
                                                 'output mask')

    @property
    def input(self):
        '''Retrieves the input tensor(s) of a layer (only applicable if
        the layer has exactly one inbound node, i.e. if it is connected
        to one incoming layer).
        '''
        if len(self.inbound_nodes) > 1:
            raise AttributeError('Layer ' + self.name +
                                 ' has multiple inbound nodes, '
                                 'hence the notion of "layer input" '
                                 'is ill-defined. '
                                 'Use `get_input_at(node_index)` instead.')
        elif not self.inbound_nodes:
            raise AttributeError('Layer ' + self.name +
                                 ' is not connected, no input to return.')
        return self._get_node_attribute_at_index(0, 'input_tensors',
                                                 'input')

    @property
    def output(self):
        '''Retrieves the output tensor(s) of a layer (only applicable if
        the layer has exactly one inbound node, i.e. if it is connected
        to one incoming layer).
        '''
        if len(self.inbound_nodes) == 0:
            raise AttributeError('Layer ' + self.name +
                                 ' has no inbound nodes.')
        if len(self.inbound_nodes) > 1:
            raise AttributeError('Layer ' + self.name +
                                 ' has multiple inbound nodes, '
                                 'hence the notion of "layer output" '
                                 'is ill-defined. '
                                 'Use `get_output_at(node_index)` instead.')
        return self._get_node_attribute_at_index(0, 'output_tensors',
                                                 'output')

    @property
    def input_mask(self):
        '''Retrieves the input mask tensor(s) of a layer (only applicable if
        the layer has exactly one inbound node, i.e. if it is connected
        to one incoming layer).
        '''
        if len(self.inbound_nodes) != 1:
            raise AttributeError('Layer ' + self.name +
                                 ' has multiple inbound nodes, ' +
                                 'hence the notion of "layer input mask" '
                                 'is ill-defined. '
                                 'Use `get_input_mask_at(node_index)` instead.')
        return self._get_node_attribute_at_index(0, 'input_masks',
                                                 'input mask')

    @property
    def output_mask(self):
        '''Retrieves the output mask tensor(s) of a layer (only applicable if
        the layer has exactly one inbound node, i.e. if it is connected
        to one incoming layer).
        '''
        if len(self.inbound_nodes) != 1:
            raise AttributeError('Layer ' + self.name +
                                 ' has multiple inbound nodes, '
                                 'hence the notion of "layer output mask" '
                                 'is ill-defined. '
                                 'Use `get_output_mask_at(node_index)` '
                                 'instead.')
        return self._get_node_attribute_at_index(0, 'output_masks',
                                                 'output mask')

    @property
    def input_shape(self):
        '''Retrieves the input shape tuple(s) of a layer. Only applicable
        if the layer has one inbound node,
        or if all inbound nodes have the same input shape.
        '''
        if not self.inbound_nodes:
            raise AttributeError('The layer has never been called '
                                 'and thus has no defined input shape.')
        all_input_shapes = set([str(node.input_shapes) for node in self.inbound_nodes])
        if len(all_input_shapes) == 1:
            input_shapes = self.inbound_nodes[0].input_shapes
            if len(input_shapes) == 1:
                return input_shapes[0]
            else:
                return input_shapes
        else:
            raise AttributeError('The layer "' + str(self.name) +
                                 ' has multiple inbound nodes, '
                                 'with different input shapes. Hence '
                                 'the notion of "input shape" is '
                                 'ill-defined for the layer. '
                                 'Use `get_input_shape_at(node_index)` '
                                 'instead.')

    @property
    def output_shape(self):
        '''Retrieves the output shape tuple(s) of a layer. Only applicable
        if the layer has one inbound node,
        or if all inbound nodes have the same output shape.
        '''
        if not self.inbound_nodes:
            raise AttributeError('The layer has never been called '
                                 'and thus has no defined output shape.')
        all_output_shapes = set([str(node.output_shapes) for node in self.inbound_nodes])
        if len(all_output_shapes) == 1:
            output_shapes = self.inbound_nodes[0].output_shapes
            if len(output_shapes) == 1:
                return output_shapes[0]
            else:
                return output_shapes
        else:
            raise AttributeError('The layer "' + str(self.name) +
                                 ' has multiple inbound nodes, '
                                 'with different output shapes. Hence '
                                 'the notion of "output shape" is '
                                 'ill-defined for the layer. '
                                 'Use `get_output_shape_at(node_index)` '
                                 'instead.')

    def add_loss(self, losses, inputs=None):
        if losses is None:
            return
        # Update self.losses
        losses = to_list(losses)
        if not hasattr(self, 'losses'):
            self.losses = []
        try:
            self.losses += losses
        except AttributeError:
            # In case self.losses isn't settable
            # (i.e. it's a getter method).
            # In that case the `losses` property is
            # auto-computed and shouldn't be set.
            pass
        # Update self._per_input_updates
        if not hasattr(self, '_per_input_losses'):
            self._per_input_losses = {}
        if inputs is not None:
            inputs_hash = object_list_uid(inputs)
        else:
            # Updates indexed by None are unconditional
            # rather than input-dependent
            inputs_hash = None
        if inputs_hash not in self._per_input_losses:
            self._per_input_losses[inputs_hash] = []
        self._per_input_losses[inputs_hash] += losses

    def add_update(self, updates, inputs=None):
        if updates is None:
            return
        # Update self.updates
        updates = to_list(updates)
        if not hasattr(self, 'updates'):
            self.updates = []
        try:
            self.updates += updates
        except AttributeError:
            # In case self.updates isn't settable
            # (i.e. it's a getter method).
            # In that case the `updates` property is
            # auto-computed and shouldn't be set.
            pass
        # Update self._per_input_updates
        if not hasattr(self, '_per_input_updates'):
            self._per_input_updates = {}
        if inputs is not None:
            inputs_hash = object_list_uid(inputs)
        else:
            # Updates indexed by None are unconditional
            # rather than input-dependent
            inputs_hash = None
        if inputs_hash not in self._per_input_updates:
            self._per_input_updates[inputs_hash] = []
        self._per_input_updates[inputs_hash] += updates

    def get_updates_for(self, inputs):
        if not hasattr(self, '_per_input_updates'):
            return []
        inputs_hash = object_list_uid(inputs)
        if inputs_hash in self._per_input_updates:
            return self._per_input_updates[inputs_hash]
        return []

    def get_losses_for(self, inputs):
        if not hasattr(self, '_per_input_losses'):
            return []
        inputs_hash = object_list_uid(inputs)
        if inputs_hash in self._per_input_losses:
            return self._per_input_losses[inputs_hash]
        return []

    @property
    def weights(self):
        return self.trainable_weights + self.non_trainable_weights

    def set_weights(self, weights):
        '''Sets the weights of the layer, from Numpy arrays.

        # Arguments
            weights: a list of Numpy arrays. The number
                of arrays and their shape must match
                number of the dimensions of the weights
                of the layer (i.e. it should match the
                output of `get_weights`).
        '''
        params = self.weights
        if len(params) != len(weights):
            raise ValueError('You called `set_weights(weights)` on layer "' +
                             self.name +
                             '" with a  weight list of length ' +
                             str(len(weights)) +
                             ', but the layer was expecting ' +
                             str(len(params)) +
                             ' weights. Provided weights: ' +
                             str(weights)[:50] + '...')
        if not params:
            return
        weight_value_tuples = []
<<<<<<< HEAD
        for p, w in zip(params, weights):
            if K.get_value(p).shape != w.shape:
                raise Exception('Layer weight shape ' +
                                str(K.get_value(p).shape) +
                                ' not compatible with '
                                'provided weight shape ' + str(w.shape))
=======
        param_values = K.batch_get_value(params)
        for pv, p, w in zip(param_values, params, weights):
            if pv.shape != w.shape:
                raise ValueError('Layer weight shape ' +
                                 str(pv.shape) +
                                 ' not compatible with '
                                 'provided weight shape ' + str(w.shape))
>>>>>>> fdb20dbc
            weight_value_tuples.append((p, w))
        K.batch_set_value(weight_value_tuples)

    def get_weights(self):
        '''Returns the current weights of the layer,
        as a list of numpy arrays.
        '''
        params = self.weights
        return K.batch_get_value(params)

    def get_config(self):
        '''Returns a Python dictionary (serializable)
        containing the configuration of a layer.
        The same layer can be reinstantiated later
        (without its trained weights) from this configuration.

        The config of a layer does not include connectivity
        information, nor the layer class name. These are handled
        by Container (one layer of abstraction above).
        '''
        config = {'name': self.name,
                  'trainable': self.trainable}
        if hasattr(self, 'batch_input_shape'):
            config['batch_input_shape'] = self.batch_input_shape
        if hasattr(self, 'input_dtype'):
            config['input_dtype'] = self.input_dtype
        return config

    @classmethod
    def from_config(cls, config):
        '''This method is the reverse of get_config,
        capable of instantiating the same layer from the config
        dictionary. It does not handle layer connectivity
        (handled by Container), nor weights (handled by `set_weights`).

        # Arguments
            config: A Python dictionary, typically the
                output of get_config.
        '''
        return cls(**config)

    def count_params(self):
        '''Returns the total number of floats (or ints)
        composing the weights of the layer.
        '''
        if not self.built:
            if self.__class__.__name__ == 'Sequential':
                self.build()
            else:
                raise RuntimeError('You tried to call `count_params` on ' +
                                   self.name + ', but the layer isn\'t built. '
                                   'You can build it manually via: `' +
                                   self.name + '.build(batch_input_shape)`.')
        return sum([K.count_params(p) for p in self.weights])


class InputLayer(Layer):
    '''Layer to be used as an entry point into a graph.
    It can either wrap an existing tensor (pass an `input_tensor` argument)
    or create its a placeholder tensor (pass arguments `input_shape`
    or `batch_input_shape` as well as `input_dtype`).

    # Arguments
        input_shape: Shape tuple, not including the batch axis.
        batch_input_shape: Shape tuple, including the batch axis.
        input_dtype: Datatype of the input.
        input_tensor: Optional tensor to use as layer input
            instead of creating a placeholder.
        sparse: Boolean, whether the placeholder created
            is meant to be sparse.
        name: Name of the layer (string).
    '''
    def __init__(self, input_shape=None, batch_input_shape=None,
                 input_dtype=None, input_tensor=None, sparse=False, name=None):
        self.input_spec = None
        self.supports_masking = False
        self.uses_learning_phase = False
        self.trainable = False
        self.built = True
        self.trainable_weights = []
        self.non_trainable_weights = []

        self.inbound_nodes = []
        self.outbound_nodes = []

        self.trainable_weights = []
        self.non_trainable_weights = []
        self.constraints = {}

        self.sparse = sparse

        if not name:
            prefix = 'input'
            name = prefix + '_' + str(K.get_uid(prefix))
        self.name = name

        if input_shape and batch_input_shape:
            raise ValueError('Only provide the input_shape OR '
                             'batch_input_shape argument to '
                             'InputLayer, not both at the same time.')
        if input_tensor is not None:
            # Attempt automatic input shape inference.
            try:
                batch_input_shape = K.int_shape(input_tensor)
            except:
                if not input_shape and not batch_input_shape:
                    raise ValueError('InputLayer was provided '
                                     'an input_tensor argument, '
                                     'but its input shape cannot be '
                                     'automatically inferred. '
                                     'You should pass an input_shape or '
                                     'batch_input_shape argument.')
        if not batch_input_shape:
            if not input_shape:
                raise ValueError('An Input layer should be passed either '
                                 'a `batch_input_shape` or an `input_shape`.')
            else:
                batch_input_shape = (None,) + tuple(input_shape)
        else:
            batch_input_shape = tuple(batch_input_shape)

        if not input_dtype:
            if input_tensor is None:
                input_dtype = K.floatx()
            else:
                input_dtype = K.dtype(input_tensor)

        self.batch_input_shape = batch_input_shape
        self.input_dtype = input_dtype

        if input_tensor is None:
            input_tensor = K.placeholder(shape=batch_input_shape,
                                         dtype=input_dtype,
                                         sparse=self.sparse,
                                         name=self.name)
        else:
            input_tensor._keras_shape = batch_input_shape
        # Create an input node to add to self.outbound_node
        # and set output_tensors' _keras_history.
        input_tensor._uses_learning_phase = False
        input_tensor._keras_history = (self, 0, 0)
        Node(self,
             inbound_layers=[],
             node_indices=[],
             tensor_indices=[],
             input_tensors=[input_tensor],
             output_tensors=[input_tensor],
             input_masks=[None],
             output_masks=[None],
             input_shapes=[batch_input_shape],
             output_shapes=[batch_input_shape])

    def get_config(self):
        config = {'batch_input_shape': self.batch_input_shape,
                  'input_dtype': self.input_dtype,
                  'sparse': self.sparse,
                  'name': self.name}
        return config


def Input(shape=None, batch_shape=None,
          name=None, dtype=K.floatx(), sparse=False,
          tensor=None):
    '''`Input()` is used to instantiate a Keras tensor.
    A Keras tensor is a tensor object from the underlying backend
    (Theano or TensorFlow), which we augment with certain
    attributes that allow us to build a Keras model
    just by knowing the inputs and outputs of the model.

    For instance, if a, b and c and Keras tensors,
    it becomes possible to do:
    `model = Model(input=[a, b], output=c)`

    The added Keras attributes are:
        ._keras_shape: Integer shape tuple propagated
            via Keras-side shape inference.
        ._keras_history: Last layer applied to the tensor.
            the entire layer graph is retrievable from that layer,
            recursively.

    # Arguments
        shape: A shape tuple (integer), not including the batch size.
            For instance, `shape=(32,)` indicates that the expected input
            will be batches of 32-dimensional vectors.
        batch_shape: A shape tuple (integer), including the batch size.
            For instance, `batch_shape=(10, 32)` indicates that
            the expected input will be batches of 10 32-dimensional vectors.
            `batch_shape=(None, 32)` indicates batches of an arbitrary number
            of 32-dimensional vectors.
        name: An optional name string for the layer.
            Should be unique in a model (do not reuse the same name twice).
            It will be autogenerated if it isn't provided.
        dtype: The data type expected by the input, as a string
            (`float32`, `float64`, `int32`...)
        sparse: A boolean specifying whether the placeholder
            to be created is sparse.

    # Example

        ```python
        # this is a logistic regression in Keras
        a = Input(shape=(32,))
        b = Dense(16, activation='softmax')(a)
        model = Model(input=a, output=b)
        ```
    '''
    if not batch_shape and tensor is None:
        assert shape, ('Please provide to Input either a `shape`'
                       ' or a `batch_shape` argument. Note that '
                       '`shape` does not include the batch '
                       'dimension.')
    if shape and not batch_shape:
        batch_shape = (None,) + tuple(shape)
    input_layer = InputLayer(batch_input_shape=batch_shape,
                             name=name, input_dtype=dtype,
                             sparse=sparse,
                             input_tensor=tensor)
    # Return tensor including _keras_shape and _keras_history.
    # Note that in this case train_output and test_output are the same pointer.
    outputs = input_layer.inbound_nodes[0].output_tensors
    if len(outputs) == 1:
        return outputs[0]
    else:
        return outputs


class Merge(Layer):
    '''A `Merge` layer can be used to merge a list of tensors
    into a single tensor, following some merge `mode`.

    # Example

    ```python
    model1 = Sequential()
    model1.add(Dense(32, input_dim=32))

    model2 = Sequential()
    model2.add(Dense(32, input_dim=32))

    merged_model = Sequential()
    merged_model.add(Merge([model1, model2], mode='concat', concat_axis=1))
    ```

    # Arguments
        layers: Can be a list of Keras tensors or
            a list of layer instances. Must be more
            than one layer/tensor.
        mode: String or lambda/function. If string, must be one
            of: 'sum', 'mul', 'concat', 'ave', 'cos', 'dot', 'max'.
            If lambda/function, it should take as input a list of tensors
            and return a single tensor.
        concat_axis: Integer, axis to use in mode `concat`.
        dot_axes: Integer or tuple of integers,
            axes to use in mode `dot` or `cos`.
        output_shape: Either a shape tuple (tuple of integers),
            or a lambda/function
            to compute `output_shape`
            (only if merge mode is a lambda/function).
            If the argument is a tuple,
            it should be expected output shape, *not* including the batch size
            (same convention as the `input_shape` argument in layers).
            If the argument is callable,
            it should take as input a list of shape tuples
            (1:1 mapping to input tensors)
            and return a single shape tuple, including the
            batch size (same convention as the
            `get_output_shape_for` method of layers).
        node_indices: Optional list of integers containing
            the output node index for each input layer
            (in case some input layers have multiple output nodes).
            will default to an array of 0s if not provided.
        tensor_indices: Optional list of indices of output tensors
            to consider for merging
            (in case some input layer node returns multiple tensors).
        output_mask: Mask or lambda/function to compute the output mask (only
            if merge mode is a lambda/function). If the latter case, it should
            take as input a list of masks and return a single mask.
    '''
    def __init__(self, layers=None, mode='sum', concat_axis=-1,
                 dot_axes=-1, output_shape=None, output_mask=None,
                 arguments={}, node_indices=None, tensor_indices=None,
                 name=None):
        self.layers = layers
        self.mode = mode
        self.concat_axis = concat_axis
        self.dot_axes = dot_axes
        self._output_shape = output_shape
        self.node_indices = node_indices
        self._output_mask = output_mask
        self.arguments = arguments

        # Layer parameters.
        self.inbound_nodes = []
        self.outbound_nodes = []
        self.constraints = {}
        self.trainable_weights = []
        self.non_trainable_weights = []
        self.supports_masking = True
        self.uses_learning_phase = False
        self.input_spec = None  # Compatible with anything.
        if not name:
            prefix = self.__class__.__name__.lower()
            name = prefix + '_' + str(K.get_uid(prefix))
        self.name = name

        if layers:
            # This exists for backwards compatibility.
            # equivalent to:
            # merge = Merge(layers=None)
            # output = merge([input_tensor_1, input_tensor_2])
            if not node_indices:
                # By default we connect to
                # the 1st output stream in the input layer.
                node_indices = [0 for _ in range(len(layers))]
            self._arguments_validation(layers, mode,
                                       concat_axis, dot_axes,
                                       output_shape,
                                       node_indices, tensor_indices)
            self.built = True
            self.add_inbound_node(layers, node_indices, tensor_indices)
        else:
            self.built = False

    def _arguments_validation(self, layers, mode, concat_axis, dot_axes,
                              output_shape, node_indices, tensor_indices):
        '''Validates user-passed arguments and raises exceptions
        as appropriate.
        '''
        if not callable(mode):
            if mode not in {'sum', 'mul', 'concat', 'ave', 'cos', 'dot', 'max'}:
                raise ValueError('Invalid merge mode: ' + str(mode))
        if not isinstance(layers, (list, tuple)) or len(layers) < 2:
            raise TypeError('A Merge should only be applied to a list of '
                            'layers with at least 2 elements. Found: ' +
                            str(layers))

        if tensor_indices is None:
            tensor_indices = [None for _ in range(len(layers))]

        input_shapes = []
        for i, layer in enumerate(layers):
            layer_output_shape = layer.get_output_shape_at(node_indices[i])
            if isinstance(layer_output_shape, list):
                # Case: the layer has multiple output tensors
                # and we only need a specific one.
                layer_output_shape = layer_output_shape[tensor_indices[i]]
            input_shapes.append(layer_output_shape)

        if mode in {'sum', 'mul', 'ave', 'cos', 'max'}:
            input_shapes_set = set(input_shapes)
            if len(input_shapes_set) > 1:
                raise ValueError('Only layers of same output shape can '
                                 'be merged using ' + mode + ' mode. ' +
                                 'Layer shapes: %s' % input_shapes)
        if mode in {'cos', 'dot'}:
            if len(layers) > 2:
                raise ValueError(mode + ' merge takes exactly 2 layers')
            shape1 = input_shapes[0]
            shape2 = input_shapes[1]
            n1 = len(shape1)
            n2 = len(shape2)
            if isinstance(dot_axes, int):
                if dot_axes < 0:
                    self.dot_axes = [dot_axes % n1, dot_axes % n2]
                else:
                    self.dot_axes = [dot_axes, ] * 2
            if not isinstance(self.dot_axes, (list, tuple)):
                raise TypeError('Invalid type for dot_axes - '
                                'should be a list.')
            if len(self.dot_axes) != 2:
                raise ValueError('Invalid format for dot_axes - '
                                 'should contain two elements.')
            if not isinstance(self.dot_axes[0], int) or not isinstance(self.dot_axes[1], int):
                raise ValueError('Invalid format for dot_axes - '
                                 'list elements should be "int".')
            if shape1[self.dot_axes[0]] != shape2[self.dot_axes[1]]:
                raise ValueError('Dimension incompatibility using dot mode: '
                                 '%s != %s. ' % (shape1[self.dot_axes[0]], shape2[self.dot_axes[1]]) +
                                 'Layer shapes: %s, %s' % (shape1, shape2))
        elif mode == 'concat':
            reduced_inputs_shapes = [list(shape) for shape in input_shapes]
            shape_set = set()
            for i in range(len(reduced_inputs_shapes)):
                del reduced_inputs_shapes[i][self.concat_axis]
                shape_set.add(tuple(reduced_inputs_shapes[i]))
            if len(shape_set) > 1:
                raise ValueError('"concat" mode can only merge '
                                 'layers with matching '
                                 'output shapes except for the concat axis. '
                                 'Layer shapes: %s' % (input_shapes))

    def call(self, inputs, mask=None):
        if not isinstance(inputs, list) or len(inputs) <= 1:
            raise TypeError('Merge must be called on a list of tensors '
                            '(at least 2). Got: ' + str(inputs))
        # Case: "mode" is a lambda or function.
        if callable(self.mode):
            arguments = self.arguments
            arg_spec = inspect.getargspec(self.mode)
            if 'mask' in arg_spec.args:
                arguments['mask'] = mask
            return self.mode(inputs, **arguments)

        if self.mode == 'sum' or self.mode == 'ave':
            s = inputs[0]
            for i in range(1, len(inputs)):
                s += inputs[i]
            if self.mode == 'ave':
                s /= len(inputs)
            return s

        elif self.mode == 'max':
            s = inputs[0]
            for i in range(1, len(inputs)):
                s = K.maximum(s, inputs[i])
            return s

        elif self.mode == 'concat':
            return K.concatenate(inputs, axis=self.concat_axis)

        elif self.mode == 'mul':
            s = inputs[0]
            for i in range(1, len(inputs)):
                s *= inputs[i]
            return s
        elif self.mode == 'max':
            s = inputs[0]
            for i in range(1, len(inputs)):
                s = K.maximum(s, inputs[i])
            return s
        elif self.mode == 'dot':
            l1 = inputs[0]
            l2 = inputs[1]
            output = K.batch_dot(l1, l2, self.dot_axes)
            return output

        elif self.mode == 'cos':
            l1 = inputs[0]
            l2 = inputs[1]
            denominator = K.sqrt(K.batch_dot(l1, l1, self.dot_axes) *
                                 K.batch_dot(l2, l2, self.dot_axes))
            output = K.batch_dot(l1, l2, self.dot_axes) / denominator
            output = K.expand_dims(output, 1)
            return output
        else:
            raise ValueError('Unknown merge mode.')

    def __call__(self, inputs, mask=None):
        '''We disable successive calls to __call__ for Merge layers.
        Although there is no technical obstacle to
        making it possible to __call__ a Merge intance many times
        (it is just a layer), it would make for a rather unelegant API.
        '''
        if not isinstance(inputs, list):
            raise TypeError('Merge can only be called on a list of tensors, '
                            'not a single tensor. Received: ' + str(inputs))
        if self.built:
            raise RuntimeError('A Merge layer cannot be used more than once, '
                               'please use '
                               'the "merge" function instead: '
                               '`merged_tensor = merge([tensor_1, tensor2])`.')

        all_keras_tensors = True
        for x in inputs:
            if not hasattr(x, '_keras_history'):
                all_keras_tensors = False
                break

        if all_keras_tensors:
            layers = []
            node_indices = []
            tensor_indices = []
            for x in inputs:
                layer, node_index, tensor_index = x._keras_history
                layers.append(layer)
                node_indices.append(node_index)
                tensor_indices.append(tensor_index)
            self._arguments_validation(layers, self.mode,
                                       self.concat_axis, self.dot_axes,
                                       self._output_shape,
                                       node_indices, tensor_indices)
            self.built = True
            self.add_inbound_node(layers, node_indices, tensor_indices)

            outputs = self.inbound_nodes[-1].output_tensors
<<<<<<< HEAD
            return outputs[0] # merge only returns a single tensor
=======
            return outputs[0]  # Merge only returns a single tensor.
>>>>>>> fdb20dbc
        else:
            return self.call(inputs, mask)

    def get_output_shape_for(self, input_shape):
<<<<<<< HEAD
        assert type(input_shape) is list  # must have mutiple input shape tuples
        # case: callable self._output_shape
        if hasattr(self.mode, '__call__'):
            if hasattr(self._output_shape, '__call__'):
=======
        # Must have multiple input shape tuples.
        assert isinstance(input_shape, list)
        # Case: callable self._output_shape.
        if callable(self.mode):
            if callable(self._output_shape):
>>>>>>> fdb20dbc
                output_shape = self._output_shape(input_shape)
                return output_shape
            elif self._output_shape is not None:
                return (input_shape[0][0],) + tuple(self._output_shape)
            else:
                # TODO: consider shape auto-inference with TF.
                raise ValueError('The Merge layer ' + self.name +
                                 ' has a callable `mode` argument, '
                                 'and we cannot infer its output shape '
                                 'because no `output_shape` '
                                 'argument was provided. '
                                 'Make sure to pass a shape tuple '
                                 '(or callable) '
                                 '`output_shape` to Merge.')
        # Pre-defined merge modes.
        input_shapes = input_shape
        if self.mode in ['sum', 'mul', 'ave', 'max']:
            # All tuples in input_shapes should be the same.
            return input_shapes[0]
        elif self.mode == 'concat':
            output_shape = list(input_shapes[0])
            for shape in input_shapes[1:]:
                if output_shape[self.concat_axis] is None or shape[self.concat_axis] is None:
                    output_shape[self.concat_axis] = None
                    break
                output_shape[self.concat_axis] += shape[self.concat_axis]
            return tuple(output_shape)
        elif self.mode == 'join':
            return None
        elif self.mode in ['dot', 'cos']:
            shape1 = list(input_shapes[0])
            shape2 = list(input_shapes[1])
            shape1.pop(self.dot_axes[0])
            shape2.pop(self.dot_axes[1])
            shape2.pop(0)
            output_shape = shape1 + shape2
            if len(output_shape) == 1:
                output_shape += [1]
            return tuple(output_shape)

    def compute_mask(self, inputs, mask=None):
        if mask is None or all([m is None for m in mask]):
            return None

        assert hasattr(mask, '__len__') and len(mask) == len(inputs)

        if self.mode in ['sum', 'mul', 'ave']:
            masks = [K.expand_dims(m, 0) for m in mask if m is not None]
            return K.all(K.concatenate(masks, axis=0), axis=0, keepdims=False)
        elif self.mode == 'concat':
            # Make a list of masks while making sure
            # the dimensionality of each mask
            # is the same as the corresponding input.
            masks = []
            for input_i, mask_i in zip(inputs, mask):
                if mask_i is None:
                    # Input is unmasked. Append all 1s to masks,
                    # but cast it to uint8 first
                    masks.append(K.cast(K.ones_like(input_i), 'uint8'))
                elif K.ndim(mask_i) < K.ndim(input_i):
                    # Mask is smaller than the input, expand it
                    masks.append(K.expand_dims(mask_i))
                else:
                    masks.append(mask_i)
            concatenated = K.concatenate(masks, axis=self.concat_axis)
            return K.all(concatenated, axis=-1, keepdims=False)
        elif self.mode in ['cos', 'dot']:
            return None
        elif callable(self.mode):
            if callable(self._output_mask):
                return self._output_mask(mask)
            else:
                return self._output_mask
        else:
            # This should have been caught earlier.
            raise ValueError('Invalid merge mode: {}'.format(self.mode))

    def get_config(self):
        if isinstance(self.mode, python_types.LambdaType):
            mode = func_dump(self.mode)
            mode_type = 'lambda'
        elif callable(self.mode):
            mode = self.mode.__name__
            mode_type = 'function'
        else:
            mode = self.mode
            mode_type = 'raw'

        if isinstance(self._output_shape, python_types.LambdaType):
            output_shape = func_dump(self._output_shape)
            output_shape_type = 'lambda'
        elif callable(self._output_shape):
            output_shape = self._output_shape.__name__
            output_shape_type = 'function'
        else:
            output_shape = self._output_shape
            output_shape_type = 'raw'

        if isinstance(self._output_mask, python_types.LambdaType):
            output_mask = func_dump(self._output_mask)
            output_mask_type = 'lambda'
        elif callable(self._output_mask):
            output_mask = self._output_mask.__name__
            output_mask_type = 'function'
        else:
            output_mask = self._output_mask
            output_mask_type = 'raw'

        return {'name': self.name,
                'mode': mode,
                'mode_type': mode_type,
                'concat_axis': self.concat_axis,
                'dot_axes': self.dot_axes,
                'output_shape': output_shape,
                'output_shape_type': output_shape_type,
                'output_mask': output_mask,
                'output_mask_type': output_mask_type,
                'arguments': self.arguments}

    @classmethod
    def from_config(cls, config):
        mode_type = config.pop('mode_type')
        if mode_type == 'function':
            mode = globals()[config['mode']]
        elif mode_type == 'lambda':
            mode = func_load(config['mode'], globs=globals())
        else:
            mode = config['mode']

        output_shape_type = config.pop('output_shape_type', None)
        if output_shape_type == 'function':
            output_shape = globals()[config['output_shape']]
        elif output_shape_type == 'lambda':
            output_shape = func_load(config['output_shape'],
                                     globs=globals())
        else:
            output_shape = config.get('output_shape')

        output_mask_type = config.pop('output_mask_type', None)
        if output_mask_type == 'function':
            output_mask = globals()[config['output_mask']]
        elif output_mask_type == 'lambda':
            output_mask = func_load(config['output_mask'],
                                    globs=globals())
        else:
            output_mask = config.get('output_mask')

        config['mode'] = mode
        config['output_shape'] = output_shape
        config['output_mask'] = output_mask
        return super(Merge, cls).from_config(config)


def merge(inputs, mode='sum', concat_axis=-1,
          dot_axes=-1, output_shape=None, output_mask=None,
          arguments={}, name=None):
    '''Functional merge, to apply to Keras tensors (NOT layers).
    Returns a Keras tensor.

    # Example

    ```python
    tensor_a = Input(shape=(32,))
    tensor_b = Input(shape=(32,))
    merged_tensor = merge([tensor_a, tensor_b], mode='concat', concat_axis=1)
    ```

    # Arguments
<<<<<<< HEAD
        mode: string or lambda/function. If string, must be one
            of: 'sum', 'mul', 'concat', 'ave', 'join', 'cos', 'dot', 'max'.
=======
        mode: String or lambda/function. If string, must be one
            of: 'sum', 'mul', 'concat', 'ave', 'cos', 'dot'.
>>>>>>> fdb20dbc
            If lambda/function, it should take as input a list of tensors
            and return a single tensor.
        concat_axis: Integer, axis to use in mode `concat`.
        dot_axes: Integer or tuple of integers,
            axes to use in mode `dot` or `cos`.
        output_shape: Shape tuple (tuple of integers), or lambda/function
            to compute output_shape (only if merge mode is a lambda/function).
            If the latter case, it should take as input a list of shape tuples
<<<<<<< HEAD
            (1:1 mapping to input tensors) and return a single shape tuple.
        node_indices: optional list of integers containing
=======
            (1:1 mapping to input tensors) and return a single shape tuple,
            including the batch size
            (same convention as the `get_output_shape_for` method of layers).
        node_indices: Optional list of integers containing
>>>>>>> fdb20dbc
            the output node index for each input layer
            (in case some input layers have multiple output nodes).
            will default to an array of 0s if not provided.
        tensor_indices: Optional list of indices of output tensors
            to consider for merging
            (in case some input layer node returns multiple tensors).
    '''
    all_keras_tensors = True
    for x in inputs:
        if not hasattr(x, '_keras_history'):
            all_keras_tensors = False
            break
    if all_keras_tensors:
        input_layers = []
        node_indices = []
        tensor_indices = []
        for x in inputs:
            input_layer, node_index, tensor_index = x._keras_history
            input_layers.append(input_layer)
            node_indices.append(node_index)
            tensor_indices.append(tensor_index)
        merge_layer = Merge(input_layers, mode=mode,
                            concat_axis=concat_axis,
                            dot_axes=dot_axes,
                            output_shape=output_shape,
                            output_mask=output_mask,
                            arguments=arguments,
                            node_indices=node_indices,
                            tensor_indices=tensor_indices,
                            name=name)
        return merge_layer.inbound_nodes[0].output_tensors[0]
    else:
        merge_layer = Merge(mode=mode,
                            concat_axis=concat_axis,
                            dot_axes=dot_axes,
                            output_shape=output_shape,
                            output_mask=output_mask,
                            arguments=arguments,
                            name=name)
        return merge_layer(inputs)


class Container(Layer):
    '''A Container is a directed acyclic graph of layers.

    It is the topological form of a "model". A Model
    is simply a Container with added training routines.

    # Properties
        name
        inputs
        outputs
        input_layers
        output_layers
        input_spec (list of class instances)
            each entry describes one required input:
                - ndim
                - dtype
        trainable (boolean)
        input_shape
        output_shape
        inbound_nodes: list of nodes
        outbound_nodes: list of nodes
        supports_masking (boolean)
        trainable_weights (list of variables)
        non_trainable_weights (list of variables)
        constraints (list of tuples (weight, constraint))

    # Methods
        summary
        get_layer
        get_weights
        set_weights
        get_config
        get_output_shape_for

    # Class Methods
        from_config
    '''
    def __init__(self, input, output, name=None):
        # Handle name argument.
        if not name:
            prefix = self.__class__.__name__.lower()
            name = prefix + '_' + str(K.get_uid(prefix))
        self.name = name

        # Whether container weights are trainable.
        self.trainable = True

        # Container-specific properties.
        if isinstance(input, (list, tuple)):
            self.inputs = list(input)  # Tensor or list of tensors.
        else:
            self.inputs = [input]
        if isinstance(output, (list, tuple)):
            self.outputs = list(output)
        else:
            self.outputs = [output]

        # Check for redundancy in inputs.
        inputs_set = set(self.inputs)
        if len(inputs_set) != len(self.inputs):
            raise ValueError('The list of inputs passed to the model '
                             'is redundant. '
                             'All inputs should only appear once.'
                             ' Found: ' + str(self.inputs))

        # List of initial layers (1 to 1 mapping with self.inputs,
        # hence the same layer might appear twice)
        self.input_layers = []
        # TODO: probably useless because input layers must be Input layers
        # (node_indices = [0], tensor_indices = [0])
        self.input_layers_node_indices = []
        self.input_layers_tensor_indices = []
        # list of layers (1 to 1 mapping with self.inputs,
        # hence the same layer might appear twice)
        self.output_layers = []
        # TODO: probably useless
        self.output_layers_node_indices = []
        self.output_layers_tensor_indices = []
        # all layers in order of horizontal graph traversal.
        # Entries are unique. Includes input and output layers.
        self.layers = []

        # this is for performance optimization
        # when calling the Container on new inputs.
        # every time the Container is called on a set on input tensors,
        # we compute the output tensors,
        # output masks and output shapes in one pass,
        # then cache them here. When of of these output is queried later,
        # we retrieve it from there instead of recomputing it.
        self._output_mask_cache = {}
        self._output_tensor_cache = {}
        self._output_shape_cache = {}

        # Arguments validation.
        for x in self.inputs:
            # Check that x is a Keras tensor.
            if not hasattr(x, '_keras_history'):
                cls_name = self.__class__.__name__
                raise TypeError('Input tensors to a ' + cls_name + ' ' +
                                'must be Keras tensors. Found: ' + str(x) +
                                ' (missing Keras metadata).')
            # Check that x is an input tensor.
            layer, node_index, tensor_index = x._keras_history
            if len(layer.inbound_nodes) > 1 or (layer.inbound_nodes and layer.inbound_nodes[0].inbound_layers):
                cls_name = self.__class__.__name__
                warnings.warn(cls_name + ' inputs must come from '
                              'a Keras Input layer, '
                              'they cannot be the output of '
                              'a previous non-Input layer. '
                              'Here, a tensor specified as '
                              'input to "' + self.name +
                              '" was not an Input tensor, '
                              'it was generated by layer ' +
                              layer.name + '.\n'
                              'Note that input tensors are '
                              'instantiated via `tensor = Input(shape)`.\n'
                              'The tensor that caused the issue was: ' +
                              str(x.name))
        for x in self.outputs:
            if not hasattr(x, '_keras_history'):
                cls_name = self.__class__.__name__
                raise TypeError('Output tensors to a ' + cls_name + ' must be '
                                'Keras tensors. Found: ' + str(x))
        # Build self.output_layers:
        for x in self.outputs:
            layer, node_index, tensor_index = x._keras_history
            self.output_layers.append(layer)
            self.output_layers_node_indices.append(node_index)
            self.output_layers_tensor_indices.append(tensor_index)

        # Fill in the output mask cache.
        masks = []
        for x in self.inputs:
            layer, node_index, tensor_index = x._keras_history
            node = layer.inbound_nodes[node_index]
            mask = node.output_masks[tensor_index]
            masks.append(mask)
        mask_cache_key = ','.join([str(id(x)) for x in self.inputs])
        mask_cache_key += '_' + ','.join([str(id(x)) for x in masks])
        masks = []
        for x in self.outputs:
            layer, node_index, tensor_index = x._keras_history
            node = layer.inbound_nodes[node_index]
            mask = node.output_masks[tensor_index]
            masks.append(mask)
        if len(masks) == 1:
            mask = masks[0]
        else:
            mask = masks
        self._output_mask_cache[mask_cache_key] = mask

        # Build self.input_layers:
        for x in self.inputs:
            layer, node_index, tensor_index = x._keras_history
            # It's supposed to be an input layer, so only one node
            # and one tensor output.
            assert node_index == 0
            assert tensor_index == 0
            self.input_layers.append(layer)
            self.input_layers_node_indices.append(node_index)
            self.input_layers_tensor_indices.append(tensor_index)

        # Build self.input_names and self.output_names.
        self.input_names = []
        self.output_names = []
        for layer in self.input_layers:
            self.input_names.append(layer.name)
        for layer in self.output_layers:
            self.output_names.append(layer.name)

        self.internal_input_shapes = [x._keras_shape for x in self.inputs]
        self.internal_output_shapes = [x._keras_shape for x in self.outputs]

        # Container_nodes: set of nodes included in the graph
        # (not all nodes included in the layers
        # are relevant to the current graph).
        container_nodes = set()  # ids of all nodes relevant to the Container
        nodes_depths = {}  # dict {node: depth value}
        layers_depths = {}  # dict {layer: depth value}
        layer_indices = {}  # dict {layer: index in traversal}

        def make_node_key(node, depth):
            return str(id(node)) + '-' + str(depth)

        def build_map_of_graph(tensor, seen_nodes=set(), depth=0,
                               layer=None, node_index=None, tensor_index=None):
            '''This recursively updates the maps nodes_depths,
            layers_depths and the set container_nodes.
            Does not try to detect cycles in graph (TODO?)

            # Arguments
                tensor: Some tensor in a graph.
                seen_nodes: Set of node ids ("{layer.name}_ib-{node_index}")
                    of nodes seen so far. Useful to prevent infinite loops.
                depth: Current depth in the graph (0 = last output).
                layer: Layer from which `tensor` comes from. If not provided,
                    will be obtained from `tensor._keras_history`.
                node_index: Node index from which `tensor` comes from.
                tensor_index: Tensor_index from which `tensor` comes from.
            '''
            if not layer or node_index is None or tensor_index is None:
                layer, node_index, tensor_index = tensor._keras_history
            node = layer.inbound_nodes[node_index]

<<<<<<< HEAD
            # prevent cycles
            seen_nodes.add(make_node_key(node, depth))
=======
            # Prevent cycles.
            seen_nodes.add(make_node_marker(node, depth))
>>>>>>> fdb20dbc

            node_key = layer.name + '_ib-' + str(node_index)
            # Update container_nodes.
            container_nodes.add(node_key)
            # Update nodes_depths.
            node_depth = nodes_depths.get(node)
            if node_depth is None:
                nodes_depths[node] = depth
            else:
                nodes_depths[node] = max(depth, node_depth)
            # Update layers_depths.
            previously_seen_depth = layers_depths.get(layer)
            if previously_seen_depth is None:
                current_depth = depth
            else:
                current_depth = max(depth, previously_seen_depth)
            layers_depths[layer] = current_depth
            if layer not in layer_indices:
                layer_indices[layer] = len(layer_indices)

            # Propagate to all previous tensors connected to this node.
            for i in range(len(node.inbound_layers)):
                x = node.input_tensors[i]
                layer = node.inbound_layers[i]
                node_index = node.node_indices[i]
                tensor_index = node.tensor_indices[i]
                next_node = layer.inbound_nodes[node_index]
                node_key = make_node_key(next_node, depth + 1)
                if node_key not in seen_nodes:
                    build_map_of_graph(x, seen_nodes, depth + 1,
                                       layer, node_index, tensor_index)

        for x in self.outputs:
            seen_nodes = set()
            build_map_of_graph(x, seen_nodes, depth=0)

        # Build a dict {depth: list of nodes with this depth}
        nodes_by_depth = {}
        for node, depth in nodes_depths.items():
            if depth not in nodes_by_depth:
                nodes_by_depth[depth] = []
            nodes_by_depth[depth].append(node)

        # Build a dict {depth: list of layers with this depth}
        layers_by_depth = {}
        for layer, depth in layers_depths.items():
            if depth not in layers_by_depth:
                layers_by_depth[depth] = []
            layers_by_depth[depth].append(layer)

        # Get sorted list of layer depths.
        depth_keys = list(layers_by_depth.keys())
        depth_keys.sort(reverse=True)

        # Set self.layers and self.layers_by_depth.
        layers = []
        for depth in depth_keys:
            layers_for_depth = layers_by_depth[depth]
            # Container.layers needs to have a deterministic order:
            # here we order them by traversal order.
            if K.legacy_weight_ordering():
                layers_for_depth.sort(key=lambda x: x.name)
            else:
                layers_for_depth.sort(key=lambda x: layer_indices[x])
            for layer in layers_for_depth:
                layers.append(layer)
        self.layers = layers
        self.layers_by_depth = layers_by_depth

        # Get sorted list of node depths.
        depth_keys = list(nodes_by_depth.keys())
        depth_keys.sort(reverse=True)

        # Check that all tensors required are computable.
        # computable_tensors: all tensors in the graph
        # that can be computed from the inputs provided.
        computable_tensors = []
        for x in self.inputs:
            computable_tensors.append(x)

        layers_with_complete_input = []  # To provide a better error msg.
        for depth in depth_keys:
            for node in nodes_by_depth[depth]:
                layer = node.outbound_layer
                if layer:
                    for x in node.input_tensors:
                        if x not in computable_tensors:
                            raise RuntimeError(
                                'Graph disconnected: '
                                'cannot obtain value for tensor ' +
                                str(x) + ' at layer "' + layer.name + '". '
                                'The following previous layers '
                                'were accessed without issue: ' +
                                str(layers_with_complete_input))
                    for x in node.output_tensors:
                        computable_tensors.append(x)
                    layers_with_complete_input.append(layer.name)

        # Set self.nodes and self.nodes_by_depth.
        self.container_nodes = container_nodes
        self.nodes_by_depth = nodes_by_depth

        # Ensure name unicity, which will be crucial for serialization
        # (since serialized nodes refer to layers by their name).
        all_names = [layer.name for layer in self.layers]
        for name in all_names:
            if all_names.count(name) != 1:
                raise RuntimeError('The name "' + name + '" is used ' +
                                   str(all_names.count(name)) +
                                   ' times in the model. '
                                   'All layer names should be unique.')

        # Layer parameters.
        # The new container starts with a single inbound node
        # for its inputs, and no outbound nodes.
        self.outbound_nodes = []  # Will be appended to by future calls to __call__
        self.inbound_nodes = []  # Will be appended to below, and by future calls to __call__
        # Create the node linking internal inputs to internal outputs.
        Node(outbound_layer=self,
             inbound_layers=[],
             node_indices=[],
             tensor_indices=[],
             input_tensors=self.inputs,
             output_tensors=self.outputs,
             # No container-level masking for now.
             input_masks=[None for _ in self.inputs],
             output_masks=[None for _ in self.outputs],
             input_shapes=[x._keras_shape for x in self.inputs],
             output_shapes=[x._keras_shape for x in self.outputs])
        self.built = True
        self.supports_masking = False
        # The following are implemented as property functions:
        # self.constraints
        # self.trainable_weights
        # self.non_trainable_weights
        # self.input_spec

    def get_layer(self, name=None, index=None):
        '''Returns a layer based on either its name (unique)
        or its index in the graph. Indices are based on
        order of horizontal graph traversal (bottom-up).

        # Arguments
            name: String, name of layer.
            index: Integer, index of layer.

        # Returns
            A layer instance.
        '''
        # It would be unreliable to build a dictionary
        # based on layer names, because names can potentially
        # be changed at any point by the user
        # without the container being notified of it.
        if index is not None:
            if len(self.layers) <= index:
                raise ValueError('Was asked to retrieve layer at index ' +
                                 str(index) + ' but model only has ' +
                                 str(len(self.layers)) + ' layers.')
            else:
                return self.layers[index]
        else:
            assert name, 'Provide either a layer name or layer index.'
        layer = None
        for layer in self.layers:
            if layer.name == name:
                return layer
        if not layer:
            raise ValueError('No such layer: ' + name)

    @property
    def updates(self):
        updates = []
        for layer in self.layers:
            if hasattr(layer, 'updates'):
                if len(layer.inbound_nodes) == 1:
                    updates += layer.updates
                else:
                    # Collect updates that are dependent on inputs
                    # that are part of the model.
                    for node_index, node in enumerate(layer.inbound_nodes):
                        node_key = layer.name + '_ib-' + str(node_index)
                        if node_key in self.container_nodes:
                            # The model owns this layer node.
                            inputs = node.input_tensors
                            updates += layer.get_updates_for(inputs)
                    # Collect unconditional updates.
                    updates += layer.get_updates_for(None)
        return updates

    @property
    def losses(self):
        losses = []
        for layer in self.layers:
            if hasattr(layer, 'losses'):
                if len(layer.inbound_nodes) == 1:
                    losses += layer.losses
                else:
                    # Collect losses that are dependent on inputs
                    # that are part of the model.
                    for node_index, node in enumerate(layer.inbound_nodes):
                        node_key = layer.name + '_ib-' + str(node_index)
                        if node_key in self.container_nodes:
                            # The model owns this layer node.
                            inputs = node.input_tensors
                            losses += layer.get_losses_for(inputs)
                    # Collect unconditional losses.
                    losses += layer.get_losses_for(None)
        return losses

    @property
    def stateful(self):
        return any([(hasattr(layer, 'stateful') and layer.stateful) for layer in self.layers])

    def reset_states(self):
        for layer in self.layers:
            if hasattr(layer, 'reset_states') and getattr(layer, 'stateful', False):
                layer.reset_states()

    @property
    def state_updates(self):
        '''Returns the `updates` from all layers that are
        stateful.  This is useful for separating training updates and
        state updates, e.g. when we need to update a layer's internal state
        during prediction.
        '''
        state_updates = []
        for layer in self.layers:
            if getattr(layer, 'stateful', False):
                if hasattr(layer, 'updates'):
                    state_updates += layer.updates
        return state_updates

    @property
    def constraints(self):
        cons = {}
        for layer in self.layers:
            for key, value in layer.constraints.items():
                if key in cons and cons[key] != value:
                    raise ValueError('Received multiple constraints '
                                     'for one weight tensor: ' + str(key))
                cons[key] = value
        return cons

    @property
    def regularizers(self):
        warnings.warn('The `regularizers` attribute of layers/models '
                      'is deprecated. '
                      'Regularization losses are now managed via the `losses` '
                      'layer/model property.\n'
                      'The `regularizers` attribute will be removed '
                      'after 06/2017.')
        return []

    @property
    def trainable_weights(self):
        if not self.trainable:
            return []
        weights = []
        for layer in self.layers:
            weights += layer.trainable_weights
        return weights

    @property
    def non_trainable_weights(self):
        weights = []
        for layer in self.layers:
            weights += layer.non_trainable_weights
        if not self.trainable:
            trainable_weights = []
            for layer in self.layers:
                trainable_weights += layer.trainable_weights
            return trainable_weights + weights
        return weights

    def get_weights(self):
        '''Returns the weights of the model,
        as a flat list of Numpy arrays.
        '''
        weights = []
        for layer in self.layers:
            weights += layer.weights
        return K.batch_get_value(weights)

    def set_weights(self, weights):
        '''Sets the weights of the model.
        The `weights` argument should be a list
        of Numpy arrays with shapes and types matching
        the output of `model.get_weights()`.
        '''
        tuples = []
        for layer in self.layers:
            nb_param = len(layer.weights)
            layer_weights = weights[:nb_param]
            for sw, w in zip(layer.weights, layer_weights):
                tuples.append((sw, w))
            weights = weights[nb_param:]
        K.batch_set_value(tuples)

    @property
    def input_spec(self):
        specs = []
        for layer in getattr(self, 'input_layers', []):
            if layer.input_spec is None:
                specs.append(None)
            else:
                if not isinstance(layer.input_spec, list):
                    raise TypeError('Layer ' + layer.name +
                                    ' has an input_spec attribute that '
                                    'is not a list. We expect a list. '
                                    'Found input_spec = ' +
                                    str(layer.input_spec))
                specs += layer.input_spec
        return specs

    @property
    def uses_learning_phase(self):
        '''True if any layer in the graph uses it.
        '''
        layers_learning_phase = any([layer.uses_learning_phase for layer in self.layers])
        return layers_learning_phase

    def call(self, input, mask=None):
        '''`call` just reapplies all ops in the graph to the new inputs
        (e.g. build a new computational graph from the provided inputs).

        It is callable on non-Keras tensors.

        # Arguments
            input: A tensor or list of tensors.
            mask: A mask or list of masks. A mask can be
                either a tensor or None (no mask).

        # Returns
            A tensor if there is a single output, or
            a list of tensors if there are more than one outputs.
        '''
        inputs = to_list(input)
        if mask is None:
            masks = [None for _ in range(len(inputs))]
        else:
            masks = to_list(mask)
        cache_key = ','.join([str(id(x)) for x in inputs])
        cache_key += '_' + ','.join([str(id(x)) for x in masks])
        if cache_key in self._output_tensor_cache:
            return self._output_tensor_cache[cache_key]
        else:
            output_tensors, output_masks, output_shapes = self.run_internal_graph(inputs, masks)
            return output_tensors

    def compute_mask(self, input, mask):
        inputs = to_list(input)
        if mask is None:
            masks = [None for _ in range(len(inputs))]
        else:
            masks = to_list(mask)
        cache_key = ','.join([str(id(x)) for x in inputs])
        cache_key += '_' + ','.join([str(id(x)) for x in masks])
        if cache_key in self._output_mask_cache:
            return self._output_mask_cache[cache_key]
        else:
            output_tensors, output_masks, output_shapes = self.run_internal_graph(inputs, masks)
            return output_masks

    def get_output_shape_for(self, input_shape):
        input_shapes = to_list(input_shape)
        if len(input_shapes) != len(self.input_layers):
            raise ValueError('Invalid input_shape argument ' +
                             str(input_shape) + ': model has ' +
                             str(len(self.input_layers)) + ' tensor inputs.')

        cache_key = ','.join([str(x) for x in input_shapes])
        if cache_key in self._output_shape_cache:
            output_shapes = self._output_shape_cache[cache_key]
            if isinstance(output_shapes, list) and len(output_shapes) == 1:
                return output_shapes[0]
            return output_shapes
        else:
            # Bad luck, we have to run the graph manually.
            layers_to_output_shapes = {}
            for i in range(len(input_shapes)):
                layer = self.input_layers[i]
                input_shape = input_shapes[i]
                # It's an input layer: get_output_shape_for is identity,
                # and there is only one node and one tensor output.
                shape_key = layer.name + '_0_0'
                layers_to_output_shapes[shape_key] = input_shape

            depth_keys = list(self.nodes_by_depth.keys())
            depth_keys.sort(reverse=True)
            # Iterate over nodes, by depth level.
            if len(depth_keys) > 1:
                for depth in depth_keys:
                    nodes = self.nodes_by_depth[depth]
                    for node in nodes:
                        # This is always a single layer, never a list.
                        layer = node.outbound_layer
                        if layer in self.input_layers:
                            # We've already covered the input layers
                            # a few lines above.
                            continue
                        # Potentially redundant list,
                        # same size of node.input_tensors.
                        input_shapes = []
                        for j in range(len(node.inbound_layers)):
                            inbound_layer = node.inbound_layers[j]
                            node_index = node.node_indices[j]
                            tensor_index = node.tensor_indices[j]
                            shape_key = inbound_layer.name + '_%s_%s' % (node_index, tensor_index)
                            input_shape = layers_to_output_shapes[shape_key]
                            input_shapes.append(input_shape)

                        if len(input_shapes) == 1:
                            output_shape = layer.get_output_shape_for(input_shapes[0])
                        else:
                            output_shape = layer.get_output_shape_for(input_shapes)

                        output_shapes = to_list(output_shape)
                        node_index = layer.inbound_nodes.index(node)
                        for j in range(len(output_shapes)):
                            shape_key = layer.name + '_%s_%s' % (node_index, j)
                            layers_to_output_shapes[shape_key] = output_shapes[j]

            # Read final output shapes from layers_to_output_shapes.
            output_shapes = []
            output_shape_keys = []
            for i in range(len(self.output_layers)):
                layer = self.output_layers[i]
                node_index = self.output_layers_node_indices[i]
                tensor_index = self.output_layers_tensor_indices[i]
                shape_key = layer.name + '_%s_%s' % (node_index, tensor_index)
                output_shape_keys.append(shape_key)

            for i, key in enumerate(output_shape_keys):
                assert key in layers_to_output_shapes
                output_shapes.append(layers_to_output_shapes[key])
            # Store in cache.
            self._output_shape_cache[cache_key] = output_shapes
            if isinstance(output_shapes, list) and len(output_shapes) == 1:
                return output_shapes[0]
            return output_shapes

    def run_internal_graph(self, inputs, masks=None):
        '''Computes output tensors for new inputs.

        # Note:
            - Expects `inputs` to be a list (potentially with 1 element).
            - Can be run on non-Keras tensors.

        # Arguments
            inputs: List of tensors
            masks: List of masks (tensors or None).

        # Returns
            Three lists: output_tensors, output_masks, output_shapes
        '''
        if masks is None:
            masks = [None for _ in range(len(inputs))]

        # Dictionary mapping reference tensors to tuples
        # (computed tensor, compute mask)
        # we assume a 1:1 mapping from tensor to mask
        # TODO: raise exception when a `.compute_mask()` call
        # does not return a list the same size as `call`
        tensor_map = {}
        for x, y, mask in zip(self.inputs, inputs, masks):
            tensor_map[str(id(x))] = (y, mask)

        depth_keys = list(self.nodes_by_depth.keys())
        depth_keys.sort(reverse=True)
        for depth in depth_keys:
            nodes = self.nodes_by_depth[depth]
            for node in nodes:
                # This is always a single layer, never a list.
                layer = node.outbound_layer

                reference_input_tensors = node.input_tensors
                reference_output_tensors = node.output_tensors

                # If all previous input tensors are available in tensor_map,
                # then call node.inbound_layer on them.
                computed_data = []  # List of tuples (input, mask).
                for x in reference_input_tensors:
                    if str(id(x)) in tensor_map:
                        computed_data.append(tensor_map[str(id(x))])
                if len(computed_data) == len(reference_input_tensors):
                    # call layer
                    if len(computed_data) == 1:
                        computed_tensor, computed_mask = computed_data[0]
                        output_tensors = to_list(layer.call(computed_tensor,
                                                            computed_mask))
                        output_masks = to_list(layer.compute_mask(computed_tensor,
                                                                  computed_mask))
                        computed_tensors = [computed_tensor]
                        computed_masks = [computed_mask]
                    else:
                        computed_tensors = [x[0] for x in computed_data]
                        computed_masks = [x[1] for x in computed_data]
                        output_tensors = to_list(layer.call(computed_tensors,
                                                            computed_masks))
                        output_masks = to_list(layer.compute_mask(computed_tensors,
                                                                  computed_masks))

                    # Update model updates and losses:
                    layer_inputs = [x[0] for x in computed_data]
                    # Keep track of updates that depend on the inputs
                    # (e.g. BN updates).
                    self.add_update(layer.get_updates_for(layer_inputs), inputs)
                    # Keep track of unconditional updates (e.g. a counter).
                    self.add_update(layer.get_updates_for(None), None)
                    # Keep track of losses that depend on the inputs
                    # (e.g. activity regularizers).
                    self.add_loss(layer.get_losses_for(layer_inputs), inputs)
                    # Keep track of unconditional losses
                    # (e.g. weight regularizers).
                    self.add_loss(layer.get_losses_for(None), None)

                    # Update _keras_shape.
                    if all([hasattr(x, '_keras_shape') for x in computed_tensors]):
                        if len(computed_tensors) == 1:
                            shapes = to_list(layer.get_output_shape_for(computed_tensors[0]._keras_shape))
                            uses_learning_phase = computed_tensors[0]._uses_learning_phase or layer.uses_learning_phase
                        else:
                            shapes = to_list(layer.get_output_shape_for([x._keras_shape for x in computed_tensors]))
                            uses_learning_phase = any([x._uses_learning_phase for x in computed_tensors]) or layer.uses_learning_phase
                        for x, s in zip(output_tensors, shapes):
                            x._keras_shape = s
                            x._uses_learning_phase = uses_learning_phase

                    # Update tensor_map.
                    for x, y, mask in zip(reference_output_tensors, output_tensors, output_masks):
                        tensor_map[str(id(x))] = (y, mask)

        output_tensors = []
        output_masks = []
        output_shapes = []
        for x in self.outputs:
            # TODO: Better error message.
            assert str(id(x)) in tensor_map, 'Could not compute output ' + str(x)
            tensor, mask = tensor_map[str(id(x))]
            if hasattr(tensor, '_keras_shape') and output_shapes is not None:
                shape = tensor._keras_shape
                output_shapes.append(shape)
            else:
                output_shapes = None
            output_tensors.append(tensor)
            output_masks.append(mask)

        # Update cache;
        # keys are based on ids on input tensors and inputs masks.
        cache_key = ','.join([str(id(x)) for x in inputs])
        cache_key += '_' + ','.join([str(id(x)) for x in masks])

        if len(output_tensors) == 1:
            output_tensors = output_tensors[0]
            self._output_tensor_cache[cache_key] = output_tensors
        else:
            self._output_tensor_cache[cache_key] = output_tensors

        if len(output_masks) == 1:
            output_masks = output_masks[0]
            self._output_mask_cache[cache_key] = output_masks
        else:
            self._output_mask_cache[cache_key] = output_masks

        if output_shapes is not None:
            input_shapes = [x._keras_shape for x in inputs]
            cache_key = ','.join([str(x) for x in input_shapes])
            if len(output_shapes) == 1:
                output_shapes = output_shapes[0]
                self._output_shape_cache[cache_key] = output_shapes
            else:
                self._output_shape_cache[cache_key] = output_shapes
        return output_tensors, output_masks, output_shapes

    def get_config(self):
        '''TODO: add keras version information
        '''
        config = {
            'name': self.name,
        }
        node_conversion_map = {}
        for layer in self.layers:
            if issubclass(layer.__class__, Container):
                # Containers start with a pre-existing node
                # linking their input to output.
                kept_nodes = 1
            else:
                kept_nodes = 0
            for original_node_index, node in enumerate(layer.inbound_nodes):
                node_key = layer.name + '_ib-' + str(original_node_index)
                if node_key in self.container_nodes:
                    node_conversion_map[node_key] = kept_nodes
                    kept_nodes += 1
        layer_configs = []
        for layer in self.layers:  # From the earliest layers on.
            layer_class_name = layer.__class__.__name__
            layer_config = layer.get_config()
            filtered_inbound_nodes = []
            for original_node_index, node in enumerate(layer.inbound_nodes):
                node_key = layer.name + '_ib-' + str(original_node_index)
                if node_key in self.container_nodes:
                    # The node is relevant to the model:
                    # add to filtered_inbound_nodes.
                    if node.inbound_layers:
                        node_data = []
                        for i in range(len(node.inbound_layers)):
                            inbound_layer = node.inbound_layers[i]
                            node_index = node.node_indices[i]
                            tensor_index = node.tensor_indices[i]
                            node_key = inbound_layer.name + '_ib-' + str(node_index)
                            new_node_index = node_conversion_map.get(node_key, 0)
                            node_data.append([inbound_layer.name,
                                              new_node_index,
                                              tensor_index])
                        filtered_inbound_nodes.append(node_data)
            layer_configs.append({
                'name': layer.name,
                'class_name': layer_class_name,
                'config': layer_config,
                'inbound_nodes': filtered_inbound_nodes,
            })
        config['layers'] = layer_configs

        # Gather info about inputs and outputs.
        model_inputs = []
        for i in range(len(self.input_layers)):
            layer = self.input_layers[i]
            node_index = self.input_layers_node_indices[i]
            node_key = layer.name + '_ib-' + str(node_index)
            new_node_index = node_conversion_map[node_key]
            tensor_index = self.input_layers_tensor_indices[i]
            model_inputs.append([layer.name, new_node_index, tensor_index])
        config['input_layers'] = model_inputs
        model_outputs = []
        for i in range(len(self.output_layers)):
            layer = self.output_layers[i]
            node_index = self.output_layers_node_indices[i]
            node_key = layer.name + '_ib-' + str(node_index)
            new_node_index = node_conversion_map[node_key]
            tensor_index = self.output_layers_tensor_indices[i]
            model_outputs.append([layer.name, new_node_index, tensor_index])
        config['output_layers'] = model_outputs
        return copy.deepcopy(config)

    @classmethod
    def from_config(cls, config, custom_objects={}):
        '''Instantiates a Model from its config (output of `get_config()`).
        '''
        from keras.utils.layer_utils import layer_from_config

        # layer instances created during
        # the graph reconstruction process
        created_layers = {}

<<<<<<< HEAD
        # iterate over saved layers, instantiate them,
        # then call them on appropriate inputs to create graph nodes
        for layer_data in config['layers']:
=======
        def process_layer(layer_data):
            # Iterate over saved layers, instantiate them,
            # then call them on appropriate inputs to create graph nodes
>>>>>>> fdb20dbc
            layer_name = layer_data['name']

            # Instantiate layer.
            layer = layer_from_config(layer_data,
                                      custom_objects=custom_objects)
            created_layers[layer_name] = layer

            # Gather layer inputs.
            inbound_nodes_data = layer_data['inbound_nodes']
            for node_data in inbound_nodes_data:
                input_tensors = []
                for input_data in node_data:
                    inbound_layer_name, inbound_node_index, inbound_tensor_index = input_data
                    assert inbound_layer_name in created_layers, 'Missing layer: %s' % inbound_layer_name
                    inbound_layer = created_layers[inbound_layer_name]
                    inbound_node = inbound_layer.inbound_nodes[inbound_node_index]
                    input_tensors.append(inbound_node.output_tensors[inbound_tensor_index])
                # Call layer on its inputs, thus creating the node
                # and building the layer if needed.
                if input_tensors:
                    if len(input_tensors) == 1:
                        layer(input_tensors[0])
                    else:
                        layer(input_tensors)
        name = config.get('name')
        input_tensors = []
        output_tensors = []
        for layer_data in config['input_layers']:
            layer_name, node_index, tensor_index = layer_data
            assert layer_name in created_layers
            layer = created_layers[layer_name]
            layer_output_tensors = layer.inbound_nodes[node_index].output_tensors
            input_tensors.append(layer_output_tensors[tensor_index])
        for layer_data in config['output_layers']:
            layer_name, node_index, tensor_index = layer_data
            assert layer_name in created_layers
            layer = created_layers[layer_name]
            layer_output_tensors = layer.inbound_nodes[node_index].output_tensors
            output_tensors.append(layer_output_tensors[tensor_index])
        return cls(input=input_tensors, output=output_tensors, name=name)

    def save(self, filepath, overwrite=True):
        '''Save into a single HDF5 file:
            - The model architecture, allowing to re-instantiate the model.
            - The model weights.
            - The state of the optimizer, allowing to resume training
                exactly where you left off.

        This allows you to save the entirety of the state of a model
        in a single file.

        Saved models can be reinstantiated via `keras.models.load_model`.
        The model returned by `load_model`
        is a compiled model ready to be used (unless the saved model
        was never compiled in the first place).

        # Example

        ```python
        from keras.models import load_model

        model.save('my_model.h5')  # creates a HDF5 file 'my_model.h5'
        del model  # deletes the existing model

        # returns a compiled model
        # identical to the previous one
        model = load_model('my_model.h5')
        ```
        '''
        from ..models import save_model
        save_model(self, filepath, overwrite)

    def save_weights(self, filepath, overwrite=True):
        '''Dumps all layer weights to a HDF5 file.

        The weight file has:
            - `layer_names` (attribute), a list of strings
                (ordered names of model layers).
            - For every layer, a `group` named `layer.name`
                - For every such layer group, a group attribute `weight_names`,
                    a list of strings
                    (ordered names of weights tensor of the layer).
                - For every weight in the layer, a dataset
                    storing the weight value, named after the weight tensor.
        '''
        import h5py
        # If file exists and should not be overwritten:
        if not overwrite and os.path.isfile(filepath):
            proceed = ask_to_proceed_with_overwrite(filepath)
            if not proceed:
                return
        f = h5py.File(filepath, 'w')
        self.save_weights_to_hdf5_group(f)
        f.flush()
        f.close()

    def save_weights_to_hdf5_group(self, f):
        if hasattr(self, 'flattened_layers'):
            # Support for legacy Sequential/Merge behavior.
            flattened_layers = self.flattened_layers
        else:
            flattened_layers = self.layers

        f.attrs['layer_names'] = [layer.name.encode('utf8') for layer in flattened_layers]

        for layer in flattened_layers:
            g = f.create_group(layer.name)
            symbolic_weights = layer.trainable_weights + layer.non_trainable_weights
            weight_values = layer.get_weights()
            weight_names = []
            for i, (w, val) in enumerate(zip(symbolic_weights, weight_values)):
                if hasattr(w, 'name') and w.name:
                    name = str(w.name)
                else:
                    name = 'param_' + str(i)
                weight_names.append(name.encode('utf8'))
            g.attrs['weight_names'] = weight_names
            for name, val in zip(weight_names, weight_values):
                param_dset = g.create_dataset(name, val.shape,
                                              dtype=val.dtype)
                if not val.shape:
                    # scalar
                    param_dset[()] = val
                else:
                    param_dset[:] = val

<<<<<<< HEAD
    def load_weights(self, filepath, by_name=False, seq_to_functional=False):
        '''Load all layer weights from a HDF5 save file.
=======
    def load_weights(self, filepath, by_name=False):
        '''Loads all layer weights from a HDF5 save file.
>>>>>>> fdb20dbc

        If `by_name` is False (default) weights are loaded
        based on the network's topology, meaning the architecture
        should be the same as when the weights were saved.
        Note that layers that don't have weights are not taken
        into account in the topological ordering, so adding or
        removing layers is fine as long as they don't have weights.

        If `by_name` is True, weights are loaded into layers
        only if they share the same name. This is useful
        for fine-tuning or transfer-learning models where
        some of the layers have changed.
        '''
        import h5py
        f = h5py.File(filepath, mode='r')
        if 'layer_names' not in f.attrs and 'model_weights' in f:
            f = f['model_weights']
        if by_name:
            self.load_weights_from_hdf5_group_by_name(f, seq_to_functional=seq_to_functional)
        else:
            self.load_weights_from_hdf5_group(f, seq_to_functional=seq_to_functional)

        if hasattr(f, 'close'):
            f.close()

    def load_weights_from_hdf5_group(self, f, seq_to_functional=False):
        '''Weight loading is based on layer order in a list
        (matching model.flattened_layers for Sequential models,
        and model.layers for Model class instances), not
        on layer names.
        Layers that have no weights are skipped.
        '''
        if hasattr(self, 'flattened_layers'):
            # Support for legacy Sequential/Merge behavior.
            flattened_layers = self.flattened_layers
        else:
            flattened_layers = self.layers

        if seq_to_functional:
            # Ignore input layer if we load weights from an equivalent sequential model
            flattened_layers = flattened_layers[1:]

        if 'nb_layers' in f.attrs:
            # Legacy format.
            nb_layers = f.attrs['nb_layers']
            if nb_layers != len(flattened_layers):
                raise ValueError('You are trying to load a weight file '
                                 'containing ' + str(nb_layers) +
                                 ' layers into a model with ' +
                                 str(len(flattened_layers)) + ' layers.')

            for k in range(nb_layers):
                g = f['layer_{}'.format(k)]
                weights = [g['param_{}'.format(p)] for p in range(g.attrs['nb_params'])]
                flattened_layers[k].set_weights(weights)
        else:
            # New file format.
            filtered_layers = []
            for layer in flattened_layers:
                weights = layer.weights
                if weights:
                    filtered_layers.append(layer)
            flattened_layers = filtered_layers

            layer_names = [n.decode('utf8') for n in f.attrs['layer_names']]
            filtered_layer_names = []
            for name in layer_names:
                g = f[name]
                weight_names = [n.decode('utf8') for n in g.attrs['weight_names']]
                if len(weight_names):
                    filtered_layer_names.append(name)
            layer_names = filtered_layer_names
            if len(layer_names) != len(flattened_layers):
                raise ValueError('You are trying to load a weight file '
                                 'containing ' + str(len(layer_names)) +
                                 ' layers into a model with ' +
                                 str(len(flattened_layers)) + ' layers.')

            # We batch weight value assignments in a single backend call
            # which provides a speedup in TensorFlow.
            weight_value_tuples = []
            for k, name in enumerate(layer_names):
                g = f[name]
                weight_names = [n.decode('utf8') for n in g.attrs['weight_names']]
                weight_values = [g[weight_name] for weight_name in weight_names]
                layer = flattened_layers[k]
                symbolic_weights = layer.weights
                if len(weight_values) != len(symbolic_weights):
                    raise ValueError('Layer #' + str(k) +
                                     ' (named "' + layer.name +
                                     '" in the current model) was found to '
                                     'correspond to layer ' + name +
                                     ' in the save file. '
                                     'However the new layer ' + layer.name +
                                     ' expects ' + str(len(symbolic_weights)) +
                                     ' weights, but the saved weights have ' +
                                     str(len(weight_values)) +
                                     ' elements.')
                if layer.__class__.__name__ == 'Convolution1D':
                    # This is for backwards compatibility with
                    # the old Conv1D weights format.
                    w = weight_values[0]
                    shape = w.shape
                    if shape[:2] != (layer.filter_length, 1) or shape[3] != layer.nb_filter:
                        # Legacy shape:
                        # (self.nb_filter, input_dim, self.filter_length, 1)
                        assert shape[0] == layer.nb_filter and shape[2:] == (layer.filter_length, 1)
                        w = np.transpose(w, (2, 3, 1, 0))
                        weight_values[0] = w
                weight_value_tuples += zip(symbolic_weights, weight_values)
            K.batch_set_value(weight_value_tuples)

    def load_weights_from_hdf5_group_by_name(self, f, seq_to_functional=False):
        ''' Name-based weight loading
        (instead of topological weight loading).
        Layers that have no matching name are skipped.
        '''
        if hasattr(self, 'flattened_layers'):
            # Support for legacy Sequential/Merge behavior.
            flattened_layers = self.flattened_layers
        else:
            flattened_layers = self.layers

        if seq_to_functional:
            # Ignore input layer if we load weights from an equivalent sequential model
            flattened_layers = flattened_layers[1:]

        if 'nb_layers' in f.attrs:
                raise ValueError('The weight file you are trying to load is'
                                 ' in a legacy format that does not support'
                                 ' name-based weight loading.')
        else:
            # New file format.
            layer_names = [n.decode('utf8') for n in f.attrs['layer_names']]

            # Reverse index of layer name to list of layers with name.
            index = {}
            for layer in flattened_layers:
                if layer.name:
                    index.setdefault(layer.name, []).append(layer)

            # We batch weight value assignments in a single backend call
            # which provides a speedup in TensorFlow.
            weight_value_tuples = []
            for k, name in enumerate(layer_names):
                g = f[name]
                weight_names = [n.decode('utf8') for n in g.attrs['weight_names']]
                weight_values = [g[weight_name] for weight_name in weight_names]

                for layer in index.get(name, []):
                    symbolic_weights = layer.weights
                    if len(weight_values) != len(symbolic_weights):
                        raise ValueError('Layer #' + str(k) +
                                         ' (named "' + layer.name +
                                         '") expects ' +
                                         str(len(symbolic_weights)) +
                                         ' weight(s), but the saved weights' +
                                         ' have ' + str(len(weight_values)) +
                                         ' element(s).')
                    # Set values.
                    for i in range(len(weight_values)):
                        weight_value_tuples.append((symbolic_weights[i],
                                                    weight_values[i]))
            K.batch_set_value(weight_value_tuples)

    def _updated_config(self):
        '''Shared between different serialization methods.'''
        from keras import __version__ as keras_version

        config = self.get_config()
        model_config = {
            'class_name': self.__class__.__name__,
            'config': config,
            'keras_version': keras_version
        }
        return model_config

    def to_json(self, **kwargs):
        '''Returns a JSON string containing the network configuration.

        To load a network from a JSON save file, use
        `keras.models.model_from_json(json_string, custom_objects={})`.
        '''
        import json

        def get_json_type(obj):
            # If obj is any numpy type
            if type(obj).__module__ == np.__name__:
                return obj.item()

            # If obj is a python 'type'
            if type(obj).__name__ == type.__name__:
                return obj.__name__

            raise TypeError('Not JSON Serializable:', obj)

        config = self.get_config()
        model_config = {
            'class_name': self.__class__.__name__,
            'config': config,
        }
        return json.dumps(model_config, default=get_json_type, **kwargs)

    def to_yaml(self, **kwargs):
        '''Returns a yaml string containing the network configuration.

        To load a network from a yaml save file, use
        `keras.models.model_from_yaml(yaml_string, custom_objects={})`.

        `custom_objects` should be a dictionary mapping
        the names of custom losses / layers / etc to the corresponding
        functions / classes.
        '''
        import yaml
        config = self.get_config()
        model_config = {
            'class_name': self.__class__.__name__,
            'config': config,
        }
        return yaml.dump(model_config, **kwargs)

    def summary(self):
        from keras.utils.layer_utils import print_summary

        if hasattr(self, 'flattened_layers'):
            # Support for legacy Sequential/Merge behavior.
            flattened_layers = self.flattened_layers
        else:
            flattened_layers = self.layers
<<<<<<< HEAD

        print_summary(flattened_layers, getattr(self, 'container_nodes', None))
=======
        print_summary(flattened_layers,
                      getattr(self, 'container_nodes', None),
                      line_length=line_length,
                      positions=positions)
>>>>>>> fdb20dbc


def get_source_inputs(tensor, layer=None, node_index=None):
    '''Returns the list of input tensors
    necessary to compute `tensor`.

    Output will always be a list of tensors
    (potentially with 1 element).

    # Arguments
        tensor: The tensor to start from.
        layer: Origin layer of the tensor. Will be
            determined via tensor._keras_history if not provided.
        node_index: Origin node index of the tensor.
    '''
    if not hasattr(tensor, '_keras_history'):
        return tensor

    if layer is None or node_index:
        layer, node_index, _ = tensor._keras_history
    if not layer.inbound_nodes:
        return [tensor]
    else:
        node = layer.inbound_nodes[node_index]
        if not node.inbound_layers:
            # Reached an Input layer, stop recursion.
            return node.input_tensors
        else:
            source_tensors = []
            for i in range(len(node.inbound_layers)):
                x = node.input_tensors[i]
                layer = node.inbound_layers[i]
                node_index = node.node_indices[i]
                previous_sources = get_source_inputs(x,
                                                     layer,
                                                     node_index)
                # Avoid input redundancy.
                for x in previous_sources:
                    if x not in source_tensors:
                        source_tensors.append(x)
            return source_tensors<|MERGE_RESOLUTION|>--- conflicted
+++ resolved
@@ -177,19 +177,11 @@
                             '" should return a tensor. Found: ' +
                             str(output_tensors[0]))
         if len(output_tensors) != len(output_shapes):
-<<<<<<< HEAD
-            raise Exception('The `get_output_shape_for` method of layer "' +
-                            outbound_layer.name +
-                            '"" should return one shape tuple (counted ' + str(len(output_shapes)) + ') per '
-                            'output tensor (counted ' + str(len(output_tensors)) +') tensors of the layer. \n Shapes: ' +
-                            str(output_shapes) + '\n Tensors:' + str(output_tensors))
-=======
             raise ValueError('The `get_output_shape_for` method of layer "' +
                              outbound_layer.name +
                              '"" should return one shape tuple per '
                              'output tensor of the layer. Found: ' +
                              str(output_shapes))
->>>>>>> fdb20dbc
         if len(output_tensors) != len(output_masks):
             raise ValueError('The `compute_mask` method of layer "' +
                              outbound_layer.name +
@@ -606,18 +598,12 @@
                 where to connect the current layer.
             tensor_indices: Integer or list of integers.
                 The output of the inbound node might be a list/tuple
-<<<<<<< HEAD
-                of tensor, and we might only be interested in one sepcific entry.
-                This index allows you to specify the index of the entry in the output list
-                (if applicable). "None" means that we take all outputs (as a list).
-=======
                 of tensor, and we might only be interested in
                 one specific entry.
                 This index allows you to specify the index of
                 the entry in the output list
                 (if applicable). "None" means that we take all outputs
                 (as a list).
->>>>>>> fdb20dbc
         '''
         inbound_layers = to_list(inbound_layers)
         if not node_indices:
@@ -981,14 +967,6 @@
         if not params:
             return
         weight_value_tuples = []
-<<<<<<< HEAD
-        for p, w in zip(params, weights):
-            if K.get_value(p).shape != w.shape:
-                raise Exception('Layer weight shape ' +
-                                str(K.get_value(p).shape) +
-                                ' not compatible with '
-                                'provided weight shape ' + str(w.shape))
-=======
         param_values = K.batch_get_value(params)
         for pv, p, w in zip(param_values, params, weights):
             if pv.shape != w.shape:
@@ -996,7 +974,6 @@
                                  str(pv.shape) +
                                  ' not compatible with '
                                  'provided weight shape ' + str(w.shape))
->>>>>>> fdb20dbc
             weight_value_tuples.append((p, w))
         K.batch_set_value(weight_value_tuples)
 
@@ -1482,27 +1459,16 @@
             self.add_inbound_node(layers, node_indices, tensor_indices)
 
             outputs = self.inbound_nodes[-1].output_tensors
-<<<<<<< HEAD
-            return outputs[0] # merge only returns a single tensor
-=======
             return outputs[0]  # Merge only returns a single tensor.
->>>>>>> fdb20dbc
         else:
             return self.call(inputs, mask)
 
     def get_output_shape_for(self, input_shape):
-<<<<<<< HEAD
-        assert type(input_shape) is list  # must have mutiple input shape tuples
-        # case: callable self._output_shape
-        if hasattr(self.mode, '__call__'):
-            if hasattr(self._output_shape, '__call__'):
-=======
         # Must have multiple input shape tuples.
         assert isinstance(input_shape, list)
         # Case: callable self._output_shape.
         if callable(self.mode):
             if callable(self._output_shape):
->>>>>>> fdb20dbc
                 output_shape = self._output_shape(input_shape)
                 return output_shape
             elif self._output_shape is not None:
@@ -1671,13 +1637,8 @@
     ```
 
     # Arguments
-<<<<<<< HEAD
-        mode: string or lambda/function. If string, must be one
-            of: 'sum', 'mul', 'concat', 'ave', 'join', 'cos', 'dot', 'max'.
-=======
         mode: String or lambda/function. If string, must be one
             of: 'sum', 'mul', 'concat', 'ave', 'cos', 'dot'.
->>>>>>> fdb20dbc
             If lambda/function, it should take as input a list of tensors
             and return a single tensor.
         concat_axis: Integer, axis to use in mode `concat`.
@@ -1686,15 +1647,10 @@
         output_shape: Shape tuple (tuple of integers), or lambda/function
             to compute output_shape (only if merge mode is a lambda/function).
             If the latter case, it should take as input a list of shape tuples
-<<<<<<< HEAD
-            (1:1 mapping to input tensors) and return a single shape tuple.
-        node_indices: optional list of integers containing
-=======
             (1:1 mapping to input tensors) and return a single shape tuple,
             including the batch size
             (same convention as the `get_output_shape_for` method of layers).
         node_indices: Optional list of integers containing
->>>>>>> fdb20dbc
             the output node index for each input layer
             (in case some input layers have multiple output nodes).
             will default to an array of 0s if not provided.
@@ -1918,7 +1874,7 @@
         layers_depths = {}  # dict {layer: depth value}
         layer_indices = {}  # dict {layer: index in traversal}
 
-        def make_node_key(node, depth):
+        def make_node_marker(node, depth):
             return str(id(node)) + '-' + str(depth)
 
         def build_map_of_graph(tensor, seen_nodes=set(), depth=0,
@@ -1941,13 +1897,8 @@
                 layer, node_index, tensor_index = tensor._keras_history
             node = layer.inbound_nodes[node_index]
 
-<<<<<<< HEAD
-            # prevent cycles
-            seen_nodes.add(make_node_key(node, depth))
-=======
             # Prevent cycles.
             seen_nodes.add(make_node_marker(node, depth))
->>>>>>> fdb20dbc
 
             node_key = layer.name + '_ib-' + str(node_index)
             # Update container_nodes.
@@ -1975,7 +1926,7 @@
                 node_index = node.node_indices[i]
                 tensor_index = node.tensor_indices[i]
                 next_node = layer.inbound_nodes[node_index]
-                node_key = make_node_key(next_node, depth + 1)
+                node_key = make_node_marker(next_node, depth + 1)
                 if node_key not in seen_nodes:
                     build_map_of_graph(x, seen_nodes, depth + 1,
                                        layer, node_index, tensor_index)
@@ -2602,15 +2553,9 @@
         # the graph reconstruction process
         created_layers = {}
 
-<<<<<<< HEAD
-        # iterate over saved layers, instantiate them,
-        # then call them on appropriate inputs to create graph nodes
-        for layer_data in config['layers']:
-=======
         def process_layer(layer_data):
             # Iterate over saved layers, instantiate them,
             # then call them on appropriate inputs to create graph nodes
->>>>>>> fdb20dbc
             layer_name = layer_data['name']
 
             # Instantiate layer.
@@ -2737,13 +2682,8 @@
                 else:
                     param_dset[:] = val
 
-<<<<<<< HEAD
     def load_weights(self, filepath, by_name=False, seq_to_functional=False):
-        '''Load all layer weights from a HDF5 save file.
-=======
-    def load_weights(self, filepath, by_name=False):
         '''Loads all layer weights from a HDF5 save file.
->>>>>>> fdb20dbc
 
         If `by_name` is False (default) weights are loaded
         based on the network's topology, meaning the architecture
@@ -2965,7 +2905,7 @@
         }
         return yaml.dump(model_config, **kwargs)
 
-    def summary(self):
+    def summary(self, line_length=100, positions=[.33, .55, .67, 1.]):
         from keras.utils.layer_utils import print_summary
 
         if hasattr(self, 'flattened_layers'):
@@ -2973,15 +2913,10 @@
             flattened_layers = self.flattened_layers
         else:
             flattened_layers = self.layers
-<<<<<<< HEAD
-
-        print_summary(flattened_layers, getattr(self, 'container_nodes', None))
-=======
         print_summary(flattened_layers,
                       getattr(self, 'container_nodes', None),
                       line_length=line_length,
                       positions=positions)
->>>>>>> fdb20dbc
 
 
 def get_source_inputs(tensor, layer=None, node_index=None):
