"""This module is deprecated, but kept around for backwards compatibility.
"""
<<<<<<< HEAD
from __future__ import print_function
from __future__ import absolute_import
from __future__ import division

import numpy as np
import json
import yaml
import warnings
import copy
import os
import re
from six.moves import zip

from .. import backend as K
from .. import initializers
from ..utils.io_utils import ask_to_proceed_with_overwrite
from ..utils.layer_utils import print_summary as print_layer_summary
from ..utils.layer_utils import count_params
from ..utils.generic_utils import has_arg
from ..utils import conv_utils
from ..legacy import interfaces

try:
    import h5py
    HDF5_OBJECT_HEADER_LIMIT = 64512
except ImportError:
    h5py = None


class InputSpec(object):
    """Specifies the ndim, dtype and shape of every input to a layer.

    Every layer should expose (if appropriate) an `input_spec` attribute:
    a list of instances of InputSpec (one per input tensor).

    A None entry in a shape is compatible with any dimension,
    a None shape is compatible with any shape.

    # Arguments
        dtype: Expected datatype of the input.
        shape: Shape tuple, expected shape of the input
            (may include None for unchecked axes).
        ndim: Integer, expected rank of the input.
        max_ndim: Integer, maximum rank of the input.
        min_ndim: Integer, minimum rank of the input.
        axes: Dictionary mapping integer axes to
            a specific dimension value.
    """

    def __init__(self, dtype=None,
                 shape=None,
                 ndim=None,
                 max_ndim=None,
                 min_ndim=None,
                 axes=None):
        self.dtype = dtype
        self.shape = shape
        if shape is not None:
            self.ndim = len(shape)
        else:
            self.ndim = ndim
        self.max_ndim = max_ndim
        self.min_ndim = min_ndim
        self.axes = axes or {}

    def __repr__(self):
        spec = [('dtype=' + str(self.dtype)) if self.dtype else '',
                ('shape=' + str(self.shape)) if self.shape else '',
                ('ndim=' + str(self.ndim)) if self.ndim else '',
                ('max_ndim=' + str(self.max_ndim)) if self.max_ndim else '',
                ('min_ndim=' + str(self.min_ndim)) if self.min_ndim else '',
                ('axes=' + str(self.axes)) if self.axes else '']
        return 'InputSpec(%s)' % ', '.join(x for x in spec if x)


class Node(object):
    """A `Node` describes the connectivity between two layers.

    Each time a layer is connected to some new input,
    a node is added to `layer._inbound_nodes`.
    Each time the output of a layer is used by another layer,
    a node is added to `layer._outbound_nodes`.

    # Arguments
        outbound_layer: the layer that takes
            `input_tensors` and turns them into `output_tensors`
            (the node gets created when the `call`
            method of the layer was called).
        inbound_layers: a list of layers, the same length as `input_tensors`,
            the layers from where `input_tensors` originate.
        node_indices: a list of integers, the same length as `inbound_layers`.
            `node_indices[i]` is the origin node of `input_tensors[i]`
            (necessary since each inbound layer might have several nodes,
            e.g. if the layer is being shared with a different data stream).
        tensor_indices: a list of integers,
            the same length as `inbound_layers`.
            `tensor_indices[i]` is the index of `input_tensors[i]` within the
            output of the inbound layer
            (necessary since each inbound layer might
            have multiple tensor outputs, with each one being
            independently manipulable).
        input_tensors: list of input tensors.
        output_tensors: list of output tensors.
        input_masks: list of input masks (a mask can be a tensor, or None).
        output_masks: list of output masks (a mask can be a tensor, or None).
        input_shapes: list of input shape tuples.
        output_shapes: list of output shape tuples.
        arguments: dictionary of keyword arguments that were passed to the
            `call` method of the layer at the call that created the node.

    `node_indices` and `tensor_indices` are basically fine-grained coordinates
    describing the origin of the `input_tensors`, verifying the following:

    `input_tensors[i] == inbound_layers[i]._inbound_nodes[node_indices[i]].output_tensors[tensor_indices[i]]`

    A node from layer A to layer B is added to:
        A._outbound_nodes
        B._inbound_nodes
    """

    def __init__(self, outbound_layer,
                 inbound_layers, node_indices, tensor_indices,
                 input_tensors, output_tensors,
                 input_masks, output_masks,
                 input_shapes, output_shapes,
                 arguments=None):
        # Layer instance (NOT a list).
        # this is the layer that takes a list of input tensors
        # and turns them into a list of output tensors.
        # the current node will be added to
        # the inbound_nodes of outbound_layer.
        self.outbound_layer = outbound_layer

        # The following 3 properties describe where
        # the input tensors come from: which layers,
        # and for each layer, which node and which
        # tensor output of each node.

        # List of layer instances.
        self.inbound_layers = inbound_layers
        # List of integers, 1:1 mapping with inbound_layers.
        self.node_indices = node_indices
        # List of integers, 1:1 mapping with inbound_layers.
        self.tensor_indices = tensor_indices

        # Following 2 properties:
        # tensor inputs and outputs of outbound_layer.

        # List of tensors. 1:1 mapping with inbound_layers.
        self.input_tensors = input_tensors
        # List of tensors, created by outbound_layer.call().
        self.output_tensors = output_tensors

        # Following 2 properties: input and output masks.
        # List of tensors, 1:1 mapping with input_tensor.
        self.input_masks = input_masks
        # List of tensors, created by outbound_layer.compute_mask().
        self.output_masks = output_masks

        # Following 2 properties: input and output shapes.

        # List of shape tuples, shapes of input_tensors.
        self.input_shapes = input_shapes
        # List of shape tuples, shapes of output_tensors.
        self.output_shapes = output_shapes

        # Optional keyword arguments to layer's `call`.
        self.arguments = arguments

        # Add nodes to all layers involved.
        for layer in inbound_layers:
            if layer is not None:
                layer._outbound_nodes.append(self)
        outbound_layer._inbound_nodes.append(self)

    def get_config(self):
        inbound_names = []
        for layer in self.inbound_layers:
            if layer:
                inbound_names.append(layer.name)
            else:
                inbound_names.append(None)
        return {'outbound_layer': self.outbound_layer.name if self.outbound_layer else None,
                'inbound_layers': inbound_names,
                'node_indices': self.node_indices,
                'tensor_indices': self.tensor_indices}


class Layer(object):
    """Abstract base layer class.

    # Properties
        name: String, must be unique within a model.
        input_spec: List of InputSpec class instances
            each entry describes one required input:
                - ndim
                - dtype
            A layer with `n` input tensors must have
            an `input_spec` of length `n`.
        trainable: Boolean, whether the layer weights
            will be updated during training.
        uses_learning_phase: Whether any operation
            of the layer uses `K.in_training_phase()`
            or `K.in_test_phase()`.
        input_shape: Shape tuple. Provided for convenience,
            but note that there may be cases in which this
            attribute is ill-defined (e.g. a shared layer
            with multiple input shapes), in which case
            requesting `input_shape` will raise an Exception.
            Prefer using `layer.get_input_shape_for(input_shape)`,
            or `layer.get_input_shape_at(node_index)`.
        output_shape: Shape tuple. See above.
        inbound_nodes: List of nodes.
        outbound_nodes: List of nodes.
        input, output: Input/output tensor(s). Note that if the layer is used
            more than once (shared layer), this is ill-defined
            and will raise an exception. In such cases, use
            `layer.get_input_at(node_index)`.
        input_mask, output_mask: Same as above, for masks.
        trainable_weights: List of variables.
        non_trainable_weights: List of variables.
        weights: The concatenation of the lists trainable_weights and
            non_trainable_weights (in this order).

    # Methods
        call(x, mask=None): Where the layer's logic lives.
        __call__(x, mask=None): Wrapper around the layer logic (`call`).
            If x is a Keras tensor:
                - Connect current layer with last layer from tensor:
                    `self._add_inbound_node(last_layer)`
                - Add layer to tensor history
            If layer is not built:
                - Build from x._keras_shape
        get_weights()
        set_weights(weights)
        get_config()
        count_params()
        compute_output_shape(input_shape)
        compute_mask(x, mask)
        get_input_at(node_index)
        get_output_at(node_index)
        get_input_shape_at(node_index)
        get_output_shape_at(node_index)
        get_input_mask_at(node_index)
        get_output_mask_at(node_index)

    # Class Methods
        from_config(config)

    # Internal methods:
        build(input_shape)
        _add_inbound_node(layer, index=0)
        assert_input_compatibility()
    """

    def __init__(self, **kwargs):
        self.input_spec = None
        self.supports_masking = False
        self.stateful = False

        # These properties will be set upon call of self.build()
        self._trainable_weights = []
        self._non_trainable_weights = []
        self._losses = []
        self._updates = []
        self._per_input_losses = {}
        self._per_input_updates = {}
        self._built = False

        # These lists will be filled via successive calls
        # to self._add_inbound_node().
        self._inbound_nodes = []
        self._outbound_nodes = []

        # These properties should be set by the user via keyword arguments.
        # note that 'dtype', 'input_shape' and 'batch_input_shape'
        # are only applicable to input layers: do not pass these keywords
        # to non-input layers.
        allowed_kwargs = {'input_shape',
                          'batch_input_shape',
                          'batch_size',
                          'dtype',
                          'name',
                          'trainable',
                          'weights',
                          'input_dtype',  # legacy
                          'unit_forget_bias',
                          'recurrent_activation'
                          }
        for kwarg in kwargs:
            if kwarg not in allowed_kwargs:
                raise TypeError('Keyword argument not understood:', kwarg)
        name = kwargs.get('name')
        if not name:
            prefix = self.__class__.__name__
            name = _to_snake_case(prefix) + '_' + str(K.get_uid(prefix))
        self.name = name

        self.trainable = kwargs.get('trainable', True)
        if 'input_shape' in kwargs or 'batch_input_shape' in kwargs:
            # In this case we will later create an input layer
            # to insert before the current layer
            if 'batch_input_shape' in kwargs:
                batch_input_shape = tuple(kwargs['batch_input_shape'])
            elif 'input_shape' in kwargs:
                if 'batch_size' in kwargs:
                    batch_size = kwargs['batch_size']
                else:
                    batch_size = None
                batch_input_shape = (batch_size,) + tuple(kwargs['input_shape'])
            self.batch_input_shape = batch_input_shape

            # Set dtype.
            dtype = kwargs.get('dtype')
            if dtype is None:
                dtype = kwargs.get('input_dtype')
            if dtype is None:
                dtype = K.floatx()
            self.dtype = dtype

        if 'weights' in kwargs:
            self._initial_weights = kwargs['weights']
        else:
            self._initial_weights = None

    @staticmethod
    def _node_key(layer, node_index):
        """Converts a layer and its index to a unique (immutable type) name.

        This function is used internally with `self._container_nodes`.

        # Arguments
            layer: The layer.
            node_index: The layer's position (e.g. via enumerate) in a list of
                nodes.

        # Returns
            The unique name.
        """
        return layer.name + '_ib-' + str(node_index)

    @property
    def losses(self):
        return self._losses

    @property
    def updates(self):
        if not self.trainable and not self.stateful:
            return []
        return self._updates

    @property
    def built(self):
        return self._built

    @built.setter
    def built(self, value):
        self._built = value

    @property
    def trainable_weights(self):
        trainable = getattr(self, 'trainable', True)
        if trainable:
            return self._trainable_weights
        else:
            return []

    @trainable_weights.setter
    def trainable_weights(self, weights):
        self._trainable_weights = weights

    @property
    def non_trainable_weights(self):
        trainable = getattr(self, 'trainable', True)
        if not trainable:
            return self._trainable_weights + self._non_trainable_weights
        else:
            return self._non_trainable_weights

    @non_trainable_weights.setter
    def non_trainable_weights(self, weights):
        self._non_trainable_weights = weights

    @interfaces.legacy_add_weight_support
    def add_weight(self,
                   name,
                   shape,
                   dtype=None,
                   initializer=None,
                   regularizer=None,
                   trainable=True,
                   constraint=None):
        """Adds a weight variable to the layer.

        # Arguments
            name: String, the name for the weight variable.
            shape: The shape tuple of the weight.
            dtype: The dtype of the weight.
            initializer: An Initializer instance (callable).
            regularizer: An optional Regularizer instance.
            trainable: A boolean, whether the weight should
                be trained via backprop or not (assuming
                that the layer itself is also trainable).
            constraint: An optional Constraint instance.

        # Returns
            The created weight variable.
        """
        initializer = initializers.get(initializer)
        if dtype is None:
            dtype = K.floatx()
        weight = K.variable(initializer(shape),
                            dtype=dtype,
                            name=name,
                            constraint=constraint)
        if regularizer is not None:
            self.add_loss(regularizer(weight))
        if trainable:
            self._trainable_weights.append(weight)
        else:
            self._non_trainable_weights.append(weight)
        return weight

    def assert_input_compatibility(self, inputs):
        """Checks compatibility between the layer and provided inputs.

        This checks that the tensor(s) `input`
        verify the input assumptions of the layer
        (if any). If not, exceptions are raised.

        # Arguments
            inputs: input tensor or list of input tensors.

        # Raises
            ValueError: in case of mismatch between
                the provided inputs and the expectations of the layer.
        """
        inputs = _to_list(inputs)
        for x in inputs:
            try:
                K.is_keras_tensor(x)
            except ValueError:
                raise ValueError('Layer ' + self.name + ' was called with '
                                 'an input that isn\'t a symbolic tensor. '
                                 'Received type: ' +
                                 str(type(x)) + '. Full input: ' +
                                 str(inputs) + '. All inputs to the layer '
                                 'should be tensors.')

        if not self.input_spec:
            return
        if not isinstance(self.input_spec, (list, tuple)):
            input_spec = _to_list(self.input_spec)
        else:
            input_spec = self.input_spec
        if len(inputs) != len(input_spec):
            raise ValueError('Layer ' + self.name + ' expects ' +
                             str(len(input_spec)) + ' inputs, '
                             'but it received ' + str(len(inputs)) +
                             ' input tensors. Input received: ' +
                             str(inputs))
        for input_index, (x, spec) in enumerate(zip(inputs, input_spec)):
            if spec is None:
                continue

            # Check ndim.
            if spec.ndim is not None:
                if K.ndim(x) != spec.ndim:
                    raise ValueError('Input ' + str(input_index) +
                                     ' is incompatible with layer ' +
                                     self.name + ': expected ndim=' +
                                     str(spec.ndim) + ', found ndim=' +
                                     str(K.ndim(x)))
            if spec.max_ndim is not None:
                ndim = K.ndim(x)
                if ndim is not None and ndim > spec.max_ndim:
                    raise ValueError('Input ' + str(input_index) +
                                     ' is incompatible with layer ' +
                                     self.name + ': expected max_ndim=' +
                                     str(spec.max_ndim) + ', found ndim=' +
                                     str(K.ndim(x)))
            if spec.min_ndim is not None:
                ndim = K.ndim(x)
                if ndim is not None and ndim < spec.min_ndim:
                    raise ValueError('Input ' + str(input_index) +
                                     ' is incompatible with layer ' +
                                     self.name + ': expected min_ndim=' +
                                     str(spec.min_ndim) + ', found ndim=' +
                                     str(K.ndim(x)))
            # Check dtype.
            if spec.dtype is not None:
                if K.dtype(x) != spec.dtype:
                    raise ValueError('Input ' + str(input_index) +
                                     ' is incompatible with layer ' +
                                     self.name + ': expected dtype=' +
                                     str(spec.dtype) + ', found dtype=' +
                                     str(K.dtype(x)))
            # Check specific shape axes.
            if spec.axes:
                try:
                    x_shape = K.int_shape(x)
                except TypeError:
                    x_shape = None
                if x_shape is not None:
                    for axis, value in spec.axes.items():
                        if value is not None and x_shape[int(axis)] not in {value, None}:
                            raise ValueError('Input ' + str(input_index) +
                                             ' is incompatible with layer ' +
                                             self.name + ': expected axis ' +
                                             str(axis) + ' of input shape to have '
                                             'value ' + str(value) +
                                             ' but got shape ' + str(x_shape))
            # Check shape.
            if spec.shape is not None:
                try:
                    x_shape = K.int_shape(x)
                except TypeError:
                    x_shape = None
                if x_shape is not None:
                    for spec_dim, dim in zip(spec.shape, x_shape):
                        if spec_dim is not None and dim is not None:
                            if spec_dim != dim:
                                raise ValueError(
                                    'Input ' + str(input_index) +
                                    ' is incompatible with layer ' +
                                    self.name + ': expected shape=' +
                                    str(spec.shape) + ', found shape=' +
                                    str(x_shape))

    def call(self, inputs, **kwargs):
        """This is where the layer's logic lives.

        # Arguments
            inputs: Input tensor, or list/tuple of input tensors.
            **kwargs: Additional keyword arguments.

        # Returns
            A tensor or list/tuple of tensors.
        """
        return inputs

    def __call__(self, inputs, **kwargs):
        """Wrapper around self.call(), for handling internal references.

        If a Keras tensor is passed:
            - We call self._add_inbound_node().
            - If necessary, we `build` the layer to match
                the _keras_shape of the input(s).
            - We update the _keras_shape of every input tensor with
                its new shape (obtained via self.compute_output_shape).
                This is done as part of _add_inbound_node().
            - We update the _keras_history of the output tensor(s)
                with the current layer.
                This is done as part of _add_inbound_node().

        # Arguments
            inputs: Can be a tensor or list/tuple of tensors.
            **kwargs: Additional keyword arguments to be passed to `call()`.

        # Returns
            Output of the layer's `call` method.

        # Raises
            ValueError: in case the layer is missing shape information
                for its `build` call.
        """
        if isinstance(inputs, list):
            inputs = inputs[:]
        with K.name_scope(self.name):
            # Handle laying building (weight creating, input spec locking).
            if not self.built:
                # Raise exceptions in case the input is not compatible
                # with the input_spec specified in the layer constructor.
                self.assert_input_compatibility(inputs)

                # Collect input shapes to build layer.
                input_shapes = []
                for x_elem in _to_list(inputs):
                    if hasattr(x_elem, '_keras_shape'):
                        input_shapes.append(x_elem._keras_shape)
                    elif hasattr(K, 'int_shape'):
                        input_shapes.append(K.int_shape(x_elem))
                    else:
                        raise ValueError('You tried to call layer "' + self.name +
                                         '". This layer has no information'
                                         ' about its expected input shape, '
                                         'and thus cannot be built. '
                                         'You can build it manually via: '
                                         '`layer.build(batch_input_shape)`')
                if len(input_shapes) == 1:
                    self.build(input_shapes[0])
                else:
                    self.build(input_shapes)
                self.built = True

                # Load weights that were specified at layer instantiation.
                if self._initial_weights is not None:
                    self.set_weights(self._initial_weights)

            # Raise exceptions in case the input is not compatible
            # with the input_spec set at build time.
            self.assert_input_compatibility(inputs)

            # Handle mask propagation.
            previous_mask = _collect_previous_mask(inputs)
            user_kwargs = copy.copy(kwargs)
            if not _is_all_none(previous_mask):
                # The previous layer generated a mask.
                if has_arg(self.call, 'mask'):
                    if 'mask' not in kwargs:
                        # If mask is explicitly passed to __call__,
                        # we should override the default mask.
                        kwargs['mask'] = previous_mask
            # Handle automatic shape inference (only useful for Theano).
            input_shape = _collect_input_shape(inputs)

            # Actually call the layer, collecting output(s), mask(s), and shape(s).
            output = self.call(inputs, **kwargs)
            output_mask = self.compute_mask(inputs, previous_mask)

            # If the layer returns tensors from its inputs, unmodified,
            # we copy them to avoid loss of tensor metadata.
            output_ls = _to_list(output)
            inputs_ls = _to_list(inputs)
            output_ls_copy = []
            for x in output_ls:
                if x in inputs_ls:
                    x = K.identity(x)
                output_ls_copy.append(x)
            if len(output_ls_copy) == 1:
                output = output_ls_copy[0]
            else:
                output = output_ls_copy

            # Inferring the output shape is only relevant for Theano.
            if all([s is not None for s in _to_list(input_shape)]):
                output_shape = self.compute_output_shape(input_shape)
            else:
                if isinstance(input_shape, list):
                    output_shape = [None for _ in input_shape]
                else:
                    output_shape = None

            if not isinstance(output_mask, (list, tuple)) and len(output_ls) > 1:
                # Augment the mask to match the length of the output.
                output_mask = [output_mask] * len(output_ls)

            # Add an inbound node to the layer, so that it keeps track
            # of the call and of all new variables created during the call.
            # This also updates the layer history of the output tensor(s).
            # If the input tensor(s) had not previous Keras history,
            # this does nothing.
            self._add_inbound_node(input_tensors=inputs, output_tensors=output,
                                   input_masks=previous_mask, output_masks=output_mask,
                                   input_shapes=input_shape, output_shapes=output_shape,
                                   arguments=user_kwargs)

            # Apply activity regularizer if any:
            if hasattr(self, 'activity_regularizer') and self.activity_regularizer is not None:
                regularization_losses = [self.activity_regularizer(x) for x in _to_list(output)]
                self.add_loss(regularization_losses, _to_list(inputs))
        return output

    def _add_inbound_node(self, input_tensors, output_tensors,
                          input_masks, output_masks,
                          input_shapes, output_shapes, arguments=None):
        """Internal method to create an inbound node for the layer.

        # Arguments
            input_tensors: list of input tensors.
            output_tensors: list of output tensors.
            input_masks: list of input masks (a mask can be a tensor, or None).
            output_masks: list of output masks (a mask can be a tensor, or None).
            input_shapes: list of input shape tuples.
            output_shapes: list of output shape tuples.
            arguments: dictionary of keyword arguments that were passed to the
                `call` method of the layer at the call that created the node.
        """
        input_tensors = _to_list(input_tensors)
        output_tensors = _to_list(output_tensors)
        input_masks = _to_list(input_masks)
        output_masks = _to_list(output_masks)
        input_shapes = _to_list(input_shapes)
        output_shapes = _to_list(output_shapes)

        # Collect input tensor(s) coordinates.
        inbound_layers = []
        node_indices = []
        tensor_indices = []
        for x in input_tensors:
            if hasattr(x, '_keras_history'):
                inbound_layer, node_index, tensor_index = x._keras_history
                inbound_layers.append(inbound_layer)
                node_indices.append(node_index)
                tensor_indices.append(tensor_index)
            else:
                inbound_layers.append(None)
                node_indices.append(None)
                tensor_indices.append(None)

        # Create node, add it to inbound nodes.
        Node(
            self,
            inbound_layers=inbound_layers,
            node_indices=node_indices,
            tensor_indices=tensor_indices,
            input_tensors=input_tensors,
            output_tensors=output_tensors,
            input_masks=input_masks,
            output_masks=output_masks,
            input_shapes=input_shapes,
            output_shapes=output_shapes,
            arguments=arguments
        )

        # Update tensor history, _keras_shape and _uses_learning_phase.
        for i in range(len(output_tensors)):
            output_tensors[i]._keras_shape = output_shapes[i]
            uses_lp = any([getattr(x, '_uses_learning_phase', False) for x in input_tensors])
            uses_lp = getattr(self, 'uses_learning_phase', False) or uses_lp
            output_tensors[i]._uses_learning_phase = getattr(output_tensors[i], '_uses_learning_phase', False) or uses_lp
            output_tensors[i]._keras_history = (self,
                                                len(self._inbound_nodes) - 1,
                                                i)

    def compute_output_shape(self, input_shape):
        """Computes the output shape of the layer.

        Assumes that the layer will be built
        to match that input shape provided.

        # Arguments
            input_shape: Shape tuple (tuple of integers)
                or list of shape tuples (one per output tensor of the layer).
                Shape tuples can include None for free dimensions,
                instead of an integer.

        # Returns
            An input shape tuple.
        """
        if hasattr(self, 'get_output_shape_for'):
            msg = "Class `{}.{}` defines `get_output_shape_for` but does not override `compute_output_shape`. " + \
                  "If this is a Keras 1 layer, please implement `compute_output_shape` to support Keras 2."
            warnings.warn(msg.format(type(self).__module__, type(self).__name__), stacklevel=2)
        return input_shape

    def compute_mask(self, inputs, mask=None):
        """Computes an output mask tensor.

        # Arguments
            inputs: Tensor or list of tensors.
            mask: Tensor or list of tensors.

        # Returns
            None or a tensor (or list of tensors,
                one per output tensor of the layer).
        """
        if not self.supports_masking:
            if mask is not None:
                if isinstance(mask, list):
                    if any(m is not None for m in mask):
                        raise TypeError('Layer ' + self.name +
                                        ' does not support masking, '
                                        'but was passed an input_mask: ' +
                                        str(mask))
                else:
                    raise TypeError('Layer ' + self.name +
                                    ' does not support masking, '
                                    'but was passed an input_mask: ' +
                                    str(mask))
            # masking not explicitly supported: return None as mask
            return None
        # if masking is explicitly supported, by default
        # carry over the input mask
        return mask

    def build(self, input_shape):
        """Creates the layer weights.

        Must be implemented on all layers that have weights.

        # Arguments
            input_shape: Keras tensor (future input to layer)
                or list/tuple of Keras tensors to reference
                for weight shape computations.
        """
        self.built = True

    def _get_node_attribute_at_index(self, node_index, attr, attr_name):
        """Retrieves an attribute (e.g. input_tensors) from a node.

        This is used to implement the methods:
            - get_input_shape_at
            - get_output_shape_at
            - get_input_at
            etc...

        # Arguments
            node_index: Integer index of the node from which
                to retrieve the attribute.
            attr: Exact node attribute name.
            attr_name: Human-readable attribute name, for error messages.

        # Returns
            The layer's attribute `attr` at the node of index `node_index`.

        # Raises
            RuntimeError: If the layer has no inbound nodes.
            ValueError: If the index is does not match any node.
        """
        if not self._inbound_nodes:
            raise RuntimeError('The layer has never been called '
                               'and thus has no defined ' + attr_name + '.')
        if not len(self._inbound_nodes) > node_index:
            raise ValueError('Asked to get ' + attr_name +
                             ' at node ' + str(node_index) +
                             ', but the layer has only ' +
                             str(len(self._inbound_nodes)) + ' inbound nodes.')
        values = getattr(self._inbound_nodes[node_index], attr)
        if len(values) == 1:
            return values[0]
        else:
            return values

    def get_input_shape_at(self, node_index):
        """Retrieves the input shape(s) of a layer at a given node.

        # Arguments
            node_index: Integer, index of the node
                from which to retrieve the attribute.
                E.g. `node_index=0` will correspond to the
                first time the layer was called.

        # Returns
            A shape tuple
            (or list of shape tuples if the layer has multiple inputs).
        """
        return self._get_node_attribute_at_index(node_index,
                                                 'input_shapes',
                                                 'input shape')

    def get_output_shape_at(self, node_index):
        """Retrieves the output shape(s) of a layer at a given node.

        # Arguments
            node_index: Integer, index of the node
                from which to retrieve the attribute.
                E.g. `node_index=0` will correspond to the
                first time the layer was called.

        # Returns
            A shape tuple
            (or list of shape tuples if the layer has multiple outputs).
        """
        return self._get_node_attribute_at_index(node_index,
                                                 'output_shapes',
                                                 'output shape')

    def get_input_at(self, node_index):
        """Retrieves the input tensor(s) of a layer at a given node.

        # Arguments
            node_index: Integer, index of the node
                from which to retrieve the attribute.
                E.g. `node_index=0` will correspond to the
                first time the layer was called.

        # Returns
            A tensor (or list of tensors if the layer has multiple inputs).
        """
        return self._get_node_attribute_at_index(node_index,
                                                 'input_tensors',
                                                 'input')

    def get_output_at(self, node_index):
        """Retrieves the output tensor(s) of a layer at a given node.

        # Arguments
            node_index: Integer, index of the node
                from which to retrieve the attribute.
                E.g. `node_index=0` will correspond to the
                first time the layer was called.

        # Returns
            A tensor (or list of tensors if the layer has multiple outputs).
        """
        return self._get_node_attribute_at_index(node_index,
                                                 'output_tensors',
                                                 'output')

    def get_input_mask_at(self, node_index):
        """Retrieves the input mask tensor(s) of a layer at a given node.

        # Arguments
            node_index: Integer, index of the node
                from which to retrieve the attribute.
                E.g. `node_index=0` will correspond to the
                first time the layer was called.

        # Returns
            A mask tensor
            (or list of tensors if the layer has multiple inputs).
        """
        return self._get_node_attribute_at_index(node_index,
                                                 'input_masks',
                                                 'input mask')

    def get_output_mask_at(self, node_index):
        """Retrieves the output mask tensor(s) of a layer at a given node.

        # Arguments
            node_index: Integer, index of the node
                from which to retrieve the attribute.
                E.g. `node_index=0` will correspond to the
                first time the layer was called.

        # Returns
            A mask tensor
            (or list of tensors if the layer has multiple outputs).
        """
        return self._get_node_attribute_at_index(node_index,
                                                 'output_masks',
                                                 'output mask')

    @property
    def input(self):
        """Retrieves the input tensor(s) of a layer.

        Only applicable if the layer has exactly one inbound node,
        i.e. if it is connected to one incoming layer.

        # Returns
            Input tensor or list of input tensors.

        # Raises
            AttributeError: if the layer is connected to
            more than one incoming layers.
        """
        if len(self._inbound_nodes) > 1:
            raise AttributeError('Layer ' + self.name +
                                 ' has multiple inbound nodes, '
                                 'hence the notion of "layer input" '
                                 'is ill-defined. '
                                 'Use `get_input_at(node_index)` instead.')
        elif not self._inbound_nodes:
            raise AttributeError('Layer ' + self.name +
                                 ' is not connected, no input to return.')
        return self._get_node_attribute_at_index(0, 'input_tensors',
                                                 'input')

    @property
    def output(self):
        """Retrieves the output tensor(s) of a layer.

        Only applicable if the layer has exactly one inbound node,
        i.e. if it is connected to one incoming layer.

        # Returns
            Output tensor or list of output tensors.

        # Raises
            AttributeError: if the layer is connected to
            more than one incoming layers.
        """
        if not self._inbound_nodes:
            raise AttributeError('Layer ' + self.name +
                                 ' has no inbound nodes.')
        if len(self._inbound_nodes) > 1:
            raise AttributeError('Layer ' + self.name +
                                 ' has multiple inbound nodes, '
                                 'hence the notion of "layer output" '
                                 'is ill-defined. '
                                 'Use `get_output_at(node_index)` instead.')
        return self._get_node_attribute_at_index(0, 'output_tensors',
                                                 'output')

    @property
    def input_mask(self):
        """Retrieves the input mask tensor(s) of a layer.

        Only applicable if the layer has exactly one inbound node,
        i.e. if it is connected to one incoming layer.

        # Returns
            Input mask tensor (potentially None) or list of input
            mask tensors.

        # Raises
            AttributeError: if the layer is connected to
            more than one incoming layers.
        """
        if len(self._inbound_nodes) != 1:
            raise AttributeError('Layer ' + self.name +
                                 ' has multiple inbound nodes, ' +
                                 'hence the notion of "layer input mask" '
                                 'is ill-defined. '
                                 'Use `get_input_mask_at(node_index)` '
                                 'instead.')
        return self._get_node_attribute_at_index(0, 'input_masks',
                                                 'input mask')

    @property
    def output_mask(self):
        """Retrieves the output mask tensor(s) of a layer.

        Only applicable if the layer has exactly one inbound node,
        i.e. if it is connected to one incoming layer.

        # Returns
            Output mask tensor (potentially None) or list of output
            mask tensors.

        # Raises
            AttributeError: if the layer is connected to
            more than one incoming layers.
        """
        if len(self._inbound_nodes) != 1:
            raise AttributeError('Layer ' + self.name +
                                 ' has multiple inbound nodes, '
                                 'hence the notion of "layer output mask" '
                                 'is ill-defined. '
                                 'Use `get_output_mask_at(node_index)` '
                                 'instead.')
        return self._get_node_attribute_at_index(0, 'output_masks',
                                                 'output mask')

    @property
    def input_shape(self):
        """Retrieves the input shape tuple(s) of a layer.

        Only applicable if the layer has exactly one inbound node,
        i.e. if it is connected to one incoming layer.

        # Returns
            Input shape tuple
            (or list of input shape tuples, one tuple per input tensor).

        # Raises
            AttributeError: if the layer is connected to
            more than one incoming layers.
        """
        if not self._inbound_nodes:
            raise AttributeError('The layer has never been called '
                                 'and thus has no defined input shape.')
        all_input_shapes = set([str(node.input_shapes) for node in self._inbound_nodes])
        if len(all_input_shapes) == 1:
            input_shapes = self._inbound_nodes[0].input_shapes
            if len(input_shapes) == 1:
                return input_shapes[0]
            else:
                return input_shapes
        else:
            raise AttributeError('The layer "' + str(self.name) +
                                 ' has multiple inbound nodes, '
                                 'with different input shapes. Hence '
                                 'the notion of "input shape" is '
                                 'ill-defined for the layer. '
                                 'Use `get_input_shape_at(node_index)` '
                                 'instead.')

    @property
    def output_shape(self):
        """Retrieves the output shape tuple(s) of a layer.

        Only applicable if the layer has one inbound node,
        or if all inbound nodes have the same output shape.

        # Returns
            Output shape tuple
            (or list of input shape tuples, one tuple per output tensor).

        # Raises
            AttributeError: if the layer is connected to
            more than one incoming layers.
        """
        if not self._inbound_nodes:
            raise AttributeError('The layer has never been called '
                                 'and thus has no defined output shape.')
        all_output_shapes = set([str(node.output_shapes) for node in self._inbound_nodes])
        if len(all_output_shapes) == 1:
            output_shapes = self._inbound_nodes[0].output_shapes
            if len(output_shapes) == 1:
                return output_shapes[0]
            else:
                return output_shapes
        else:
            raise AttributeError('The layer "' + str(self.name) +
                                 ' has multiple inbound nodes, '
                                 'with different output shapes. Hence '
                                 'the notion of "output shape" is '
                                 'ill-defined for the layer. '
                                 'Use `get_output_shape_at(node_index)` '
                                 'instead.')

    def add_loss(self, losses, inputs=None):
        """Adds losses to the layer.

        The loss may potentially be conditional on some inputs tensors,
        for instance activity losses are conditional on the layer's inputs.

        # Arguments
            losses: loss tensor or list of loss tensors
                to add to the layer.
            inputs: input tensor or list of inputs tensors to mark
                the losses as conditional on these inputs.
                If None is passed, the loss is assumed unconditional
                (e.g. L2 weight regularization, which only depends
                on the layer's weights variables, not on any inputs tensors).
        """
        if losses is None or losses == []:
            return
        # Update self.losses
        losses = _to_list(losses)
        if hasattr(self, '_losses'):
            self._losses += losses
        # Update self._per_input_updates
        if isinstance(inputs, list) and inputs == []:
            inputs = None
        if inputs is not None:
            inputs_hash = _object_list_uid(inputs)
        else:
            # Updates indexed by None are unconditional
            # rather than input-dependent
            inputs_hash = None
        if inputs_hash not in self._per_input_losses:
            self._per_input_losses[inputs_hash] = []
        self._per_input_losses[inputs_hash] += losses

    def add_update(self, updates, inputs=None):
        """Adds updates to the layer.

        The updates may potentially be conditional on some inputs tensors,
        for instance batch norm updates are conditional on the layer's inputs.

        # Arguments
            updates: update op or list of update ops
                to add to the layer.
            inputs: input tensor or list of inputs tensors to mark
                the updates as conditional on these inputs.
                If None is passed, the updates are assumed unconditional.
        """
        if updates is None or updates == []:
            return
        # Update self.updates
        updates = _to_list(updates)
        if hasattr(self, '_updates'):
            self._updates += updates
        # Update self._per_input_updates
        if isinstance(inputs, list) and inputs == []:
            inputs = None
        if inputs is not None:
            inputs_hash = _object_list_uid(inputs)
        else:
            # Updates indexed by None are unconditional
            # rather than input-dependent
            inputs_hash = None
        if inputs_hash not in self._per_input_updates:
            self._per_input_updates[inputs_hash] = []
        self._per_input_updates[inputs_hash] += updates

    def get_updates_for(self, inputs):
        if not self.trainable and not self.stateful:
            return []
        if inputs is not None:
            inputs_hash = _object_list_uid(inputs)
        else:
            inputs_hash = None
        if inputs_hash in self._per_input_updates:
            return self._per_input_updates[inputs_hash]
        return []

    def get_losses_for(self, inputs):
        if inputs is not None:
            inputs_hash = _object_list_uid(inputs)
        else:
            inputs_hash = None
        if inputs_hash in self._per_input_losses:
            return self._per_input_losses[inputs_hash]
        return []

    @property
    def weights(self):
        return self.trainable_weights + self.non_trainable_weights

    def set_weights(self, weights):
        """Sets the weights of the layer, from Numpy arrays.

        # Arguments
            weights: a list of Numpy arrays. The number
                of arrays and their shape must match
                number of the dimensions of the weights
                of the layer (i.e. it should match the
                output of `get_weights`).

        # Raises
            ValueError: If the provided weights list does not match the
                layer's specifications.
        """
        params = self.weights
        if len(params) != len(weights):
            raise ValueError('You called `set_weights(weights)` on layer "' +
                             self.name +
                             '" with a  weight list of length ' +
                             str(len(weights)) +
                             ', but the layer was expecting ' +
                             str(len(params)) +
                             ' weights. Provided weights: ' +
                             str(weights)[:50] + '...')
        if not params:
            return
        weight_value_tuples = []
        param_values = K.batch_get_value(params)
        for pv, p, w in zip(param_values, params, weights):
            if pv.shape != w.shape:
                raise ValueError('Layer weight shape ' +
                                 str(pv.shape) +
                                 ' not compatible with '
                                 'provided weight shape ' + str(w.shape))
            weight_value_tuples.append((p, w))
        K.batch_set_value(weight_value_tuples)

    def get_weights(self):
        """Returns the current weights of the layer.

        # Returns
            Weights values as a list of numpy arrays.
        """
        params = self.weights
        return K.batch_get_value(params)

    def get_config(self):
        """Returns the config of the layer.

        A layer config is a Python dictionary (serializable)
        containing the configuration of a layer.
        The same layer can be reinstantiated later
        (without its trained weights) from this configuration.

        The config of a layer does not include connectivity
        information, nor the layer class name. These are handled
        by `Container` (one layer of abstraction above).

        # Returns
            Python dictionary.
        """
        config = {'name': self.name,
                  'trainable': self.trainable}
        if hasattr(self, 'batch_input_shape'):
            config['batch_input_shape'] = self.batch_input_shape
        if hasattr(self, 'dtype'):
            config['dtype'] = self.dtype
        return config

    @classmethod
    def from_config(cls, config):
        """Creates a layer from its config.

        This method is the reverse of `get_config`,
        capable of instantiating the same layer from the config
        dictionary. It does not handle layer connectivity
        (handled by Container), nor weights (handled by `set_weights`).

        # Arguments
            config: A Python dictionary, typically the
                output of get_config.

        # Returns
            A layer instance.
        """
        return cls(**config)

    def count_params(self):
        """Counts the total number of scalars composing the weights.

        # Returns
            An integer count.

        # Raises
            RuntimeError: if the layer isn't yet built
                (in which case its weights aren't yet defined).
        """
        if not self.built:
            if self.__class__.__name__ == 'Sequential':
                self.build()
            else:
                raise RuntimeError('You tried to call `count_params` on ' +
                                   self.name + ', but the layer isn\'t built. '
                                   'You can build it manually via: `' +
                                   self.name + '.build(batch_input_shape)`.')
        return count_params(self.weights)


class InputLayer(Layer):
    """Layer to be used as an entry point into a graph.

    It can either wrap an existing tensor (pass an `input_tensor` argument)
    or create its a placeholder tensor (pass arguments `input_shape`
    or `batch_input_shape` as well as `dtype`).

    # Arguments
        input_shape: Shape tuple, not including the batch axis.
        batch_size: Optional input batch size (integer or None).
        batch_input_shape: Shape tuple, including the batch axis.
        dtype: Datatype of the input.
        input_tensor: Optional tensor to use as layer input
            instead of creating a placeholder.
        sparse: Boolean, whether the placeholder created
            is meant to be sparse.
        name: Name of the layer (string).
    """

    @interfaces.legacy_input_support
    def __init__(self, input_shape=None, batch_size=None,
                 batch_input_shape=None,
                 dtype=None, input_tensor=None, sparse=False, name=None):
        if not name:
            prefix = 'input'
            name = prefix + '_' + str(K.get_uid(prefix))
        super(InputLayer, self).__init__(dtype=dtype, name=name)

        self.trainable = False
        self.built = True
        self.sparse = sparse

        if input_shape and batch_input_shape:
            raise ValueError('Only provide the input_shape OR '
                             'batch_input_shape argument to '
                             'InputLayer, not both at the same time.')
        if input_tensor is not None and batch_input_shape is None:
            # If input_tensor is set, and batch_input_shape is not set:
            # Attempt automatic input shape inference.
            try:
                batch_input_shape = K.int_shape(input_tensor)
            except TypeError:
                if not input_shape and not batch_input_shape:
                    raise ValueError('InputLayer was provided '
                                     'an input_tensor argument, '
                                     'but its input shape cannot be '
                                     'automatically inferred. '
                                     'You should pass an input_shape or '
                                     'batch_input_shape argument.')
        if not batch_input_shape:
            if not input_shape:
                raise ValueError('An Input layer should be passed either '
                                 'a `batch_input_shape` or an `input_shape`.')
            else:
                batch_input_shape = (batch_size,) + tuple(input_shape)
        else:
            batch_input_shape = tuple(batch_input_shape)

        if not dtype:
            if input_tensor is None:
                dtype = K.floatx()
            else:
                dtype = K.dtype(input_tensor)

        self.batch_input_shape = batch_input_shape
        self.dtype = dtype

        if input_tensor is None:
            self.is_placeholder = True
            input_tensor = K.placeholder(shape=batch_input_shape,
                                         dtype=dtype,
                                         sparse=self.sparse,
                                         name=self.name)
        else:
            self.is_placeholder = False
            input_tensor._keras_shape = batch_input_shape
        # Create an input node to add to self.outbound_node
        # and set output_tensors' _keras_history.
        input_tensor._uses_learning_phase = False
        input_tensor._keras_history = (self, 0, 0)
        Node(self,
             inbound_layers=[],
             node_indices=[],
             tensor_indices=[],
             input_tensors=[input_tensor],
             output_tensors=[input_tensor],
             input_masks=[None],
             output_masks=[None],
             input_shapes=[batch_input_shape],
             output_shapes=[batch_input_shape])

    def get_config(self):
        config = {'batch_input_shape': self.batch_input_shape,
                  'dtype': self.dtype,
                  'sparse': self.sparse,
                  'name': self.name}
        return config


def Input(shape=None, batch_shape=None,
          name=None, dtype=None, sparse=False,
          tensor=None):
    """`Input()` is used to instantiate a Keras tensor.

    A Keras tensor is a tensor object from the underlying backend
    (Theano, TensorFlow or CNTK), which we augment with certain
    attributes that allow us to build a Keras model
    just by knowing the inputs and outputs of the model.

    For instance, if a, b and c are Keras tensors,
    it becomes possible to do:
    `model = Model(input=[a, b], output=c)`

    The added Keras attributes are:
        `_keras_shape`: Integer shape tuple propagated
            via Keras-side shape inference.
        `_keras_history`: Last layer applied to the tensor.
            the entire layer graph is retrievable from that layer,
            recursively.

    # Arguments
        shape: A shape tuple (integer), not including the batch size.
            For instance, `shape=(32,)` indicates that the expected input
            will be batches of 32-dimensional vectors.
        batch_shape: A shape tuple (integer), including the batch size.
            For instance, `batch_shape=(10, 32)` indicates that
            the expected input will be batches of 10 32-dimensional vectors.
            `batch_shape=(None, 32)` indicates batches of an arbitrary number
            of 32-dimensional vectors.
        name: An optional name string for the layer.
            Should be unique in a model (do not reuse the same name twice).
            It will be autogenerated if it isn't provided.
        dtype: The data type expected by the input, as a string
            (`float32`, `float64`, `int32`...)
        sparse: A boolean specifying whether the placeholder
            to be created is sparse.
        tensor: Optional existing tensor to wrap into the `Input` layer.
            If set, the layer will not create a placeholder tensor.

    # Returns
        A tensor.

    # Example

        ```python
        # this is a logistic regression in Keras
        x = Input(shape=(32,))
        y = Dense(16, activation='softmax')(x)
        model = Model(x, y)
        ```
    """
    if not batch_shape and tensor is None:
        assert shape is not None, ('Please provide to Input either a `shape`'
                                   ' or a `batch_shape` argument. Note that '
                                   '`shape` does not include the batch '
                                   'dimension.')
    if shape is not None and not batch_shape:
        batch_shape = (None,) + tuple(shape)
    if not dtype:
        dtype = K.floatx()
    input_layer = InputLayer(batch_input_shape=batch_shape,
                             name=name, dtype=dtype,
                             sparse=sparse,
                             input_tensor=tensor)
    # Return tensor including _keras_shape and _keras_history.
    # Note that in this case train_output and test_output are the same pointer.
    outputs = input_layer._inbound_nodes[0].output_tensors
    if len(outputs) == 1:
        return outputs[0]
    else:
        return outputs


class Container(Layer):
    """A Container is a directed acyclic graph of layers.

    It is the topological form of a "model". A Model
    is simply a Container with added training routines.

    # Properties
        name
        inputs
        outputs
        input_layers
        output_layers
        input_spec (list of class instances)
            each entry describes one required input:
                - ndim
                - dtype
        trainable (boolean)
        input_shape
        output_shape
        inbound_nodes: list of nodes
        outbound_nodes: list of nodes
        trainable_weights (list of variables)
        non_trainable_weights (list of variables)

    # Methods
        summary
        get_layer
        get_weights
        set_weights
        get_config
        compute_output_shape

    # Class Methods
        from_config

    # Raises
        TypeError: if input tensors are not Keras tensors from InputLayer objects
    """

    @interfaces.legacy_model_constructor_support
    def __init__(self, inputs, outputs, name=None):
        # Handle `name` argument.
        if not name:
            prefix = self.__class__.__name__.lower()
            name = prefix + '_' + str(K.get_uid(prefix))
        self.name = name

        self.supports_masking = False
        self.trainable = True
        self._per_input_losses = {}
        self._per_input_updates = {}

        # Container-specific properties.
        if isinstance(inputs, (list, tuple)):
            self.inputs = list(inputs)  # Tensor or list of tensors.
        else:
            self.inputs = [inputs]
        if isinstance(outputs, (list, tuple)):
            self.outputs = list(outputs)
        else:
            self.outputs = [outputs]

        # Check for redundancy in inputs.
        if len(set(self.inputs)) != len(self.inputs):
            raise ValueError('The list of inputs passed to the model '
                             'is redundant. '
                             'All inputs should only appear once.'
                             ' Found: ' + str(self.inputs))

        # Check for redundancy in outputs.
        if len(set(self.outputs)) != len(self.outputs):
            warnings.warn('The list of outputs passed to the model '
                          'is redundant. '
                          'All outputs should only appear once.'
                          ' Found: ' + str(self.outputs))

        # List of initial layers (1 to 1 mapping with self.inputs,
        # hence the same layer might appear twice)
        self.input_layers = []
        self.input_layers_node_indices = []
        self.input_layers_tensor_indices = []
        # list of layers (1 to 1 mapping with self.inputs,
        # hence the same layer might appear twice)
        self.output_layers = []
        self.output_layers_node_indices = []
        self.output_layers_tensor_indices = []
        # all layers in order of horizontal graph traversal.
        # Entries are unique. Includes input and output layers.
        self.layers = []

        # This is for performance optimization
        # when calling the Container on new inputs.
        # every time the Container is called on a set on input tensors,
        # we compute the output tensors,
        # output masks and output shapes in one pass,
        # then cache them here. When one of these output is queried later,
        # we retrieve it from there instead of recomputing it.
        self._output_mask_cache = {}
        self._output_tensor_cache = {}
        self._output_shape_cache = {}

        # User-provided arguments validation.
        for x in self.inputs:
            # Check that x is a Keras tensor.
            if not hasattr(x, '_keras_history'):
                cls_name = self.__class__.__name__
                raise TypeError('Input tensors to a ' + cls_name + ' ' +
                                'must be Keras tensors. Found: ' + str(x) +
                                ' (missing Keras metadata).')
            # Check that x is an input tensor.
            layer, node_index, tensor_index = x._keras_history
            if len(layer._inbound_nodes) > 1 or (layer._inbound_nodes and layer._inbound_nodes[0].inbound_layers):
                cls_name = self.__class__.__name__
                warnings.warn(cls_name + ' inputs must come from '
                              'a Keras Input layer, '
                              'they cannot be the output of '
                              'a previous non-Input layer. '
                              'Here, a tensor specified as '
                              'input to "' + self.name +
                              '" was not an Input tensor, '
                              'it was generated by layer ' +
                              layer.name + '.\n'
                              'Note that input tensors are '
                              'instantiated via `tensor = Input(shape)`.\n'
                              'The tensor that caused the issue was: ' +
                              str(x.name))
        for x in self.outputs:
            if not hasattr(x, '_keras_history'):
                cls_name = self.__class__.__name__
                raise TypeError('Output tensors to a ' + cls_name + ' must be '
                                'Keras tensors. Found: ' + str(x))
        # Build self.output_layers:
        for x in self.outputs:
            layer, node_index, tensor_index = x._keras_history
            self.output_layers.append(layer)
            self.output_layers_node_indices.append(node_index)
            self.output_layers_tensor_indices.append(tensor_index)

        # Fill in the output mask cache.
        masks = []
        for x in self.inputs:
            layer, node_index, tensor_index = x._keras_history
            node = layer._inbound_nodes[node_index]
            mask = node.output_masks[tensor_index]
            masks.append(mask)
        mask_cache_key = ','.join([str(id(x)) for x in self.inputs])
        mask_cache_key += '_' + ','.join([str(id(x)) for x in masks])
        masks = []
        for x in self.outputs:
            layer, node_index, tensor_index = x._keras_history
            node = layer._inbound_nodes[node_index]
            mask = node.output_masks[tensor_index]
            masks.append(mask)
        if len(masks) == 1:
            mask = masks[0]
        else:
            mask = masks
        self._output_mask_cache[mask_cache_key] = mask

        # Build self.input_layers:
        for x in self.inputs:
            layer, node_index, tensor_index = x._keras_history
            # It's supposed to be an input layer, so only one node
            # and one tensor output.
            assert node_index == 0
            assert tensor_index == 0
            self.input_layers.append(layer)
            self.input_layers_node_indices.append(node_index)
            self.input_layers_tensor_indices.append(tensor_index)

        # Build self.input_names and self.output_names.
        self.input_names = []
        self.output_names = []
        self._feed_input_names = []
        self._feed_inputs = []
        self._feed_input_shapes = []
        for i, layer in enumerate(self.input_layers):
            # Check that layer is an InputLayer.
            if not isinstance(layer, InputLayer):
                raise TypeError(
                    'Input layers to a `Model` must be `InputLayer` objects. '
                    'Received inputs: {}. '
                    'Input {} (0-based) originates '
                    'from layer type `{}`.'.format(inputs,
                                                   i,
                                                   layer.__class__.__name__))
            self.input_names.append(layer.name)
            if layer.is_placeholder:
                self._feed_input_names.append(layer.name)
                self._feed_inputs.append(layer.input)
                self._feed_input_shapes.append(self.inputs[i]._keras_shape)
        for layer in self.output_layers:
            self.output_names.append(layer.name)

        self._internal_input_shapes = [x._keras_shape for x in self.inputs]
        self._internal_output_shapes = [x._keras_shape for x in self.outputs]

        # Container_nodes: set of nodes included in the graph
        # (not all nodes included in the layers
        # are relevant to the current graph).
        container_nodes = set()  # ids of all nodes relevant to the Container
        nodes_depths = {}  # dict {node: depth value}
        layers_depths = {}  # dict {layer: depth value}
        layer_indices = {}  # dict {layer: index in traversal}
        nodes_in_decreasing_depth = []

        def build_map_of_graph(tensor, finished_nodes, nodes_in_progress,
                               layer=None, node_index=None, tensor_index=None):
            """Builds a map of the graph of layers.

            This recursively updates the map `layer_indices`,
            the list `nodes_in_decreasing_depth` and the set `container_nodes`.

            # Arguments
                tensor: Some tensor in a graph.
                finished_nodes: Set of nodes whose subgraphs have been traversed
                    completely. Useful to prevent duplicated work.
                nodes_in_progress: Set of nodes that are currently active on the
                    recursion stack. Useful to detect cycles.
                layer: Layer from which `tensor` comes from. If not provided,
                    will be obtained from `tensor._keras_history`.
                node_index: Node index from which `tensor` comes from.
                tensor_index: Tensor_index from which `tensor` comes from.

            # Raises
                RuntimeError: if a cycle is detected.
            """
            if not layer or node_index is None or tensor_index is None:
                layer, node_index, tensor_index = tensor._keras_history
            node = layer._inbound_nodes[node_index]

            # Prevent cycles.
            if node in nodes_in_progress:
                raise RuntimeError(
                    'The tensor ' + str(tensor) + ' at layer "' +
                    layer.name + '" is part of a cycle.')

            # Don't repeat work for shared subgraphs
            if node in finished_nodes:
                return

            # Update container_nodes.
            container_nodes.add(self._node_key(layer, node_index))

            # Store the traversal order for layer sorting.
            if layer not in layer_indices:
                layer_indices[layer] = len(layer_indices)

            nodes_in_progress.add(node)

            # Propagate to all previous tensors connected to this node.
            for i in range(len(node.inbound_layers)):
                x = node.input_tensors[i]
                layer = node.inbound_layers[i]
                node_index = node.node_indices[i]
                tensor_index = node.tensor_indices[i]
                build_map_of_graph(x, finished_nodes, nodes_in_progress,
                                   layer, node_index, tensor_index)

            finished_nodes.add(node)
            nodes_in_progress.remove(node)

            nodes_in_decreasing_depth.append(node)

        finished_nodes = set()
        nodes_in_progress = set()
        for x in self.outputs:
            build_map_of_graph(x, finished_nodes, nodes_in_progress)

        for node in reversed(nodes_in_decreasing_depth):
            # If the depth is not set, the node has no outbound nodes (depth 0).
            depth = nodes_depths.setdefault(node, 0)

            # Update the depth of the corresponding layer
            previous_depth = layers_depths.get(node.outbound_layer, 0)
            # If we've seen this layer before at a higher depth, we should use that depth instead
            # of the node depth.  This is necessary for shared layers that have inputs at different
            # depth levels in the graph.
            depth = max(depth, previous_depth)
            layers_depths[node.outbound_layer] = depth
            nodes_depths[node] = depth

            # Update the depth of inbound nodes.
            for i in range(len(node.inbound_layers)):
                inbound_layer = node.inbound_layers[i]
                node_index = node.node_indices[i]
                inbound_node = inbound_layer._inbound_nodes[node_index]
                previous_depth = nodes_depths.get(inbound_node, 0)
                nodes_depths[inbound_node] = max(depth + 1, previous_depth)

        # Build a dict {depth: list of nodes with this depth}
        nodes_by_depth = {}
        for node, depth in nodes_depths.items():
            if depth not in nodes_by_depth:
                nodes_by_depth[depth] = []
            nodes_by_depth[depth].append(node)

        # Build a dict {depth: list of layers with this depth}
        layers_by_depth = {}
        for layer, depth in layers_depths.items():
            if depth not in layers_by_depth:
                layers_by_depth[depth] = []
            layers_by_depth[depth].append(layer)

        # Get sorted list of layer depths.
        depth_keys = list(layers_by_depth.keys())
        depth_keys.sort(reverse=True)

        # Set self.layers and self.layers_by_depth.
        layers = []
        for depth in depth_keys:
            layers_for_depth = layers_by_depth[depth]
            # Container.layers needs to have a deterministic order:
            # here we order them by traversal order.
            layers_for_depth.sort(key=lambda x: layer_indices[x])
            for layer in layers_for_depth:
                layers.append(layer)
        self.layers = layers
        self.layers_by_depth = layers_by_depth

        # Get sorted list of node depths.
        depth_keys = list(nodes_by_depth.keys())
        depth_keys.sort(reverse=True)

        # Check that all tensors required are computable.
        # computable_tensors: all tensors in the graph
        # that can be computed from the inputs provided.
        computable_tensors = []
        for x in self.inputs:
            computable_tensors.append(x)

        layers_with_complete_input = []  # To provide a better error msg.
        for depth in depth_keys:
            for node in nodes_by_depth[depth]:
                layer = node.outbound_layer
                if layer:
                    for x in node.input_tensors:
                        if x not in computable_tensors:
                            raise RuntimeError(
                                'Graph disconnected: '
                                'cannot obtain value for tensor ' +
                                str(x) + ' at layer "' + layer.name + '". '
                                'The following previous layers '
                                'were accessed without issue: ' +
                                str(layers_with_complete_input))
                    for x in node.output_tensors:
                        computable_tensors.append(x)
                    layers_with_complete_input.append(layer.name)

        # Set self._container_nodes and self._nodes_by_depth.
        self._container_nodes = container_nodes
        self._nodes_by_depth = nodes_by_depth

        # Ensure name unicity, which will be crucial for serialization
        # (since serialized nodes refer to layers by their name).
        all_names = [layer.name for layer in self.layers]
        for name in all_names:
            if all_names.count(name) != 1:
                raise RuntimeError('The name "' + name + '" is used ' +
                                   str(all_names.count(name)) +
                                   ' times in the model. '
                                   'All layer names should be unique. '
                                   'Layer names: ', all_names)

        # Layer parameters.
        # The new container starts with a single inbound node
        # for its inputs, and no outbound nodes.
        self._outbound_nodes = []  # Will be appended to by future calls to __call__
        self._inbound_nodes = []  # Will be appended to below, and by future calls to __call__
        # Create the node linking internal inputs to internal outputs.
        Node(outbound_layer=self,
             inbound_layers=[],
             node_indices=[],
             tensor_indices=[],
             input_tensors=self.inputs,
             output_tensors=self.outputs,
             # No container-level masking for now.
             input_masks=[None for _ in self.inputs],
             output_masks=[None for _ in self.outputs],
             input_shapes=[x._keras_shape for x in self.inputs],
             output_shapes=[x._keras_shape for x in self.outputs])
        self.built = True

        # The following are implemented as property functions:
        # self.trainable_weights
        # self.non_trainable_weights
        # self.input_spec

    def get_layer(self, name=None, index=None):
        """Retrieves a layer based on either its name (unique) or index.

        If `name` and `index` are both provided, `index` will take precedence.

        Indices are based on order of horizontal graph traversal (bottom-up).

        # Arguments
            name: String, name of layer.
            index: Integer, index of layer.

        # Returns
            A layer instance.

        # Raises
            ValueError: In case of invalid layer name or index.
        """
        # It would be unreliable to build a dictionary
        # based on layer names, because names can potentially
        # be changed at any point by the user
        # without the container being notified of it.
        if index is not None:
            if len(self.layers) <= index:
                raise ValueError('Was asked to retrieve layer at index ' +
                                 str(index) + ' but model only has ' +
                                 str(len(self.layers)) + ' layers.')
            else:
                return self.layers[index]
        else:
            if not name:
                raise ValueError('Provide either a layer name or layer index.')

        for layer in self.layers:
            if layer.name == name:
                return layer

        raise ValueError('No such layer: ' + name)

    @property
    def updates(self):
        """Retrieves the model's updates.

        Will only include updates that are either
        inconditional, or conditional on inputs to this model
        (e.g. will not include updates that depend on tensors
        that aren't inputs to this model).

        # Returns
            A list of update ops.
        """
        if not self.trainable and not self.stateful:
            return []
        updates = []
        for layer in self.layers:
            if hasattr(layer, 'updates'):
                # Collect updates that are dependent on inputs
                # that are part of the model.
                for node_index, node in enumerate(layer._inbound_nodes):
                    node_key = self._node_key(layer, node_index)
                    if node_key in self._container_nodes:
                        # The model owns this layer node.
                        inputs = node.input_tensors
                        updates += layer.get_updates_for(inputs)
                # Collect unconditional updates.
                updates += layer.get_updates_for(None)
        return updates

    @property
    def losses(self):
        """Retrieves the model's losses.

        Will only include losses that are either
        inconditional, or conditional on inputs to this model
        (e.g. will not include losses that depend on tensors
        that aren't inputs to this model).

        # Returns
            A list of loss tensors.
        """
        losses = []
        # Retrieve losses for all internal layers.
        for layer in self.layers:
            if hasattr(layer, 'losses'):
                # Collect losses that are dependent on inputs
                # that are part of the model.
                for node_index, node in enumerate(layer._inbound_nodes):
                    node_key = self._node_key(layer, node_index)
                    if node_key in self._container_nodes:
                        # The model owns this layer node.
                        inputs = node.input_tensors
                        losses += layer.get_losses_for(inputs)
                # Collect unconditional losses.
                losses += layer.get_losses_for(None)
        # Add any potential unconditional model-level loss.
        losses += self.get_losses_for(None)

        unique_tensors = list(set(x for x in losses if not isinstance(x, (float, int))))
        non_tensors = [x for x in losses if isinstance(x, (float, int))]
        return unique_tensors + non_tensors

    @property
    def uses_learning_phase(self):
        return any([x._uses_learning_phase for x in self.outputs])

    @property
    def stateful(self):
        return any([(hasattr(layer, 'stateful') and layer.stateful) for layer in self.layers])

    def reset_states(self):
        for layer in self.layers:
            if hasattr(layer, 'reset_states') and getattr(layer, 'stateful', False):
                layer.reset_states()

    @property
    def state_updates(self):
        """Returns the `updates` from all layers that are stateful.

        This is useful for separating training updates and
        state updates, e.g. when we need to update a layer's internal state
        during prediction.

        # Returns
            A list of update ops.
        """
        state_updates = []
        for layer in self.layers:
            if layer.stateful:
                state_updates += layer.updates
        return state_updates

    @property
    def trainable_weights(self):
        if not self.trainable:
            return []
        weights = []
        for layer in self.layers:
            weights += layer.trainable_weights
        return weights

    @property
    def non_trainable_weights(self):
        weights = []
        for layer in self.layers:
            weights += layer.non_trainable_weights
        if not self.trainable:
            trainable_weights = []
            for layer in self.layers:
                trainable_weights += layer.trainable_weights
            return trainable_weights + weights
        return weights

    def get_weights(self):
        """Retrieves the weights of the model.

        # Returns
            A flat list of Numpy arrays.
        """
        weights = []
        for layer in self.layers:
            weights += layer.weights
        return K.batch_get_value(weights)

    def set_weights(self, weights):
        """Sets the weights of the model.

        # Arguments
            weights: A list of Numpy arrays with shapes and types matching
                the output of `model.get_weights()`.
        """
        tuples = []
        for layer in self.layers:
            num_param = len(layer.weights)
            layer_weights = weights[:num_param]
            for sw, w in zip(layer.weights, layer_weights):
                tuples.append((sw, w))
            weights = weights[num_param:]
        K.batch_set_value(tuples)

    @property
    def input_spec(self):
        """Gets the model's input specs.

        # Returns
            A list of `InputSpec` instances (one per input to the model)
                or a single instance if the model has only one input.
        """
        specs = []
        for layer in getattr(self, 'input_layers', []):
            if layer.input_spec is None:
                specs.append(None)
            else:
                if not isinstance(layer.input_spec, list):
                    raise TypeError('Layer ' + layer.name +
                                    ' has an input_spec attribute that '
                                    'is not a list. We expect a list. '
                                    'Found input_spec = ' +
                                    str(layer.input_spec))
                specs += layer.input_spec
        if len(specs) == 1:
            return specs[0]
        return specs

    def call(self, inputs, mask=None):
        """Calls the model on new inputs.

        In this case `call` just reapplies
        all ops in the graph to the new inputs
        (e.g. build a new computational graph from the provided inputs).

        A model is callable on non-Keras tensors.

        # Arguments
            inputs: A tensor or list of tensors.
            mask: A mask or list of masks. A mask can be
                either a tensor or None (no mask).

        # Returns
            A tensor if there is a single output, or
            a list of tensors if there are more than one outputs.
        """
        inputs = _to_list(inputs)
        if mask is None:
            masks = [None for _ in range(len(inputs))]
        else:
            masks = _to_list(mask)
        cache_key = ','.join([str(id(x)) for x in inputs])
        cache_key += '_' + ','.join([str(id(x)) for x in masks])
        if cache_key in self._output_tensor_cache:
            return self._output_tensor_cache[cache_key]
        else:
            output_tensors, _, _ = self.run_internal_graph(inputs, masks)
            return output_tensors

    def compute_mask(self, inputs, mask):
        inputs = _to_list(inputs)
        if mask is None:
            masks = [None for _ in range(len(inputs))]
        else:
            masks = _to_list(mask)
        cache_key = ','.join([str(id(x)) for x in inputs])
        cache_key += '_' + ','.join([str(id(x)) for x in masks])
        if cache_key in self._output_mask_cache:
            return self._output_mask_cache[cache_key]
        else:
            _, output_masks, _ = self.run_internal_graph(inputs, masks)
            return output_masks

    def compute_output_shape(self, input_shape):
        input_shapes = _to_list(input_shape)
        if len(input_shapes) != len(self.input_layers):
            raise ValueError('Invalid input_shape argument ' +
                             str(input_shape) + ': model has ' +
                             str(len(self.input_layers)) + ' tensor inputs.')

        cache_key = ','.join([str(x) for x in input_shapes])
        if cache_key in self._output_shape_cache:
            output_shapes = self._output_shape_cache[cache_key]
            if isinstance(output_shapes, list) and len(output_shapes) == 1:
                return output_shapes[0]
            return output_shapes
        else:
            # Bad luck, we have to run the graph manually.
            layers_to_output_shapes = {}
            for i in range(len(input_shapes)):
                layer = self.input_layers[i]
                input_shape = input_shapes[i]
                # It's an input layer: compute_output_shape is identity,
                # and there is only one node and one tensor output.
                shape_key = layer.name + '_0_0'
                layers_to_output_shapes[shape_key] = input_shape

            depth_keys = list(self._nodes_by_depth.keys())
            depth_keys.sort(reverse=True)
            # Iterate over nodes, by depth level.
            if len(depth_keys) > 1:
                for depth in depth_keys:
                    nodes = self._nodes_by_depth[depth]
                    for node in nodes:
                        # This is always a single layer, never a list.
                        layer = node.outbound_layer
                        if layer in self.input_layers:
                            # We've already covered the input layers
                            # a few lines above.
                            continue
                        # Potentially redundant list,
                        # same size of node.input_tensors.
                        input_shapes = []
                        for j in range(len(node.inbound_layers)):
                            inbound_layer = node.inbound_layers[j]
                            node_index = node.node_indices[j]
                            tensor_index = node.tensor_indices[j]
                            shape_key = inbound_layer.name + '_%s_%s' % (node_index, tensor_index)
                            input_shape = layers_to_output_shapes[shape_key]
                            input_shapes.append(input_shape)

                        if len(input_shapes) == 1:
                            output_shape = layer.compute_output_shape(input_shapes[0])
                        else:
                            output_shape = layer.compute_output_shape(input_shapes)

                        output_shapes = _to_list(output_shape)
                        node_index = layer._inbound_nodes.index(node)
                        for j in range(len(output_shapes)):
                            shape_key = layer.name + '_%s_%s' % (node_index, j)
                            layers_to_output_shapes[shape_key] = output_shapes[j]

            # Read final output shapes from layers_to_output_shapes.
            output_shapes = []
            output_shape_keys = []
            for i in range(len(self.output_layers)):
                layer = self.output_layers[i]
                node_index = self.output_layers_node_indices[i]
                tensor_index = self.output_layers_tensor_indices[i]
                shape_key = layer.name + '_%s_%s' % (node_index, tensor_index)
                output_shape_keys.append(shape_key)

            for i, key in enumerate(output_shape_keys):
                assert key in layers_to_output_shapes
                output_shapes.append(layers_to_output_shapes[key])
            # Store in cache.
            self._output_shape_cache[cache_key] = output_shapes
            if isinstance(output_shapes, list) and len(output_shapes) == 1:
                return output_shapes[0]
            return output_shapes

    def run_internal_graph(self, inputs, masks=None):
        """Computes output tensors for new inputs.

        # Note:
            - Expects `inputs` to be a list (potentially with 1 element).
            - Can be run on non-Keras tensors.

        # Arguments
            inputs: List of tensors
            masks: List of masks (tensors or None).

        # Returns
            Three lists: output_tensors, output_masks, output_shapes
        """
        if masks is None:
            masks = [None for _ in range(len(inputs))]

        # Dictionary mapping reference tensors to tuples
        # (computed tensor, compute mask)
        # we assume a 1:1 mapping from tensor to mask
        # TODO: raise exception when a `.compute_mask()` call
        # does not return a list the same size as `call`
        tensor_map = {}
        for x, y, mask in zip(self.inputs, inputs, masks):
            tensor_map[str(id(x))] = (y, mask)

        depth_keys = list(self._nodes_by_depth.keys())
        depth_keys.sort(reverse=True)
        for depth in depth_keys:
            nodes = self._nodes_by_depth[depth]
            for node in nodes:
                # This is always a single layer, never a list.
                layer = node.outbound_layer
                reference_input_tensors = node.input_tensors
                reference_output_tensors = node.output_tensors

                # If all previous input tensors are available in tensor_map,
                # then call node.inbound_layer on them.
                computed_data = []  # List of tuples (input, mask).
                for x in reference_input_tensors:
                    if str(id(x)) in tensor_map:
                        computed_data.append(tensor_map[str(id(x))])

                if len(computed_data) == len(reference_input_tensors):
                    # call layer
                    with K.name_scope(layer.name):
                        if node.arguments:
                            kwargs = node.arguments
                        else:
                            kwargs = {}
                        if len(computed_data) == 1:
                            computed_tensor, computed_mask = computed_data[0]
                            if has_arg(layer.call, 'mask'):
                                if 'mask' not in kwargs:
                                    kwargs['mask'] = computed_mask
                            output_tensors = _to_list(layer.call(computed_tensor, **kwargs))
                            output_masks = layer.compute_mask(computed_tensor,
                                                              computed_mask)
                            if output_masks is None:
                                output_masks = [None for _ in output_tensors]
                            else:
                                output_masks = _to_list(output_masks)
                            computed_tensors = [computed_tensor]
                            computed_masks = [computed_mask]
                        else:
                            computed_tensors = [x[0] for x in computed_data]
                            computed_masks = [x[1] for x in computed_data]
                            if has_arg(layer.call, 'mask'):
                                if 'mask' not in kwargs:
                                    kwargs['mask'] = computed_masks
                            output_tensors = _to_list(layer.call(computed_tensors, **kwargs))
                            output_masks = layer.compute_mask(computed_tensors,
                                                              computed_masks)
                            if output_masks is None:
                                output_masks = [None for _ in output_tensors]
                            else:
                                output_masks = _to_list(output_masks)
                        # Apply activity regularizer if any:
                        if hasattr(layer, 'activity_regularizer') and layer.activity_regularizer is not None:
                            regularization_losses = [layer.activity_regularizer(x) for x in output_tensors]
                            layer.add_loss(regularization_losses, computed_tensors)

                        if len(output_masks) != len(output_tensors):
                            raise Exception('Layers should have equal number of output tensors '
                                            'and output masks. Layer ' + str(layer.name) + ' has'
                                            ' ' + str(len(output_tensors)) + ' output tensors and'
                                            ' ' + str(len(output_masks)) + ' output masks.')
                    # Update model updates and losses:
                    # Keep track of updates that depend on the inputs
                    # (e.g. BN updates).
                    self.add_update(layer.get_updates_for(computed_tensors), inputs)
                    # Keep track of unconditional updates (e.g. a counter).
                    self.add_update(layer.get_updates_for(None), None)
                    # Keep track of losses that depend on the inputs
                    # (e.g. activity regularizers).
                    self.add_loss(layer.get_losses_for(computed_tensors), inputs)
                    # Keep track of unconditional losses
                    # (e.g. weight regularizers).
                    self.add_loss(layer.get_losses_for(None), None)

                    # Update _keras_shape.
                    if all([hasattr(x, '_keras_shape') for x in computed_tensors]):
                        if len(computed_tensors) == 1:
                            shapes = _to_list(layer.compute_output_shape(computed_tensors[0]._keras_shape))
                            uses_learning_phase = computed_tensors[0]._uses_learning_phase
                        else:
                            shapes = _to_list(layer.compute_output_shape([x._keras_shape for x in computed_tensors]))
                            uses_learning_phase = any([x._uses_learning_phase for x in computed_tensors])
                        for x, s in zip(output_tensors, shapes):
                            x._keras_shape = s
                            x._uses_learning_phase = getattr(x, '_uses_learning_phase', False) or uses_learning_phase

                    # Update tensor_map.
                    for x, y, mask in zip(reference_output_tensors, output_tensors, output_masks):
                        tensor_map[str(id(x))] = (y, mask)

        output_tensors = []
        output_masks = []
        output_shapes = []
        for x in self.outputs:
            assert str(id(x)) in tensor_map, 'Could not compute output ' + str(x)
            tensor, mask = tensor_map[str(id(x))]
            if hasattr(tensor, '_keras_shape') and output_shapes is not None:
                shape = tensor._keras_shape
                output_shapes.append(shape)
            else:
                output_shapes = None
            output_tensors.append(tensor)
            output_masks.append(mask)

        # Update cache;
        # keys are based on ids on input tensors and inputs masks.
        cache_key = ','.join([str(id(x)) for x in inputs])
        cache_key += '_' + ','.join([str(id(x)) for x in masks])

        if len(output_tensors) == 1:
            output_tensors = output_tensors[0]
            self._output_tensor_cache[cache_key] = output_tensors
        else:
            self._output_tensor_cache[cache_key] = output_tensors

        if len(output_masks) == 1:
            output_masks = output_masks[0]
            self._output_mask_cache[cache_key] = output_masks
        else:
            self._output_mask_cache[cache_key] = output_masks

        if output_shapes is not None:
            input_shapes = [x._keras_shape for x in inputs]
            cache_key = ','.join([str(x) for x in input_shapes])
            if len(output_shapes) == 1:
                output_shapes = output_shapes[0]
                self._output_shape_cache[cache_key] = output_shapes
            else:
                self._output_shape_cache[cache_key] = output_shapes
        return output_tensors, output_masks, output_shapes

    def get_config(self):
        config = {
            'name': self.name,
        }

        # Build a map from a layer unique name (self._node_key)
        # to the index of the nodes that are saved in the config.
        # Only nodes in container_nodes are saved.
        node_conversion_map = {}
        for layer in self.layers:
            if issubclass(layer.__class__, Container):
                # Containers start with a pre-existing node
                # linking their input to output.
                kept_nodes = 1
            else:
                kept_nodes = 0
            for original_node_index, node in enumerate(layer._inbound_nodes):
                node_key = self._node_key(layer, original_node_index)
                if node_key in self._container_nodes:
                    # i.e. we mark it to be saved
                    node_conversion_map[node_key] = kept_nodes
                    kept_nodes += 1

        # serialize and save the layers in layer_configs
        layer_configs = []
        for layer in self.layers:  # From the earliest layers on.
            layer_class_name = layer.__class__.__name__
            layer_config = layer.get_config()
            filtered_inbound_nodes = []
            for original_node_index, node in enumerate(layer._inbound_nodes):
                node_key = self._node_key(layer, original_node_index)
                if node_key in self._container_nodes:
                    # The node is relevant to the model:
                    # add to filtered_inbound_nodes.
                    if node.arguments:
                        try:
                            json.dumps(node.arguments)
                            kwargs = node.arguments
                        except TypeError:
                            warnings.warn(
                                'Layer ' + layer.name +
                                ' was passed non-serializable keyword arguments: ' +
                                str(node.arguments) + '. They will not be included '
                                'in the serialized model (and thus will be missing '
                                'at deserialization time).')
                            kwargs = {}
                    else:
                        kwargs = {}
                    if node.inbound_layers:
                        node_data = []
                        for i in range(len(node.inbound_layers)):
                            inbound_layer = node.inbound_layers[i]
                            node_index = node.node_indices[i]
                            tensor_index = node.tensor_indices[i]

                            new_node_index = node_conversion_map.get(
                                self._node_key(inbound_layer, node_index), 0)
                            node_data.append([inbound_layer.name,
                                              new_node_index,
                                              tensor_index,
                                              kwargs])
                        filtered_inbound_nodes.append(node_data)
            layer_configs.append({
                'name': layer.name,
                'class_name': layer_class_name,
                'config': layer_config,
                'inbound_nodes': filtered_inbound_nodes,
            })
        config['layers'] = layer_configs

        # Gather info about inputs and outputs.
        model_inputs = []
        for i in range(len(self.input_layers)):
            layer = self.input_layers[i]
            node_index = self.input_layers_node_indices[i]

            node_key = self._node_key(layer, node_index)
            if node_key not in self._container_nodes:
                continue
            new_node_index = node_conversion_map[node_key]
            tensor_index = self.input_layers_tensor_indices[i]
            model_inputs.append([layer.name, new_node_index, tensor_index])
        config['input_layers'] = model_inputs
        model_outputs = []
        for i in range(len(self.output_layers)):
            layer = self.output_layers[i]
            node_index = self.output_layers_node_indices[i]

            node_key = self._node_key(layer, node_index)
            if node_key not in self._container_nodes:
                continue
            new_node_index = node_conversion_map[node_key]
            tensor_index = self.output_layers_tensor_indices[i]
            model_outputs.append([layer.name, new_node_index, tensor_index])
        config['output_layers'] = model_outputs
        return copy.deepcopy(config)

    @classmethod
    def from_config(cls, config, custom_objects=None):
        """Instantiates a Model from its config (output of `get_config()`).

        # Arguments
            config: Model config dictionary.
            custom_objects: Optional dictionary mapping names
                (strings) to custom classes or functions to be
                considered during deserialization.

        # Returns
            A model instance.

        # Raises
            ValueError: In case of improperly formatted config dict.
        """
        # Layer instances created during
        # the graph reconstruction process
        created_layers = {}

        # Dictionary mapping layer instances to
        # node data that specifies a layer call.
        # It acts as a queue that maintains any unprocessed
        # layer call until it becomes possible to process it
        # (i.e. until the input tensors to the call all exist).
        unprocessed_nodes = {}

        def add_unprocessed_node(layer, node_data):
            if layer not in unprocessed_nodes:
                unprocessed_nodes[layer] = [node_data]
            else:
                unprocessed_nodes[layer].append(node_data)

        def process_node(layer, node_data):
            input_tensors = []
            for input_data in node_data:
                inbound_layer_name = input_data[0]
                inbound_node_index = input_data[1]
                inbound_tensor_index = input_data[2]
                if len(input_data) == 3:
                    kwargs = {}
                elif len(input_data) == 4:
                    kwargs = input_data[3]
                else:
                    raise ValueError('Improperly formatted model config.')
                if inbound_layer_name not in created_layers:
                    add_unprocessed_node(layer, node_data)
                    return
                inbound_layer = created_layers[inbound_layer_name]
                if len(inbound_layer._inbound_nodes) <= inbound_node_index:
                    add_unprocessed_node(layer, node_data)
                    return
                inbound_node = inbound_layer._inbound_nodes[inbound_node_index]
                input_tensors.append(inbound_node.output_tensors[inbound_tensor_index])
            # Call layer on its inputs, thus creating the node
            # and building the layer if needed.
            if input_tensors:
                if len(input_tensors) == 1:
                    layer(input_tensors[0], **kwargs)
                else:
                    layer(input_tensors, **kwargs)

        def process_layer(layer_data):
            """Deserializes a layer, then call it on appropriate inputs.

            # Arguments
                layer_data: layer config dict.

            # Raises
                ValueError: In case of improperly formatted `layer_data` dict.
            """
            layer_name = layer_data['name']

            # Instantiate layer.
            from ..layers import deserialize as deserialize_layer

            layer = deserialize_layer(layer_data,
                                      custom_objects=custom_objects)
            created_layers[layer_name] = layer

            # Gather layer inputs.
            inbound_nodes_data = layer_data['inbound_nodes']
            for node_data in inbound_nodes_data:
                # We don't process nodes (i.e. make layer calls)
                # on the fly because the inbound node may not yet exist,
                # in case of layer shared at different topological depths
                # (e.g. a model such as A(B(A(B(x)))))
                add_unprocessed_node(layer, node_data)

        # First, we create all layers and enqueue nodes to be processed
        for layer_data in config['layers']:
            process_layer(layer_data)
        # Then we process nodes in order of layer depth.
        # Nodes that cannot yet be processed (if the inbound node
        # does not yet exist) are re-enqueued, and the process
        # is repeated until all nodes are processed.
        while unprocessed_nodes:
            for layer_data in config['layers']:
                layer = created_layers[layer_data['name']]
                if layer in unprocessed_nodes:
                    for node_data in unprocessed_nodes.pop(layer):
                        process_node(layer, node_data)

        name = config.get('name')
        input_tensors = []
        output_tensors = []
        for layer_data in config['input_layers']:
            layer_name, node_index, tensor_index = layer_data
            assert layer_name in created_layers
            layer = created_layers[layer_name]
            layer_output_tensors = layer._inbound_nodes[node_index].output_tensors
            input_tensors.append(layer_output_tensors[tensor_index])
        for layer_data in config['output_layers']:
            layer_name, node_index, tensor_index = layer_data
            assert layer_name in created_layers
            layer = created_layers[layer_name]
            layer_output_tensors = layer._inbound_nodes[node_index].output_tensors
            output_tensors.append(layer_output_tensors[tensor_index])
        return cls(inputs=input_tensors, outputs=output_tensors, name=name)

    def save(self, filepath, overwrite=True, include_optimizer=True):
        """Saves the model to a single HDF5 file.

        The savefile includes:
            - The model architecture, allowing to re-instantiate the model.
            - The model weights.
            - The state of the optimizer, allowing to resume training
                exactly where you left off.

        This allows you to save the entirety of the state of a model
        in a single file.

        Saved models can be reinstantiated via `keras.models.load_model`.
        The model returned by `load_model`
        is a compiled model ready to be used (unless the saved model
        was never compiled in the first place).

        # Arguments
            filepath: String, path to the file to save the weights to.
            overwrite: Whether to silently overwrite any existing file at the
                target location, or provide the user with a manual prompt.
            include_optimizer: If True, save optimizer's state together.

        # Example

        ```python
        from keras.models import load_model

        model.save('my_model.h5')  # creates a HDF5 file 'my_model.h5'
        del model  # deletes the existing model

        # returns a compiled model
        # identical to the previous one
        model = load_model('my_model.h5')
        ```
        """
        from ..models import save_model
        save_model(self, filepath, overwrite, include_optimizer)

    def save_weights(self, filepath, overwrite=True):
        """Dumps all layer weights to a HDF5 file.

        The weight file has:
            - `layer_names` (attribute), a list of strings
                (ordered names of model layers).
            - For every layer, a `group` named `layer.name`
                - For every such layer group, a group attribute `weight_names`,
                    a list of strings
                    (ordered names of weights tensor of the layer).
                - For every weight in the layer, a dataset
                    storing the weight value, named after the weight tensor.

        # Arguments
            filepath: String, path to the file to save the weights to.
            overwrite: Whether to silently overwrite any existing file at the
                target location, or provide the user with a manual prompt.

        # Raises
            ImportError: If h5py is not available.
        """
        if h5py is None:
            raise ImportError('`save_weights` requires h5py.')
        # If file exists and should not be overwritten:
        if not overwrite and os.path.isfile(filepath):
            proceed = ask_to_proceed_with_overwrite(filepath)
            if not proceed:
                return
        with h5py.File(filepath, 'w') as f:
            save_weights_to_hdf5_group(f, self.layers)
            f.flush()

    def load_weights(self, filepath, by_name=False,
                     skip_mismatch=False, reshape=False):
        """Loads all layer weights from a HDF5 save file.

        If `by_name` is False (default) weights are loaded
        based on the network's topology, meaning the architecture
        should be the same as when the weights were saved.
        Note that layers that don't have weights are not taken
        into account in the topological ordering, so adding or
        removing layers is fine as long as they don't have weights.

        If `by_name` is True, weights are loaded into layers
        only if they share the same name. This is useful
        for fine-tuning or transfer-learning models where
        some of the layers have changed.

        # Arguments
            filepath: String, path to the weights file to load.
            by_name: Boolean, whether to load weights by name
                or by topological order.
            skip_mismatch: Boolean, whether to skip loading of layers
                where there is a mismatch in the number of weights,
                or a mismatch in the shape of the weight
                (only valid when `by_name`=True).
            reshape: Reshape weights to fit the layer when the correct number
                of weight arrays is present but their shape does not match.


        # Raises
            ImportError: If h5py is not available.
        """
        if h5py is None:
            raise ImportError('`load_weights` requires h5py.')
        with h5py.File(filepath, mode='r') as f:
            if 'layer_names' not in f.attrs and 'model_weights' in f:
                f = f['model_weights']
            if by_name:
                load_weights_from_hdf5_group_by_name(
                    f, self.layers, skip_mismatch=skip_mismatch,
                    reshape=reshape)
            else:
                load_weights_from_hdf5_group(
                    f, self.layers, reshape=reshape)

    def _updated_config(self):
        """Util hared between different serialization methods.

        # Returns
            Model config with Keras version information added.
        """
        from .. import __version__ as keras_version

        config = self.get_config()
        model_config = {
            'class_name': self.__class__.__name__,
            'config': config,
            'keras_version': keras_version,
            'backend': K.backend()
        }
        return model_config

    def to_json(self, **kwargs):
        """Returns a JSON string containing the network configuration.

        To load a network from a JSON save file, use
        `keras.models.model_from_json(json_string, custom_objects={})`.

        # Arguments
            **kwargs: Additional keyword arguments
                to be passed to `json.dumps()`.

        # Returns
            A JSON string.
        """
        def get_json_type(obj):
            # If obj is any numpy type
            if type(obj).__module__ == np.__name__:
                return obj.item()

            # If obj is a python 'type'
            if type(obj).__name__ == type.__name__:
                return obj.__name__

            raise TypeError('Not JSON Serializable:', obj)

        model_config = self._updated_config()
        return json.dumps(model_config, default=get_json_type, **kwargs)

    def to_yaml(self, **kwargs):
        """Returns a yaml string containing the network configuration.

        To load a network from a yaml save file, use
        `keras.models.model_from_yaml(yaml_string, custom_objects={})`.

        `custom_objects` should be a dictionary mapping
        the names of custom losses / layers / etc to the corresponding
        functions / classes.

        # Arguments
            **kwargs: Additional keyword arguments
                to be passed to `yaml.dump()`.

        # Returns
            A YAML string.
        """
        return yaml.dump(self._updated_config(), **kwargs)

    def summary(self, line_length=None, positions=None, print_fn=None):
        """Prints a string summary of the network.

        # Arguments
            line_length: Total length of printed lines
                (e.g. set this to adapt the display to different
                terminal window sizes).
            positions: Relative or absolute positions of log elements
                in each line. If not provided,
                defaults to `[.33, .55, .67, 1.]`.
            print_fn: Print function to use.
                It will be called on each line of the summary.
                You can set it to a custom function
                in order to capture the string summary.
                It defaults to `print` (prints to stdout).
        """
        return print_layer_summary(self,
                                   line_length=line_length,
                                   positions=positions,
                                   print_fn=print_fn)


def get_source_inputs(tensor, layer=None, node_index=None):
    """Returns the list of input tensors necessary to compute `tensor`.

    Output will always be a list of tensors
    (potentially with 1 element).

    # Arguments
        tensor: The tensor to start from.
        layer: Origin layer of the tensor. Will be
            determined via tensor._keras_history if not provided.
        node_index: Origin node index of the tensor.

    # Returns
        List of input tensors.
    """
    if not hasattr(tensor, '_keras_history'):
        return tensor

    if layer is None or node_index:
        layer, node_index, _ = tensor._keras_history
    if not layer._inbound_nodes:
        return [tensor]
    else:
        node = layer._inbound_nodes[node_index]
        if not node.inbound_layers:
            # Reached an Input layer, stop recursion.
            return node.input_tensors
        else:
            source_tensors = []
            for i in range(len(node.inbound_layers)):
                x = node.input_tensors[i]
                layer = node.inbound_layers[i]
                node_index = node.node_indices[i]
                previous_sources = get_source_inputs(x,
                                                     layer,
                                                     node_index)
                # Avoid input redundancy.
                for x in previous_sources:
                    if x not in source_tensors:
                        source_tensors.append(x)
            return source_tensors


def _to_list(x):
    """Normalizes a list/tensor into a list.

    If a tensor is passed, we return
    a list of size 1 containing the tensor.

    # Arguments
        x: target object to be normalized.

    # Returns
        A list.
    """
    if isinstance(x, list):
        return x
    return [x]


def _object_list_uid(object_list):
    object_list = _to_list(object_list)
    return ', '.join([str(abs(id(x))) for x in object_list])


def _is_all_none(iterable_or_element):
    if not isinstance(iterable_or_element, (list, tuple)):
        iterable = [iterable_or_element]
    else:
        iterable = iterable_or_element
    for element in iterable:
        if element is not None:
            return False
    return True


def _collect_previous_mask(input_tensors):
    """Retrieves the output mask(s) of the previous node.

    # Arguments
        input_tensors: A tensor or list of tensors.

    # Returns
        A mask tensor or list of mask tensors.
    """
    input_tensors = _to_list(input_tensors)
    masks = []
    for x in input_tensors:
        if hasattr(x, '_keras_history'):
            inbound_layer, node_index, tensor_index = x._keras_history
            node = inbound_layer._inbound_nodes[node_index]
            mask = node.output_masks[tensor_index]
            masks.append(mask)
        else:
            masks.append(None)
    if len(masks) == 1:
        return masks[0]
    return masks


def _to_snake_case(name):
    intermediate = re.sub('(.)([A-Z][a-z0-9]+)', r'\1_\2', name)
    insecure = re.sub('([a-z])([A-Z])', r'\1_\2', intermediate).lower()
    # If the class is private the name starts with "_" which is not secure
    # for creating scopes. We prefix the name with "private" in this case.
    if insecure[0] != '_':
        return insecure
    return 'private' + insecure


def _collect_input_shape(input_tensors):
    """Collects the output shape(s) of a list of Keras tensors.

    # Arguments
        input_tensors: list of input tensors (or single input tensor).

    # Returns
        List of shape tuples (or single tuple), one tuple per input.
    """
    input_tensors = _to_list(input_tensors)
    shapes = []
    for x in input_tensors:
        try:
            shapes.append(K.int_shape(x))
        except TypeError:
            shapes.append(None)
    if len(shapes) == 1:
        return shapes[0]
    return shapes


def _save_attributes_to_hdf5_group(group, name, data):
    """Saves attributes (data) of the specified name into the HDF5 group.

    This method deals with an inherent problem of HDF5 file which is not
    able to store data larger than HDF5_OBJECT_HEADER_LIMIT bytes.

    # Arguments
        group: A pointer to a HDF5 group.
        name: A name of the attributes to save.
        data: Attributes data to store.
    """
    # Check that no item in `data` is larger than `HDF5_OBJECT_HEADER_LIMIT`
    # because in that case even chunking the array would not make the saving
    # possible.
    bad_attributes = [x for x in data if len(x) > HDF5_OBJECT_HEADER_LIMIT]

    # Expecting this to never be true.
    if len(bad_attributes) > 0:
        raise RuntimeError('The following attributes cannot be saved to HDF5 '
                           'file because they are larger than %d bytes: %s'
                           % (HDF5_OBJECT_HEADER_LIMIT,
                              ', '.join([x for x in bad_attributes])))

    data_npy = np.asarray(data)

    num_chunks = 1
    chunked_data = np.array_split(data_npy, num_chunks)

    # This will never loop forever thanks to the test above.
    while any(map(lambda x: x.nbytes > HDF5_OBJECT_HEADER_LIMIT, chunked_data)):
        num_chunks += 1
        chunked_data = np.array_split(data_npy, num_chunks)

    if num_chunks > 1:
        for chunk_id, chunk_data in enumerate(chunked_data):
            group.attrs['%s%d' % (name, chunk_id)] = chunk_data
    else:
        group.attrs[name] = data


def _load_attributes_from_hdf5_group(group, name):
    """Loads attributes of the specified name from the HDF5 group.

    This method deals with an inherent problem
    of HDF5 file which is not able to store
    data larger than HDF5_OBJECT_HEADER_LIMIT bytes.

    # Arguments
        group: A pointer to a HDF5 group.
        name: A name of the attributes to load.

    # Returns
        data: Attributes data.
    """
    if name in group.attrs:
        data = [n.decode('utf8') for n in group.attrs[name]]
    else:
        data = []
        chunk_id = 0
        while ('%s%d' % (name, chunk_id)) in group.attrs:
            data.extend([n.decode('utf8')
                        for n in group.attrs['%s%d' % (name, chunk_id)]])
            chunk_id += 1
    return data


def save_weights_to_hdf5_group(f, layers):
    from .. import __version__ as keras_version

    _save_attributes_to_hdf5_group(
        f, 'layer_names', [layer.name.encode('utf8') for layer in layers])
    f.attrs['backend'] = K.backend().encode('utf8')
    f.attrs['keras_version'] = str(keras_version).encode('utf8')

    for layer in layers:
        g = f.create_group(layer.name)
        symbolic_weights = layer.weights
        weight_values = K.batch_get_value(symbolic_weights)
        weight_names = []
        for i, (w, val) in enumerate(zip(symbolic_weights, weight_values)):
            if hasattr(w, 'name') and w.name:
                name = str(w.name)
            else:
                name = 'param_' + str(i)
            weight_names.append(name.encode('utf8'))
        _save_attributes_to_hdf5_group(g, 'weight_names', weight_names)
        for name, val in zip(weight_names, weight_values):
            param_dset = g.create_dataset(name, val.shape,
                                          dtype=val.dtype)
            if not val.shape:
                # scalar
                param_dset[()] = val
            else:
                param_dset[:] = val


def preprocess_weights_for_loading(layer, weights,
                                   original_keras_version=None,
                                   original_backend=None,
                                   reshape=False):
    """Converts layers weights from Keras 1 format to Keras 2.

    # Arguments
        layer: Layer instance.
        weights: List of weights values (Numpy arrays).
        original_keras_version: Keras version for the weights, as a string.
        original_backend: Keras backend the weights were trained with,
            as a string.
        reshape: Reshape weights to fit the layer when the correct number
            of values are present but the shape does not match.

    # Returns
        A list of weights values (Numpy arrays).
    """
    if layer.__class__.__name__ == 'Bidirectional':
        num_weights_per_layer = len(weights) // 2
        forward_weights = preprocess_weights_for_loading(layer.forward_layer,
                                                         weights[:num_weights_per_layer],
                                                         original_keras_version,
                                                         original_backend)
        backward_weights = preprocess_weights_for_loading(layer.backward_layer,
                                                          weights[num_weights_per_layer:],
                                                          original_keras_version,
                                                          original_backend)
        weights = forward_weights + backward_weights

    if original_keras_version == '1':
        if layer.__class__.__name__ == 'TimeDistributed':
            weights = preprocess_weights_for_loading(layer.layer,
                                                     weights,
                                                     original_keras_version,
                                                     original_backend)

        if layer.__class__.__name__ == 'Conv1D':
            shape = weights[0].shape
            # Handle Keras 1.1 format
            if shape[:2] != (layer.kernel_size[0], 1) or shape[3] != layer.filters:
                # Legacy shape:
                # (filters, input_dim, filter_length, 1)
                assert shape[0] == layer.filters and shape[2:] == (layer.kernel_size[0], 1)
                weights[0] = np.transpose(weights[0], (2, 3, 1, 0))
            weights[0] = weights[0][:, 0, :, :]

        if layer.__class__.__name__ == 'Conv2D':
            if layer.data_format == 'channels_first':
                # old: (filters, stack_size, kernel_rows, kernel_cols)
                # new: (kernel_rows, kernel_cols, stack_size, filters)
                weights[0] = np.transpose(weights[0], (2, 3, 1, 0))

        if layer.__class__.__name__ == 'Conv2DTranspose':
            if layer.data_format == 'channels_last':
                # old: (kernel_rows, kernel_cols, stack_size, filters)
                # new: (kernel_rows, kernel_cols, filters, stack_size)
                weights[0] = np.transpose(weights[0], (0, 1, 3, 2))
            if layer.data_format == 'channels_first':
                # old: (filters, stack_size, kernel_rows, kernel_cols)
                # new: (kernel_rows, kernel_cols, filters, stack_size)
                weights[0] = np.transpose(weights[0], (2, 3, 0, 1))

        if layer.__class__.__name__ == 'Conv3D':
            if layer.data_format == 'channels_first':
                # old: (filters, stack_size, ...)
                # new: (..., stack_size, filters)
                weights[0] = np.transpose(weights[0], (2, 3, 4, 1, 0))

        if layer.__class__.__name__ == 'GRU':
            if len(weights) == 9:
                kernel = np.concatenate([weights[0],
                                         weights[3],
                                         weights[6]], axis=-1)
                recurrent_kernel = np.concatenate([weights[1],
                                                   weights[4],
                                                   weights[7]], axis=-1)
                bias = np.concatenate([weights[2],
                                       weights[5],
                                       weights[8]], axis=-1)
                weights = [kernel, recurrent_kernel, bias]

        if layer.__class__.__name__ == 'LSTM':
            if len(weights) == 12:
                # old: i, c, f, o
                # new: i, f, c, o
                kernel = np.concatenate([weights[0],
                                         weights[6],
                                         weights[3],
                                         weights[9]], axis=-1)
                recurrent_kernel = np.concatenate([weights[1],
                                                   weights[7],
                                                   weights[4],
                                                   weights[10]], axis=-1)
                bias = np.concatenate([weights[2],
                                       weights[8],
                                       weights[5],
                                       weights[11]], axis=-1)
                weights = [kernel, recurrent_kernel, bias]

        if layer.__class__.__name__ == 'ConvLSTM2D':
            if len(weights) == 12:
                kernel = np.concatenate([weights[0],
                                         weights[6],
                                         weights[3],
                                         weights[9]], axis=-1)
                recurrent_kernel = np.concatenate([weights[1],
                                                   weights[7],
                                                   weights[4],
                                                   weights[10]], axis=-1)
                bias = np.concatenate([weights[2],
                                       weights[8],
                                       weights[5],
                                       weights[11]], axis=-1)
                if layer.data_format == 'channels_first':
                    # old: (filters, stack_size, kernel_rows, kernel_cols)
                    # new: (kernel_rows, kernel_cols, stack_size, filters)
                    kernel = np.transpose(kernel, (2, 3, 1, 0))
                    recurrent_kernel = np.transpose(recurrent_kernel,
                                                    (2, 3, 1, 0))
                weights = [kernel, recurrent_kernel, bias]

        if layer.__class__.__name__ in ['Model', 'Sequential']:
            new_weights = []
            # trainable weights
            for sublayer in layer.layers:
                num_weights = len(sublayer.trainable_weights)
                if num_weights > 0:
                    new_weights.extend(preprocess_weights_for_loading(
                        layer=sublayer,
                        weights=weights[:num_weights],
                        original_keras_version=original_keras_version,
                        original_backend=original_backend))
                    weights = weights[num_weights:]

            # non-trainable weights
            for sublayer in layer.layers:
                num_weights = len([l for l in sublayer.weights if l not in sublayer.trainable_weights])
                if num_weights > 0:
                    new_weights.extend(preprocess_weights_for_loading(
                        layer=sublayer,
                        weights=weights[:num_weights],
                        original_keras_version=original_keras_version,
                        original_backend=original_backend))
                    weights = weights[num_weights:]
            weights = new_weights

    conv_layers = ['Conv1D',
                   'Conv2D',
                   'Conv3D',
                   'Conv2DTranspose',
                   'ConvLSTM2D']
    if layer.__class__.__name__ in conv_layers:
        layer_weights_shape = K.int_shape(layer.weights[0])
        if _need_convert_kernel(original_backend):
            weights[0] = conv_utils.convert_kernel(weights[0])
            if layer.__class__.__name__ == 'ConvLSTM2D':
                weights[1] = conv_utils.convert_kernel(weights[1])
        if reshape and layer_weights_shape != weights[0].shape:
            if weights[0].size != np.prod(layer_weights_shape):
                raise ValueError('Weights must be of equal size to ' +
                                 'apply a reshape operation. ' +
                                 'Layer ' + layer.name +
                                 '\'s weights have shape ' +
                                 str(layer_weights_shape) + ' and size ' +
                                 str(np.prod(layer_weights_shape)) + '. ' +
                                 'The weights for loading have shape ' +
                                 str(weights[0].shape) + ' and size ' +
                                 str(weights[0].size) + '. ')
            weights[0] = np.reshape(weights[0], layer_weights_shape)
        elif layer_weights_shape != weights[0].shape:
            weights[0] = np.transpose(weights[0], (3, 2, 0, 1))
            if layer.__class__.__name__ == 'ConvLSTM2D':
                weights[1] = np.transpose(weights[1], (3, 2, 0, 1))

    weights = _convert_rnn_weights(layer, weights)

    return weights


def _convert_rnn_weights(layer, weights):
    """Converts weights for RNN layers between native and CuDNN format.

    Input kernels for each gate are transposed and converted between Fortran
    and C layout, recurrent kernels are transposed. For LSTM biases are summed/
    split in half, for GRU biases are reshaped.

    Weights can be converted in both directions between `LSTM` and`CuDNNSLTM`
    and between `CuDNNGRU` and `GRU(reset_after=True)`. Default `GRU` is not
    compatible with `CuDNNGRU`.

    For missing biases in `LSTM`/`GRU` (`use_bias=False`) no conversion is made.

    # Arguments
        layer: Target layer instance.
        weights: List of source weights values (input kernels, recurrent
            kernels, [biases]) (Numpy arrays).

    # Returns
        A list of converted weights values (Numpy arrays).

    # Raises
        ValueError: for incompatible GRU layer/weights or incompatible biases
    """

    def transform_kernels(kernels, func, n_gates):
        """Transforms kernel for each gate separately using given function.

        # Arguments
            kernels: Stacked array of kernels for individual gates.
            func: Function applied to kernel of each gate.
            n_gates: Number of gates (4 for LSTM, 3 for GRU).
        # Returns
            Stacked array of transformed kernels.
        """
        return np.hstack([func(k) for k in np.hsplit(kernels, n_gates)])

    def transpose_input(from_cudnn):
        """Makes a function that transforms input kernels from/to CuDNN format.

        It keeps the shape, but changes between the layout (Fortran/C). Eg.:

        ```
        Keras                 CuDNN
        [[0, 1, 2],  <--->  [[0, 2, 4],
         [3, 4, 5]]          [1, 3, 5]]
        ```

        It can be passed to `transform_kernels()`.

        # Arguments
            from_cudnn: `True` if source weights are in CuDNN format, `False`
                if they're in plain Keras format.
        # Returns
            Function that converts input kernel to the other format.
        """
        order = 'F' if from_cudnn else 'C'

        def transform(kernel):
            return kernel.T.reshape(kernel.shape, order=order)

        return transform

    target_class = layer.__class__.__name__

    # convert the weights between CuDNNLSTM and LSTM
    if target_class in ['LSTM', 'CuDNNLSTM'] and len(weights) == 3:
        # determine if we're loading a CuDNNLSTM layer from the number of bias weights:
        # CuDNNLSTM has (units * 8) weights; while LSTM has (units * 4)
        # if there's no bias weight in the file, skip this conversion
        units = weights[1].shape[0]
        bias_shape = weights[2].shape
        n_gates = 4

        if bias_shape == (2 * units * n_gates,):
            source = 'CuDNNLSTM'
        elif bias_shape == (units * n_gates,):
            source = 'LSTM'
        else:
            raise ValueError('Invalid bias shape: ' + str(bias_shape))

        def convert_weights(weights, from_cudnn=True):
            # transpose (and reshape) input and recurrent kernels
            kernels = transform_kernels(weights[0], transpose_input(from_cudnn), n_gates)
            recurrent_kernels = transform_kernels(weights[1], lambda k: k.T, n_gates)
            if from_cudnn:
                # merge input and recurrent biases into a single set
                biases = np.sum(np.split(weights[2], 2, axis=0), axis=0)
            else:
                # Split single set of biases evenly to two sets. The way of
                # splitting doesn't matter as long as the two sets sum is kept.
                biases = np.tile(0.5 * weights[2], 2)
            return [kernels, recurrent_kernels, biases]

        if source != target_class:
            weights = convert_weights(weights, from_cudnn=source == 'CuDNNLSTM')

    # convert the weights between CuDNNGRU and GRU(reset_after=True)
    if target_class in ['GRU', 'CuDNNGRU'] and len(weights) == 3:
        # We can determine the source of the weights from the shape of the bias.
        # If there is no bias we skip the conversion since CuDNNGRU always has biases.

        units = weights[1].shape[0]
        bias_shape = weights[2].shape
        n_gates = 3

        def convert_weights(weights, from_cudnn=True):
            kernels = transform_kernels(weights[0], transpose_input(from_cudnn), n_gates)
            recurrent_kernels = transform_kernels(weights[1], lambda k: k.T, n_gates)
            biases = weights[2].reshape((2, -1) if from_cudnn else -1)
            return [kernels, recurrent_kernels, biases]

        if bias_shape == (2 * units * n_gates,):
            source = 'CuDNNGRU'
        elif bias_shape == (2, units * n_gates):
            source = 'GRU(reset_after=True)'
        elif bias_shape == (units * n_gates,):
            source = 'GRU(reset_after=False)'
        else:
            raise ValueError('Invalid bias shape: ' + str(bias_shape))

        if target_class == 'CuDNNGRU':
            target = 'CuDNNGRU'
        elif layer.reset_after:
            target = 'GRU(reset_after=True)'
        else:
            target = 'GRU(reset_after=False)'

        # only convert between different types
        if source != target:
            types = (source, target)
            if 'GRU(reset_after=False)' in types:
                raise ValueError('%s is not compatible with %s' % types)
            if source == 'CuDNNGRU':
                weights = convert_weights(weights, from_cudnn=True)
            elif source == 'GRU(reset_after=True)':
                weights = convert_weights(weights, from_cudnn=False)

    return weights


def _need_convert_kernel(original_backend):
    """Checks if conversion on kernel matrices is required during weight loading.

    The convolution operation is implemented differently in different backends.
    While TH implements convolution, TF and CNTK implement the correlation operation.
    So the channel axis needs to be flipped when we're loading TF weights onto a TH model,
    or vice verca. However, there's no conversion required between TF and CNTK.

    # Arguments
        original_backend: Keras backend the weights were trained with, as a string.

    # Returns
        `True` if conversion on kernel matrices is required, otherwise `False`.
    """
    if original_backend is None:
        # backend information not available
        return False
    uses_correlation = {'tensorflow': True,
                        'theano': False,
                        'cntk': True}
    return uses_correlation[original_backend] != uses_correlation[K.backend()]


def load_weights_from_hdf5_group(f, layers, reshape=False):
    """Implements topological (order-based) weight loading.

    # Arguments
        f: A pointer to a HDF5 group.
        layers: a list of target layers.
        reshape: Reshape weights to fit the layer when the correct number
            of values are present but the shape does not match.

    # Raises
        ValueError: in case of mismatch between provided layers
            and weights file.
    """
    if 'keras_version' in f.attrs:
        original_keras_version = f.attrs['keras_version'].decode('utf8')
    else:
        original_keras_version = '1'
    if 'backend' in f.attrs:
        original_backend = f.attrs['backend'].decode('utf8')
    else:
        original_backend = None

    filtered_layers = []
    for layer in layers:
        weights = layer.weights
        if weights:
            filtered_layers.append(layer)

    layer_names = _load_attributes_from_hdf5_group(f, 'layer_names')
    filtered_layer_names = []
    for name in layer_names:
        g = f[name]
        weight_names = _load_attributes_from_hdf5_group(g, 'weight_names')
        if weight_names:
            filtered_layer_names.append(name)
    layer_names = filtered_layer_names
    if len(layer_names) != len(filtered_layers):
        raise ValueError('You are trying to load a weight file '
                         'containing ' + str(len(layer_names)) +
                         ' layers into a model with ' +
                         str(len(filtered_layers)) + ' layers.')

    # We batch weight value assignments in a single backend call
    # which provides a speedup in TensorFlow.
    weight_value_tuples = []
    for k, name in enumerate(layer_names):
        g = f[name]
        weight_names = _load_attributes_from_hdf5_group(g, 'weight_names')
        weight_values = [np.asarray(g[weight_name]) for weight_name in weight_names]
        layer = filtered_layers[k]
        symbolic_weights = layer.weights
        weight_values = preprocess_weights_for_loading(layer,
                                                       weight_values,
                                                       original_keras_version,
                                                       original_backend,
                                                       reshape=reshape)
        if len(weight_values) != len(symbolic_weights):
            raise ValueError('Layer #' + str(k) +
                             ' (named "' + layer.name +
                             '" in the current model) was found to '
                             'correspond to layer ' + name +
                             ' in the save file. '
                             'However the new layer ' + layer.name +
                             ' expects ' + str(len(symbolic_weights)) +
                             ' weights, but the saved weights have ' +
                             str(len(weight_values)) +
                             ' elements.')
        weight_value_tuples += zip(symbolic_weights, weight_values)
    K.batch_set_value(weight_value_tuples)


def load_weights_from_hdf5_group_by_name(f, layers, skip_mismatch=False,
                                         reshape=False):
    """Implements name-based weight loading.

    (instead of topological weight loading).

    Layers that have no matching name are skipped.

    # Arguments
        f: A pointer to a HDF5 group.
        layers: A list of target layers.
        skip_mismatch: Boolean, whether to skip loading of layers
            where there is a mismatch in the number of weights,
            or a mismatch in the shape of the weights.
        reshape: Reshape weights to fit the layer when the correct number
            of values are present but the shape does not match.

    # Raises
        ValueError: in case of mismatch between provided layers
            and weights file and skip_mismatch=False.
    """
    if 'keras_version' in f.attrs:
        original_keras_version = f.attrs['keras_version'].decode('utf8')
    else:
        original_keras_version = '1'
    if 'backend' in f.attrs:
        original_backend = f.attrs['backend'].decode('utf8')
    else:
        original_backend = None

    # New file format.
    layer_names = _load_attributes_from_hdf5_group(f, 'layer_names')

    # Reverse index of layer name to list of layers with name.
    index = {}
    for layer in layers:
        if layer.name:
            index.setdefault(layer.name, []).append(layer)

    # We batch weight value assignments in a single backend call
    # which provides a speedup in TensorFlow.
    weight_value_tuples = []
    for k, name in enumerate(layer_names):
        g = f[name]
        weight_names = _load_attributes_from_hdf5_group(g, 'weight_names')
        weight_values = [np.asarray(g[weight_name]) for weight_name in weight_names]

        for layer in index.get(name, []):
            symbolic_weights = layer.weights
            weight_values = preprocess_weights_for_loading(
                layer,
                weight_values,
                original_keras_version,
                original_backend,
                reshape=reshape)
            if len(weight_values) != len(symbolic_weights):
                if skip_mismatch:
                    warnings.warn('Skipping loading of weights for layer {}'.format(layer.name) +
                                  ' due to mismatch in number of weights' +
                                  ' ({} vs {}).'.format(len(symbolic_weights), len(weight_values)))
                    continue
                else:
                    raise ValueError('Layer #' + str(k) +
                                     ' (named "' + layer.name +
                                     '") expects ' +
                                     str(len(symbolic_weights)) +
                                     ' weight(s), but the saved weights' +
                                     ' have ' + str(len(weight_values)) +
                                     ' element(s).')
            # Set values.
            for i in range(len(weight_values)):
                if skip_mismatch:
                    if K.int_shape(symbolic_weights[i]) != weight_values[i].shape:
                        warnings.warn('Skipping loading of weights for layer {}'.format(layer.name) +
                                      ' due to mismatch in shape' +
                                      ' ({} vs {}).'.format(
                                          symbolic_weights[i].shape,
                                          weight_values[i].shape))
                        continue

                weight_value_tuples.append((symbolic_weights[i],
                                            weight_values[i]))

    K.batch_set_value(weight_value_tuples)
=======
from .base_layer import Layer, Node, InputSpec
from .input_layer import Input, InputLayer
from .network import Network, get_source_inputs
>>>>>>> 58fd1f05
<|MERGE_RESOLUTION|>--- conflicted
+++ resolved
@@ -1,3486 +1,5 @@
 """This module is deprecated, but kept around for backwards compatibility.
 """
-<<<<<<< HEAD
-from __future__ import print_function
-from __future__ import absolute_import
-from __future__ import division
-
-import numpy as np
-import json
-import yaml
-import warnings
-import copy
-import os
-import re
-from six.moves import zip
-
-from .. import backend as K
-from .. import initializers
-from ..utils.io_utils import ask_to_proceed_with_overwrite
-from ..utils.layer_utils import print_summary as print_layer_summary
-from ..utils.layer_utils import count_params
-from ..utils.generic_utils import has_arg
-from ..utils import conv_utils
-from ..legacy import interfaces
-
-try:
-    import h5py
-    HDF5_OBJECT_HEADER_LIMIT = 64512
-except ImportError:
-    h5py = None
-
-
-class InputSpec(object):
-    """Specifies the ndim, dtype and shape of every input to a layer.
-
-    Every layer should expose (if appropriate) an `input_spec` attribute:
-    a list of instances of InputSpec (one per input tensor).
-
-    A None entry in a shape is compatible with any dimension,
-    a None shape is compatible with any shape.
-
-    # Arguments
-        dtype: Expected datatype of the input.
-        shape: Shape tuple, expected shape of the input
-            (may include None for unchecked axes).
-        ndim: Integer, expected rank of the input.
-        max_ndim: Integer, maximum rank of the input.
-        min_ndim: Integer, minimum rank of the input.
-        axes: Dictionary mapping integer axes to
-            a specific dimension value.
-    """
-
-    def __init__(self, dtype=None,
-                 shape=None,
-                 ndim=None,
-                 max_ndim=None,
-                 min_ndim=None,
-                 axes=None):
-        self.dtype = dtype
-        self.shape = shape
-        if shape is not None:
-            self.ndim = len(shape)
-        else:
-            self.ndim = ndim
-        self.max_ndim = max_ndim
-        self.min_ndim = min_ndim
-        self.axes = axes or {}
-
-    def __repr__(self):
-        spec = [('dtype=' + str(self.dtype)) if self.dtype else '',
-                ('shape=' + str(self.shape)) if self.shape else '',
-                ('ndim=' + str(self.ndim)) if self.ndim else '',
-                ('max_ndim=' + str(self.max_ndim)) if self.max_ndim else '',
-                ('min_ndim=' + str(self.min_ndim)) if self.min_ndim else '',
-                ('axes=' + str(self.axes)) if self.axes else '']
-        return 'InputSpec(%s)' % ', '.join(x for x in spec if x)
-
-
-class Node(object):
-    """A `Node` describes the connectivity between two layers.
-
-    Each time a layer is connected to some new input,
-    a node is added to `layer._inbound_nodes`.
-    Each time the output of a layer is used by another layer,
-    a node is added to `layer._outbound_nodes`.
-
-    # Arguments
-        outbound_layer: the layer that takes
-            `input_tensors` and turns them into `output_tensors`
-            (the node gets created when the `call`
-            method of the layer was called).
-        inbound_layers: a list of layers, the same length as `input_tensors`,
-            the layers from where `input_tensors` originate.
-        node_indices: a list of integers, the same length as `inbound_layers`.
-            `node_indices[i]` is the origin node of `input_tensors[i]`
-            (necessary since each inbound layer might have several nodes,
-            e.g. if the layer is being shared with a different data stream).
-        tensor_indices: a list of integers,
-            the same length as `inbound_layers`.
-            `tensor_indices[i]` is the index of `input_tensors[i]` within the
-            output of the inbound layer
-            (necessary since each inbound layer might
-            have multiple tensor outputs, with each one being
-            independently manipulable).
-        input_tensors: list of input tensors.
-        output_tensors: list of output tensors.
-        input_masks: list of input masks (a mask can be a tensor, or None).
-        output_masks: list of output masks (a mask can be a tensor, or None).
-        input_shapes: list of input shape tuples.
-        output_shapes: list of output shape tuples.
-        arguments: dictionary of keyword arguments that were passed to the
-            `call` method of the layer at the call that created the node.
-
-    `node_indices` and `tensor_indices` are basically fine-grained coordinates
-    describing the origin of the `input_tensors`, verifying the following:
-
-    `input_tensors[i] == inbound_layers[i]._inbound_nodes[node_indices[i]].output_tensors[tensor_indices[i]]`
-
-    A node from layer A to layer B is added to:
-        A._outbound_nodes
-        B._inbound_nodes
-    """
-
-    def __init__(self, outbound_layer,
-                 inbound_layers, node_indices, tensor_indices,
-                 input_tensors, output_tensors,
-                 input_masks, output_masks,
-                 input_shapes, output_shapes,
-                 arguments=None):
-        # Layer instance (NOT a list).
-        # this is the layer that takes a list of input tensors
-        # and turns them into a list of output tensors.
-        # the current node will be added to
-        # the inbound_nodes of outbound_layer.
-        self.outbound_layer = outbound_layer
-
-        # The following 3 properties describe where
-        # the input tensors come from: which layers,
-        # and for each layer, which node and which
-        # tensor output of each node.
-
-        # List of layer instances.
-        self.inbound_layers = inbound_layers
-        # List of integers, 1:1 mapping with inbound_layers.
-        self.node_indices = node_indices
-        # List of integers, 1:1 mapping with inbound_layers.
-        self.tensor_indices = tensor_indices
-
-        # Following 2 properties:
-        # tensor inputs and outputs of outbound_layer.
-
-        # List of tensors. 1:1 mapping with inbound_layers.
-        self.input_tensors = input_tensors
-        # List of tensors, created by outbound_layer.call().
-        self.output_tensors = output_tensors
-
-        # Following 2 properties: input and output masks.
-        # List of tensors, 1:1 mapping with input_tensor.
-        self.input_masks = input_masks
-        # List of tensors, created by outbound_layer.compute_mask().
-        self.output_masks = output_masks
-
-        # Following 2 properties: input and output shapes.
-
-        # List of shape tuples, shapes of input_tensors.
-        self.input_shapes = input_shapes
-        # List of shape tuples, shapes of output_tensors.
-        self.output_shapes = output_shapes
-
-        # Optional keyword arguments to layer's `call`.
-        self.arguments = arguments
-
-        # Add nodes to all layers involved.
-        for layer in inbound_layers:
-            if layer is not None:
-                layer._outbound_nodes.append(self)
-        outbound_layer._inbound_nodes.append(self)
-
-    def get_config(self):
-        inbound_names = []
-        for layer in self.inbound_layers:
-            if layer:
-                inbound_names.append(layer.name)
-            else:
-                inbound_names.append(None)
-        return {'outbound_layer': self.outbound_layer.name if self.outbound_layer else None,
-                'inbound_layers': inbound_names,
-                'node_indices': self.node_indices,
-                'tensor_indices': self.tensor_indices}
-
-
-class Layer(object):
-    """Abstract base layer class.
-
-    # Properties
-        name: String, must be unique within a model.
-        input_spec: List of InputSpec class instances
-            each entry describes one required input:
-                - ndim
-                - dtype
-            A layer with `n` input tensors must have
-            an `input_spec` of length `n`.
-        trainable: Boolean, whether the layer weights
-            will be updated during training.
-        uses_learning_phase: Whether any operation
-            of the layer uses `K.in_training_phase()`
-            or `K.in_test_phase()`.
-        input_shape: Shape tuple. Provided for convenience,
-            but note that there may be cases in which this
-            attribute is ill-defined (e.g. a shared layer
-            with multiple input shapes), in which case
-            requesting `input_shape` will raise an Exception.
-            Prefer using `layer.get_input_shape_for(input_shape)`,
-            or `layer.get_input_shape_at(node_index)`.
-        output_shape: Shape tuple. See above.
-        inbound_nodes: List of nodes.
-        outbound_nodes: List of nodes.
-        input, output: Input/output tensor(s). Note that if the layer is used
-            more than once (shared layer), this is ill-defined
-            and will raise an exception. In such cases, use
-            `layer.get_input_at(node_index)`.
-        input_mask, output_mask: Same as above, for masks.
-        trainable_weights: List of variables.
-        non_trainable_weights: List of variables.
-        weights: The concatenation of the lists trainable_weights and
-            non_trainable_weights (in this order).
-
-    # Methods
-        call(x, mask=None): Where the layer's logic lives.
-        __call__(x, mask=None): Wrapper around the layer logic (`call`).
-            If x is a Keras tensor:
-                - Connect current layer with last layer from tensor:
-                    `self._add_inbound_node(last_layer)`
-                - Add layer to tensor history
-            If layer is not built:
-                - Build from x._keras_shape
-        get_weights()
-        set_weights(weights)
-        get_config()
-        count_params()
-        compute_output_shape(input_shape)
-        compute_mask(x, mask)
-        get_input_at(node_index)
-        get_output_at(node_index)
-        get_input_shape_at(node_index)
-        get_output_shape_at(node_index)
-        get_input_mask_at(node_index)
-        get_output_mask_at(node_index)
-
-    # Class Methods
-        from_config(config)
-
-    # Internal methods:
-        build(input_shape)
-        _add_inbound_node(layer, index=0)
-        assert_input_compatibility()
-    """
-
-    def __init__(self, **kwargs):
-        self.input_spec = None
-        self.supports_masking = False
-        self.stateful = False
-
-        # These properties will be set upon call of self.build()
-        self._trainable_weights = []
-        self._non_trainable_weights = []
-        self._losses = []
-        self._updates = []
-        self._per_input_losses = {}
-        self._per_input_updates = {}
-        self._built = False
-
-        # These lists will be filled via successive calls
-        # to self._add_inbound_node().
-        self._inbound_nodes = []
-        self._outbound_nodes = []
-
-        # These properties should be set by the user via keyword arguments.
-        # note that 'dtype', 'input_shape' and 'batch_input_shape'
-        # are only applicable to input layers: do not pass these keywords
-        # to non-input layers.
-        allowed_kwargs = {'input_shape',
-                          'batch_input_shape',
-                          'batch_size',
-                          'dtype',
-                          'name',
-                          'trainable',
-                          'weights',
-                          'input_dtype',  # legacy
-                          'unit_forget_bias',
-                          'recurrent_activation'
-                          }
-        for kwarg in kwargs:
-            if kwarg not in allowed_kwargs:
-                raise TypeError('Keyword argument not understood:', kwarg)
-        name = kwargs.get('name')
-        if not name:
-            prefix = self.__class__.__name__
-            name = _to_snake_case(prefix) + '_' + str(K.get_uid(prefix))
-        self.name = name
-
-        self.trainable = kwargs.get('trainable', True)
-        if 'input_shape' in kwargs or 'batch_input_shape' in kwargs:
-            # In this case we will later create an input layer
-            # to insert before the current layer
-            if 'batch_input_shape' in kwargs:
-                batch_input_shape = tuple(kwargs['batch_input_shape'])
-            elif 'input_shape' in kwargs:
-                if 'batch_size' in kwargs:
-                    batch_size = kwargs['batch_size']
-                else:
-                    batch_size = None
-                batch_input_shape = (batch_size,) + tuple(kwargs['input_shape'])
-            self.batch_input_shape = batch_input_shape
-
-            # Set dtype.
-            dtype = kwargs.get('dtype')
-            if dtype is None:
-                dtype = kwargs.get('input_dtype')
-            if dtype is None:
-                dtype = K.floatx()
-            self.dtype = dtype
-
-        if 'weights' in kwargs:
-            self._initial_weights = kwargs['weights']
-        else:
-            self._initial_weights = None
-
-    @staticmethod
-    def _node_key(layer, node_index):
-        """Converts a layer and its index to a unique (immutable type) name.
-
-        This function is used internally with `self._container_nodes`.
-
-        # Arguments
-            layer: The layer.
-            node_index: The layer's position (e.g. via enumerate) in a list of
-                nodes.
-
-        # Returns
-            The unique name.
-        """
-        return layer.name + '_ib-' + str(node_index)
-
-    @property
-    def losses(self):
-        return self._losses
-
-    @property
-    def updates(self):
-        if not self.trainable and not self.stateful:
-            return []
-        return self._updates
-
-    @property
-    def built(self):
-        return self._built
-
-    @built.setter
-    def built(self, value):
-        self._built = value
-
-    @property
-    def trainable_weights(self):
-        trainable = getattr(self, 'trainable', True)
-        if trainable:
-            return self._trainable_weights
-        else:
-            return []
-
-    @trainable_weights.setter
-    def trainable_weights(self, weights):
-        self._trainable_weights = weights
-
-    @property
-    def non_trainable_weights(self):
-        trainable = getattr(self, 'trainable', True)
-        if not trainable:
-            return self._trainable_weights + self._non_trainable_weights
-        else:
-            return self._non_trainable_weights
-
-    @non_trainable_weights.setter
-    def non_trainable_weights(self, weights):
-        self._non_trainable_weights = weights
-
-    @interfaces.legacy_add_weight_support
-    def add_weight(self,
-                   name,
-                   shape,
-                   dtype=None,
-                   initializer=None,
-                   regularizer=None,
-                   trainable=True,
-                   constraint=None):
-        """Adds a weight variable to the layer.
-
-        # Arguments
-            name: String, the name for the weight variable.
-            shape: The shape tuple of the weight.
-            dtype: The dtype of the weight.
-            initializer: An Initializer instance (callable).
-            regularizer: An optional Regularizer instance.
-            trainable: A boolean, whether the weight should
-                be trained via backprop or not (assuming
-                that the layer itself is also trainable).
-            constraint: An optional Constraint instance.
-
-        # Returns
-            The created weight variable.
-        """
-        initializer = initializers.get(initializer)
-        if dtype is None:
-            dtype = K.floatx()
-        weight = K.variable(initializer(shape),
-                            dtype=dtype,
-                            name=name,
-                            constraint=constraint)
-        if regularizer is not None:
-            self.add_loss(regularizer(weight))
-        if trainable:
-            self._trainable_weights.append(weight)
-        else:
-            self._non_trainable_weights.append(weight)
-        return weight
-
-    def assert_input_compatibility(self, inputs):
-        """Checks compatibility between the layer and provided inputs.
-
-        This checks that the tensor(s) `input`
-        verify the input assumptions of the layer
-        (if any). If not, exceptions are raised.
-
-        # Arguments
-            inputs: input tensor or list of input tensors.
-
-        # Raises
-            ValueError: in case of mismatch between
-                the provided inputs and the expectations of the layer.
-        """
-        inputs = _to_list(inputs)
-        for x in inputs:
-            try:
-                K.is_keras_tensor(x)
-            except ValueError:
-                raise ValueError('Layer ' + self.name + ' was called with '
-                                 'an input that isn\'t a symbolic tensor. '
-                                 'Received type: ' +
-                                 str(type(x)) + '. Full input: ' +
-                                 str(inputs) + '. All inputs to the layer '
-                                 'should be tensors.')
-
-        if not self.input_spec:
-            return
-        if not isinstance(self.input_spec, (list, tuple)):
-            input_spec = _to_list(self.input_spec)
-        else:
-            input_spec = self.input_spec
-        if len(inputs) != len(input_spec):
-            raise ValueError('Layer ' + self.name + ' expects ' +
-                             str(len(input_spec)) + ' inputs, '
-                             'but it received ' + str(len(inputs)) +
-                             ' input tensors. Input received: ' +
-                             str(inputs))
-        for input_index, (x, spec) in enumerate(zip(inputs, input_spec)):
-            if spec is None:
-                continue
-
-            # Check ndim.
-            if spec.ndim is not None:
-                if K.ndim(x) != spec.ndim:
-                    raise ValueError('Input ' + str(input_index) +
-                                     ' is incompatible with layer ' +
-                                     self.name + ': expected ndim=' +
-                                     str(spec.ndim) + ', found ndim=' +
-                                     str(K.ndim(x)))
-            if spec.max_ndim is not None:
-                ndim = K.ndim(x)
-                if ndim is not None and ndim > spec.max_ndim:
-                    raise ValueError('Input ' + str(input_index) +
-                                     ' is incompatible with layer ' +
-                                     self.name + ': expected max_ndim=' +
-                                     str(spec.max_ndim) + ', found ndim=' +
-                                     str(K.ndim(x)))
-            if spec.min_ndim is not None:
-                ndim = K.ndim(x)
-                if ndim is not None and ndim < spec.min_ndim:
-                    raise ValueError('Input ' + str(input_index) +
-                                     ' is incompatible with layer ' +
-                                     self.name + ': expected min_ndim=' +
-                                     str(spec.min_ndim) + ', found ndim=' +
-                                     str(K.ndim(x)))
-            # Check dtype.
-            if spec.dtype is not None:
-                if K.dtype(x) != spec.dtype:
-                    raise ValueError('Input ' + str(input_index) +
-                                     ' is incompatible with layer ' +
-                                     self.name + ': expected dtype=' +
-                                     str(spec.dtype) + ', found dtype=' +
-                                     str(K.dtype(x)))
-            # Check specific shape axes.
-            if spec.axes:
-                try:
-                    x_shape = K.int_shape(x)
-                except TypeError:
-                    x_shape = None
-                if x_shape is not None:
-                    for axis, value in spec.axes.items():
-                        if value is not None and x_shape[int(axis)] not in {value, None}:
-                            raise ValueError('Input ' + str(input_index) +
-                                             ' is incompatible with layer ' +
-                                             self.name + ': expected axis ' +
-                                             str(axis) + ' of input shape to have '
-                                             'value ' + str(value) +
-                                             ' but got shape ' + str(x_shape))
-            # Check shape.
-            if spec.shape is not None:
-                try:
-                    x_shape = K.int_shape(x)
-                except TypeError:
-                    x_shape = None
-                if x_shape is not None:
-                    for spec_dim, dim in zip(spec.shape, x_shape):
-                        if spec_dim is not None and dim is not None:
-                            if spec_dim != dim:
-                                raise ValueError(
-                                    'Input ' + str(input_index) +
-                                    ' is incompatible with layer ' +
-                                    self.name + ': expected shape=' +
-                                    str(spec.shape) + ', found shape=' +
-                                    str(x_shape))
-
-    def call(self, inputs, **kwargs):
-        """This is where the layer's logic lives.
-
-        # Arguments
-            inputs: Input tensor, or list/tuple of input tensors.
-            **kwargs: Additional keyword arguments.
-
-        # Returns
-            A tensor or list/tuple of tensors.
-        """
-        return inputs
-
-    def __call__(self, inputs, **kwargs):
-        """Wrapper around self.call(), for handling internal references.
-
-        If a Keras tensor is passed:
-            - We call self._add_inbound_node().
-            - If necessary, we `build` the layer to match
-                the _keras_shape of the input(s).
-            - We update the _keras_shape of every input tensor with
-                its new shape (obtained via self.compute_output_shape).
-                This is done as part of _add_inbound_node().
-            - We update the _keras_history of the output tensor(s)
-                with the current layer.
-                This is done as part of _add_inbound_node().
-
-        # Arguments
-            inputs: Can be a tensor or list/tuple of tensors.
-            **kwargs: Additional keyword arguments to be passed to `call()`.
-
-        # Returns
-            Output of the layer's `call` method.
-
-        # Raises
-            ValueError: in case the layer is missing shape information
-                for its `build` call.
-        """
-        if isinstance(inputs, list):
-            inputs = inputs[:]
-        with K.name_scope(self.name):
-            # Handle laying building (weight creating, input spec locking).
-            if not self.built:
-                # Raise exceptions in case the input is not compatible
-                # with the input_spec specified in the layer constructor.
-                self.assert_input_compatibility(inputs)
-
-                # Collect input shapes to build layer.
-                input_shapes = []
-                for x_elem in _to_list(inputs):
-                    if hasattr(x_elem, '_keras_shape'):
-                        input_shapes.append(x_elem._keras_shape)
-                    elif hasattr(K, 'int_shape'):
-                        input_shapes.append(K.int_shape(x_elem))
-                    else:
-                        raise ValueError('You tried to call layer "' + self.name +
-                                         '". This layer has no information'
-                                         ' about its expected input shape, '
-                                         'and thus cannot be built. '
-                                         'You can build it manually via: '
-                                         '`layer.build(batch_input_shape)`')
-                if len(input_shapes) == 1:
-                    self.build(input_shapes[0])
-                else:
-                    self.build(input_shapes)
-                self.built = True
-
-                # Load weights that were specified at layer instantiation.
-                if self._initial_weights is not None:
-                    self.set_weights(self._initial_weights)
-
-            # Raise exceptions in case the input is not compatible
-            # with the input_spec set at build time.
-            self.assert_input_compatibility(inputs)
-
-            # Handle mask propagation.
-            previous_mask = _collect_previous_mask(inputs)
-            user_kwargs = copy.copy(kwargs)
-            if not _is_all_none(previous_mask):
-                # The previous layer generated a mask.
-                if has_arg(self.call, 'mask'):
-                    if 'mask' not in kwargs:
-                        # If mask is explicitly passed to __call__,
-                        # we should override the default mask.
-                        kwargs['mask'] = previous_mask
-            # Handle automatic shape inference (only useful for Theano).
-            input_shape = _collect_input_shape(inputs)
-
-            # Actually call the layer, collecting output(s), mask(s), and shape(s).
-            output = self.call(inputs, **kwargs)
-            output_mask = self.compute_mask(inputs, previous_mask)
-
-            # If the layer returns tensors from its inputs, unmodified,
-            # we copy them to avoid loss of tensor metadata.
-            output_ls = _to_list(output)
-            inputs_ls = _to_list(inputs)
-            output_ls_copy = []
-            for x in output_ls:
-                if x in inputs_ls:
-                    x = K.identity(x)
-                output_ls_copy.append(x)
-            if len(output_ls_copy) == 1:
-                output = output_ls_copy[0]
-            else:
-                output = output_ls_copy
-
-            # Inferring the output shape is only relevant for Theano.
-            if all([s is not None for s in _to_list(input_shape)]):
-                output_shape = self.compute_output_shape(input_shape)
-            else:
-                if isinstance(input_shape, list):
-                    output_shape = [None for _ in input_shape]
-                else:
-                    output_shape = None
-
-            if not isinstance(output_mask, (list, tuple)) and len(output_ls) > 1:
-                # Augment the mask to match the length of the output.
-                output_mask = [output_mask] * len(output_ls)
-
-            # Add an inbound node to the layer, so that it keeps track
-            # of the call and of all new variables created during the call.
-            # This also updates the layer history of the output tensor(s).
-            # If the input tensor(s) had not previous Keras history,
-            # this does nothing.
-            self._add_inbound_node(input_tensors=inputs, output_tensors=output,
-                                   input_masks=previous_mask, output_masks=output_mask,
-                                   input_shapes=input_shape, output_shapes=output_shape,
-                                   arguments=user_kwargs)
-
-            # Apply activity regularizer if any:
-            if hasattr(self, 'activity_regularizer') and self.activity_regularizer is not None:
-                regularization_losses = [self.activity_regularizer(x) for x in _to_list(output)]
-                self.add_loss(regularization_losses, _to_list(inputs))
-        return output
-
-    def _add_inbound_node(self, input_tensors, output_tensors,
-                          input_masks, output_masks,
-                          input_shapes, output_shapes, arguments=None):
-        """Internal method to create an inbound node for the layer.
-
-        # Arguments
-            input_tensors: list of input tensors.
-            output_tensors: list of output tensors.
-            input_masks: list of input masks (a mask can be a tensor, or None).
-            output_masks: list of output masks (a mask can be a tensor, or None).
-            input_shapes: list of input shape tuples.
-            output_shapes: list of output shape tuples.
-            arguments: dictionary of keyword arguments that were passed to the
-                `call` method of the layer at the call that created the node.
-        """
-        input_tensors = _to_list(input_tensors)
-        output_tensors = _to_list(output_tensors)
-        input_masks = _to_list(input_masks)
-        output_masks = _to_list(output_masks)
-        input_shapes = _to_list(input_shapes)
-        output_shapes = _to_list(output_shapes)
-
-        # Collect input tensor(s) coordinates.
-        inbound_layers = []
-        node_indices = []
-        tensor_indices = []
-        for x in input_tensors:
-            if hasattr(x, '_keras_history'):
-                inbound_layer, node_index, tensor_index = x._keras_history
-                inbound_layers.append(inbound_layer)
-                node_indices.append(node_index)
-                tensor_indices.append(tensor_index)
-            else:
-                inbound_layers.append(None)
-                node_indices.append(None)
-                tensor_indices.append(None)
-
-        # Create node, add it to inbound nodes.
-        Node(
-            self,
-            inbound_layers=inbound_layers,
-            node_indices=node_indices,
-            tensor_indices=tensor_indices,
-            input_tensors=input_tensors,
-            output_tensors=output_tensors,
-            input_masks=input_masks,
-            output_masks=output_masks,
-            input_shapes=input_shapes,
-            output_shapes=output_shapes,
-            arguments=arguments
-        )
-
-        # Update tensor history, _keras_shape and _uses_learning_phase.
-        for i in range(len(output_tensors)):
-            output_tensors[i]._keras_shape = output_shapes[i]
-            uses_lp = any([getattr(x, '_uses_learning_phase', False) for x in input_tensors])
-            uses_lp = getattr(self, 'uses_learning_phase', False) or uses_lp
-            output_tensors[i]._uses_learning_phase = getattr(output_tensors[i], '_uses_learning_phase', False) or uses_lp
-            output_tensors[i]._keras_history = (self,
-                                                len(self._inbound_nodes) - 1,
-                                                i)
-
-    def compute_output_shape(self, input_shape):
-        """Computes the output shape of the layer.
-
-        Assumes that the layer will be built
-        to match that input shape provided.
-
-        # Arguments
-            input_shape: Shape tuple (tuple of integers)
-                or list of shape tuples (one per output tensor of the layer).
-                Shape tuples can include None for free dimensions,
-                instead of an integer.
-
-        # Returns
-            An input shape tuple.
-        """
-        if hasattr(self, 'get_output_shape_for'):
-            msg = "Class `{}.{}` defines `get_output_shape_for` but does not override `compute_output_shape`. " + \
-                  "If this is a Keras 1 layer, please implement `compute_output_shape` to support Keras 2."
-            warnings.warn(msg.format(type(self).__module__, type(self).__name__), stacklevel=2)
-        return input_shape
-
-    def compute_mask(self, inputs, mask=None):
-        """Computes an output mask tensor.
-
-        # Arguments
-            inputs: Tensor or list of tensors.
-            mask: Tensor or list of tensors.
-
-        # Returns
-            None or a tensor (or list of tensors,
-                one per output tensor of the layer).
-        """
-        if not self.supports_masking:
-            if mask is not None:
-                if isinstance(mask, list):
-                    if any(m is not None for m in mask):
-                        raise TypeError('Layer ' + self.name +
-                                        ' does not support masking, '
-                                        'but was passed an input_mask: ' +
-                                        str(mask))
-                else:
-                    raise TypeError('Layer ' + self.name +
-                                    ' does not support masking, '
-                                    'but was passed an input_mask: ' +
-                                    str(mask))
-            # masking not explicitly supported: return None as mask
-            return None
-        # if masking is explicitly supported, by default
-        # carry over the input mask
-        return mask
-
-    def build(self, input_shape):
-        """Creates the layer weights.
-
-        Must be implemented on all layers that have weights.
-
-        # Arguments
-            input_shape: Keras tensor (future input to layer)
-                or list/tuple of Keras tensors to reference
-                for weight shape computations.
-        """
-        self.built = True
-
-    def _get_node_attribute_at_index(self, node_index, attr, attr_name):
-        """Retrieves an attribute (e.g. input_tensors) from a node.
-
-        This is used to implement the methods:
-            - get_input_shape_at
-            - get_output_shape_at
-            - get_input_at
-            etc...
-
-        # Arguments
-            node_index: Integer index of the node from which
-                to retrieve the attribute.
-            attr: Exact node attribute name.
-            attr_name: Human-readable attribute name, for error messages.
-
-        # Returns
-            The layer's attribute `attr` at the node of index `node_index`.
-
-        # Raises
-            RuntimeError: If the layer has no inbound nodes.
-            ValueError: If the index is does not match any node.
-        """
-        if not self._inbound_nodes:
-            raise RuntimeError('The layer has never been called '
-                               'and thus has no defined ' + attr_name + '.')
-        if not len(self._inbound_nodes) > node_index:
-            raise ValueError('Asked to get ' + attr_name +
-                             ' at node ' + str(node_index) +
-                             ', but the layer has only ' +
-                             str(len(self._inbound_nodes)) + ' inbound nodes.')
-        values = getattr(self._inbound_nodes[node_index], attr)
-        if len(values) == 1:
-            return values[0]
-        else:
-            return values
-
-    def get_input_shape_at(self, node_index):
-        """Retrieves the input shape(s) of a layer at a given node.
-
-        # Arguments
-            node_index: Integer, index of the node
-                from which to retrieve the attribute.
-                E.g. `node_index=0` will correspond to the
-                first time the layer was called.
-
-        # Returns
-            A shape tuple
-            (or list of shape tuples if the layer has multiple inputs).
-        """
-        return self._get_node_attribute_at_index(node_index,
-                                                 'input_shapes',
-                                                 'input shape')
-
-    def get_output_shape_at(self, node_index):
-        """Retrieves the output shape(s) of a layer at a given node.
-
-        # Arguments
-            node_index: Integer, index of the node
-                from which to retrieve the attribute.
-                E.g. `node_index=0` will correspond to the
-                first time the layer was called.
-
-        # Returns
-            A shape tuple
-            (or list of shape tuples if the layer has multiple outputs).
-        """
-        return self._get_node_attribute_at_index(node_index,
-                                                 'output_shapes',
-                                                 'output shape')
-
-    def get_input_at(self, node_index):
-        """Retrieves the input tensor(s) of a layer at a given node.
-
-        # Arguments
-            node_index: Integer, index of the node
-                from which to retrieve the attribute.
-                E.g. `node_index=0` will correspond to the
-                first time the layer was called.
-
-        # Returns
-            A tensor (or list of tensors if the layer has multiple inputs).
-        """
-        return self._get_node_attribute_at_index(node_index,
-                                                 'input_tensors',
-                                                 'input')
-
-    def get_output_at(self, node_index):
-        """Retrieves the output tensor(s) of a layer at a given node.
-
-        # Arguments
-            node_index: Integer, index of the node
-                from which to retrieve the attribute.
-                E.g. `node_index=0` will correspond to the
-                first time the layer was called.
-
-        # Returns
-            A tensor (or list of tensors if the layer has multiple outputs).
-        """
-        return self._get_node_attribute_at_index(node_index,
-                                                 'output_tensors',
-                                                 'output')
-
-    def get_input_mask_at(self, node_index):
-        """Retrieves the input mask tensor(s) of a layer at a given node.
-
-        # Arguments
-            node_index: Integer, index of the node
-                from which to retrieve the attribute.
-                E.g. `node_index=0` will correspond to the
-                first time the layer was called.
-
-        # Returns
-            A mask tensor
-            (or list of tensors if the layer has multiple inputs).
-        """
-        return self._get_node_attribute_at_index(node_index,
-                                                 'input_masks',
-                                                 'input mask')
-
-    def get_output_mask_at(self, node_index):
-        """Retrieves the output mask tensor(s) of a layer at a given node.
-
-        # Arguments
-            node_index: Integer, index of the node
-                from which to retrieve the attribute.
-                E.g. `node_index=0` will correspond to the
-                first time the layer was called.
-
-        # Returns
-            A mask tensor
-            (or list of tensors if the layer has multiple outputs).
-        """
-        return self._get_node_attribute_at_index(node_index,
-                                                 'output_masks',
-                                                 'output mask')
-
-    @property
-    def input(self):
-        """Retrieves the input tensor(s) of a layer.
-
-        Only applicable if the layer has exactly one inbound node,
-        i.e. if it is connected to one incoming layer.
-
-        # Returns
-            Input tensor or list of input tensors.
-
-        # Raises
-            AttributeError: if the layer is connected to
-            more than one incoming layers.
-        """
-        if len(self._inbound_nodes) > 1:
-            raise AttributeError('Layer ' + self.name +
-                                 ' has multiple inbound nodes, '
-                                 'hence the notion of "layer input" '
-                                 'is ill-defined. '
-                                 'Use `get_input_at(node_index)` instead.')
-        elif not self._inbound_nodes:
-            raise AttributeError('Layer ' + self.name +
-                                 ' is not connected, no input to return.')
-        return self._get_node_attribute_at_index(0, 'input_tensors',
-                                                 'input')
-
-    @property
-    def output(self):
-        """Retrieves the output tensor(s) of a layer.
-
-        Only applicable if the layer has exactly one inbound node,
-        i.e. if it is connected to one incoming layer.
-
-        # Returns
-            Output tensor or list of output tensors.
-
-        # Raises
-            AttributeError: if the layer is connected to
-            more than one incoming layers.
-        """
-        if not self._inbound_nodes:
-            raise AttributeError('Layer ' + self.name +
-                                 ' has no inbound nodes.')
-        if len(self._inbound_nodes) > 1:
-            raise AttributeError('Layer ' + self.name +
-                                 ' has multiple inbound nodes, '
-                                 'hence the notion of "layer output" '
-                                 'is ill-defined. '
-                                 'Use `get_output_at(node_index)` instead.')
-        return self._get_node_attribute_at_index(0, 'output_tensors',
-                                                 'output')
-
-    @property
-    def input_mask(self):
-        """Retrieves the input mask tensor(s) of a layer.
-
-        Only applicable if the layer has exactly one inbound node,
-        i.e. if it is connected to one incoming layer.
-
-        # Returns
-            Input mask tensor (potentially None) or list of input
-            mask tensors.
-
-        # Raises
-            AttributeError: if the layer is connected to
-            more than one incoming layers.
-        """
-        if len(self._inbound_nodes) != 1:
-            raise AttributeError('Layer ' + self.name +
-                                 ' has multiple inbound nodes, ' +
-                                 'hence the notion of "layer input mask" '
-                                 'is ill-defined. '
-                                 'Use `get_input_mask_at(node_index)` '
-                                 'instead.')
-        return self._get_node_attribute_at_index(0, 'input_masks',
-                                                 'input mask')
-
-    @property
-    def output_mask(self):
-        """Retrieves the output mask tensor(s) of a layer.
-
-        Only applicable if the layer has exactly one inbound node,
-        i.e. if it is connected to one incoming layer.
-
-        # Returns
-            Output mask tensor (potentially None) or list of output
-            mask tensors.
-
-        # Raises
-            AttributeError: if the layer is connected to
-            more than one incoming layers.
-        """
-        if len(self._inbound_nodes) != 1:
-            raise AttributeError('Layer ' + self.name +
-                                 ' has multiple inbound nodes, '
-                                 'hence the notion of "layer output mask" '
-                                 'is ill-defined. '
-                                 'Use `get_output_mask_at(node_index)` '
-                                 'instead.')
-        return self._get_node_attribute_at_index(0, 'output_masks',
-                                                 'output mask')
-
-    @property
-    def input_shape(self):
-        """Retrieves the input shape tuple(s) of a layer.
-
-        Only applicable if the layer has exactly one inbound node,
-        i.e. if it is connected to one incoming layer.
-
-        # Returns
-            Input shape tuple
-            (or list of input shape tuples, one tuple per input tensor).
-
-        # Raises
-            AttributeError: if the layer is connected to
-            more than one incoming layers.
-        """
-        if not self._inbound_nodes:
-            raise AttributeError('The layer has never been called '
-                                 'and thus has no defined input shape.')
-        all_input_shapes = set([str(node.input_shapes) for node in self._inbound_nodes])
-        if len(all_input_shapes) == 1:
-            input_shapes = self._inbound_nodes[0].input_shapes
-            if len(input_shapes) == 1:
-                return input_shapes[0]
-            else:
-                return input_shapes
-        else:
-            raise AttributeError('The layer "' + str(self.name) +
-                                 ' has multiple inbound nodes, '
-                                 'with different input shapes. Hence '
-                                 'the notion of "input shape" is '
-                                 'ill-defined for the layer. '
-                                 'Use `get_input_shape_at(node_index)` '
-                                 'instead.')
-
-    @property
-    def output_shape(self):
-        """Retrieves the output shape tuple(s) of a layer.
-
-        Only applicable if the layer has one inbound node,
-        or if all inbound nodes have the same output shape.
-
-        # Returns
-            Output shape tuple
-            (or list of input shape tuples, one tuple per output tensor).
-
-        # Raises
-            AttributeError: if the layer is connected to
-            more than one incoming layers.
-        """
-        if not self._inbound_nodes:
-            raise AttributeError('The layer has never been called '
-                                 'and thus has no defined output shape.')
-        all_output_shapes = set([str(node.output_shapes) for node in self._inbound_nodes])
-        if len(all_output_shapes) == 1:
-            output_shapes = self._inbound_nodes[0].output_shapes
-            if len(output_shapes) == 1:
-                return output_shapes[0]
-            else:
-                return output_shapes
-        else:
-            raise AttributeError('The layer "' + str(self.name) +
-                                 ' has multiple inbound nodes, '
-                                 'with different output shapes. Hence '
-                                 'the notion of "output shape" is '
-                                 'ill-defined for the layer. '
-                                 'Use `get_output_shape_at(node_index)` '
-                                 'instead.')
-
-    def add_loss(self, losses, inputs=None):
-        """Adds losses to the layer.
-
-        The loss may potentially be conditional on some inputs tensors,
-        for instance activity losses are conditional on the layer's inputs.
-
-        # Arguments
-            losses: loss tensor or list of loss tensors
-                to add to the layer.
-            inputs: input tensor or list of inputs tensors to mark
-                the losses as conditional on these inputs.
-                If None is passed, the loss is assumed unconditional
-                (e.g. L2 weight regularization, which only depends
-                on the layer's weights variables, not on any inputs tensors).
-        """
-        if losses is None or losses == []:
-            return
-        # Update self.losses
-        losses = _to_list(losses)
-        if hasattr(self, '_losses'):
-            self._losses += losses
-        # Update self._per_input_updates
-        if isinstance(inputs, list) and inputs == []:
-            inputs = None
-        if inputs is not None:
-            inputs_hash = _object_list_uid(inputs)
-        else:
-            # Updates indexed by None are unconditional
-            # rather than input-dependent
-            inputs_hash = None
-        if inputs_hash not in self._per_input_losses:
-            self._per_input_losses[inputs_hash] = []
-        self._per_input_losses[inputs_hash] += losses
-
-    def add_update(self, updates, inputs=None):
-        """Adds updates to the layer.
-
-        The updates may potentially be conditional on some inputs tensors,
-        for instance batch norm updates are conditional on the layer's inputs.
-
-        # Arguments
-            updates: update op or list of update ops
-                to add to the layer.
-            inputs: input tensor or list of inputs tensors to mark
-                the updates as conditional on these inputs.
-                If None is passed, the updates are assumed unconditional.
-        """
-        if updates is None or updates == []:
-            return
-        # Update self.updates
-        updates = _to_list(updates)
-        if hasattr(self, '_updates'):
-            self._updates += updates
-        # Update self._per_input_updates
-        if isinstance(inputs, list) and inputs == []:
-            inputs = None
-        if inputs is not None:
-            inputs_hash = _object_list_uid(inputs)
-        else:
-            # Updates indexed by None are unconditional
-            # rather than input-dependent
-            inputs_hash = None
-        if inputs_hash not in self._per_input_updates:
-            self._per_input_updates[inputs_hash] = []
-        self._per_input_updates[inputs_hash] += updates
-
-    def get_updates_for(self, inputs):
-        if not self.trainable and not self.stateful:
-            return []
-        if inputs is not None:
-            inputs_hash = _object_list_uid(inputs)
-        else:
-            inputs_hash = None
-        if inputs_hash in self._per_input_updates:
-            return self._per_input_updates[inputs_hash]
-        return []
-
-    def get_losses_for(self, inputs):
-        if inputs is not None:
-            inputs_hash = _object_list_uid(inputs)
-        else:
-            inputs_hash = None
-        if inputs_hash in self._per_input_losses:
-            return self._per_input_losses[inputs_hash]
-        return []
-
-    @property
-    def weights(self):
-        return self.trainable_weights + self.non_trainable_weights
-
-    def set_weights(self, weights):
-        """Sets the weights of the layer, from Numpy arrays.
-
-        # Arguments
-            weights: a list of Numpy arrays. The number
-                of arrays and their shape must match
-                number of the dimensions of the weights
-                of the layer (i.e. it should match the
-                output of `get_weights`).
-
-        # Raises
-            ValueError: If the provided weights list does not match the
-                layer's specifications.
-        """
-        params = self.weights
-        if len(params) != len(weights):
-            raise ValueError('You called `set_weights(weights)` on layer "' +
-                             self.name +
-                             '" with a  weight list of length ' +
-                             str(len(weights)) +
-                             ', but the layer was expecting ' +
-                             str(len(params)) +
-                             ' weights. Provided weights: ' +
-                             str(weights)[:50] + '...')
-        if not params:
-            return
-        weight_value_tuples = []
-        param_values = K.batch_get_value(params)
-        for pv, p, w in zip(param_values, params, weights):
-            if pv.shape != w.shape:
-                raise ValueError('Layer weight shape ' +
-                                 str(pv.shape) +
-                                 ' not compatible with '
-                                 'provided weight shape ' + str(w.shape))
-            weight_value_tuples.append((p, w))
-        K.batch_set_value(weight_value_tuples)
-
-    def get_weights(self):
-        """Returns the current weights of the layer.
-
-        # Returns
-            Weights values as a list of numpy arrays.
-        """
-        params = self.weights
-        return K.batch_get_value(params)
-
-    def get_config(self):
-        """Returns the config of the layer.
-
-        A layer config is a Python dictionary (serializable)
-        containing the configuration of a layer.
-        The same layer can be reinstantiated later
-        (without its trained weights) from this configuration.
-
-        The config of a layer does not include connectivity
-        information, nor the layer class name. These are handled
-        by `Container` (one layer of abstraction above).
-
-        # Returns
-            Python dictionary.
-        """
-        config = {'name': self.name,
-                  'trainable': self.trainable}
-        if hasattr(self, 'batch_input_shape'):
-            config['batch_input_shape'] = self.batch_input_shape
-        if hasattr(self, 'dtype'):
-            config['dtype'] = self.dtype
-        return config
-
-    @classmethod
-    def from_config(cls, config):
-        """Creates a layer from its config.
-
-        This method is the reverse of `get_config`,
-        capable of instantiating the same layer from the config
-        dictionary. It does not handle layer connectivity
-        (handled by Container), nor weights (handled by `set_weights`).
-
-        # Arguments
-            config: A Python dictionary, typically the
-                output of get_config.
-
-        # Returns
-            A layer instance.
-        """
-        return cls(**config)
-
-    def count_params(self):
-        """Counts the total number of scalars composing the weights.
-
-        # Returns
-            An integer count.
-
-        # Raises
-            RuntimeError: if the layer isn't yet built
-                (in which case its weights aren't yet defined).
-        """
-        if not self.built:
-            if self.__class__.__name__ == 'Sequential':
-                self.build()
-            else:
-                raise RuntimeError('You tried to call `count_params` on ' +
-                                   self.name + ', but the layer isn\'t built. '
-                                   'You can build it manually via: `' +
-                                   self.name + '.build(batch_input_shape)`.')
-        return count_params(self.weights)
-
-
-class InputLayer(Layer):
-    """Layer to be used as an entry point into a graph.
-
-    It can either wrap an existing tensor (pass an `input_tensor` argument)
-    or create its a placeholder tensor (pass arguments `input_shape`
-    or `batch_input_shape` as well as `dtype`).
-
-    # Arguments
-        input_shape: Shape tuple, not including the batch axis.
-        batch_size: Optional input batch size (integer or None).
-        batch_input_shape: Shape tuple, including the batch axis.
-        dtype: Datatype of the input.
-        input_tensor: Optional tensor to use as layer input
-            instead of creating a placeholder.
-        sparse: Boolean, whether the placeholder created
-            is meant to be sparse.
-        name: Name of the layer (string).
-    """
-
-    @interfaces.legacy_input_support
-    def __init__(self, input_shape=None, batch_size=None,
-                 batch_input_shape=None,
-                 dtype=None, input_tensor=None, sparse=False, name=None):
-        if not name:
-            prefix = 'input'
-            name = prefix + '_' + str(K.get_uid(prefix))
-        super(InputLayer, self).__init__(dtype=dtype, name=name)
-
-        self.trainable = False
-        self.built = True
-        self.sparse = sparse
-
-        if input_shape and batch_input_shape:
-            raise ValueError('Only provide the input_shape OR '
-                             'batch_input_shape argument to '
-                             'InputLayer, not both at the same time.')
-        if input_tensor is not None and batch_input_shape is None:
-            # If input_tensor is set, and batch_input_shape is not set:
-            # Attempt automatic input shape inference.
-            try:
-                batch_input_shape = K.int_shape(input_tensor)
-            except TypeError:
-                if not input_shape and not batch_input_shape:
-                    raise ValueError('InputLayer was provided '
-                                     'an input_tensor argument, '
-                                     'but its input shape cannot be '
-                                     'automatically inferred. '
-                                     'You should pass an input_shape or '
-                                     'batch_input_shape argument.')
-        if not batch_input_shape:
-            if not input_shape:
-                raise ValueError('An Input layer should be passed either '
-                                 'a `batch_input_shape` or an `input_shape`.')
-            else:
-                batch_input_shape = (batch_size,) + tuple(input_shape)
-        else:
-            batch_input_shape = tuple(batch_input_shape)
-
-        if not dtype:
-            if input_tensor is None:
-                dtype = K.floatx()
-            else:
-                dtype = K.dtype(input_tensor)
-
-        self.batch_input_shape = batch_input_shape
-        self.dtype = dtype
-
-        if input_tensor is None:
-            self.is_placeholder = True
-            input_tensor = K.placeholder(shape=batch_input_shape,
-                                         dtype=dtype,
-                                         sparse=self.sparse,
-                                         name=self.name)
-        else:
-            self.is_placeholder = False
-            input_tensor._keras_shape = batch_input_shape
-        # Create an input node to add to self.outbound_node
-        # and set output_tensors' _keras_history.
-        input_tensor._uses_learning_phase = False
-        input_tensor._keras_history = (self, 0, 0)
-        Node(self,
-             inbound_layers=[],
-             node_indices=[],
-             tensor_indices=[],
-             input_tensors=[input_tensor],
-             output_tensors=[input_tensor],
-             input_masks=[None],
-             output_masks=[None],
-             input_shapes=[batch_input_shape],
-             output_shapes=[batch_input_shape])
-
-    def get_config(self):
-        config = {'batch_input_shape': self.batch_input_shape,
-                  'dtype': self.dtype,
-                  'sparse': self.sparse,
-                  'name': self.name}
-        return config
-
-
-def Input(shape=None, batch_shape=None,
-          name=None, dtype=None, sparse=False,
-          tensor=None):
-    """`Input()` is used to instantiate a Keras tensor.
-
-    A Keras tensor is a tensor object from the underlying backend
-    (Theano, TensorFlow or CNTK), which we augment with certain
-    attributes that allow us to build a Keras model
-    just by knowing the inputs and outputs of the model.
-
-    For instance, if a, b and c are Keras tensors,
-    it becomes possible to do:
-    `model = Model(input=[a, b], output=c)`
-
-    The added Keras attributes are:
-        `_keras_shape`: Integer shape tuple propagated
-            via Keras-side shape inference.
-        `_keras_history`: Last layer applied to the tensor.
-            the entire layer graph is retrievable from that layer,
-            recursively.
-
-    # Arguments
-        shape: A shape tuple (integer), not including the batch size.
-            For instance, `shape=(32,)` indicates that the expected input
-            will be batches of 32-dimensional vectors.
-        batch_shape: A shape tuple (integer), including the batch size.
-            For instance, `batch_shape=(10, 32)` indicates that
-            the expected input will be batches of 10 32-dimensional vectors.
-            `batch_shape=(None, 32)` indicates batches of an arbitrary number
-            of 32-dimensional vectors.
-        name: An optional name string for the layer.
-            Should be unique in a model (do not reuse the same name twice).
-            It will be autogenerated if it isn't provided.
-        dtype: The data type expected by the input, as a string
-            (`float32`, `float64`, `int32`...)
-        sparse: A boolean specifying whether the placeholder
-            to be created is sparse.
-        tensor: Optional existing tensor to wrap into the `Input` layer.
-            If set, the layer will not create a placeholder tensor.
-
-    # Returns
-        A tensor.
-
-    # Example
-
-        ```python
-        # this is a logistic regression in Keras
-        x = Input(shape=(32,))
-        y = Dense(16, activation='softmax')(x)
-        model = Model(x, y)
-        ```
-    """
-    if not batch_shape and tensor is None:
-        assert shape is not None, ('Please provide to Input either a `shape`'
-                                   ' or a `batch_shape` argument. Note that '
-                                   '`shape` does not include the batch '
-                                   'dimension.')
-    if shape is not None and not batch_shape:
-        batch_shape = (None,) + tuple(shape)
-    if not dtype:
-        dtype = K.floatx()
-    input_layer = InputLayer(batch_input_shape=batch_shape,
-                             name=name, dtype=dtype,
-                             sparse=sparse,
-                             input_tensor=tensor)
-    # Return tensor including _keras_shape and _keras_history.
-    # Note that in this case train_output and test_output are the same pointer.
-    outputs = input_layer._inbound_nodes[0].output_tensors
-    if len(outputs) == 1:
-        return outputs[0]
-    else:
-        return outputs
-
-
-class Container(Layer):
-    """A Container is a directed acyclic graph of layers.
-
-    It is the topological form of a "model". A Model
-    is simply a Container with added training routines.
-
-    # Properties
-        name
-        inputs
-        outputs
-        input_layers
-        output_layers
-        input_spec (list of class instances)
-            each entry describes one required input:
-                - ndim
-                - dtype
-        trainable (boolean)
-        input_shape
-        output_shape
-        inbound_nodes: list of nodes
-        outbound_nodes: list of nodes
-        trainable_weights (list of variables)
-        non_trainable_weights (list of variables)
-
-    # Methods
-        summary
-        get_layer
-        get_weights
-        set_weights
-        get_config
-        compute_output_shape
-
-    # Class Methods
-        from_config
-
-    # Raises
-        TypeError: if input tensors are not Keras tensors from InputLayer objects
-    """
-
-    @interfaces.legacy_model_constructor_support
-    def __init__(self, inputs, outputs, name=None):
-        # Handle `name` argument.
-        if not name:
-            prefix = self.__class__.__name__.lower()
-            name = prefix + '_' + str(K.get_uid(prefix))
-        self.name = name
-
-        self.supports_masking = False
-        self.trainable = True
-        self._per_input_losses = {}
-        self._per_input_updates = {}
-
-        # Container-specific properties.
-        if isinstance(inputs, (list, tuple)):
-            self.inputs = list(inputs)  # Tensor or list of tensors.
-        else:
-            self.inputs = [inputs]
-        if isinstance(outputs, (list, tuple)):
-            self.outputs = list(outputs)
-        else:
-            self.outputs = [outputs]
-
-        # Check for redundancy in inputs.
-        if len(set(self.inputs)) != len(self.inputs):
-            raise ValueError('The list of inputs passed to the model '
-                             'is redundant. '
-                             'All inputs should only appear once.'
-                             ' Found: ' + str(self.inputs))
-
-        # Check for redundancy in outputs.
-        if len(set(self.outputs)) != len(self.outputs):
-            warnings.warn('The list of outputs passed to the model '
-                          'is redundant. '
-                          'All outputs should only appear once.'
-                          ' Found: ' + str(self.outputs))
-
-        # List of initial layers (1 to 1 mapping with self.inputs,
-        # hence the same layer might appear twice)
-        self.input_layers = []
-        self.input_layers_node_indices = []
-        self.input_layers_tensor_indices = []
-        # list of layers (1 to 1 mapping with self.inputs,
-        # hence the same layer might appear twice)
-        self.output_layers = []
-        self.output_layers_node_indices = []
-        self.output_layers_tensor_indices = []
-        # all layers in order of horizontal graph traversal.
-        # Entries are unique. Includes input and output layers.
-        self.layers = []
-
-        # This is for performance optimization
-        # when calling the Container on new inputs.
-        # every time the Container is called on a set on input tensors,
-        # we compute the output tensors,
-        # output masks and output shapes in one pass,
-        # then cache them here. When one of these output is queried later,
-        # we retrieve it from there instead of recomputing it.
-        self._output_mask_cache = {}
-        self._output_tensor_cache = {}
-        self._output_shape_cache = {}
-
-        # User-provided arguments validation.
-        for x in self.inputs:
-            # Check that x is a Keras tensor.
-            if not hasattr(x, '_keras_history'):
-                cls_name = self.__class__.__name__
-                raise TypeError('Input tensors to a ' + cls_name + ' ' +
-                                'must be Keras tensors. Found: ' + str(x) +
-                                ' (missing Keras metadata).')
-            # Check that x is an input tensor.
-            layer, node_index, tensor_index = x._keras_history
-            if len(layer._inbound_nodes) > 1 or (layer._inbound_nodes and layer._inbound_nodes[0].inbound_layers):
-                cls_name = self.__class__.__name__
-                warnings.warn(cls_name + ' inputs must come from '
-                              'a Keras Input layer, '
-                              'they cannot be the output of '
-                              'a previous non-Input layer. '
-                              'Here, a tensor specified as '
-                              'input to "' + self.name +
-                              '" was not an Input tensor, '
-                              'it was generated by layer ' +
-                              layer.name + '.\n'
-                              'Note that input tensors are '
-                              'instantiated via `tensor = Input(shape)`.\n'
-                              'The tensor that caused the issue was: ' +
-                              str(x.name))
-        for x in self.outputs:
-            if not hasattr(x, '_keras_history'):
-                cls_name = self.__class__.__name__
-                raise TypeError('Output tensors to a ' + cls_name + ' must be '
-                                'Keras tensors. Found: ' + str(x))
-        # Build self.output_layers:
-        for x in self.outputs:
-            layer, node_index, tensor_index = x._keras_history
-            self.output_layers.append(layer)
-            self.output_layers_node_indices.append(node_index)
-            self.output_layers_tensor_indices.append(tensor_index)
-
-        # Fill in the output mask cache.
-        masks = []
-        for x in self.inputs:
-            layer, node_index, tensor_index = x._keras_history
-            node = layer._inbound_nodes[node_index]
-            mask = node.output_masks[tensor_index]
-            masks.append(mask)
-        mask_cache_key = ','.join([str(id(x)) for x in self.inputs])
-        mask_cache_key += '_' + ','.join([str(id(x)) for x in masks])
-        masks = []
-        for x in self.outputs:
-            layer, node_index, tensor_index = x._keras_history
-            node = layer._inbound_nodes[node_index]
-            mask = node.output_masks[tensor_index]
-            masks.append(mask)
-        if len(masks) == 1:
-            mask = masks[0]
-        else:
-            mask = masks
-        self._output_mask_cache[mask_cache_key] = mask
-
-        # Build self.input_layers:
-        for x in self.inputs:
-            layer, node_index, tensor_index = x._keras_history
-            # It's supposed to be an input layer, so only one node
-            # and one tensor output.
-            assert node_index == 0
-            assert tensor_index == 0
-            self.input_layers.append(layer)
-            self.input_layers_node_indices.append(node_index)
-            self.input_layers_tensor_indices.append(tensor_index)
-
-        # Build self.input_names and self.output_names.
-        self.input_names = []
-        self.output_names = []
-        self._feed_input_names = []
-        self._feed_inputs = []
-        self._feed_input_shapes = []
-        for i, layer in enumerate(self.input_layers):
-            # Check that layer is an InputLayer.
-            if not isinstance(layer, InputLayer):
-                raise TypeError(
-                    'Input layers to a `Model` must be `InputLayer` objects. '
-                    'Received inputs: {}. '
-                    'Input {} (0-based) originates '
-                    'from layer type `{}`.'.format(inputs,
-                                                   i,
-                                                   layer.__class__.__name__))
-            self.input_names.append(layer.name)
-            if layer.is_placeholder:
-                self._feed_input_names.append(layer.name)
-                self._feed_inputs.append(layer.input)
-                self._feed_input_shapes.append(self.inputs[i]._keras_shape)
-        for layer in self.output_layers:
-            self.output_names.append(layer.name)
-
-        self._internal_input_shapes = [x._keras_shape for x in self.inputs]
-        self._internal_output_shapes = [x._keras_shape for x in self.outputs]
-
-        # Container_nodes: set of nodes included in the graph
-        # (not all nodes included in the layers
-        # are relevant to the current graph).
-        container_nodes = set()  # ids of all nodes relevant to the Container
-        nodes_depths = {}  # dict {node: depth value}
-        layers_depths = {}  # dict {layer: depth value}
-        layer_indices = {}  # dict {layer: index in traversal}
-        nodes_in_decreasing_depth = []
-
-        def build_map_of_graph(tensor, finished_nodes, nodes_in_progress,
-                               layer=None, node_index=None, tensor_index=None):
-            """Builds a map of the graph of layers.
-
-            This recursively updates the map `layer_indices`,
-            the list `nodes_in_decreasing_depth` and the set `container_nodes`.
-
-            # Arguments
-                tensor: Some tensor in a graph.
-                finished_nodes: Set of nodes whose subgraphs have been traversed
-                    completely. Useful to prevent duplicated work.
-                nodes_in_progress: Set of nodes that are currently active on the
-                    recursion stack. Useful to detect cycles.
-                layer: Layer from which `tensor` comes from. If not provided,
-                    will be obtained from `tensor._keras_history`.
-                node_index: Node index from which `tensor` comes from.
-                tensor_index: Tensor_index from which `tensor` comes from.
-
-            # Raises
-                RuntimeError: if a cycle is detected.
-            """
-            if not layer or node_index is None or tensor_index is None:
-                layer, node_index, tensor_index = tensor._keras_history
-            node = layer._inbound_nodes[node_index]
-
-            # Prevent cycles.
-            if node in nodes_in_progress:
-                raise RuntimeError(
-                    'The tensor ' + str(tensor) + ' at layer "' +
-                    layer.name + '" is part of a cycle.')
-
-            # Don't repeat work for shared subgraphs
-            if node in finished_nodes:
-                return
-
-            # Update container_nodes.
-            container_nodes.add(self._node_key(layer, node_index))
-
-            # Store the traversal order for layer sorting.
-            if layer not in layer_indices:
-                layer_indices[layer] = len(layer_indices)
-
-            nodes_in_progress.add(node)
-
-            # Propagate to all previous tensors connected to this node.
-            for i in range(len(node.inbound_layers)):
-                x = node.input_tensors[i]
-                layer = node.inbound_layers[i]
-                node_index = node.node_indices[i]
-                tensor_index = node.tensor_indices[i]
-                build_map_of_graph(x, finished_nodes, nodes_in_progress,
-                                   layer, node_index, tensor_index)
-
-            finished_nodes.add(node)
-            nodes_in_progress.remove(node)
-
-            nodes_in_decreasing_depth.append(node)
-
-        finished_nodes = set()
-        nodes_in_progress = set()
-        for x in self.outputs:
-            build_map_of_graph(x, finished_nodes, nodes_in_progress)
-
-        for node in reversed(nodes_in_decreasing_depth):
-            # If the depth is not set, the node has no outbound nodes (depth 0).
-            depth = nodes_depths.setdefault(node, 0)
-
-            # Update the depth of the corresponding layer
-            previous_depth = layers_depths.get(node.outbound_layer, 0)
-            # If we've seen this layer before at a higher depth, we should use that depth instead
-            # of the node depth.  This is necessary for shared layers that have inputs at different
-            # depth levels in the graph.
-            depth = max(depth, previous_depth)
-            layers_depths[node.outbound_layer] = depth
-            nodes_depths[node] = depth
-
-            # Update the depth of inbound nodes.
-            for i in range(len(node.inbound_layers)):
-                inbound_layer = node.inbound_layers[i]
-                node_index = node.node_indices[i]
-                inbound_node = inbound_layer._inbound_nodes[node_index]
-                previous_depth = nodes_depths.get(inbound_node, 0)
-                nodes_depths[inbound_node] = max(depth + 1, previous_depth)
-
-        # Build a dict {depth: list of nodes with this depth}
-        nodes_by_depth = {}
-        for node, depth in nodes_depths.items():
-            if depth not in nodes_by_depth:
-                nodes_by_depth[depth] = []
-            nodes_by_depth[depth].append(node)
-
-        # Build a dict {depth: list of layers with this depth}
-        layers_by_depth = {}
-        for layer, depth in layers_depths.items():
-            if depth not in layers_by_depth:
-                layers_by_depth[depth] = []
-            layers_by_depth[depth].append(layer)
-
-        # Get sorted list of layer depths.
-        depth_keys = list(layers_by_depth.keys())
-        depth_keys.sort(reverse=True)
-
-        # Set self.layers and self.layers_by_depth.
-        layers = []
-        for depth in depth_keys:
-            layers_for_depth = layers_by_depth[depth]
-            # Container.layers needs to have a deterministic order:
-            # here we order them by traversal order.
-            layers_for_depth.sort(key=lambda x: layer_indices[x])
-            for layer in layers_for_depth:
-                layers.append(layer)
-        self.layers = layers
-        self.layers_by_depth = layers_by_depth
-
-        # Get sorted list of node depths.
-        depth_keys = list(nodes_by_depth.keys())
-        depth_keys.sort(reverse=True)
-
-        # Check that all tensors required are computable.
-        # computable_tensors: all tensors in the graph
-        # that can be computed from the inputs provided.
-        computable_tensors = []
-        for x in self.inputs:
-            computable_tensors.append(x)
-
-        layers_with_complete_input = []  # To provide a better error msg.
-        for depth in depth_keys:
-            for node in nodes_by_depth[depth]:
-                layer = node.outbound_layer
-                if layer:
-                    for x in node.input_tensors:
-                        if x not in computable_tensors:
-                            raise RuntimeError(
-                                'Graph disconnected: '
-                                'cannot obtain value for tensor ' +
-                                str(x) + ' at layer "' + layer.name + '". '
-                                'The following previous layers '
-                                'were accessed without issue: ' +
-                                str(layers_with_complete_input))
-                    for x in node.output_tensors:
-                        computable_tensors.append(x)
-                    layers_with_complete_input.append(layer.name)
-
-        # Set self._container_nodes and self._nodes_by_depth.
-        self._container_nodes = container_nodes
-        self._nodes_by_depth = nodes_by_depth
-
-        # Ensure name unicity, which will be crucial for serialization
-        # (since serialized nodes refer to layers by their name).
-        all_names = [layer.name for layer in self.layers]
-        for name in all_names:
-            if all_names.count(name) != 1:
-                raise RuntimeError('The name "' + name + '" is used ' +
-                                   str(all_names.count(name)) +
-                                   ' times in the model. '
-                                   'All layer names should be unique. '
-                                   'Layer names: ', all_names)
-
-        # Layer parameters.
-        # The new container starts with a single inbound node
-        # for its inputs, and no outbound nodes.
-        self._outbound_nodes = []  # Will be appended to by future calls to __call__
-        self._inbound_nodes = []  # Will be appended to below, and by future calls to __call__
-        # Create the node linking internal inputs to internal outputs.
-        Node(outbound_layer=self,
-             inbound_layers=[],
-             node_indices=[],
-             tensor_indices=[],
-             input_tensors=self.inputs,
-             output_tensors=self.outputs,
-             # No container-level masking for now.
-             input_masks=[None for _ in self.inputs],
-             output_masks=[None for _ in self.outputs],
-             input_shapes=[x._keras_shape for x in self.inputs],
-             output_shapes=[x._keras_shape for x in self.outputs])
-        self.built = True
-
-        # The following are implemented as property functions:
-        # self.trainable_weights
-        # self.non_trainable_weights
-        # self.input_spec
-
-    def get_layer(self, name=None, index=None):
-        """Retrieves a layer based on either its name (unique) or index.
-
-        If `name` and `index` are both provided, `index` will take precedence.
-
-        Indices are based on order of horizontal graph traversal (bottom-up).
-
-        # Arguments
-            name: String, name of layer.
-            index: Integer, index of layer.
-
-        # Returns
-            A layer instance.
-
-        # Raises
-            ValueError: In case of invalid layer name or index.
-        """
-        # It would be unreliable to build a dictionary
-        # based on layer names, because names can potentially
-        # be changed at any point by the user
-        # without the container being notified of it.
-        if index is not None:
-            if len(self.layers) <= index:
-                raise ValueError('Was asked to retrieve layer at index ' +
-                                 str(index) + ' but model only has ' +
-                                 str(len(self.layers)) + ' layers.')
-            else:
-                return self.layers[index]
-        else:
-            if not name:
-                raise ValueError('Provide either a layer name or layer index.')
-
-        for layer in self.layers:
-            if layer.name == name:
-                return layer
-
-        raise ValueError('No such layer: ' + name)
-
-    @property
-    def updates(self):
-        """Retrieves the model's updates.
-
-        Will only include updates that are either
-        inconditional, or conditional on inputs to this model
-        (e.g. will not include updates that depend on tensors
-        that aren't inputs to this model).
-
-        # Returns
-            A list of update ops.
-        """
-        if not self.trainable and not self.stateful:
-            return []
-        updates = []
-        for layer in self.layers:
-            if hasattr(layer, 'updates'):
-                # Collect updates that are dependent on inputs
-                # that are part of the model.
-                for node_index, node in enumerate(layer._inbound_nodes):
-                    node_key = self._node_key(layer, node_index)
-                    if node_key in self._container_nodes:
-                        # The model owns this layer node.
-                        inputs = node.input_tensors
-                        updates += layer.get_updates_for(inputs)
-                # Collect unconditional updates.
-                updates += layer.get_updates_for(None)
-        return updates
-
-    @property
-    def losses(self):
-        """Retrieves the model's losses.
-
-        Will only include losses that are either
-        inconditional, or conditional on inputs to this model
-        (e.g. will not include losses that depend on tensors
-        that aren't inputs to this model).
-
-        # Returns
-            A list of loss tensors.
-        """
-        losses = []
-        # Retrieve losses for all internal layers.
-        for layer in self.layers:
-            if hasattr(layer, 'losses'):
-                # Collect losses that are dependent on inputs
-                # that are part of the model.
-                for node_index, node in enumerate(layer._inbound_nodes):
-                    node_key = self._node_key(layer, node_index)
-                    if node_key in self._container_nodes:
-                        # The model owns this layer node.
-                        inputs = node.input_tensors
-                        losses += layer.get_losses_for(inputs)
-                # Collect unconditional losses.
-                losses += layer.get_losses_for(None)
-        # Add any potential unconditional model-level loss.
-        losses += self.get_losses_for(None)
-
-        unique_tensors = list(set(x for x in losses if not isinstance(x, (float, int))))
-        non_tensors = [x for x in losses if isinstance(x, (float, int))]
-        return unique_tensors + non_tensors
-
-    @property
-    def uses_learning_phase(self):
-        return any([x._uses_learning_phase for x in self.outputs])
-
-    @property
-    def stateful(self):
-        return any([(hasattr(layer, 'stateful') and layer.stateful) for layer in self.layers])
-
-    def reset_states(self):
-        for layer in self.layers:
-            if hasattr(layer, 'reset_states') and getattr(layer, 'stateful', False):
-                layer.reset_states()
-
-    @property
-    def state_updates(self):
-        """Returns the `updates` from all layers that are stateful.
-
-        This is useful for separating training updates and
-        state updates, e.g. when we need to update a layer's internal state
-        during prediction.
-
-        # Returns
-            A list of update ops.
-        """
-        state_updates = []
-        for layer in self.layers:
-            if layer.stateful:
-                state_updates += layer.updates
-        return state_updates
-
-    @property
-    def trainable_weights(self):
-        if not self.trainable:
-            return []
-        weights = []
-        for layer in self.layers:
-            weights += layer.trainable_weights
-        return weights
-
-    @property
-    def non_trainable_weights(self):
-        weights = []
-        for layer in self.layers:
-            weights += layer.non_trainable_weights
-        if not self.trainable:
-            trainable_weights = []
-            for layer in self.layers:
-                trainable_weights += layer.trainable_weights
-            return trainable_weights + weights
-        return weights
-
-    def get_weights(self):
-        """Retrieves the weights of the model.
-
-        # Returns
-            A flat list of Numpy arrays.
-        """
-        weights = []
-        for layer in self.layers:
-            weights += layer.weights
-        return K.batch_get_value(weights)
-
-    def set_weights(self, weights):
-        """Sets the weights of the model.
-
-        # Arguments
-            weights: A list of Numpy arrays with shapes and types matching
-                the output of `model.get_weights()`.
-        """
-        tuples = []
-        for layer in self.layers:
-            num_param = len(layer.weights)
-            layer_weights = weights[:num_param]
-            for sw, w in zip(layer.weights, layer_weights):
-                tuples.append((sw, w))
-            weights = weights[num_param:]
-        K.batch_set_value(tuples)
-
-    @property
-    def input_spec(self):
-        """Gets the model's input specs.
-
-        # Returns
-            A list of `InputSpec` instances (one per input to the model)
-                or a single instance if the model has only one input.
-        """
-        specs = []
-        for layer in getattr(self, 'input_layers', []):
-            if layer.input_spec is None:
-                specs.append(None)
-            else:
-                if not isinstance(layer.input_spec, list):
-                    raise TypeError('Layer ' + layer.name +
-                                    ' has an input_spec attribute that '
-                                    'is not a list. We expect a list. '
-                                    'Found input_spec = ' +
-                                    str(layer.input_spec))
-                specs += layer.input_spec
-        if len(specs) == 1:
-            return specs[0]
-        return specs
-
-    def call(self, inputs, mask=None):
-        """Calls the model on new inputs.
-
-        In this case `call` just reapplies
-        all ops in the graph to the new inputs
-        (e.g. build a new computational graph from the provided inputs).
-
-        A model is callable on non-Keras tensors.
-
-        # Arguments
-            inputs: A tensor or list of tensors.
-            mask: A mask or list of masks. A mask can be
-                either a tensor or None (no mask).
-
-        # Returns
-            A tensor if there is a single output, or
-            a list of tensors if there are more than one outputs.
-        """
-        inputs = _to_list(inputs)
-        if mask is None:
-            masks = [None for _ in range(len(inputs))]
-        else:
-            masks = _to_list(mask)
-        cache_key = ','.join([str(id(x)) for x in inputs])
-        cache_key += '_' + ','.join([str(id(x)) for x in masks])
-        if cache_key in self._output_tensor_cache:
-            return self._output_tensor_cache[cache_key]
-        else:
-            output_tensors, _, _ = self.run_internal_graph(inputs, masks)
-            return output_tensors
-
-    def compute_mask(self, inputs, mask):
-        inputs = _to_list(inputs)
-        if mask is None:
-            masks = [None for _ in range(len(inputs))]
-        else:
-            masks = _to_list(mask)
-        cache_key = ','.join([str(id(x)) for x in inputs])
-        cache_key += '_' + ','.join([str(id(x)) for x in masks])
-        if cache_key in self._output_mask_cache:
-            return self._output_mask_cache[cache_key]
-        else:
-            _, output_masks, _ = self.run_internal_graph(inputs, masks)
-            return output_masks
-
-    def compute_output_shape(self, input_shape):
-        input_shapes = _to_list(input_shape)
-        if len(input_shapes) != len(self.input_layers):
-            raise ValueError('Invalid input_shape argument ' +
-                             str(input_shape) + ': model has ' +
-                             str(len(self.input_layers)) + ' tensor inputs.')
-
-        cache_key = ','.join([str(x) for x in input_shapes])
-        if cache_key in self._output_shape_cache:
-            output_shapes = self._output_shape_cache[cache_key]
-            if isinstance(output_shapes, list) and len(output_shapes) == 1:
-                return output_shapes[0]
-            return output_shapes
-        else:
-            # Bad luck, we have to run the graph manually.
-            layers_to_output_shapes = {}
-            for i in range(len(input_shapes)):
-                layer = self.input_layers[i]
-                input_shape = input_shapes[i]
-                # It's an input layer: compute_output_shape is identity,
-                # and there is only one node and one tensor output.
-                shape_key = layer.name + '_0_0'
-                layers_to_output_shapes[shape_key] = input_shape
-
-            depth_keys = list(self._nodes_by_depth.keys())
-            depth_keys.sort(reverse=True)
-            # Iterate over nodes, by depth level.
-            if len(depth_keys) > 1:
-                for depth in depth_keys:
-                    nodes = self._nodes_by_depth[depth]
-                    for node in nodes:
-                        # This is always a single layer, never a list.
-                        layer = node.outbound_layer
-                        if layer in self.input_layers:
-                            # We've already covered the input layers
-                            # a few lines above.
-                            continue
-                        # Potentially redundant list,
-                        # same size of node.input_tensors.
-                        input_shapes = []
-                        for j in range(len(node.inbound_layers)):
-                            inbound_layer = node.inbound_layers[j]
-                            node_index = node.node_indices[j]
-                            tensor_index = node.tensor_indices[j]
-                            shape_key = inbound_layer.name + '_%s_%s' % (node_index, tensor_index)
-                            input_shape = layers_to_output_shapes[shape_key]
-                            input_shapes.append(input_shape)
-
-                        if len(input_shapes) == 1:
-                            output_shape = layer.compute_output_shape(input_shapes[0])
-                        else:
-                            output_shape = layer.compute_output_shape(input_shapes)
-
-                        output_shapes = _to_list(output_shape)
-                        node_index = layer._inbound_nodes.index(node)
-                        for j in range(len(output_shapes)):
-                            shape_key = layer.name + '_%s_%s' % (node_index, j)
-                            layers_to_output_shapes[shape_key] = output_shapes[j]
-
-            # Read final output shapes from layers_to_output_shapes.
-            output_shapes = []
-            output_shape_keys = []
-            for i in range(len(self.output_layers)):
-                layer = self.output_layers[i]
-                node_index = self.output_layers_node_indices[i]
-                tensor_index = self.output_layers_tensor_indices[i]
-                shape_key = layer.name + '_%s_%s' % (node_index, tensor_index)
-                output_shape_keys.append(shape_key)
-
-            for i, key in enumerate(output_shape_keys):
-                assert key in layers_to_output_shapes
-                output_shapes.append(layers_to_output_shapes[key])
-            # Store in cache.
-            self._output_shape_cache[cache_key] = output_shapes
-            if isinstance(output_shapes, list) and len(output_shapes) == 1:
-                return output_shapes[0]
-            return output_shapes
-
-    def run_internal_graph(self, inputs, masks=None):
-        """Computes output tensors for new inputs.
-
-        # Note:
-            - Expects `inputs` to be a list (potentially with 1 element).
-            - Can be run on non-Keras tensors.
-
-        # Arguments
-            inputs: List of tensors
-            masks: List of masks (tensors or None).
-
-        # Returns
-            Three lists: output_tensors, output_masks, output_shapes
-        """
-        if masks is None:
-            masks = [None for _ in range(len(inputs))]
-
-        # Dictionary mapping reference tensors to tuples
-        # (computed tensor, compute mask)
-        # we assume a 1:1 mapping from tensor to mask
-        # TODO: raise exception when a `.compute_mask()` call
-        # does not return a list the same size as `call`
-        tensor_map = {}
-        for x, y, mask in zip(self.inputs, inputs, masks):
-            tensor_map[str(id(x))] = (y, mask)
-
-        depth_keys = list(self._nodes_by_depth.keys())
-        depth_keys.sort(reverse=True)
-        for depth in depth_keys:
-            nodes = self._nodes_by_depth[depth]
-            for node in nodes:
-                # This is always a single layer, never a list.
-                layer = node.outbound_layer
-                reference_input_tensors = node.input_tensors
-                reference_output_tensors = node.output_tensors
-
-                # If all previous input tensors are available in tensor_map,
-                # then call node.inbound_layer on them.
-                computed_data = []  # List of tuples (input, mask).
-                for x in reference_input_tensors:
-                    if str(id(x)) in tensor_map:
-                        computed_data.append(tensor_map[str(id(x))])
-
-                if len(computed_data) == len(reference_input_tensors):
-                    # call layer
-                    with K.name_scope(layer.name):
-                        if node.arguments:
-                            kwargs = node.arguments
-                        else:
-                            kwargs = {}
-                        if len(computed_data) == 1:
-                            computed_tensor, computed_mask = computed_data[0]
-                            if has_arg(layer.call, 'mask'):
-                                if 'mask' not in kwargs:
-                                    kwargs['mask'] = computed_mask
-                            output_tensors = _to_list(layer.call(computed_tensor, **kwargs))
-                            output_masks = layer.compute_mask(computed_tensor,
-                                                              computed_mask)
-                            if output_masks is None:
-                                output_masks = [None for _ in output_tensors]
-                            else:
-                                output_masks = _to_list(output_masks)
-                            computed_tensors = [computed_tensor]
-                            computed_masks = [computed_mask]
-                        else:
-                            computed_tensors = [x[0] for x in computed_data]
-                            computed_masks = [x[1] for x in computed_data]
-                            if has_arg(layer.call, 'mask'):
-                                if 'mask' not in kwargs:
-                                    kwargs['mask'] = computed_masks
-                            output_tensors = _to_list(layer.call(computed_tensors, **kwargs))
-                            output_masks = layer.compute_mask(computed_tensors,
-                                                              computed_masks)
-                            if output_masks is None:
-                                output_masks = [None for _ in output_tensors]
-                            else:
-                                output_masks = _to_list(output_masks)
-                        # Apply activity regularizer if any:
-                        if hasattr(layer, 'activity_regularizer') and layer.activity_regularizer is not None:
-                            regularization_losses = [layer.activity_regularizer(x) for x in output_tensors]
-                            layer.add_loss(regularization_losses, computed_tensors)
-
-                        if len(output_masks) != len(output_tensors):
-                            raise Exception('Layers should have equal number of output tensors '
-                                            'and output masks. Layer ' + str(layer.name) + ' has'
-                                            ' ' + str(len(output_tensors)) + ' output tensors and'
-                                            ' ' + str(len(output_masks)) + ' output masks.')
-                    # Update model updates and losses:
-                    # Keep track of updates that depend on the inputs
-                    # (e.g. BN updates).
-                    self.add_update(layer.get_updates_for(computed_tensors), inputs)
-                    # Keep track of unconditional updates (e.g. a counter).
-                    self.add_update(layer.get_updates_for(None), None)
-                    # Keep track of losses that depend on the inputs
-                    # (e.g. activity regularizers).
-                    self.add_loss(layer.get_losses_for(computed_tensors), inputs)
-                    # Keep track of unconditional losses
-                    # (e.g. weight regularizers).
-                    self.add_loss(layer.get_losses_for(None), None)
-
-                    # Update _keras_shape.
-                    if all([hasattr(x, '_keras_shape') for x in computed_tensors]):
-                        if len(computed_tensors) == 1:
-                            shapes = _to_list(layer.compute_output_shape(computed_tensors[0]._keras_shape))
-                            uses_learning_phase = computed_tensors[0]._uses_learning_phase
-                        else:
-                            shapes = _to_list(layer.compute_output_shape([x._keras_shape for x in computed_tensors]))
-                            uses_learning_phase = any([x._uses_learning_phase for x in computed_tensors])
-                        for x, s in zip(output_tensors, shapes):
-                            x._keras_shape = s
-                            x._uses_learning_phase = getattr(x, '_uses_learning_phase', False) or uses_learning_phase
-
-                    # Update tensor_map.
-                    for x, y, mask in zip(reference_output_tensors, output_tensors, output_masks):
-                        tensor_map[str(id(x))] = (y, mask)
-
-        output_tensors = []
-        output_masks = []
-        output_shapes = []
-        for x in self.outputs:
-            assert str(id(x)) in tensor_map, 'Could not compute output ' + str(x)
-            tensor, mask = tensor_map[str(id(x))]
-            if hasattr(tensor, '_keras_shape') and output_shapes is not None:
-                shape = tensor._keras_shape
-                output_shapes.append(shape)
-            else:
-                output_shapes = None
-            output_tensors.append(tensor)
-            output_masks.append(mask)
-
-        # Update cache;
-        # keys are based on ids on input tensors and inputs masks.
-        cache_key = ','.join([str(id(x)) for x in inputs])
-        cache_key += '_' + ','.join([str(id(x)) for x in masks])
-
-        if len(output_tensors) == 1:
-            output_tensors = output_tensors[0]
-            self._output_tensor_cache[cache_key] = output_tensors
-        else:
-            self._output_tensor_cache[cache_key] = output_tensors
-
-        if len(output_masks) == 1:
-            output_masks = output_masks[0]
-            self._output_mask_cache[cache_key] = output_masks
-        else:
-            self._output_mask_cache[cache_key] = output_masks
-
-        if output_shapes is not None:
-            input_shapes = [x._keras_shape for x in inputs]
-            cache_key = ','.join([str(x) for x in input_shapes])
-            if len(output_shapes) == 1:
-                output_shapes = output_shapes[0]
-                self._output_shape_cache[cache_key] = output_shapes
-            else:
-                self._output_shape_cache[cache_key] = output_shapes
-        return output_tensors, output_masks, output_shapes
-
-    def get_config(self):
-        config = {
-            'name': self.name,
-        }
-
-        # Build a map from a layer unique name (self._node_key)
-        # to the index of the nodes that are saved in the config.
-        # Only nodes in container_nodes are saved.
-        node_conversion_map = {}
-        for layer in self.layers:
-            if issubclass(layer.__class__, Container):
-                # Containers start with a pre-existing node
-                # linking their input to output.
-                kept_nodes = 1
-            else:
-                kept_nodes = 0
-            for original_node_index, node in enumerate(layer._inbound_nodes):
-                node_key = self._node_key(layer, original_node_index)
-                if node_key in self._container_nodes:
-                    # i.e. we mark it to be saved
-                    node_conversion_map[node_key] = kept_nodes
-                    kept_nodes += 1
-
-        # serialize and save the layers in layer_configs
-        layer_configs = []
-        for layer in self.layers:  # From the earliest layers on.
-            layer_class_name = layer.__class__.__name__
-            layer_config = layer.get_config()
-            filtered_inbound_nodes = []
-            for original_node_index, node in enumerate(layer._inbound_nodes):
-                node_key = self._node_key(layer, original_node_index)
-                if node_key in self._container_nodes:
-                    # The node is relevant to the model:
-                    # add to filtered_inbound_nodes.
-                    if node.arguments:
-                        try:
-                            json.dumps(node.arguments)
-                            kwargs = node.arguments
-                        except TypeError:
-                            warnings.warn(
-                                'Layer ' + layer.name +
-                                ' was passed non-serializable keyword arguments: ' +
-                                str(node.arguments) + '. They will not be included '
-                                'in the serialized model (and thus will be missing '
-                                'at deserialization time).')
-                            kwargs = {}
-                    else:
-                        kwargs = {}
-                    if node.inbound_layers:
-                        node_data = []
-                        for i in range(len(node.inbound_layers)):
-                            inbound_layer = node.inbound_layers[i]
-                            node_index = node.node_indices[i]
-                            tensor_index = node.tensor_indices[i]
-
-                            new_node_index = node_conversion_map.get(
-                                self._node_key(inbound_layer, node_index), 0)
-                            node_data.append([inbound_layer.name,
-                                              new_node_index,
-                                              tensor_index,
-                                              kwargs])
-                        filtered_inbound_nodes.append(node_data)
-            layer_configs.append({
-                'name': layer.name,
-                'class_name': layer_class_name,
-                'config': layer_config,
-                'inbound_nodes': filtered_inbound_nodes,
-            })
-        config['layers'] = layer_configs
-
-        # Gather info about inputs and outputs.
-        model_inputs = []
-        for i in range(len(self.input_layers)):
-            layer = self.input_layers[i]
-            node_index = self.input_layers_node_indices[i]
-
-            node_key = self._node_key(layer, node_index)
-            if node_key not in self._container_nodes:
-                continue
-            new_node_index = node_conversion_map[node_key]
-            tensor_index = self.input_layers_tensor_indices[i]
-            model_inputs.append([layer.name, new_node_index, tensor_index])
-        config['input_layers'] = model_inputs
-        model_outputs = []
-        for i in range(len(self.output_layers)):
-            layer = self.output_layers[i]
-            node_index = self.output_layers_node_indices[i]
-
-            node_key = self._node_key(layer, node_index)
-            if node_key not in self._container_nodes:
-                continue
-            new_node_index = node_conversion_map[node_key]
-            tensor_index = self.output_layers_tensor_indices[i]
-            model_outputs.append([layer.name, new_node_index, tensor_index])
-        config['output_layers'] = model_outputs
-        return copy.deepcopy(config)
-
-    @classmethod
-    def from_config(cls, config, custom_objects=None):
-        """Instantiates a Model from its config (output of `get_config()`).
-
-        # Arguments
-            config: Model config dictionary.
-            custom_objects: Optional dictionary mapping names
-                (strings) to custom classes or functions to be
-                considered during deserialization.
-
-        # Returns
-            A model instance.
-
-        # Raises
-            ValueError: In case of improperly formatted config dict.
-        """
-        # Layer instances created during
-        # the graph reconstruction process
-        created_layers = {}
-
-        # Dictionary mapping layer instances to
-        # node data that specifies a layer call.
-        # It acts as a queue that maintains any unprocessed
-        # layer call until it becomes possible to process it
-        # (i.e. until the input tensors to the call all exist).
-        unprocessed_nodes = {}
-
-        def add_unprocessed_node(layer, node_data):
-            if layer not in unprocessed_nodes:
-                unprocessed_nodes[layer] = [node_data]
-            else:
-                unprocessed_nodes[layer].append(node_data)
-
-        def process_node(layer, node_data):
-            input_tensors = []
-            for input_data in node_data:
-                inbound_layer_name = input_data[0]
-                inbound_node_index = input_data[1]
-                inbound_tensor_index = input_data[2]
-                if len(input_data) == 3:
-                    kwargs = {}
-                elif len(input_data) == 4:
-                    kwargs = input_data[3]
-                else:
-                    raise ValueError('Improperly formatted model config.')
-                if inbound_layer_name not in created_layers:
-                    add_unprocessed_node(layer, node_data)
-                    return
-                inbound_layer = created_layers[inbound_layer_name]
-                if len(inbound_layer._inbound_nodes) <= inbound_node_index:
-                    add_unprocessed_node(layer, node_data)
-                    return
-                inbound_node = inbound_layer._inbound_nodes[inbound_node_index]
-                input_tensors.append(inbound_node.output_tensors[inbound_tensor_index])
-            # Call layer on its inputs, thus creating the node
-            # and building the layer if needed.
-            if input_tensors:
-                if len(input_tensors) == 1:
-                    layer(input_tensors[0], **kwargs)
-                else:
-                    layer(input_tensors, **kwargs)
-
-        def process_layer(layer_data):
-            """Deserializes a layer, then call it on appropriate inputs.
-
-            # Arguments
-                layer_data: layer config dict.
-
-            # Raises
-                ValueError: In case of improperly formatted `layer_data` dict.
-            """
-            layer_name = layer_data['name']
-
-            # Instantiate layer.
-            from ..layers import deserialize as deserialize_layer
-
-            layer = deserialize_layer(layer_data,
-                                      custom_objects=custom_objects)
-            created_layers[layer_name] = layer
-
-            # Gather layer inputs.
-            inbound_nodes_data = layer_data['inbound_nodes']
-            for node_data in inbound_nodes_data:
-                # We don't process nodes (i.e. make layer calls)
-                # on the fly because the inbound node may not yet exist,
-                # in case of layer shared at different topological depths
-                # (e.g. a model such as A(B(A(B(x)))))
-                add_unprocessed_node(layer, node_data)
-
-        # First, we create all layers and enqueue nodes to be processed
-        for layer_data in config['layers']:
-            process_layer(layer_data)
-        # Then we process nodes in order of layer depth.
-        # Nodes that cannot yet be processed (if the inbound node
-        # does not yet exist) are re-enqueued, and the process
-        # is repeated until all nodes are processed.
-        while unprocessed_nodes:
-            for layer_data in config['layers']:
-                layer = created_layers[layer_data['name']]
-                if layer in unprocessed_nodes:
-                    for node_data in unprocessed_nodes.pop(layer):
-                        process_node(layer, node_data)
-
-        name = config.get('name')
-        input_tensors = []
-        output_tensors = []
-        for layer_data in config['input_layers']:
-            layer_name, node_index, tensor_index = layer_data
-            assert layer_name in created_layers
-            layer = created_layers[layer_name]
-            layer_output_tensors = layer._inbound_nodes[node_index].output_tensors
-            input_tensors.append(layer_output_tensors[tensor_index])
-        for layer_data in config['output_layers']:
-            layer_name, node_index, tensor_index = layer_data
-            assert layer_name in created_layers
-            layer = created_layers[layer_name]
-            layer_output_tensors = layer._inbound_nodes[node_index].output_tensors
-            output_tensors.append(layer_output_tensors[tensor_index])
-        return cls(inputs=input_tensors, outputs=output_tensors, name=name)
-
-    def save(self, filepath, overwrite=True, include_optimizer=True):
-        """Saves the model to a single HDF5 file.
-
-        The savefile includes:
-            - The model architecture, allowing to re-instantiate the model.
-            - The model weights.
-            - The state of the optimizer, allowing to resume training
-                exactly where you left off.
-
-        This allows you to save the entirety of the state of a model
-        in a single file.
-
-        Saved models can be reinstantiated via `keras.models.load_model`.
-        The model returned by `load_model`
-        is a compiled model ready to be used (unless the saved model
-        was never compiled in the first place).
-
-        # Arguments
-            filepath: String, path to the file to save the weights to.
-            overwrite: Whether to silently overwrite any existing file at the
-                target location, or provide the user with a manual prompt.
-            include_optimizer: If True, save optimizer's state together.
-
-        # Example
-
-        ```python
-        from keras.models import load_model
-
-        model.save('my_model.h5')  # creates a HDF5 file 'my_model.h5'
-        del model  # deletes the existing model
-
-        # returns a compiled model
-        # identical to the previous one
-        model = load_model('my_model.h5')
-        ```
-        """
-        from ..models import save_model
-        save_model(self, filepath, overwrite, include_optimizer)
-
-    def save_weights(self, filepath, overwrite=True):
-        """Dumps all layer weights to a HDF5 file.
-
-        The weight file has:
-            - `layer_names` (attribute), a list of strings
-                (ordered names of model layers).
-            - For every layer, a `group` named `layer.name`
-                - For every such layer group, a group attribute `weight_names`,
-                    a list of strings
-                    (ordered names of weights tensor of the layer).
-                - For every weight in the layer, a dataset
-                    storing the weight value, named after the weight tensor.
-
-        # Arguments
-            filepath: String, path to the file to save the weights to.
-            overwrite: Whether to silently overwrite any existing file at the
-                target location, or provide the user with a manual prompt.
-
-        # Raises
-            ImportError: If h5py is not available.
-        """
-        if h5py is None:
-            raise ImportError('`save_weights` requires h5py.')
-        # If file exists and should not be overwritten:
-        if not overwrite and os.path.isfile(filepath):
-            proceed = ask_to_proceed_with_overwrite(filepath)
-            if not proceed:
-                return
-        with h5py.File(filepath, 'w') as f:
-            save_weights_to_hdf5_group(f, self.layers)
-            f.flush()
-
-    def load_weights(self, filepath, by_name=False,
-                     skip_mismatch=False, reshape=False):
-        """Loads all layer weights from a HDF5 save file.
-
-        If `by_name` is False (default) weights are loaded
-        based on the network's topology, meaning the architecture
-        should be the same as when the weights were saved.
-        Note that layers that don't have weights are not taken
-        into account in the topological ordering, so adding or
-        removing layers is fine as long as they don't have weights.
-
-        If `by_name` is True, weights are loaded into layers
-        only if they share the same name. This is useful
-        for fine-tuning or transfer-learning models where
-        some of the layers have changed.
-
-        # Arguments
-            filepath: String, path to the weights file to load.
-            by_name: Boolean, whether to load weights by name
-                or by topological order.
-            skip_mismatch: Boolean, whether to skip loading of layers
-                where there is a mismatch in the number of weights,
-                or a mismatch in the shape of the weight
-                (only valid when `by_name`=True).
-            reshape: Reshape weights to fit the layer when the correct number
-                of weight arrays is present but their shape does not match.
-
-
-        # Raises
-            ImportError: If h5py is not available.
-        """
-        if h5py is None:
-            raise ImportError('`load_weights` requires h5py.')
-        with h5py.File(filepath, mode='r') as f:
-            if 'layer_names' not in f.attrs and 'model_weights' in f:
-                f = f['model_weights']
-            if by_name:
-                load_weights_from_hdf5_group_by_name(
-                    f, self.layers, skip_mismatch=skip_mismatch,
-                    reshape=reshape)
-            else:
-                load_weights_from_hdf5_group(
-                    f, self.layers, reshape=reshape)
-
-    def _updated_config(self):
-        """Util hared between different serialization methods.
-
-        # Returns
-            Model config with Keras version information added.
-        """
-        from .. import __version__ as keras_version
-
-        config = self.get_config()
-        model_config = {
-            'class_name': self.__class__.__name__,
-            'config': config,
-            'keras_version': keras_version,
-            'backend': K.backend()
-        }
-        return model_config
-
-    def to_json(self, **kwargs):
-        """Returns a JSON string containing the network configuration.
-
-        To load a network from a JSON save file, use
-        `keras.models.model_from_json(json_string, custom_objects={})`.
-
-        # Arguments
-            **kwargs: Additional keyword arguments
-                to be passed to `json.dumps()`.
-
-        # Returns
-            A JSON string.
-        """
-        def get_json_type(obj):
-            # If obj is any numpy type
-            if type(obj).__module__ == np.__name__:
-                return obj.item()
-
-            # If obj is a python 'type'
-            if type(obj).__name__ == type.__name__:
-                return obj.__name__
-
-            raise TypeError('Not JSON Serializable:', obj)
-
-        model_config = self._updated_config()
-        return json.dumps(model_config, default=get_json_type, **kwargs)
-
-    def to_yaml(self, **kwargs):
-        """Returns a yaml string containing the network configuration.
-
-        To load a network from a yaml save file, use
-        `keras.models.model_from_yaml(yaml_string, custom_objects={})`.
-
-        `custom_objects` should be a dictionary mapping
-        the names of custom losses / layers / etc to the corresponding
-        functions / classes.
-
-        # Arguments
-            **kwargs: Additional keyword arguments
-                to be passed to `yaml.dump()`.
-
-        # Returns
-            A YAML string.
-        """
-        return yaml.dump(self._updated_config(), **kwargs)
-
-    def summary(self, line_length=None, positions=None, print_fn=None):
-        """Prints a string summary of the network.
-
-        # Arguments
-            line_length: Total length of printed lines
-                (e.g. set this to adapt the display to different
-                terminal window sizes).
-            positions: Relative or absolute positions of log elements
-                in each line. If not provided,
-                defaults to `[.33, .55, .67, 1.]`.
-            print_fn: Print function to use.
-                It will be called on each line of the summary.
-                You can set it to a custom function
-                in order to capture the string summary.
-                It defaults to `print` (prints to stdout).
-        """
-        return print_layer_summary(self,
-                                   line_length=line_length,
-                                   positions=positions,
-                                   print_fn=print_fn)
-
-
-def get_source_inputs(tensor, layer=None, node_index=None):
-    """Returns the list of input tensors necessary to compute `tensor`.
-
-    Output will always be a list of tensors
-    (potentially with 1 element).
-
-    # Arguments
-        tensor: The tensor to start from.
-        layer: Origin layer of the tensor. Will be
-            determined via tensor._keras_history if not provided.
-        node_index: Origin node index of the tensor.
-
-    # Returns
-        List of input tensors.
-    """
-    if not hasattr(tensor, '_keras_history'):
-        return tensor
-
-    if layer is None or node_index:
-        layer, node_index, _ = tensor._keras_history
-    if not layer._inbound_nodes:
-        return [tensor]
-    else:
-        node = layer._inbound_nodes[node_index]
-        if not node.inbound_layers:
-            # Reached an Input layer, stop recursion.
-            return node.input_tensors
-        else:
-            source_tensors = []
-            for i in range(len(node.inbound_layers)):
-                x = node.input_tensors[i]
-                layer = node.inbound_layers[i]
-                node_index = node.node_indices[i]
-                previous_sources = get_source_inputs(x,
-                                                     layer,
-                                                     node_index)
-                # Avoid input redundancy.
-                for x in previous_sources:
-                    if x not in source_tensors:
-                        source_tensors.append(x)
-            return source_tensors
-
-
-def _to_list(x):
-    """Normalizes a list/tensor into a list.
-
-    If a tensor is passed, we return
-    a list of size 1 containing the tensor.
-
-    # Arguments
-        x: target object to be normalized.
-
-    # Returns
-        A list.
-    """
-    if isinstance(x, list):
-        return x
-    return [x]
-
-
-def _object_list_uid(object_list):
-    object_list = _to_list(object_list)
-    return ', '.join([str(abs(id(x))) for x in object_list])
-
-
-def _is_all_none(iterable_or_element):
-    if not isinstance(iterable_or_element, (list, tuple)):
-        iterable = [iterable_or_element]
-    else:
-        iterable = iterable_or_element
-    for element in iterable:
-        if element is not None:
-            return False
-    return True
-
-
-def _collect_previous_mask(input_tensors):
-    """Retrieves the output mask(s) of the previous node.
-
-    # Arguments
-        input_tensors: A tensor or list of tensors.
-
-    # Returns
-        A mask tensor or list of mask tensors.
-    """
-    input_tensors = _to_list(input_tensors)
-    masks = []
-    for x in input_tensors:
-        if hasattr(x, '_keras_history'):
-            inbound_layer, node_index, tensor_index = x._keras_history
-            node = inbound_layer._inbound_nodes[node_index]
-            mask = node.output_masks[tensor_index]
-            masks.append(mask)
-        else:
-            masks.append(None)
-    if len(masks) == 1:
-        return masks[0]
-    return masks
-
-
-def _to_snake_case(name):
-    intermediate = re.sub('(.)([A-Z][a-z0-9]+)', r'\1_\2', name)
-    insecure = re.sub('([a-z])([A-Z])', r'\1_\2', intermediate).lower()
-    # If the class is private the name starts with "_" which is not secure
-    # for creating scopes. We prefix the name with "private" in this case.
-    if insecure[0] != '_':
-        return insecure
-    return 'private' + insecure
-
-
-def _collect_input_shape(input_tensors):
-    """Collects the output shape(s) of a list of Keras tensors.
-
-    # Arguments
-        input_tensors: list of input tensors (or single input tensor).
-
-    # Returns
-        List of shape tuples (or single tuple), one tuple per input.
-    """
-    input_tensors = _to_list(input_tensors)
-    shapes = []
-    for x in input_tensors:
-        try:
-            shapes.append(K.int_shape(x))
-        except TypeError:
-            shapes.append(None)
-    if len(shapes) == 1:
-        return shapes[0]
-    return shapes
-
-
-def _save_attributes_to_hdf5_group(group, name, data):
-    """Saves attributes (data) of the specified name into the HDF5 group.
-
-    This method deals with an inherent problem of HDF5 file which is not
-    able to store data larger than HDF5_OBJECT_HEADER_LIMIT bytes.
-
-    # Arguments
-        group: A pointer to a HDF5 group.
-        name: A name of the attributes to save.
-        data: Attributes data to store.
-    """
-    # Check that no item in `data` is larger than `HDF5_OBJECT_HEADER_LIMIT`
-    # because in that case even chunking the array would not make the saving
-    # possible.
-    bad_attributes = [x for x in data if len(x) > HDF5_OBJECT_HEADER_LIMIT]
-
-    # Expecting this to never be true.
-    if len(bad_attributes) > 0:
-        raise RuntimeError('The following attributes cannot be saved to HDF5 '
-                           'file because they are larger than %d bytes: %s'
-                           % (HDF5_OBJECT_HEADER_LIMIT,
-                              ', '.join([x for x in bad_attributes])))
-
-    data_npy = np.asarray(data)
-
-    num_chunks = 1
-    chunked_data = np.array_split(data_npy, num_chunks)
-
-    # This will never loop forever thanks to the test above.
-    while any(map(lambda x: x.nbytes > HDF5_OBJECT_HEADER_LIMIT, chunked_data)):
-        num_chunks += 1
-        chunked_data = np.array_split(data_npy, num_chunks)
-
-    if num_chunks > 1:
-        for chunk_id, chunk_data in enumerate(chunked_data):
-            group.attrs['%s%d' % (name, chunk_id)] = chunk_data
-    else:
-        group.attrs[name] = data
-
-
-def _load_attributes_from_hdf5_group(group, name):
-    """Loads attributes of the specified name from the HDF5 group.
-
-    This method deals with an inherent problem
-    of HDF5 file which is not able to store
-    data larger than HDF5_OBJECT_HEADER_LIMIT bytes.
-
-    # Arguments
-        group: A pointer to a HDF5 group.
-        name: A name of the attributes to load.
-
-    # Returns
-        data: Attributes data.
-    """
-    if name in group.attrs:
-        data = [n.decode('utf8') for n in group.attrs[name]]
-    else:
-        data = []
-        chunk_id = 0
-        while ('%s%d' % (name, chunk_id)) in group.attrs:
-            data.extend([n.decode('utf8')
-                        for n in group.attrs['%s%d' % (name, chunk_id)]])
-            chunk_id += 1
-    return data
-
-
-def save_weights_to_hdf5_group(f, layers):
-    from .. import __version__ as keras_version
-
-    _save_attributes_to_hdf5_group(
-        f, 'layer_names', [layer.name.encode('utf8') for layer in layers])
-    f.attrs['backend'] = K.backend().encode('utf8')
-    f.attrs['keras_version'] = str(keras_version).encode('utf8')
-
-    for layer in layers:
-        g = f.create_group(layer.name)
-        symbolic_weights = layer.weights
-        weight_values = K.batch_get_value(symbolic_weights)
-        weight_names = []
-        for i, (w, val) in enumerate(zip(symbolic_weights, weight_values)):
-            if hasattr(w, 'name') and w.name:
-                name = str(w.name)
-            else:
-                name = 'param_' + str(i)
-            weight_names.append(name.encode('utf8'))
-        _save_attributes_to_hdf5_group(g, 'weight_names', weight_names)
-        for name, val in zip(weight_names, weight_values):
-            param_dset = g.create_dataset(name, val.shape,
-                                          dtype=val.dtype)
-            if not val.shape:
-                # scalar
-                param_dset[()] = val
-            else:
-                param_dset[:] = val
-
-
-def preprocess_weights_for_loading(layer, weights,
-                                   original_keras_version=None,
-                                   original_backend=None,
-                                   reshape=False):
-    """Converts layers weights from Keras 1 format to Keras 2.
-
-    # Arguments
-        layer: Layer instance.
-        weights: List of weights values (Numpy arrays).
-        original_keras_version: Keras version for the weights, as a string.
-        original_backend: Keras backend the weights were trained with,
-            as a string.
-        reshape: Reshape weights to fit the layer when the correct number
-            of values are present but the shape does not match.
-
-    # Returns
-        A list of weights values (Numpy arrays).
-    """
-    if layer.__class__.__name__ == 'Bidirectional':
-        num_weights_per_layer = len(weights) // 2
-        forward_weights = preprocess_weights_for_loading(layer.forward_layer,
-                                                         weights[:num_weights_per_layer],
-                                                         original_keras_version,
-                                                         original_backend)
-        backward_weights = preprocess_weights_for_loading(layer.backward_layer,
-                                                          weights[num_weights_per_layer:],
-                                                          original_keras_version,
-                                                          original_backend)
-        weights = forward_weights + backward_weights
-
-    if original_keras_version == '1':
-        if layer.__class__.__name__ == 'TimeDistributed':
-            weights = preprocess_weights_for_loading(layer.layer,
-                                                     weights,
-                                                     original_keras_version,
-                                                     original_backend)
-
-        if layer.__class__.__name__ == 'Conv1D':
-            shape = weights[0].shape
-            # Handle Keras 1.1 format
-            if shape[:2] != (layer.kernel_size[0], 1) or shape[3] != layer.filters:
-                # Legacy shape:
-                # (filters, input_dim, filter_length, 1)
-                assert shape[0] == layer.filters and shape[2:] == (layer.kernel_size[0], 1)
-                weights[0] = np.transpose(weights[0], (2, 3, 1, 0))
-            weights[0] = weights[0][:, 0, :, :]
-
-        if layer.__class__.__name__ == 'Conv2D':
-            if layer.data_format == 'channels_first':
-                # old: (filters, stack_size, kernel_rows, kernel_cols)
-                # new: (kernel_rows, kernel_cols, stack_size, filters)
-                weights[0] = np.transpose(weights[0], (2, 3, 1, 0))
-
-        if layer.__class__.__name__ == 'Conv2DTranspose':
-            if layer.data_format == 'channels_last':
-                # old: (kernel_rows, kernel_cols, stack_size, filters)
-                # new: (kernel_rows, kernel_cols, filters, stack_size)
-                weights[0] = np.transpose(weights[0], (0, 1, 3, 2))
-            if layer.data_format == 'channels_first':
-                # old: (filters, stack_size, kernel_rows, kernel_cols)
-                # new: (kernel_rows, kernel_cols, filters, stack_size)
-                weights[0] = np.transpose(weights[0], (2, 3, 0, 1))
-
-        if layer.__class__.__name__ == 'Conv3D':
-            if layer.data_format == 'channels_first':
-                # old: (filters, stack_size, ...)
-                # new: (..., stack_size, filters)
-                weights[0] = np.transpose(weights[0], (2, 3, 4, 1, 0))
-
-        if layer.__class__.__name__ == 'GRU':
-            if len(weights) == 9:
-                kernel = np.concatenate([weights[0],
-                                         weights[3],
-                                         weights[6]], axis=-1)
-                recurrent_kernel = np.concatenate([weights[1],
-                                                   weights[4],
-                                                   weights[7]], axis=-1)
-                bias = np.concatenate([weights[2],
-                                       weights[5],
-                                       weights[8]], axis=-1)
-                weights = [kernel, recurrent_kernel, bias]
-
-        if layer.__class__.__name__ == 'LSTM':
-            if len(weights) == 12:
-                # old: i, c, f, o
-                # new: i, f, c, o
-                kernel = np.concatenate([weights[0],
-                                         weights[6],
-                                         weights[3],
-                                         weights[9]], axis=-1)
-                recurrent_kernel = np.concatenate([weights[1],
-                                                   weights[7],
-                                                   weights[4],
-                                                   weights[10]], axis=-1)
-                bias = np.concatenate([weights[2],
-                                       weights[8],
-                                       weights[5],
-                                       weights[11]], axis=-1)
-                weights = [kernel, recurrent_kernel, bias]
-
-        if layer.__class__.__name__ == 'ConvLSTM2D':
-            if len(weights) == 12:
-                kernel = np.concatenate([weights[0],
-                                         weights[6],
-                                         weights[3],
-                                         weights[9]], axis=-1)
-                recurrent_kernel = np.concatenate([weights[1],
-                                                   weights[7],
-                                                   weights[4],
-                                                   weights[10]], axis=-1)
-                bias = np.concatenate([weights[2],
-                                       weights[8],
-                                       weights[5],
-                                       weights[11]], axis=-1)
-                if layer.data_format == 'channels_first':
-                    # old: (filters, stack_size, kernel_rows, kernel_cols)
-                    # new: (kernel_rows, kernel_cols, stack_size, filters)
-                    kernel = np.transpose(kernel, (2, 3, 1, 0))
-                    recurrent_kernel = np.transpose(recurrent_kernel,
-                                                    (2, 3, 1, 0))
-                weights = [kernel, recurrent_kernel, bias]
-
-        if layer.__class__.__name__ in ['Model', 'Sequential']:
-            new_weights = []
-            # trainable weights
-            for sublayer in layer.layers:
-                num_weights = len(sublayer.trainable_weights)
-                if num_weights > 0:
-                    new_weights.extend(preprocess_weights_for_loading(
-                        layer=sublayer,
-                        weights=weights[:num_weights],
-                        original_keras_version=original_keras_version,
-                        original_backend=original_backend))
-                    weights = weights[num_weights:]
-
-            # non-trainable weights
-            for sublayer in layer.layers:
-                num_weights = len([l for l in sublayer.weights if l not in sublayer.trainable_weights])
-                if num_weights > 0:
-                    new_weights.extend(preprocess_weights_for_loading(
-                        layer=sublayer,
-                        weights=weights[:num_weights],
-                        original_keras_version=original_keras_version,
-                        original_backend=original_backend))
-                    weights = weights[num_weights:]
-            weights = new_weights
-
-    conv_layers = ['Conv1D',
-                   'Conv2D',
-                   'Conv3D',
-                   'Conv2DTranspose',
-                   'ConvLSTM2D']
-    if layer.__class__.__name__ in conv_layers:
-        layer_weights_shape = K.int_shape(layer.weights[0])
-        if _need_convert_kernel(original_backend):
-            weights[0] = conv_utils.convert_kernel(weights[0])
-            if layer.__class__.__name__ == 'ConvLSTM2D':
-                weights[1] = conv_utils.convert_kernel(weights[1])
-        if reshape and layer_weights_shape != weights[0].shape:
-            if weights[0].size != np.prod(layer_weights_shape):
-                raise ValueError('Weights must be of equal size to ' +
-                                 'apply a reshape operation. ' +
-                                 'Layer ' + layer.name +
-                                 '\'s weights have shape ' +
-                                 str(layer_weights_shape) + ' and size ' +
-                                 str(np.prod(layer_weights_shape)) + '. ' +
-                                 'The weights for loading have shape ' +
-                                 str(weights[0].shape) + ' and size ' +
-                                 str(weights[0].size) + '. ')
-            weights[0] = np.reshape(weights[0], layer_weights_shape)
-        elif layer_weights_shape != weights[0].shape:
-            weights[0] = np.transpose(weights[0], (3, 2, 0, 1))
-            if layer.__class__.__name__ == 'ConvLSTM2D':
-                weights[1] = np.transpose(weights[1], (3, 2, 0, 1))
-
-    weights = _convert_rnn_weights(layer, weights)
-
-    return weights
-
-
-def _convert_rnn_weights(layer, weights):
-    """Converts weights for RNN layers between native and CuDNN format.
-
-    Input kernels for each gate are transposed and converted between Fortran
-    and C layout, recurrent kernels are transposed. For LSTM biases are summed/
-    split in half, for GRU biases are reshaped.
-
-    Weights can be converted in both directions between `LSTM` and`CuDNNSLTM`
-    and between `CuDNNGRU` and `GRU(reset_after=True)`. Default `GRU` is not
-    compatible with `CuDNNGRU`.
-
-    For missing biases in `LSTM`/`GRU` (`use_bias=False`) no conversion is made.
-
-    # Arguments
-        layer: Target layer instance.
-        weights: List of source weights values (input kernels, recurrent
-            kernels, [biases]) (Numpy arrays).
-
-    # Returns
-        A list of converted weights values (Numpy arrays).
-
-    # Raises
-        ValueError: for incompatible GRU layer/weights or incompatible biases
-    """
-
-    def transform_kernels(kernels, func, n_gates):
-        """Transforms kernel for each gate separately using given function.
-
-        # Arguments
-            kernels: Stacked array of kernels for individual gates.
-            func: Function applied to kernel of each gate.
-            n_gates: Number of gates (4 for LSTM, 3 for GRU).
-        # Returns
-            Stacked array of transformed kernels.
-        """
-        return np.hstack([func(k) for k in np.hsplit(kernels, n_gates)])
-
-    def transpose_input(from_cudnn):
-        """Makes a function that transforms input kernels from/to CuDNN format.
-
-        It keeps the shape, but changes between the layout (Fortran/C). Eg.:
-
-        ```
-        Keras                 CuDNN
-        [[0, 1, 2],  <--->  [[0, 2, 4],
-         [3, 4, 5]]          [1, 3, 5]]
-        ```
-
-        It can be passed to `transform_kernels()`.
-
-        # Arguments
-            from_cudnn: `True` if source weights are in CuDNN format, `False`
-                if they're in plain Keras format.
-        # Returns
-            Function that converts input kernel to the other format.
-        """
-        order = 'F' if from_cudnn else 'C'
-
-        def transform(kernel):
-            return kernel.T.reshape(kernel.shape, order=order)
-
-        return transform
-
-    target_class = layer.__class__.__name__
-
-    # convert the weights between CuDNNLSTM and LSTM
-    if target_class in ['LSTM', 'CuDNNLSTM'] and len(weights) == 3:
-        # determine if we're loading a CuDNNLSTM layer from the number of bias weights:
-        # CuDNNLSTM has (units * 8) weights; while LSTM has (units * 4)
-        # if there's no bias weight in the file, skip this conversion
-        units = weights[1].shape[0]
-        bias_shape = weights[2].shape
-        n_gates = 4
-
-        if bias_shape == (2 * units * n_gates,):
-            source = 'CuDNNLSTM'
-        elif bias_shape == (units * n_gates,):
-            source = 'LSTM'
-        else:
-            raise ValueError('Invalid bias shape: ' + str(bias_shape))
-
-        def convert_weights(weights, from_cudnn=True):
-            # transpose (and reshape) input and recurrent kernels
-            kernels = transform_kernels(weights[0], transpose_input(from_cudnn), n_gates)
-            recurrent_kernels = transform_kernels(weights[1], lambda k: k.T, n_gates)
-            if from_cudnn:
-                # merge input and recurrent biases into a single set
-                biases = np.sum(np.split(weights[2], 2, axis=0), axis=0)
-            else:
-                # Split single set of biases evenly to two sets. The way of
-                # splitting doesn't matter as long as the two sets sum is kept.
-                biases = np.tile(0.5 * weights[2], 2)
-            return [kernels, recurrent_kernels, biases]
-
-        if source != target_class:
-            weights = convert_weights(weights, from_cudnn=source == 'CuDNNLSTM')
-
-    # convert the weights between CuDNNGRU and GRU(reset_after=True)
-    if target_class in ['GRU', 'CuDNNGRU'] and len(weights) == 3:
-        # We can determine the source of the weights from the shape of the bias.
-        # If there is no bias we skip the conversion since CuDNNGRU always has biases.
-
-        units = weights[1].shape[0]
-        bias_shape = weights[2].shape
-        n_gates = 3
-
-        def convert_weights(weights, from_cudnn=True):
-            kernels = transform_kernels(weights[0], transpose_input(from_cudnn), n_gates)
-            recurrent_kernels = transform_kernels(weights[1], lambda k: k.T, n_gates)
-            biases = weights[2].reshape((2, -1) if from_cudnn else -1)
-            return [kernels, recurrent_kernels, biases]
-
-        if bias_shape == (2 * units * n_gates,):
-            source = 'CuDNNGRU'
-        elif bias_shape == (2, units * n_gates):
-            source = 'GRU(reset_after=True)'
-        elif bias_shape == (units * n_gates,):
-            source = 'GRU(reset_after=False)'
-        else:
-            raise ValueError('Invalid bias shape: ' + str(bias_shape))
-
-        if target_class == 'CuDNNGRU':
-            target = 'CuDNNGRU'
-        elif layer.reset_after:
-            target = 'GRU(reset_after=True)'
-        else:
-            target = 'GRU(reset_after=False)'
-
-        # only convert between different types
-        if source != target:
-            types = (source, target)
-            if 'GRU(reset_after=False)' in types:
-                raise ValueError('%s is not compatible with %s' % types)
-            if source == 'CuDNNGRU':
-                weights = convert_weights(weights, from_cudnn=True)
-            elif source == 'GRU(reset_after=True)':
-                weights = convert_weights(weights, from_cudnn=False)
-
-    return weights
-
-
-def _need_convert_kernel(original_backend):
-    """Checks if conversion on kernel matrices is required during weight loading.
-
-    The convolution operation is implemented differently in different backends.
-    While TH implements convolution, TF and CNTK implement the correlation operation.
-    So the channel axis needs to be flipped when we're loading TF weights onto a TH model,
-    or vice verca. However, there's no conversion required between TF and CNTK.
-
-    # Arguments
-        original_backend: Keras backend the weights were trained with, as a string.
-
-    # Returns
-        `True` if conversion on kernel matrices is required, otherwise `False`.
-    """
-    if original_backend is None:
-        # backend information not available
-        return False
-    uses_correlation = {'tensorflow': True,
-                        'theano': False,
-                        'cntk': True}
-    return uses_correlation[original_backend] != uses_correlation[K.backend()]
-
-
-def load_weights_from_hdf5_group(f, layers, reshape=False):
-    """Implements topological (order-based) weight loading.
-
-    # Arguments
-        f: A pointer to a HDF5 group.
-        layers: a list of target layers.
-        reshape: Reshape weights to fit the layer when the correct number
-            of values are present but the shape does not match.
-
-    # Raises
-        ValueError: in case of mismatch between provided layers
-            and weights file.
-    """
-    if 'keras_version' in f.attrs:
-        original_keras_version = f.attrs['keras_version'].decode('utf8')
-    else:
-        original_keras_version = '1'
-    if 'backend' in f.attrs:
-        original_backend = f.attrs['backend'].decode('utf8')
-    else:
-        original_backend = None
-
-    filtered_layers = []
-    for layer in layers:
-        weights = layer.weights
-        if weights:
-            filtered_layers.append(layer)
-
-    layer_names = _load_attributes_from_hdf5_group(f, 'layer_names')
-    filtered_layer_names = []
-    for name in layer_names:
-        g = f[name]
-        weight_names = _load_attributes_from_hdf5_group(g, 'weight_names')
-        if weight_names:
-            filtered_layer_names.append(name)
-    layer_names = filtered_layer_names
-    if len(layer_names) != len(filtered_layers):
-        raise ValueError('You are trying to load a weight file '
-                         'containing ' + str(len(layer_names)) +
-                         ' layers into a model with ' +
-                         str(len(filtered_layers)) + ' layers.')
-
-    # We batch weight value assignments in a single backend call
-    # which provides a speedup in TensorFlow.
-    weight_value_tuples = []
-    for k, name in enumerate(layer_names):
-        g = f[name]
-        weight_names = _load_attributes_from_hdf5_group(g, 'weight_names')
-        weight_values = [np.asarray(g[weight_name]) for weight_name in weight_names]
-        layer = filtered_layers[k]
-        symbolic_weights = layer.weights
-        weight_values = preprocess_weights_for_loading(layer,
-                                                       weight_values,
-                                                       original_keras_version,
-                                                       original_backend,
-                                                       reshape=reshape)
-        if len(weight_values) != len(symbolic_weights):
-            raise ValueError('Layer #' + str(k) +
-                             ' (named "' + layer.name +
-                             '" in the current model) was found to '
-                             'correspond to layer ' + name +
-                             ' in the save file. '
-                             'However the new layer ' + layer.name +
-                             ' expects ' + str(len(symbolic_weights)) +
-                             ' weights, but the saved weights have ' +
-                             str(len(weight_values)) +
-                             ' elements.')
-        weight_value_tuples += zip(symbolic_weights, weight_values)
-    K.batch_set_value(weight_value_tuples)
-
-
-def load_weights_from_hdf5_group_by_name(f, layers, skip_mismatch=False,
-                                         reshape=False):
-    """Implements name-based weight loading.
-
-    (instead of topological weight loading).
-
-    Layers that have no matching name are skipped.
-
-    # Arguments
-        f: A pointer to a HDF5 group.
-        layers: A list of target layers.
-        skip_mismatch: Boolean, whether to skip loading of layers
-            where there is a mismatch in the number of weights,
-            or a mismatch in the shape of the weights.
-        reshape: Reshape weights to fit the layer when the correct number
-            of values are present but the shape does not match.
-
-    # Raises
-        ValueError: in case of mismatch between provided layers
-            and weights file and skip_mismatch=False.
-    """
-    if 'keras_version' in f.attrs:
-        original_keras_version = f.attrs['keras_version'].decode('utf8')
-    else:
-        original_keras_version = '1'
-    if 'backend' in f.attrs:
-        original_backend = f.attrs['backend'].decode('utf8')
-    else:
-        original_backend = None
-
-    # New file format.
-    layer_names = _load_attributes_from_hdf5_group(f, 'layer_names')
-
-    # Reverse index of layer name to list of layers with name.
-    index = {}
-    for layer in layers:
-        if layer.name:
-            index.setdefault(layer.name, []).append(layer)
-
-    # We batch weight value assignments in a single backend call
-    # which provides a speedup in TensorFlow.
-    weight_value_tuples = []
-    for k, name in enumerate(layer_names):
-        g = f[name]
-        weight_names = _load_attributes_from_hdf5_group(g, 'weight_names')
-        weight_values = [np.asarray(g[weight_name]) for weight_name in weight_names]
-
-        for layer in index.get(name, []):
-            symbolic_weights = layer.weights
-            weight_values = preprocess_weights_for_loading(
-                layer,
-                weight_values,
-                original_keras_version,
-                original_backend,
-                reshape=reshape)
-            if len(weight_values) != len(symbolic_weights):
-                if skip_mismatch:
-                    warnings.warn('Skipping loading of weights for layer {}'.format(layer.name) +
-                                  ' due to mismatch in number of weights' +
-                                  ' ({} vs {}).'.format(len(symbolic_weights), len(weight_values)))
-                    continue
-                else:
-                    raise ValueError('Layer #' + str(k) +
-                                     ' (named "' + layer.name +
-                                     '") expects ' +
-                                     str(len(symbolic_weights)) +
-                                     ' weight(s), but the saved weights' +
-                                     ' have ' + str(len(weight_values)) +
-                                     ' element(s).')
-            # Set values.
-            for i in range(len(weight_values)):
-                if skip_mismatch:
-                    if K.int_shape(symbolic_weights[i]) != weight_values[i].shape:
-                        warnings.warn('Skipping loading of weights for layer {}'.format(layer.name) +
-                                      ' due to mismatch in shape' +
-                                      ' ({} vs {}).'.format(
-                                          symbolic_weights[i].shape,
-                                          weight_values[i].shape))
-                        continue
-
-                weight_value_tuples.append((symbolic_weights[i],
-                                            weight_values[i]))
-
-    K.batch_set_value(weight_value_tuples)
-=======
 from .base_layer import Layer, Node, InputSpec
 from .input_layer import Input, InputLayer
-from .network import Network, get_source_inputs
->>>>>>> 58fd1f05
+from .network import Network, get_source_inputs