# -*- coding: utf-8 -*-
from __future__ import print_function
from __future__ import absolute_import

import warnings
import copy
import numpy as np
import six

from keras.utils import Sequence
from keras.utils import GeneratorEnqueuer
from keras.utils import OrderedEnqueuer

try:
    import queue
except ImportError:
    import Queue as queue

from .topology import Container
from .. import backend as K
from .. import optimizers
from .. import losses
from .. import metrics as metrics_module
from ..utils.generic_utils import Progbar
from .. import callbacks as cbks
from ..legacy import interfaces


def _standardize_input_data(data, names, shapes=None,
                            check_batch_axis=True,
                            exception_prefix=''):
    """Normalizes inputs and targets provided by users.

    Users may pass data as a list of arrays, dictionary of arrays,
    or as a single array. We normalize this to an ordered list of
    arrays (same order as `names`), while checking that the provided
    arrays have shapes that match the network's expectations.

    # Arguments
        data: User-provided input data (polymorphic).
        names: List of expected array names.
        shapes: Optional list of expected array shapes.
        check_batch_axis: Boolean; whether to check that
            the batch axis of the arrays matches the expected
            value found in `shapes`.
        exception_prefix: String prefix used for exception formatting.

    # Returns
        List of standardized input arrays (one array per model input).

    # Raises
        ValueError: in case of improperly formatted user-provided data.
    """
    if not names:
        if data is not None and hasattr(data, '__len__') and len(data):
            raise ValueError('Error when checking model ' +
                             exception_prefix + ': '
                             'expected no data, but got:', data)
        return []
    if data is None:
        return [None for _ in range(len(names))]
    if isinstance(data, dict):
        for key, value in data.items():
            if value.__class__.__name__ == 'DataFrame':
                data[key] = value.values
        arrays = []
        for name in names:
            if name not in data:
                raise ValueError('No data provided for "' +
                                 name + '". Need data for each key in: ' +
                                 str(names))
            arrays.append(data[name])
    elif isinstance(data, list):
        for key, value in enumerate(data):
            if value.__class__.__name__ == 'DataFrame':
                data[key] = value.values
        if len(data) != len(names):
            if data and hasattr(data[0], 'shape'):
                raise ValueError('Error when checking model ' +
                                 exception_prefix +
                                 ': the list of Numpy arrays '
                                 'that you are passing to your model '
                                 'is not the size the model expected. '
                                 'Expected to see ' + str(len(names)) +
                                 ' array(s), but instead got '
                                 'the following list of ' + str(len(data)) +
                                 ' arrays: ' + str(data)[:200] +
                                 '...')
            else:
                if len(names) == 1:
                    data = [np.asarray(data)]
                else:
                    raise ValueError(
                        'Error when checking model ' +
                        exception_prefix +
                        ': you are passing a list as '
                        'input to your model, '
                        'but the model expects '
                        'a list of ' + str(len(names)) +
                        ' Numpy arrays instead. '
                        'The list you passed was: ' +
                        str(data)[:200])
        arrays = data
    else:
        if data.__class__.__name__ == 'DataFrame':
            # test if data is a DataFrame, without pandas installed
            data = data.values
        if not hasattr(data, 'shape'):
            raise TypeError('Error when checking model ' +
                            exception_prefix +
                            ': data should be a Numpy array, '
                            'or list/dict of Numpy arrays. '
                            'Found: ' + str(data)[:200] + '...')
        if len(names) > 1:
            # Case: model expects multiple inputs but only received
            # a single Numpy array.
            raise ValueError('The model expects ' + str(len(names)) + ' ' +
                             exception_prefix +
                             ' arrays, but only received one array. '
                             'Found: array with shape ' + str(data.shape))
        arrays = [data]

    # Make arrays at least 2D.
    for i in range(len(names)):
        array = arrays[i]
        if len(array.shape) == 1:
            array = np.expand_dims(array, 1)
            arrays[i] = array

    # Check shapes compatibility.
    if shapes:
        for i in range(len(names)):
            if shapes[i] is None:
                continue
            array = arrays[i]
            if len(array.shape) != len(shapes[i]):
                raise ValueError('Error when checking ' + exception_prefix +
                                 ': expected ' + names[i] +
                                 ' to have ' + str(len(shapes[i])) +
                                 ' dimensions, but got array with shape ' +
                                 str(array.shape))
            for j, (dim, ref_dim) in enumerate(zip(array.shape, shapes[i])):
                if not j and not check_batch_axis:
                    # skip the first axis
                    continue
                if ref_dim:
                    if ref_dim != dim:
                        raise ValueError(
                            'Error when checking ' + exception_prefix +
                            ': expected ' + names[i] +
                            ' to have shape ' + str(shapes[i]) +
                            ' but got array with shape ' +
                            str(array.shape))
    return arrays


def _standardize_sample_or_class_weights(x_weight, output_names, weight_type):
    """Maps `sample_weight` or `class_weight` to model outputs.

    # Arguments
        x_weight: User-provided `sample_weight` or `class_weight` argument.
        output_names: List of output names (strings) in the model.
        weight_type: A string used purely for exception printing.

    # Returns
        A list of `sample_weight` or `class_weight` where there are exactly
            one element per model output.

    # Raises
        ValueError: In case of invalid user-provided argument.
    """
    if x_weight is None or len(x_weight) == 0:
        return [None for _ in output_names]
    if len(output_names) == 1:
        if isinstance(x_weight, list) and len(x_weight) == 1:
            return x_weight
        if isinstance(x_weight, dict) and output_names[0] in x_weight:
            return [x_weight[output_names[0]]]
        else:
            return [x_weight]
    if isinstance(x_weight, list):
        if len(x_weight) != len(output_names):
            raise ValueError('Provided `' + weight_type + '` was a list of ' +
                             str(len(x_weight)) +
                             ' elements, but the model has ' +
                             str(len(output_names)) + ' outputs. '
                             'You should provide one `' + weight_type + '`'
                             'array per model output.')
        return x_weight
    if isinstance(x_weight, dict):
        x_weights = []
        for name in output_names:
            x_weights.append(x_weight.get(name))
        return x_weights
    else:
        raise TypeError('The model has multiple outputs, so `' +
                        weight_type + '` '
                        'should be either a list of a dict. '
                        'Provided `' + weight_type +
                        '` type not understood: ' +
                        str(x_weight))


def _standardize_class_weights(class_weight, output_names):
    return _standardize_sample_or_class_weights(class_weight,
                                                output_names,
                                                'class_weight')


def _standardize_sample_weights(sample_weight, output_names):
    return _standardize_sample_or_class_weights(sample_weight,
                                                output_names,
                                                'sample_weight')


def _check_array_lengths(inputs, targets, weights=None):
    """Does user input validation for numpy arrays.

    # Arguments
        inputs: list of Numpy arrays of inputs.
        targets: list of Numpy arrays of targets.
        weights: list of Numpy arrays of sample weights.

    # Raises
        ValueError: in case of incorrectly formatted data.
    """
    def set_of_lengths(x):
        # return a set with the variation between
        # different shapes, with None => 0
        if x is None:
            return {0}
        else:
            return set([0 if y is None else y.shape[0] for y in x])

    set_x = set_of_lengths(inputs)
    set_y = set_of_lengths(targets)
    set_w = set_of_lengths(weights)
    if len(set_x) > 1:
        raise ValueError('All input arrays (x) should have '
                         'the same number of samples. Got array shapes: ' +
                         str([x.shape for x in inputs]))
    if len(set_y) > 1:
        raise ValueError('All target arrays (y) should have '
                         'the same number of samples. Got array shapes: ' +
                         str([y.shape for y in targets]))
    if set_x and set_y and list(set_x)[0] != list(set_y)[0]:
        raise ValueError('Input arrays should have '
                         'the same number of samples as target arrays. '
                         'Found ' + str(list(set_x)[0]) + ' input samples '
                         'and ' + str(list(set_y)[0]) + ' target samples.')
    if len(set_w) > 1:
        raise ValueError('All sample_weight arrays should have '
                         'the same number of samples. Got array shapes: ' +
                         str([w.shape for w in weights]))
    if set_y and set_w and list(set_y)[0] != list(set_w)[0]:
        raise ValueError('Sample_weight arrays should have '
                         'the same number of samples as target arrays. Got ' +
                         str(list(set_y)[0]) + ' input samples and ' +
                         str(list(set_w)[0]) + ' target samples.')


def _check_loss_and_target_compatibility(targets, loss_fns, output_shapes):
    """Does validation on the compatibility of targets and loss functions.

    This helps prevent users from using loss functions incorrectly.

    # Arguments
        targets: list of Numpy arrays of targets.
        loss_fns: list of loss functions.
        output_shapes: list of shapes of model outputs.

    # Raises
        ValueError: if a loss function or target array
            is incompatible with an output.
    """
<<<<<<< HEAD
    key_losses = {'mean_squared_error',
                  'binary_crossentropy',
                  'categorical_crossentropy',
                  'linear_interpolation_categorical_crossentropy'}
=======
    key_losses = {losses.mean_squared_error,
                  losses.binary_crossentropy,
                  losses.categorical_crossentropy}
>>>>>>> 42ccc34b
    for y, loss, shape in zip(targets, loss_fns, output_shapes):
        if loss is None:
            continue
        if loss is losses.categorical_crossentropy:
            if y.shape[-1] == 1:
                raise ValueError(
                    'You are passing a target array of shape ' + str(y.shape) +
                    ' while using as loss `categorical_crossentropy`. '
                    '`categorical_crossentropy` expects '
                    'targets to be binary matrices (1s and 0s) '
                    'of shape (samples, classes). '
                    'If your targets are integer classes, '
                    'you can convert them to the expected format via:\n'
                    '```\n'
                    'from keras.utils import to_categorical\n'
                    'y_binary = to_categorical(y_int)\n'
                    '```\n'
                    '\n'
                    'Alternatively, you can use the loss function '
                    '`sparse_categorical_crossentropy` instead, '
                    'which does expect integer targets.')
        if loss in key_losses:
            for target_dim, out_dim in zip(y.shape[1:], shape[1:]):
                if out_dim is not None and target_dim != out_dim:
                    raise ValueError(
                        'A target array with shape ' + str(y.shape) +
                        ' was passed for an output of shape ' + str(shape) +
                        ' while using as loss `' + loss.__name__ + '`. '
                        'This loss expects '
                        'targets to have the same shape '
                        'as the output.')


def _collect_metrics(metrics, output_names):
    """Maps metric functions to model outputs.

    # Arguments
        metrics: a list or dict of metric functions.
        output_names: a list of the names (strings) of model outputs.

    # Returns
        A list (one entry per model output) of lists of metric functions.
        For instance, if the model has 2 outputs, and for the first output
        we want to compute "binary_accuracy" and "binary_crossentropy",
        and just "binary_accuracy" for the second output,
        the list would look like:
            `[[binary_accuracy, binary_crossentropy], [binary_accuracy]]`

    # Raises
        TypeError: if an incorrect type is passed for the `metrics` argument.
    """
    if not metrics:
        return [[] for _ in output_names]
    if isinstance(metrics, list):
        # we then apply all metrics to all outputs.
        return [copy.copy(metrics) for _ in output_names]
    elif isinstance(metrics, dict):
        nested_metrics = []
        for name in output_names:
            output_metrics = metrics.get(name, [])
            if not isinstance(output_metrics, list):
                output_metrics = [output_metrics]
            nested_metrics.append(output_metrics)
        return nested_metrics
    else:
        raise TypeError('Type of `metrics` argument not understood. '
                        'Expected a list or dictionary, found: ' +
                        str(metrics))


def _batch_shuffle(index_array, batch_size):
    """Shuffles an array in a batch-wise fashion.

    Useful for shuffling HDF5 arrays
    (where one cannot access arbitrary indices).

    # Arguments
        index_array: array of indices to be shuffled.
        batch_size: integer.

    # Returns
        The `index_array` array, shuffled in a batch-wise fashion.
    """
    batch_count = int(len(index_array) / batch_size)
    # to reshape we need to be cleanly divisible by batch size
    # we stash extra items and reappend them after shuffling
    last_batch = index_array[batch_count * batch_size:]
    index_array = index_array[:batch_count * batch_size]
    index_array = index_array.reshape((batch_count, batch_size))
    np.random.shuffle(index_array)
    index_array = index_array.flatten()
    return np.append(index_array, last_batch)


def _make_batches(size, batch_size):
    """Returns a list of batch indices (tuples of indices).

    # Arguments
        size: Integer, total size of the data to slice into batches.
        batch_size: Integer, batch size.

    # Returns
        A list of tuples of array indices.
    """
    num_batches = (size + batch_size - 1) // batch_size  # round up
    return [(i * batch_size, min(size, (i + 1) * batch_size))
            for i in range(num_batches)]


def _slice_arrays(arrays, start=None, stop=None):
    """Slice an array or list of arrays.

    This takes an array-like, or a list of
    array-likes, and outputs:
        - arrays[start:stop] if `arrays` is an array-like
        - [x[start:stop] for x in arrays] if `arrays` is a list

    Can also work on list/array of indices: `_slice_arrays(x, indices)`

    # Arguments
        arrays: Single array or list of arrays.
        start: can be an integer index (start index)
            or a list/array of indices
        stop: integer (stop index); should be None if
            `start` was a list.

    # Returns
        A slice of the array(s).
    """
    if arrays is None:
        return [None]
    elif isinstance(arrays, list):
        if hasattr(start, '__len__'):
            # hdf5 datasets only support list objects as indices
            if hasattr(start, 'shape'):
                start = start.tolist()
            return [None if x is None else x[start] for x in arrays]
        else:
            return [None if x is None else x[start:stop] for x in arrays]
    else:
        if hasattr(start, '__len__'):
            if hasattr(start, 'shape'):
                start = start.tolist()
            return arrays[start]
        elif hasattr(start, '__getitem__'):
            return arrays[start:stop]
        else:
            return [None]


def _weighted_masked_objective(fn):
    """Adds support for masking and sample-weighting to an objective function.

    It transforms an objective function `fn(y_true, y_pred)`
    into a sample-weighted, cost-masked objective function
    `fn(y_true, y_pred, weights, mask)`.

    # Arguments
        fn: The objective function to wrap,
            with signature `fn(y_true, y_pred)`.

    # Returns
        A function with signature `fn(y_true, y_pred, weights, mask)`.
    """
    if fn is None:
        return None

    def weighted(y_true, y_pred, weights, mask=None):
        """Wrapper function.

        # Arguments
            y_true: `y_true` argument of `fn`.
            y_pred: `y_pred` argument of `fn`.
            weights: Weights tensor.
            mask: Mask tensor.

        # Returns
            Scalar tensor.
        """
        # score_array has ndim >= 2
        score_array = fn(y_true, y_pred)
        if mask is not None:
            # Cast the mask to floatX to avoid float64 upcasting in theano
            mask = K.cast(mask, K.floatx())
            # mask should have the same shape as score_array
            score_array *= mask
            #  the loss per batch should be proportional
            #  to the number of unmasked samples.
            score_array /= K.mean(mask)

        # apply sample weighting
        if weights is not None:
            # reduce score_array to same ndim as weight array
            ndim = K.ndim(score_array)
            weight_ndim = K.ndim(weights)
            score_array = K.mean(score_array, axis=list(range(weight_ndim, ndim)))
            score_array *= weights
            score_array /= K.mean(K.cast(K.not_equal(weights, 0), K.floatx()))
        return K.mean(score_array)
    return weighted


def _standardize_weights(y, sample_weight=None, class_weight=None,
                         sample_weight_mode=None):
    """Performs sample weight validation and standardization.

    Everything gets normalized to a single sample-wise (or timestep-wise)
    weight array.

    # Arguments
        y: Numpy array of model targets to be weighted.
        sample_weight: User-provided `sample_weight` argument.
        class_weight: User-provided `class_weight` argument.
        sample_weight_mode: One of `None` or `"temporal"`.
            `"temporal"` indicated that we expect 2D weight data
            that will be applied to the last 2 dimensions of
            the targets (i.e. we are weighting timesteps, not samples).

    # Returns
        A numpy array of target weights, one entry per sample to weight.

    # Raises
        ValueError: In case of invalid user-provided arguments.
    """
    if sample_weight_mode is not None:
        if sample_weight_mode != 'temporal':
            raise ValueError('"sample_weight_mode '
                             'should be None or "temporal". '
                             'Found: ' + str(sample_weight_mode))
        if len(y.shape) < 3:
            raise ValueError('Found a sample_weight array for '
                             'an input with shape ' +
                             str(y.shape) + '. '
                             'Timestep-wise sample weighting (use of '
                             'sample_weight_mode="temporal") is restricted to '
                             'outputs that are at least 3D, i.e. that have '
                             'a time dimension.')
        if sample_weight is not None and len(sample_weight.shape) != 2:
            raise ValueError('Found a sample_weight array with shape ' +
                             str(sample_weight.shape) + '. '
                             'In order to use timestep-wise sample weighting, '
                             'you should pass a 2D sample_weight array.')
    else:
        if sample_weight is not None and len(sample_weight.shape) != 1:
            raise ValueError('Found a sample_weight array with shape ' +
                             str(sample_weight.shape) + '. '
                             'In order to use timestep-wise sample weights, '
                             'you should specify '
                             'sample_weight_mode="temporal" '
                             'in compile(). If you just mean to use '
                             'sample-wise weights, make sure your '
                             'sample_weight array is 1D.')

    if sample_weight is not None:
        if len(sample_weight.shape) > len(y.shape):
            raise ValueError('Found a sample_weight with shape' +
                             str(sample_weight.shape) + '.'
                             'Expected sample_weight with rank '
                             'less than or equal to ' + str(len(y.shape)))

        if y.shape[:sample_weight.ndim] != sample_weight.shape:
            raise ValueError('Found a sample_weight array with shape ' +
                             str(sample_weight.shape) + ' for an input with shape ' +
                             str(y.shape) + '. '
                             'sample_weight cannot be broadcast.')
        return sample_weight
    elif isinstance(class_weight, dict):
        if len(y.shape) > 2:
            raise ValueError('`class_weight` not supported for '
                             '3+ dimensional targets.')
        if y.shape[1] > 1:
            y_classes = y.argmax(axis=1)
        elif y.shape[1] == 1:
            y_classes = np.reshape(y, y.shape[0])
        else:
            y_classes = y

        weights = np.asarray([class_weight[cls] for cls in y_classes
                              if cls in class_weight])

        if len(weights) != len(y_classes):
            # subtract the sets to pick all missing classes
            existing_classes = set(y_classes)
            existing_class_weight = set(class_weight.keys())
            raise ValueError('`class_weight` must contain all classes in the data.'
                             ' The classes %s exist in the data but not in '
                             '`class_weight`.'
                             % (existing_classes - existing_class_weight))
        return weights
    else:
        if sample_weight_mode is None:
            return np.ones((y.shape[0],), dtype=K.floatx())
        else:
            return np.ones((y.shape[0], y.shape[1]), dtype=K.floatx())


class Model(Container):
    """The `Model` class adds training & evaluation routines to a `Container`.
    """

    def compile(self, optimizer, loss, metrics=None, loss_weights=None,
                sample_weight_mode=None, weighted_metrics=None,
                target_tensors=None, **kwargs):
        """Configures the model for training.

        # Arguments
            optimizer: String (name of optimizer) or optimizer instance.
                See [optimizers](/optimizers).
            loss: String (name of objective function) or objective function.
                See [losses](/losses).
                If the model has multiple outputs, you can use a different loss
                on each output by passing a dictionary or a list of losses.
                The loss value that will be minimized by the model
                will then be the sum of all individual losses.
            metrics: List of metrics to be evaluated by the model
                during training and testing.
                Typically you will use `metrics=['accuracy']`.
                To specify different metrics for different outputs of a
                multi-output model, you could also pass a dictionary,
                such as `metrics={'output_a': 'accuracy'}`.
            loss_weights: Optional list or dictionary specifying scalar
                coefficients (Python floats) to weight the loss contributions
                of different model outputs.
                The loss value that will be minimized by the model
                will then be the *weighted sum* of all individual losses,
                weighted by the `loss_weights` coefficients.
                If a list, it is expected to have a 1:1 mapping
                to the model's outputs. If a tensor, it is expected to map
                output names (strings) to scalar coefficients.
            sample_weight_mode: If you need to do timestep-wise
                sample weighting (2D weights), set this to `"temporal"`.
                `None` defaults to sample-wise weights (1D).
                If the model has multiple outputs, you can use a different
                `sample_weight_mode` on each output by passing a
                dictionary or a list of modes.
            weighted_metrics: List of metrics to be evaluated and weighted
                by sample_weight or class_weight during training and testing.
            target_tensors: By default, Keras will create placeholders for the
                model's target, which will be fed with the target data during
                training. If instead you would like to use your own
                target tensors (in turn, Keras will not expect external
                Numpy data for these targets at training time), you
                can specify them via the `target_tensors` argument. It can be
                a single tensor (for a single-output model), a list of tensors,
                or a dict mapping output names to target tensors.
            **kwargs: When using the Theano/CNTK backends, these arguments
                are passed into `K.function`.
                When using the TensorFlow backend,
                these arguments are passed into `tf.Session.run`.

        # Raises
            ValueError: In case of invalid arguments for
                `optimizer`, `loss`, `metrics` or `sample_weight_mode`.
        """
        loss = loss or {}
        self.optimizer = optimizers.get(optimizer)
        self.loss = loss
        self.loss_weights = loss_weights
        self.sample_weight_mode = sample_weight_mode

        # Prepare loss functions.
        if isinstance(loss, dict):
            for name in loss:
                if name not in self.output_names:
                    raise ValueError('Unknown entry in loss '
                                     'dictionary: "' + name + '". '
                                     'Only expected the following keys: ' +
                                     str(self.output_names))
            loss_functions = []
            for name in self.output_names:
                if name not in loss:
                    warnings.warn('Output "' + name +
                                  '" missing from loss dictionary. '
                                  'We assume this was done on purpose, '
                                  'and we will not be expecting '
                                  'any data to be passed to "' + name +
                                  '" during training.', stacklevel=2)
                loss_functions.append(losses.get(loss.get(name)))
        elif isinstance(loss, list):
            if len(loss) != len(self.outputs):
                raise ValueError('When passing a list as loss, '
                                 'it should have one entry per model outputs. '
                                 'The model has ' + str(len(self.outputs)) +
                                 ' outputs, but you passed loss=' +
                                 str(loss))
            loss_functions = [losses.get(l) for l in loss]
        else:
            loss_function = losses.get(loss)
            loss_functions = [loss_function for _ in range(len(self.outputs))]
        self.loss_functions = loss_functions
        weighted_losses = [_weighted_masked_objective(fn) for fn in loss_functions]
        skip_target_indices = []
        skip_target_weighing_indices = []
        self._feed_outputs = []
        self._feed_output_names = []
        self._feed_output_shapes = []
        self._feed_loss_fns = []
        for i in range(len(weighted_losses)):
            if weighted_losses[i] is None:
                skip_target_indices.append(i)
                skip_target_weighing_indices.append(i)

        # Prepare output masks.
        masks = self.compute_mask(self.inputs, mask=None)
        if masks is None:
            masks = [None for _ in self.outputs]
        if not isinstance(masks, list):
            masks = [masks]

        # Prepare loss weights.
        if loss_weights is None:
            loss_weights_list = [1. for _ in range(len(self.outputs))]
        elif isinstance(loss_weights, dict):
            for name in loss_weights:
                if name not in self.output_names:
                    raise ValueError('Unknown entry in loss_weights '
                                     'dictionary: "' + name + '". '
                                     'Only expected the following keys: ' +
                                     str(self.output_names))
            loss_weights_list = []
            for name in self.output_names:
                loss_weights_list.append(loss_weights.get(name, 1.))
        elif isinstance(loss_weights, list):
            if len(loss_weights) != len(self.outputs):
                raise ValueError('When passing a list as loss_weights, '
                                 'it should have one entry per model outputs. '
                                 'The model has ' + str(len(self.outputs)) +
                                 ' outputs, but you passed loss_weights=' +
                                 str(loss_weights))
            loss_weights_list = loss_weights
        else:
            raise TypeError('Could not interpret loss_weights argument: ' +
                            str(loss_weights) +
                            ' - expected a list of dicts.')

        # Prepare targets of model.
        self.targets = []
        self._feed_targets = []
        if target_tensors is not None:
            if isinstance(target_tensors, list):
                if len(target_tensors) != len(self.outputs):
                    raise ValueError(
                        'When passing a list as `target_tensors`, '
                        'it should have one entry per model outputs. '
                        'The model has ' + str(len(self.outputs)) +
                        ' outputs, but you passed target_tensors=' +
                        str(target_tensors))
            elif isinstance(target_tensors, dict):
                for name in target_tensors:
                    if name not in self.output_names:
                        raise ValueError('Unknown entry in `target_tensors` '
                                         'dictionary: "' + name + '". '
                                         'Only expected the following keys: ' +
                                         str(self.output_names))
                _target_tensors = []
                for name in self.output_names:
                    _target_tensors.append(target_tensors.get(name, None))
                target_tensors = _target_tensors
            else:
                raise TypeError('Expected `target_tensors` to be '
                                'a list or dict, but got:', target_tensors)
        for i in range(len(self.outputs)):
            if i in skip_target_indices:
                self.targets.append(None)
            else:
                shape = self.internal_output_shapes[i]
                name = self.output_names[i]
                if target_tensors is not None:
                    target = target_tensors[i]
                else:
                    target = None
                if target is None or K.is_placeholder(target):
                    if target is None:
                        target = K.placeholder(ndim=len(shape),
                                               name=name + '_target',
                                               sparse=K.is_sparse(self.outputs[i]),
                                               dtype=K.dtype(self.outputs[i]))
                    self._feed_targets.append(target)
                    self._feed_outputs.append(self.outputs[i])
                    self._feed_output_names.append(name)
                    self._feed_output_shapes.append(shape)
                    self._feed_loss_fns.append(self.loss_functions[i])
                else:
                    skip_target_weighing_indices.append(i)
                self.targets.append(target)

        # Prepare sample weights.
        sample_weights = []
        sample_weight_modes = []
        if isinstance(sample_weight_mode, dict):
            for name in sample_weight_mode:
                if name not in self.output_names:
                    raise ValueError('Unknown entry in '
                                     'sample_weight_mode dictionary: "' +
                                     name + '". '
                                     'Only expected the following keys: ' +
                                     str(self.output_names))
            for i, name in enumerate(self.output_names):
                if i in skip_target_weighing_indices:
                    weight = None
                    sample_weight_modes.append(None)
                else:
                    if name not in sample_weight_mode:
                        raise ValueError('Output "' + name +
                                         '" missing from sample_weight_modes '
                                         'dictionary')
                    if sample_weight_mode.get(name) == 'temporal':
                        weight = K.placeholder(ndim=2,
                                               name=name + '_sample_weights')
                        sample_weight_modes.append('temporal')
                    else:
                        weight = K.placeholder(ndim=1,
                                               name=name + '_sample_weights')
                        sample_weight_modes.append(None)
                sample_weights.append(weight)
        elif isinstance(sample_weight_mode, list):
            if len(sample_weight_mode) != len(self.outputs):
                raise ValueError('When passing a list as sample_weight_mode, '
                                 'it should have one entry per model outputs. '
                                 'The model has ' + str(len(self.outputs)) +
                                 ' outputs, but you passed '
                                 'sample_weight_mode=' +
                                 str(sample_weight_mode))
            for i in range(len(self.output_names)):
                if i in skip_target_weighing_indices:
                    weight = None
                    sample_weight_modes.append(None)
                else:
                    mode = sample_weight_mode[i]
                    name = self.output_names[i]
                    if mode == 'temporal':
                        weight = K.placeholder(ndim=2,
                                               name=name + '_sample_weights')
                        sample_weight_modes.append('temporal')
                    else:
                        weight = K.placeholder(ndim=1,
                                               name=name + '_sample_weights')
                        sample_weight_modes.append(None)
                sample_weights.append(weight)
        else:
            for i, name in enumerate(self.output_names):
                if i in skip_target_weighing_indices:
                    sample_weight_modes.append(None)
                    sample_weights.append(None)
                else:
                    if sample_weight_mode == 'temporal':
                        sample_weights.append(
                            K.placeholder(ndim=2,
                                          name=name + '_sample_weights'))
                        sample_weight_modes.append('temporal')
                    else:
                        sample_weights.append(
                            K.placeholder(ndim=1,
                                          name=name + '_sample_weights'))
                        sample_weight_modes.append(None)
        self.sample_weight_modes = sample_weight_modes
        self._feed_sample_weight_modes = []
        for i in range(len(self.outputs)):
            if i not in skip_target_weighing_indices:
                self._feed_sample_weight_modes.append(self.sample_weight_modes[i])

        # Prepare metrics.
        self.metrics = metrics
        self.weighted_metrics = weighted_metrics
        self.metrics_names = ['loss']
        self.metrics_tensors = []

        # Compute total loss.
        total_loss = None
        with K.name_scope('loss'):
            for i in range(len(self.outputs)):
                if i in skip_target_indices:
                    continue
                y_true = self.targets[i]
                y_pred = self.outputs[i]
                weighted_loss = weighted_losses[i]
                sample_weight = sample_weights[i]
                mask = masks[i]
                loss_weight = loss_weights_list[i]
                with K.name_scope(self.output_names[i] + '_loss'):
                    output_loss = weighted_loss(y_true, y_pred,
                                                sample_weight, mask)
                if len(self.outputs) > 1:
                    self.metrics_tensors.append(output_loss)
                    self.metrics_names.append(self.output_names[i] + '_loss')
                if total_loss is None:
                    total_loss = loss_weight * output_loss
                else:
                    total_loss += loss_weight * output_loss
            if total_loss is None:
                if not self.losses:
                    raise ValueError('The model cannot be compiled '
                                     'because it has no loss to optimize.')
                else:
                    total_loss = 0.

            # Add regularization penalties
            # and other layer-specific losses.
            for loss_tensor in self.losses:
                total_loss += loss_tensor

        # List of same size as output_names.
        # contains tuples (metrics for output, names of metrics).
        nested_metrics = _collect_metrics(metrics, self.output_names)
        nested_weighted_metrics = _collect_metrics(weighted_metrics, self.output_names)

        def append_metric(layer_index, metric_name, metric_tensor):
            """Helper function used in loop below."""
            if len(self.output_names) > 1:
                metric_name = self.output_names[layer_index] + '_' + metric_name
            self.metrics_names.append(metric_name)
            self.metrics_tensors.append(metric_tensor)

        with K.name_scope('metrics'):
            for i in range(len(self.outputs)):
                if i in skip_target_indices:
                    continue

                y_true = self.targets[i]
                y_pred = self.outputs[i]
                weights = sample_weights[i]
                output_metrics = nested_metrics[i]
                output_weighted_metrics = nested_weighted_metrics[i]

                def handle_metrics(metrics, weights=None):
                    metric_name_prefix = 'weighted_' if weights is not None else ''

                    for metric in metrics:
                        if metric == 'accuracy' or metric == 'acc':
                            # custom handling of accuracy
                            # (because of class mode duality)
                            output_shape = self.internal_output_shapes[i]
                            if (output_shape[-1] == 1 or
                               self.loss_functions[i] == losses.binary_crossentropy):
                                # case: binary accuracy
                                acc_fn = metrics_module.binary_accuracy
                            elif self.loss_functions[i] == losses.sparse_categorical_crossentropy:
                                # case: categorical accuracy with sparse targets
                                acc_fn = metrics_module.sparse_categorical_accuracy
                            else:
                                acc_fn = metrics_module.categorical_accuracy

                            weighted_metric_fn = _weighted_masked_objective(acc_fn)
                            metric_name = metric_name_prefix + 'acc'
                        else:
                            metric_fn = metrics_module.get(metric)
                            weighted_metric_fn = _weighted_masked_objective(metric_fn)
                            metric_name = metric_name_prefix + metric_fn.__name__

                        with K.name_scope(metric_name):
                            metric_result = weighted_metric_fn(y_true, y_pred,
                                                               weights=weights,
                                                               mask=masks[i])
                        append_metric(i, metric_name, metric_result)

                handle_metrics(output_metrics)
                handle_metrics(output_weighted_metrics, weights=weights)

        # Prepare gradient updates and state updates.
        self.total_loss = total_loss
        self.sample_weights = sample_weights
        self._feed_sample_weights = []
        for i in range(len(self.sample_weights)):
            if i not in skip_target_weighing_indices:
                self._feed_sample_weights.append(sample_weights[i])

        # Functions for train, test and predict will
        # be compiled lazily when required.
        # This saves time when the user is not using all functions.
        self._function_kwargs = kwargs

        self.train_function = None
        self.test_function = None
        self.predict_function = None

        # Collected trainable weights, sorted in topological order.
        trainable_weights = self.trainable_weights
        self._collected_trainable_weights = trainable_weights

    def _check_trainable_weights_consistency(self):
        """Check trainable weights count consistency.

        This will raise a warning if `trainable_weights` and
        `_collected_trainable_weights` are inconsistent (i.e. have different
        number of parameters).
        Inconsistency will typically arise when one modifies `model.trainable`
        without calling `model.compile` again.
        """
        if not hasattr(self, '_collected_trainable_weights'):
            return

        if (len(self.trainable_weights) !=
                len(self._collected_trainable_weights)):
            warnings.warn(UserWarning(
                'Discrepancy between trainable weights and collected trainable'
                ' weights, did you set `model.trainable` without calling'
                ' `model.compile` after ?'))

    def _make_train_function(self):
        if not hasattr(self, 'train_function'):
            raise RuntimeError('You must compile your model before using it.')
        self._check_trainable_weights_consistency()
        if self.train_function is None:
            inputs = self._feed_inputs + self._feed_targets + self._feed_sample_weights
            if self.uses_learning_phase and not isinstance(K.learning_phase(), int):
                inputs += [K.learning_phase()]

            with K.name_scope('training'):
                with K.name_scope(self.optimizer.__class__.__name__):
                    # get trainable weights and LR multipliers
                    lr_multipliers = []
                    for layer in self.layers:
                        if('learning_rate_multipliers' in layer.__dict__.keys() and layer.__dict__['learning_rate_multipliers'] != [None, None]):
                            lr_multipliers += layer.learning_rate_multipliers
                        else:
                            lr_multipliers += [1.0, 1.0]
                    training_updates = self.optimizer.get_updates(
                        params=self._collected_trainable_weights,
                        loss=self.total_loss,
                        learning_rate_multipliers=lr_multipliers)
                updates = self.updates + training_updates
                # Gets loss and metrics. Updates weights at each call.
                self.train_function = K.function(inputs,
                                                 [self.total_loss] + self.metrics_tensors,
                                                 updates=updates,
                                                 name='train_function',
                                                 **self._function_kwargs)


    def _make_test_function_only_metrics(self):
        if not hasattr(self, 'test_function'):
            raise RuntimeError('You must compile your model before using it.')
        if not self.metrics_tensors:
            raise RuntimeError('You must specify at least one metric to the model.')
        if self.test_function is None:
            if self.uses_learning_phase and not isinstance(K.learning_phase(), int):
                inputs = self.inputs + self.targets + self.sample_weights + [K.learning_phase()]
            else:
                inputs = self.inputs + self.targets + self.sample_weights
            # return loss and metrics, no gradient updates.
            # Does update the network states.
            self.test_function_only_metrics = K.function(inputs, self.metrics_tensors,
                                                         updates=self.state_updates, **self._function_kwargs)


    def _make_test_function(self):
        if not hasattr(self, 'test_function'):
            raise RuntimeError('You must compile your model before using it.')
        if self.test_function is None:
            inputs = self._feed_inputs + self._feed_targets + self._feed_sample_weights
            if self.uses_learning_phase and not isinstance(K.learning_phase(), int):
                inputs += [K.learning_phase()]
            # Return loss and metrics, no gradient updates.
            # Does update the network states.
            self.test_function = K.function(inputs,
                                            [self.total_loss] + self.metrics_tensors,
                                            updates=self.state_updates,
                                            name='test_function',
                                            **self._function_kwargs)

    def _make_predict_function(self):
        if not hasattr(self, 'predict_function'):
            self.predict_function = None
        if self.predict_function is None:
            if self.uses_learning_phase and not isinstance(K.learning_phase(), int):
                inputs = self._feed_inputs + [K.learning_phase()]
            else:
                inputs = self._feed_inputs
            # Gets network outputs. Does not update weights.
            # Does update the network states.
            kwargs = getattr(self, '_function_kwargs', {})
            self.predict_function = K.function(inputs,
                                               self.outputs,
                                               updates=self.state_updates,
                                               name='predict_function',
                                               **kwargs)

    def _check_num_samples(self, ins, batch_size=None, steps=None, steps_name='steps'):
        """Determine the number of samples provided for training and evaluation.

        The number of samples is not defined when running with `steps`,
        in which case the number of samples is set to `None`.

        # Arguments
            ins: List of tensors to be fed to the Keras function.
            batch_size: Integer batch size or `None` if not defined.
            steps: Total number of steps (batches of samples)
                before declaring `_predict_loop` finished.
                Ignored with the default value of `None`.
            steps_name: The public API's parameter name for `steps`.

        # Raises
            ValueError: when `steps` is `None` and the attribute `ins.shape`
            does not exist. Also raises ValueError when `steps` is not `None`
            and `batch_size` is not `None` because they are mutually
            exclusive.

        # Returns
            When steps is `None`, returns the number of samples to be
            processed based on the size of the first dimension of the
            first input numpy array. When steps is not `None` and
            `batch_size` is `None`, returns `None`.
        """
        if steps is not None:
            num_samples = None
            if batch_size is not None:
                raise ValueError('If ' + steps_name +
                                 ' is set, the `batch_size` must be None.')
        elif ins and hasattr(ins[0], 'shape'):
            num_samples = ins[0].shape[0]
        else:
            raise ValueError('Either the input data should have '
                             'a defined shape, or ' + steps_name +
                             ' should be specified.')
        return num_samples


    def _check_num_samples(self, ins, batch_size=None, steps=None, steps_name='steps'):
        """Determine the number of samples provided for training and evaluation.

        The number of samples is not defined when running with `steps`,
        in which case the number of samples is set to `None`.

        # Arguments
            ins: List of tensors to be fed to the Keras function.
            batch_size: Integer batch size or `None` if not defined.
            steps: Total number of steps (batches of samples)
                before declaring `_predict_loop` finished.
                Ignored with the default value of `None`.
            steps_name: The public API's parameter name for `steps`.

        # Raises
            ValueError: when `steps` is `None` and the attribute `ins.shape`
            does not exist. Also raises ValueError when `steps` is not `None`
            and `batch_size` is not `None` because they are mutually
            exclusive.

        # Returns
            When steps is `None`, returns the number of samples to be
            processed based on the size of the first dimension of the
            first input numpy array. When steps is not `None` and
            `batch_size` is `None`, returns `None`.
        """
        if steps is not None:
            num_samples = None
            if batch_size is not None:
                raise ValueError('If ' + steps_name +
                                 ' is set, the `batch_size` must be None.')
        elif ins and hasattr(ins[0], 'shape'):
            num_samples = ins[0].shape[0]
        else:
            raise ValueError('Either the input data should have '
                             'a defined shape, or ' + steps_name +
                             ' should be specified.')
        return num_samples

    def _fit_loop(self, f, ins, out_labels=None, batch_size=None,
                  epochs=100, verbose=1, callbacks=None,
                  val_f=None, val_ins=None, shuffle=True,
                  callback_metrics=None, initial_epoch=0,
                  steps_per_epoch=None, validation_steps=None):
        """Abstract fit function for `f(ins)`.

        Assume that f returns a list, labeled by out_labels.

        # Arguments
            f: Keras function returning a list of tensors
            ins: List of tensors to be fed to `f`
            out_labels: List of strings, display names of
                the outputs of `f`
            batch_size: Integer batch size or None if unknown.
            epochs: Number of times to iterate over the data
            verbose: Verbosity mode, 0, 1 or 2
            callbacks: List of callbacks to be called during training
            val_f: Keras function to call for validation
            val_ins: List of tensors to be fed to `val_f`
            shuffle: Whether to shuffle the data at the beginning of each epoch
            callback_metrics: List of strings, the display names of the metrics
                passed to the callbacks. They should be the
                concatenation of list the display names of the outputs of
                 `f` and the list of display names of the outputs of `f_val`.
            initial_epoch: Epoch at which to start training
                (useful for resuming a previous training run)
            steps_per_epoch: Total number of steps (batches of samples)
                before declaring one epoch finished and starting the
                next epoch. Ignored with the default value of `None`.
            validation_steps: Number of steps to run validation for
                (only if doing validation from data tensors).
                Ignored with the default value of `None`.

        # Returns
            `History` object.
        """
        do_validation = False
        if val_f and val_ins:
            do_validation = True
            if verbose and ins and hasattr(ins[0], 'shape') and hasattr(val_ins[0], 'shape'):
                print('Train on %d samples, validate on %d samples' %
                      (ins[0].shape[0], val_ins[0].shape[0]))
        if validation_steps:
            do_validation = True
            if steps_per_epoch is None:
                raise ValueError('Can only use `validation_steps` '
                                 'when doing step-wise '
                                 'training, i.e. `steps_per_epoch` '
                                 'must be set.')

        num_train_samples = self._check_num_samples(ins, batch_size,
                                                    steps_per_epoch,
                                                    'steps_per_epoch')
        if num_train_samples is not None:
            index_array = np.arange(num_train_samples)

        self.history = cbks.History()
        callbacks = [cbks.BaseLogger()] + (callbacks or []) + [self.history]
        if verbose:
            if steps_per_epoch is not None:
                count_mode = 'steps'
            else:
                count_mode = 'samples'
            callbacks += [cbks.ProgbarLogger(count_mode)]
        callbacks = cbks.CallbackList(callbacks)
        out_labels = out_labels or []

        # it's possible to callback a different model than self
        # (used by Sequential models)
        if hasattr(self, 'callback_model') and self.callback_model:
            callback_model = self.callback_model
        else:
            callback_model = self

        callbacks.set_model(callback_model)
        callbacks.set_params({
            'batch_size': batch_size,
            'epochs': epochs,
            'steps': steps_per_epoch,
            'samples': num_train_samples,
            'verbose': verbose,
            'do_validation': do_validation,
            'metrics': callback_metrics or [],
        })
        callbacks.on_train_begin()
        callback_model.stop_training = False
        for cbk in callbacks:
            cbk.validation_data = val_ins

        for epoch in range(initial_epoch, epochs):
            callbacks.on_epoch_begin(epoch)
            epoch_logs = {}
            if steps_per_epoch is not None:
                for step_index in range(steps_per_epoch):
                    batch_logs = {}
                    batch_logs['batch'] = step_index
                    batch_logs['size'] = 1
                    callbacks.on_batch_begin(step_index, batch_logs)
                    outs = f(ins)

                    if not isinstance(outs, list):
                        outs = [outs]
                    for l, o in zip(out_labels, outs):
                        batch_logs[l] = o

                    callbacks.on_batch_end(step_index, batch_logs)
                    if callback_model.stop_training:
                        break

                if do_validation:
                    val_outs = self._test_loop(val_f, val_ins,
                                               batch_size=batch_size,
                                               steps=validation_steps,
                                               verbose=0)
                    if not isinstance(val_outs, list):
                        val_outs = [val_outs]
                    # Same labels assumed.
                    for l, o in zip(out_labels, val_outs):
                        epoch_logs['val_' + l] = o
            else:
                if shuffle == 'batch':
                    index_array = _batch_shuffle(index_array, batch_size)
                elif shuffle:
                    np.random.shuffle(index_array)

                batches = _make_batches(num_train_samples, batch_size)
                for batch_index, (batch_start, batch_end) in enumerate(batches):
                    batch_ids = index_array[batch_start:batch_end]
                    try:
                        if isinstance(ins[-1], float):
                            # Do not slice the training phase flag.
                            ins_batch = _slice_arrays(ins[:-1], batch_ids) + [ins[-1]]
                        else:
                            ins_batch = _slice_arrays(ins, batch_ids)
                    except TypeError:
                        raise TypeError('TypeError while preparing batch. '
                                        'If using HDF5 input data, '
                                        'pass shuffle="batch".')
                    batch_logs = {}
                    batch_logs['batch'] = batch_index
                    batch_logs['size'] = len(batch_ids)
                    callbacks.on_batch_begin(batch_index, batch_logs)
                    outs = f(ins_batch)
                    if not isinstance(outs, list):
                        outs = [outs]
                    for l, o in zip(out_labels, outs):
                        batch_logs[l] = o

                    callbacks.on_batch_end(batch_index, batch_logs)
                    if callback_model.stop_training:
                        break

                    if batch_index == len(batches) - 1:  # Last batch.
                        if do_validation:
                            val_outs = self._test_loop(val_f, val_ins,
                                                       batch_size=batch_size,
                                                       verbose=0)
                            if not isinstance(val_outs, list):
                                val_outs = [val_outs]
                            # Same labels assumed.
                            for l, o in zip(out_labels, val_outs):
                                epoch_logs['val_' + l] = o
            callbacks.on_epoch_end(epoch, epoch_logs)
            if callback_model.stop_training:
                break
        callbacks.on_train_end()
        return self.history

    def _predict_loop(self, f, ins, batch_size=32, verbose=0, steps=None):
        """Abstract method to loop over some data in batches.

        # Arguments
            f: Keras function returning a list of tensors.
            ins: list of tensors to be fed to `f`.
            batch_size: integer batch size.
            verbose: verbosity mode.
            steps: Total number of steps (batches of samples)
                before declaring `_predict_loop` finished.
                Ignored with the default value of `None`.

        # Returns
            Array of predictions (if the model has a single output)
            or list of arrays of predictions
            (if the model has multiple outputs).
        """
        num_samples = self._check_num_samples(ins, batch_size,
                                              steps,
                                              'steps')
        if verbose == 1:
            if steps is not None:
                progbar = Progbar(target=steps)
            else:
                progbar = Progbar(target=num_samples)
        if steps is not None:
            # Step-based predictions.
            # Since we do not know how many samples
            # we will see, we cannot pre-allocate
            # the returned Numpy arrays.
            # Instead, we store one array per batch seen
            # and concatenate them upon returning.
            unconcatenated_outs = []
            for step in range(steps):
                batch_outs = f(ins)
                if not isinstance(batch_outs, list):
                    batch_outs = [batch_outs]
                if step == 0:
                    for batch_out in batch_outs:
                        unconcatenated_outs.append([])
                for i, batch_out in enumerate(batch_outs):
                    unconcatenated_outs[i].append(batch_out)
                if verbose == 1:
                    progbar.update(step + 1)
            if len(unconcatenated_outs) == 1:
                return np.concatenate(unconcatenated_outs[0], axis=0)
            return [np.concatenate(unconcatenated_outs[i], axis=0)
                    for i in range(len(unconcatenated_outs))]
        else:
            # Sample-based predictions.
            outs = []
            batches = _make_batches(num_samples, batch_size)
            index_array = np.arange(num_samples)
            for batch_index, (batch_start, batch_end) in enumerate(batches):
                batch_ids = index_array[batch_start:batch_end]
                if ins and isinstance(ins[-1], float):
                    # Do not slice the training phase flag.
                    ins_batch = _slice_arrays(ins[:-1], batch_ids) + [ins[-1]]
                else:
                    ins_batch = _slice_arrays(ins, batch_ids)
                batch_outs = f(ins_batch)
                if not isinstance(batch_outs, list):
                    batch_outs = [batch_outs]
                if batch_index == 0:
                    # Pre-allocate the results arrays.
                    for batch_out in batch_outs:
                        shape = (num_samples,) + batch_out.shape[1:]
                        outs.append(np.zeros(shape, dtype=batch_out.dtype))
                for i, batch_out in enumerate(batch_outs):
                    outs[i][batch_start:batch_end] = batch_out
                if verbose == 1:
                    progbar.update(batch_end)
            if len(outs) == 1:
                return outs[0]
            return outs

    def _test_loop(self, f, ins, batch_size=None, verbose=0, steps=None):
        """Abstract method to loop over some data in batches.

        # Arguments
            f: Keras function returning a list of tensors.
            ins: list of tensors to be fed to `f`.
            batch_size: integer batch size or `None`.
            verbose: verbosity mode.
            steps: Total number of steps (batches of samples)
                before declaring predictions finished.
                Ignored with the default value of `None`.

        # Returns
            Scalar loss (if the model has a single output and no metrics)
            or list of scalars (if the model has multiple outputs
            and/or metrics). The attribute `model.metrics_names` will give you
            the display labels for the scalar outputs.
        """
        num_samples = self._check_num_samples(ins, batch_size,
                                              steps,
                                              'steps')
        outs = []
        if verbose == 1:
            if steps is not None:
                progbar = Progbar(target=steps)
            else:
                progbar = Progbar(target=num_samples)
        if steps is not None:
            for step in range(steps):
                batch_outs = f(ins)
                if isinstance(batch_outs, list):
                    if step == 0:
                        for _ in enumerate(batch_outs):
                            outs.append(0.)
                    for i, batch_out in enumerate(batch_outs):
                        outs[i] += batch_out
                else:
                    if step == 0:
                        outs.append(0.)
                    outs[0] += batch_outs
                if verbose == 1:
                    progbar.update(step + 1)
            for i in range(len(outs)):
                outs[i] /= steps
        else:
            batches = _make_batches(num_samples, batch_size)
            index_array = np.arange(num_samples)
            for batch_index, (batch_start, batch_end) in enumerate(batches):
                batch_ids = index_array[batch_start:batch_end]
                if isinstance(ins[-1], float):
                    # Do not slice the training phase flag.
                    ins_batch = _slice_arrays(ins[:-1], batch_ids) + [ins[-1]]
                else:
                    ins_batch = _slice_arrays(ins, batch_ids)

                batch_outs = f(ins_batch)
                if isinstance(batch_outs, list):
                    if batch_index == 0:
                        for batch_out in enumerate(batch_outs):
                            outs.append(0.)
                    for i, batch_out in enumerate(batch_outs):
                        outs[i] += batch_out * len(batch_ids)
                else:
                    if batch_index == 0:
                        outs.append(0.)
                    outs[0] += batch_outs * len(batch_ids)

                if verbose == 1:
                    progbar.update(batch_end)
            for i in range(len(outs)):
                outs[i] /= num_samples
        if len(outs) == 1:
            return outs[0]
        return outs

    def _standardize_user_data(self, x, y,
                               sample_weight=None, class_weight=None,
                               check_batch_axis=True, batch_size=None):
        if not hasattr(self, 'optimizer'):
            raise RuntimeError('You must compile a model before '
                               'training/testing. '
                               'Use `model.compile(optimizer, loss)`.')

        output_shapes = []
        for output_shape, loss_fn in zip(self._feed_output_shapes, self._feed_loss_fns):
            if loss_fn is losses.sparse_categorical_crossentropy:
                output_shapes.append(output_shape[:-1] + (1,))
            elif (not hasattr(loss_fn, '__name__') or
                  getattr(losses, loss_fn.__name__, None) is None):
                # If `loss_fn` is not a function (e.g. callable class)
                # or if it not in the `losses` module, then
                # it is a user-defined loss and we make no assumptions
                # about it.
                output_shapes.append(None)
            else:
                output_shapes.append(output_shape)
        x = _standardize_input_data(x, self._feed_input_names,
                                    self._feed_input_shapes,
                                    check_batch_axis=False,
                                    exception_prefix='input')
        y = _standardize_input_data(y, self._feed_output_names,
                                    output_shapes,
                                    check_batch_axis=False,
                                    exception_prefix='target')
        sample_weights = _standardize_sample_weights(sample_weight,
                                                     self._feed_output_names)
        class_weights = _standardize_class_weights(class_weight,
                                                   self._feed_output_names)
        sample_weights = [_standardize_weights(ref, sw, cw, mode)
                          for (ref, sw, cw, mode)
                          in zip(y, sample_weights, class_weights, self._feed_sample_weight_modes)]
        _check_array_lengths(x, y, sample_weights)
        _check_loss_and_target_compatibility(y,
                                             self._feed_loss_fns,
                                             self._feed_output_shapes)
        if self.stateful and batch_size:
            if x[0].shape[0] % batch_size != 0:
                raise ValueError('In a stateful network, '
                                 'you should only pass inputs with '
                                 'a number of samples that can be '
                                 'divided by the batch size. Found: ' +
                                 str(x[0].shape[0]) + ' samples')
        return x, y, sample_weights

    def _get_deduped_metrics_names(self):
        out_labels = self.metrics_names

        # Rename duplicated metrics name
        # (can happen with an output layer shared among multiple dataflows).
        deduped_out_labels = []
        for i, label in enumerate(out_labels):
            new_label = label
            if out_labels.count(label) > 1:
                dup_idx = out_labels[:i].count(label)
                new_label += '_' + str(dup_idx + 1)
            deduped_out_labels.append(new_label)
        return deduped_out_labels

    def fit(self,
            x=None,
            y=None,
            batch_size=None,
            epochs=1,
            verbose=1,
            callbacks=None,
            validation_split=0.,
            validation_data=None,
            shuffle=True,
            class_weight=None,
            sample_weight=None,
            initial_epoch=0,
            steps_per_epoch=None,
            validation_steps=None,
            **kwargs):
        """Trains the model for a fixed number of epochs (iterations on a dataset).

        # Arguments
            x: Numpy array of training data (if the model has a single input),
                or list of Numpy arrays (if the model has multiple inputs).
                If input layers in the model are named, you can also pass a
                dictionary mapping input names to Numpy arrays.
                `x` can be `None` (default) if feeding from
                framework-native tensors (e.g. TensorFlow data tensors).
            y: Numpy array of target (label) data
                (if the model has a single output),
                or list of Numpy arrays (if the model has multiple outputs).
                If output layers in the model are named, you can also pass a
                dictionary mapping output names to Numpy arrays.
                `y` can be `None` (default) if feeding from
                framework-native tensors (e.g. TensorFlow data tensors).
            batch_size: Integer or `None`.
                Number of samples per gradient update.
                If unspecified, `batch_size` will default to 32.
            epochs: Integer. Number of epochs to train the model.
                An epoch is an iteration over the entire `x` and `y`
                data provided.
                Note that in conjunction with `initial_epoch`,
                `epochs` is to be understood as "final epoch".
                The model is not trained for a number of iterations
                given by `epochs`, but merely until the epoch
                of index `epochs` is reached.
            verbose: Integer. 0, 1, or 2. Verbosity mode.
                0 = silent, 1 = progress bar, 2 = one line per epoch.
            callbacks: List of `keras.callbacks.Callback` instances.
                List of callbacks to apply during training.
                See [callbacks](/callbacks).
            validation_split: Float between 0 and 1.
                Fraction of the training data to be used as validation data.
                The model will set apart this fraction of the training data,
                will not train on it, and will evaluate
                the loss and any model metrics
                on this data at the end of each epoch.
                The validation data is selected from the last samples
                in the `x` and `y` data provided, before shuffling.
            validation_data: tuple `(x_val, y_val)` or tuple
                `(x_val, y_val, val_sample_weights)` on which to evaluate
                the loss and any model metrics at the end of each epoch.
                The model will not be trained on this data.
                `validation_data` will override `validation_split`.
            shuffle: Boolean (whether to shuffle the training data
                before each epoch) or str (for 'batch').
                'batch' is a special option for dealing with the
                limitations of HDF5 data; it shuffles in batch-sized chunks.
                Has no effect when `steps_per_epoch` is not `None`.
            class_weight: Optional dictionary mapping class indices (integers)
                to a weight (float) value, used for weighting the loss function
                (during training only).
                This can be useful to tell the model to
                "pay more attention" to samples from
                an under-represented class.
            sample_weight: Optional Numpy array of weights for
                the training samples, used for weighting the loss function
                (during training only). You can either pass a flat (1D)
                Numpy array with the same length as the input samples
                (1:1 mapping between weights and samples),
                or in the case of temporal data,
                you can pass a 2D array with shape
                `(samples, sequence_length)`,
                to apply a different weight to every timestep of every sample.
                In this case you should make sure to specify
                `sample_weight_mode="temporal"` in `compile()`.
            initial_epoch: Integer.
                Epoch at which to start training
                (useful for resuming a previous training run).
            steps_per_epoch: Integer or `None`.
                Total number of steps (batches of samples)
                before declaring one epoch finished and starting the
                next epoch. When training with input tensors such as
                TensorFlow data tensors, the default `None` is equal to
                the number of samples in your dataset divided by
                the batch size, or 1 if that cannot be determined.
            validation_steps: Only relevant if `steps_per_epoch`
                is specified. Total number of steps (batches of samples)
                to validate before stopping.

        # Returns
            A `History` object. Its `History.history` attribute is
            a record of training loss values and metrics values
            at successive epochs, as well as validation loss values
            and validation metrics values (if applicable).

        # Raises
            RuntimeError: If the model was never compiled.
            ValueError: In case of mismatch between the provided input data
                and what the model expects.
        """
        # Backwards compatibility
        if batch_size is None and steps_per_epoch is None:
            batch_size = 32
        # Legacy support
        if 'nb_epoch' in kwargs:
            warnings.warn('The `nb_epoch` argument in `fit` '
                          'has been renamed `epochs`.', stacklevel=2)
            epochs = kwargs.pop('nb_epoch')
        if kwargs:
            raise TypeError('Unrecognized keyword arguments: ' + str(kwargs))
        if x is None and y is None and steps_per_epoch is None:
            raise ValueError('If fitting from data tensors, '
                             'you should specify the `steps_per_epoch` '
                             'argument.')
        # Validate user data.
        x, y, sample_weights = self._standardize_user_data(
            x, y,
            sample_weight=sample_weight,
            class_weight=class_weight,
            check_batch_axis=False,
            batch_size=batch_size)
        # Prepare validation data.
        do_validation = False
        if validation_data:
            do_validation = True
            if len(validation_data) == 2:
                val_x, val_y = validation_data
                val_sample_weight = None
            elif len(validation_data) == 3:
                val_x, val_y, val_sample_weight = validation_data
            else:
                raise ValueError('When passing validation_data, '
                                 'it must contain 2 (x_val, y_val) '
                                 'or 3 (x_val, y_val, val_sample_weights) '
                                 'items, however it contains %d items' %
                                 len(validation_data))

            val_x, val_y, val_sample_weights = self._standardize_user_data(
                val_x, val_y,
                sample_weight=val_sample_weight,
                check_batch_axis=False,
                batch_size=batch_size)
            if self.uses_learning_phase and not isinstance(K.learning_phase(), int):
                val_ins = val_x + val_y + val_sample_weights + [0.]
            else:
                val_ins = val_x + val_y + val_sample_weights

        elif validation_split and 0. < validation_split < 1.:
            do_validation = True
            if hasattr(x[0], 'shape'):
                split_at = int(x[0].shape[0] * (1. - validation_split))
            else:
                split_at = int(len(x[0]) * (1. - validation_split))
            x, val_x = (_slice_arrays(x, 0, split_at), _slice_arrays(x, split_at))
            y, val_y = (_slice_arrays(y, 0, split_at), _slice_arrays(y, split_at))
            sample_weights, val_sample_weights = (
                _slice_arrays(sample_weights, 0, split_at),
                _slice_arrays(sample_weights, split_at))
            if self.uses_learning_phase and not isinstance(K.learning_phase(), int):
                val_ins = val_x + val_y + val_sample_weights + [0.]
            else:
                val_ins = val_x + val_y + val_sample_weights

        elif validation_steps:
            do_validation = True
            if self.uses_learning_phase and not isinstance(K.learning_phase(), int):
                val_ins = [0.]

        # Prepare input arrays and training function.
        if self.uses_learning_phase and not isinstance(K.learning_phase(), int):
            ins = x + y + sample_weights + [1.]
        else:
            ins = x + y + sample_weights
        self._make_train_function()
        f = self.train_function

        # Prepare display labels.
        out_labels = self._get_deduped_metrics_names()

        if do_validation:
            self._make_test_function()
            val_f = self.test_function
            callback_metrics = copy.copy(out_labels) + ['val_' + n for n in out_labels]
        else:
            callback_metrics = copy.copy(out_labels)
            val_f = None
            val_ins = []

        # Delegate logic to `_fit_loop`.
        return self._fit_loop(f, ins, out_labels=out_labels,
                              batch_size=batch_size, epochs=epochs,
                              verbose=verbose, callbacks=callbacks,
                              val_f=val_f, val_ins=val_ins, shuffle=shuffle,
                              callback_metrics=callback_metrics,
                              initial_epoch=initial_epoch,
                              steps_per_epoch=steps_per_epoch,
                              validation_steps=validation_steps)

    def evaluate(self, x=None, y=None,
                 batch_size=None,
                 verbose=1,
                 sample_weight=None,
                 steps=None):
        """Returns the loss value & metrics values for the model in test mode.

        Computation is done in batches.

        # Arguments
            x: Numpy array of test data (if the model has a single input),
                or list of Numpy arrays (if the model has multiple inputs).
                If input layers in the model are named, you can also pass a
                dictionary mapping input names to Numpy arrays.
                `x` can be `None` (default) if feeding from
                framework-native tensors (e.g. TensorFlow data tensors).
            y: Numpy array of target (label) data
                (if the model has a single output),
                or list of Numpy arrays (if the model has multiple outputs).
                If output layers in the model are named, you can also pass a
                dictionary mapping output names to Numpy arrays.
                `y` can be `None` (default) if feeding from
                framework-native tensors (e.g. TensorFlow data tensors).
            batch_size: Integer or `None`.
                Number of samples per evaluation step.
                If unspecified, `batch_size` will default to 32.
            verbose: 0 or 1. Verbosity mode.
                0 = silent, 1 = progress bar.
            sample_weight: Optional Numpy array of weights for
                the test samples, used for weighting the loss function.
                You can either pass a flat (1D)
                Numpy array with the same length as the input samples
                (1:1 mapping between weights and samples),
                or in the case of temporal data,
                you can pass a 2D array with shape
                `(samples, sequence_length)`,
                to apply a different weight to every timestep of every sample.
                In this case you should make sure to specify
                `sample_weight_mode="temporal"` in `compile()`.
            steps: Integer or `None`.
                Total number of steps (batches of samples)
                before declaring the evaluation round finished.
                The default `None` is equal to the number of samples in
                your dataset divided by the batch size.


        # Returns
            Scalar test loss (if the model has a single output and no metrics)
            or list of scalars (if the model has multiple outputs
            and/or metrics). The attribute `model.metrics_names` will give you
            the display labels for the scalar outputs.
        """
        # Backwards compatibility.
        if batch_size is None and steps is None:
            batch_size = 32
        if x is None and y is None and steps is None:
            raise ValueError('If evaluating from data tensors, '
                             'you should specify the `steps` '
                             'argument.')
        # Validate user data.
        x, y, sample_weights = self._standardize_user_data(
            x, y,
            sample_weight=sample_weight,
            check_batch_axis=False,
            batch_size=batch_size)
        # Prepare inputs, delegate logic to `_test_loop`.
        if self.uses_learning_phase and not isinstance(K.learning_phase(), int):
            ins = x + y + sample_weights + [0.]
        else:
            ins = x + y + sample_weights
        self._make_test_function()
        f = self.test_function
        return self._test_loop(f, ins,
                               batch_size=batch_size,
                               verbose=verbose,
                               steps=steps)


    def evaluate_on_metrics(self, x, y, batch_size=32, verbose=1, sample_weight=None):
        '''Returns the metrics values for the model
        in test mode. Computation is done in batches.

        # Arguments
            x: Numpy array of test data,
                or list of Numpy arrays if the model has multiple inputs.
                If all inputs in the model are named,
                you can also pass a dictionary
                mapping input names to Numpy arrays.
            y: Numpy array of target data,
                or list of Numpy arrays if the model has multiple outputs.
                If all outputs in the model are named,
                you can also pass a dictionary
                mapping output names to Numpy arrays.
            batch_size: integer. Number of samples per gradient update.

        # Returns
            Scalar test loss (if the model has a single output and no metrics)
            or list of scalars (if the model has multiple outputs
            and/or metrics). The attribute `model.metrics_names` will give you
            the display labels for the scalar outputs.
        '''
        # validate user data
        x, y, sample_weights = self._standardize_user_data(
            x, y,
            sample_weight=sample_weight,
            check_batch_dim=False,
            batch_size=batch_size)
        # prepare inputs, delegate logic to _test_loop
        if self.uses_learning_phase and not isinstance(K.learning_phase, int):
            ins = x + y + sample_weights + [0.]
        else:
            ins = x + y + sample_weights
        self._make_test_function_only_metrics()
        f = self.test_function_only_metrics
        return self._test_loop(f, ins,
                               batch_size=batch_size,
                               verbose=verbose)

    def predict(self, x,
                batch_size=None,
                verbose=0,
                steps=None):
        """Generates output predictions for the input samples.

        Computation is done in batches.

        # Arguments
            x: The input data, as a Numpy array
                (or list of Numpy arrays if the model has multiple outputs).
            batch_size: Integer. If unspecified, it will default to 32.
            verbose: Verbosity mode, 0 or 1.
            steps: Total number of steps (batches of samples)
                before declaring the prediction round finished.
                Ignored with the default value of `None`.

        # Returns
            Numpy array(s) of predictions.

        # Raises
            ValueError: In case of mismatch between the provided
                input data and the model's expectations,
                or in case a stateful model receives a number of samples
                that is not a multiple of the batch size.
        """
        # Backwards compatibility.
        if batch_size is None and steps is None:
            batch_size = 32
        if x is None and steps is None:
            raise ValueError('If predicting from data tensors, '
                             'you should specify the `steps` '
                             'argument.')
        # Validate user data.
        x = _standardize_input_data(x, self._feed_input_names,
                                    self._feed_input_shapes,
                                    check_batch_axis=False)
        if self.stateful:
            if x[0].shape[0] > batch_size and x[0].shape[0] % batch_size != 0:
                raise ValueError('In a stateful network, '
                                 'you should only pass inputs with '
                                 'a number of samples that can be '
                                 'divided by the batch size. Found: ' +
                                 str(x[0].shape[0]) + ' samples. '
                                 'Batch size: ' + str(batch_size) + '.')

        # Prepare inputs, delegate logic to `_predict_loop`.
        if self.uses_learning_phase and not isinstance(K.learning_phase(), int):
            ins = x + [0.]
        else:
            ins = x
        self._make_predict_function()
        f = self.predict_function
        return self._predict_loop(f, ins, batch_size=batch_size,
                                  verbose=verbose, steps=steps)

    def train_on_batch(self, x, y,
                       sample_weight=None,
                       class_weight=None):
        """Runs a single gradient update on a single batch of data.

        # Arguments
            x: Numpy array of training data,
                or list of Numpy arrays if the model has multiple inputs.
                If all inputs in the model are named,
                you can also pass a dictionary
                mapping input names to Numpy arrays.
            y: Numpy array of target data,
                or list of Numpy arrays if the model has multiple outputs.
                If all outputs in the model are named,
                you can also pass a dictionary
                mapping output names to Numpy arrays.
            sample_weight: Optional array of the same length as x, containing
                weights to apply to the model's loss for each sample.
                In the case of temporal data, you can pass a 2D array
                with shape (samples, sequence_length),
                to apply a different weight to every timestep of every sample.
                In this case you should make sure to specify
                sample_weight_mode="temporal" in compile().
            class_weight: Optional dictionary mapping
                class indices (integers) to
                a weight (float) to apply to the model's loss for the samples
                from this class during training.
                This can be useful to tell the model to "pay more attention" to
                samples from an under-represented class.

        # Returns
            Scalar training loss
            (if the model has a single output and no metrics)
            or list of scalars (if the model has multiple outputs
            and/or metrics). The attribute `model.metrics_names` will give you
            the display labels for the scalar outputs.
        """
        x, y, sample_weights = self._standardize_user_data(
            x, y,
            sample_weight=sample_weight,
            class_weight=class_weight,
            check_batch_axis=True)
        if self.uses_learning_phase and not isinstance(K.learning_phase(), int):
            ins = x + y + sample_weights + [1.]
        else:
            ins = x + y + sample_weights
        self._make_train_function()
        outputs = self.train_function(ins)
        if len(outputs) == 1:
            return outputs[0]
        return outputs

    def test_on_batch(self, x, y, sample_weight=None):
        """Test the model on a single batch of samples.

        # Arguments
            x: Numpy array of test data,
                or list of Numpy arrays if the model has multiple inputs.
                If all inputs in the model are named,
                you can also pass a dictionary
                mapping input names to Numpy arrays.
            y: Numpy array of target data,
                or list of Numpy arrays if the model has multiple outputs.
                If all outputs in the model are named,
                you can also pass a dictionary
                mapping output names to Numpy arrays.
            sample_weight: Optional array of the same length as x, containing
                weights to apply to the model's loss for each sample.
                In the case of temporal data, you can pass a 2D array
                with shape (samples, sequence_length),
                to apply a different weight to every timestep of every sample.
                In this case you should make sure to specify
                sample_weight_mode="temporal" in compile().

        # Returns
            Scalar test loss (if the model has a single output and no metrics)
            or list of scalars (if the model has multiple outputs
            and/or metrics). The attribute `model.metrics_names` will give you
            the display labels for the scalar outputs.
        """
        x, y, sample_weights = self._standardize_user_data(
            x, y,
            sample_weight=sample_weight,
            check_batch_axis=True)
        if self.uses_learning_phase and not isinstance(K.learning_phase(), int):
            ins = x + y + sample_weights + [0.]
        else:
            ins = x + y + sample_weights
        self._make_test_function()
        outputs = self.test_function(ins)
        if len(outputs) == 1:
            return outputs[0]
        return outputs

    def predict_on_batch(self, x):
        """Returns predictions for a single batch of samples.

        # Arguments
            x: Input samples, as a Numpy array.

        # Returns
            Numpy array(s) of predictions.
        """
        x = _standardize_input_data(x, self._feed_input_names,
                                    self._feed_input_shapes)
        if self.uses_learning_phase and not isinstance(K.learning_phase(), int):
            ins = x + [0.]
        else:
            ins = x
        self._make_predict_function()
        outputs = self.predict_function(ins)
        if len(outputs) == 1:
            return outputs[0]
        return outputs

    @interfaces.legacy_generator_methods_support
    def fit_generator(self,
                      generator,
                      steps_per_epoch=None,
                      epochs=1,
                      verbose=1,
                      callbacks=None,
                      validation_data=None,
                      validation_steps=None,
                      class_weight=None,
                      max_queue_size=10,
                      workers=1,
                      use_multiprocessing=False,
                      shuffle=True,
                      initial_epoch=0):
        """Fits the model on data yielded batch-by-batch by a Python generator.

        The generator is run in parallel to the model, for efficiency.
        For instance, this allows you to do real-time data augmentation
        on images on CPU in parallel to training your model on GPU.

        The use of `keras.utils.Sequence` guarantees the ordering
        and guarantees the single use of every input per epoch when
        using `use_multiprocessing=True`.

        # Arguments
            generator: A generator or an instance of `Sequence` (`keras.utils.Sequence`)
                    object in order to avoid duplicate data
                    when using multiprocessing.
                The output of the generator must be either
                - a tuple `(inputs, targets)`
                - a tuple `(inputs, targets, sample_weights)`.
                This tuple (a single output of the generator) makes a single batch.
                Therefore, all arrays in this tuple must have the same length (equal
                to the size of this batch). Different batches may have different sizes.
                For example, the last batch of the epoch is commonly smaller than the
                others, if the size of the dataset is not divisible by the batch size.
                The generator is expected to loop over its data
                indefinitely. An epoch finishes when `steps_per_epoch`
                batches have been seen by the model.
            steps_per_epoch: Total number of steps (batches of samples)
                to yield from `generator` before declaring one epoch
                finished and starting the next epoch. It should typically
                be equal to the number of samples of your dataset
                divided by the batch size.
                Optional for `Sequence`: if unspecified, will use
                the `len(generator)` as a number of steps.
            epochs: Integer, total number of iterations on the data.
            verbose: Verbosity mode, 0, 1, or 2.
            callbacks: List of callbacks to be called during training.
            validation_data: This can be either
                - a generator for the validation data
                - a tuple (inputs, targets)
                - a tuple (inputs, targets, sample_weights).
            validation_steps: Only relevant if `validation_data`
                is a generator. Total number of steps (batches of samples)
                to yield from `generator` before stopping.
                Optional for `Sequence`: if unspecified, will use
                the `len(validation_data)` as a number of steps.
            class_weight: Dictionary mapping class indices to a weight
                for the class.
            max_queue_size: Integer. Maximum size for the generator queue.
                If unspecified, `max_queue_size` will default to 10.
            workers: Integer. Maximum number of processes to spin up
                when using process based threading.
                If unspecified, `workers` will default to 1.
            use_multiprocessing: Boolean. If True, use process based threading.
                If unspecified, `workers` will default to False.
                Note that because
                this implementation relies on multiprocessing,
                you should not pass
                non picklable arguments to the generator
                as they can't be passed
                easily to children processes.
            shuffle: Whether to shuffle the order of the batches at
                the beginning of each epoch. Only used with instances
                of `Sequence` (keras.utils.Sequence).
            initial_epoch: Epoch at which to start training
                (useful for resuming a previous training run)

        # Returns
            A `History` object.

        # Example

        ```python
            def generate_arrays_from_file(path):
                while 1:
                    f = open(path)
                    for line in f:
                        # create numpy arrays of input data
                        # and labels, from each line in the file
                        x1, x2, y = process_line(line)
                        yield ({'input_1': x1, 'input_2': x2}, {'output': y})
                    f.close()

            model.fit_generator(generate_arrays_from_file('/my_file.txt'),
                                steps_per_epoch=10000, epochs=10)
        ```

        # Raises
            ValueError: In case the generator yields
                data in an invalid format.
        """
        wait_time = 0.01  # in seconds
        epoch = initial_epoch

        do_validation = bool(validation_data)
        self._make_train_function()
        if do_validation:
            self._make_test_function()

        is_sequence = isinstance(generator, Sequence)
        if not is_sequence and use_multiprocessing and workers > 1:
            warnings.warn(
                UserWarning('Using a generator with `use_multiprocessing=True`'
                            ' and multiple workers may duplicate your data.'
                            ' Please consider using the`keras.utils.Sequence'
                            ' class.'))
        if steps_per_epoch is None:
            if is_sequence:
                steps_per_epoch = len(generator)
            else:
                raise ValueError('`steps_per_epoch=None` is only valid for a'
                                 ' generator based on the `keras.utils.Sequence`'
                                 ' class. Please specify `steps_per_epoch` or use'
                                 ' the `keras.utils.Sequence` class.')

        # python 2 has 'next', 3 has '__next__'
        # avoid any explicit version checks
        val_gen = (hasattr(validation_data, 'next') or
                   hasattr(validation_data, '__next__') or
                   isinstance(validation_data, Sequence))
        if (val_gen and not isinstance(validation_data, Sequence) and
                not validation_steps):
            raise ValueError('`validation_steps=None` is only valid for a'
                             ' generator based on the `keras.utils.Sequence`'
                             ' class. Please specify `validation_steps` or use'
                             ' the `keras.utils.Sequence` class.')

        # Prepare display labels.
        out_labels = self._get_deduped_metrics_names()
        callback_metrics = out_labels + ['val_' + n for n in out_labels]

        # prepare callbacks
        self.history = cbks.History()
        callbacks = [cbks.BaseLogger()] + (callbacks or []) + [self.history]
        if verbose:
            callbacks += [cbks.ProgbarLogger(count_mode='steps')]
        callbacks = cbks.CallbackList(callbacks)

        # it's possible to callback a different model than self:
        if hasattr(self, 'callback_model') and self.callback_model:
            callback_model = self.callback_model
        else:
            callback_model = self
        callbacks.set_model(callback_model)
        callbacks.set_params({
            'epochs': epochs,
            'steps': steps_per_epoch,
            'verbose': verbose,
            'do_validation': do_validation,
            'metrics': callback_metrics,
        })
        callbacks.on_train_begin()

        if do_validation and not val_gen:
            if len(validation_data) == 2:
                val_x, val_y = validation_data
                val_sample_weight = None
            elif len(validation_data) == 3:
                val_x, val_y, val_sample_weight = validation_data
            else:
                raise ValueError('`validation_data` should be a tuple '
                                 '`(val_x, val_y, val_sample_weight)` '
                                 'or `(val_x, val_y)`. Found: ' +
                                 str(validation_data))
            val_x, val_y, val_sample_weights = self._standardize_user_data(
                val_x, val_y, val_sample_weight)
            val_data = val_x + val_y + val_sample_weights
            if self.uses_learning_phase and not isinstance(K.learning_phase(), int):
                val_data += [0.]
            for cbk in callbacks:
                cbk.validation_data = val_data
        enqueuer = None

        try:
            if is_sequence:
                enqueuer = OrderedEnqueuer(generator,
                                           use_multiprocessing=use_multiprocessing,
                                           shuffle=shuffle)
            else:
                enqueuer = GeneratorEnqueuer(generator,
                                             use_multiprocessing=use_multiprocessing,
                                             wait_time=wait_time)
            enqueuer.start(workers=workers, max_queue_size=max_queue_size)
            output_generator = enqueuer.get()

            callback_model.stop_training = False
            while epoch < epochs:
                callbacks.on_epoch_begin(epoch)
                steps_done = 0
                batch_index = 0
                while steps_done < steps_per_epoch:
                    generator_output = next(output_generator)

                    if not hasattr(generator_output, '__len__'):
                        raise ValueError('Output of generator should be '
                                         'a tuple `(x, y, sample_weight)` '
                                         'or `(x, y)`. Found: ' +
                                         str(generator_output))

                    if len(generator_output) == 2:
                        x, y = generator_output
                        sample_weight = None
                    elif len(generator_output) == 3:
                        x, y, sample_weight = generator_output
                    else:
                        raise ValueError('Output of generator should be '
                                         'a tuple `(x, y, sample_weight)` '
                                         'or `(x, y)`. Found: ' +
                                         str(generator_output))
                    # build batch logs
                    batch_logs = {}
                    if isinstance(x, list):
                        batch_size = x[0].shape[0]
                    elif isinstance(x, dict):
                        batch_size = list(x.values())[0].shape[0]
                    else:
                        batch_size = x.shape[0]
                    batch_logs['batch'] = batch_index
                    batch_logs['size'] = batch_size
                    callbacks.on_batch_begin(batch_index, batch_logs)

                    outs = self.train_on_batch(x, y,
                                               sample_weight=sample_weight,
                                               class_weight=class_weight)

                    if not isinstance(outs, list):
                        outs = [outs]
                    for l, o in zip(out_labels, outs):
                        batch_logs[l] = o

                    callbacks.on_batch_end(batch_index, batch_logs)

                    # Construct epoch logs.
                    epoch_logs = {}
                    batch_index += 1
                    steps_done += 1

                    # Epoch finished.
                    if steps_done >= steps_per_epoch and do_validation:
                        if val_gen:
                            val_outs = self.evaluate_generator(
                                validation_data,
                                validation_steps,
                                max_queue_size=max_queue_size,
                                workers=workers,
                                use_multiprocessing=use_multiprocessing)
                        else:
                            # No need for try/except because
                            # data has already been validated.
                            val_outs = self.evaluate(
                                val_x, val_y,
                                batch_size=batch_size,
                                sample_weight=val_sample_weights,
                                verbose=0)
                        if not isinstance(val_outs, list):
                            val_outs = [val_outs]
                        # Same labels assumed.
                        for l, o in zip(out_labels, val_outs):
                            epoch_logs['val_' + l] = o

                    if callback_model.stop_training:
                        break

                callbacks.on_epoch_end(epoch, epoch_logs)
                epoch += 1
                if callback_model.stop_training:
                    break

        finally:
            if enqueuer is not None:
                enqueuer.stop()

        callbacks.on_train_end()
        return self.history

    @interfaces.legacy_generator_methods_support
    def evaluate_generator(self, generator, steps=None,
                           max_queue_size=10,
                           workers=1,
                           use_multiprocessing=False):
        """Evaluates the model on a data generator.

        The generator should return the same kind of data
        as accepted by `test_on_batch`.

        # Arguments
            generator: Generator yielding tuples (inputs, targets)
                or (inputs, targets, sample_weights)
                or an instance of Sequence (keras.utils.Sequence)
                    object in order to avoid duplicate data
                    when using multiprocessing.
            steps: Total number of steps (batches of samples)
                to yield from `generator` before stopping.
                Optional for `Sequence`: if unspecified, will use
                the `len(generator)` as a number of steps.
            max_queue_size: maximum size for the generator queue
            workers: maximum number of processes to spin up
                when using process based threading
            use_multiprocessing: if True, use process based threading.
                Note that because
                this implementation relies on multiprocessing,
                you should not pass
                non picklable arguments to the generator
                as they can't be passed
                easily to children processes.

        # Returns
            Scalar test loss (if the model has a single output and no metrics)
            or list of scalars (if the model has multiple outputs
            and/or metrics). The attribute `model.metrics_names` will give you
            the display labels for the scalar outputs.

        # Raises
            ValueError: In case the generator yields
                data in an invalid format.
        """
        self._make_test_function()

        steps_done = 0
        wait_time = 0.01
        all_outs = []
        batch_sizes = []
        is_sequence = isinstance(generator, Sequence)
        if not is_sequence and use_multiprocessing and workers > 1:
            warnings.warn(
                UserWarning('Using a generator with `use_multiprocessing=True`'
                            ' and multiple workers may duplicate your data.'
                            ' Please consider using the`keras.utils.Sequence'
                            ' class.'))
        if steps is None:
            if is_sequence:
                steps = len(generator)
            else:
                raise ValueError('`steps=None` is only valid for a generator'
                                 ' based on the `keras.utils.Sequence` class.'
                                 ' Please specify `steps` or use the'
                                 ' `keras.utils.Sequence` class.')
        enqueuer = None

        try:
            if is_sequence:
                enqueuer = OrderedEnqueuer(generator,
                                           use_multiprocessing=use_multiprocessing)
            else:
                enqueuer = GeneratorEnqueuer(generator,
                                             use_multiprocessing=use_multiprocessing,
                                             wait_time=wait_time)
            enqueuer.start(workers=workers, max_queue_size=max_queue_size)
            output_generator = enqueuer.get()

            while steps_done < steps:
                generator_output = next(output_generator)
                if not hasattr(generator_output, '__len__'):
                    raise ValueError('Output of generator should be a tuple '
                                     '(x, y, sample_weight) '
                                     'or (x, y). Found: ' +
                                     str(generator_output))
                if len(generator_output) == 2:
                    x, y = generator_output
                    sample_weight = None
                elif len(generator_output) == 3:
                    x, y, sample_weight = generator_output
                else:
                    raise ValueError('Output of generator should be a tuple '
                                     '(x, y, sample_weight) '
                                     'or (x, y). Found: ' +
                                     str(generator_output))
                outs = self.test_on_batch(x, y, sample_weight=sample_weight)

                if isinstance(x, list):
                    batch_size = len(x[0])
                elif isinstance(x, dict):
                    batch_size = len(list(x.values())[0])
                else:
                    batch_size = len(x)
                if batch_size == 0:
                    raise ValueError('Received an empty batch. '
                                     'Batches should at least contain one item.')
                all_outs.append(outs)

                steps_done += 1
                batch_sizes.append(batch_size)

        finally:
            if enqueuer is not None:
                enqueuer.stop()

        if not isinstance(outs, list):
            return np.average(np.asarray(all_outs),
                              weights=batch_sizes)
        else:
            averages = []
            for i in range(len(outs)):
                averages.append(np.average([out[i] for out in all_outs],
                                           weights=batch_sizes))
            return averages

    @interfaces.legacy_generator_methods_support
    def predict_generator(self, generator, steps=None,
                          max_queue_size=10,
                          workers=1,
                          use_multiprocessing=False,
                          verbose=0):
        """Generates predictions for the input samples from a data generator.

        The generator should return the same kind of data as accepted by
        `predict_on_batch`.

        # Arguments
            generator: Generator yielding batches of input samples
                    or an instance of Sequence (keras.utils.Sequence)
                    object in order to avoid duplicate data
                    when using multiprocessing.
            steps: Total number of steps (batches of samples)
                to yield from `generator` before stopping.
                Optional for `Sequence`: if unspecified, will use
                the `len(generator)` as a number of steps.
            max_queue_size: Maximum size for the generator queue.
            workers: Maximum number of processes to spin up
                when using process based threading
            use_multiprocessing: If `True`, use process based threading.
                Note that because
                this implementation relies on multiprocessing,
                you should not pass
                non picklable arguments to the generator
                as they can't be passed
                easily to children processes.
            verbose: verbosity mode, 0 or 1.

        # Returns
            Numpy array(s) of predictions.

        # Raises
            ValueError: In case the generator yields
                data in an invalid format.
        """
        self._make_predict_function()

        steps_done = 0
        wait_time = 0.01
        all_outs = []
        is_sequence = isinstance(generator, Sequence)
        if not is_sequence and use_multiprocessing and workers > 1:
            warnings.warn(
                UserWarning('Using a generator with `use_multiprocessing=True`'
                            ' and multiple workers may duplicate your data.'
                            ' Please consider using the`keras.utils.Sequence'
                            ' class.'))
        if steps is None:
            if is_sequence:
                steps = len(generator)
            else:
                raise ValueError('`steps=None` is only valid for a generator'
                                 ' based on the `keras.utils.Sequence` class.'
                                 ' Please specify `steps` or use the'
                                 ' `keras.utils.Sequence` class.')
        enqueuer = None

        try:
            if is_sequence:
                enqueuer = OrderedEnqueuer(generator,
                                           use_multiprocessing=use_multiprocessing)
            else:
                enqueuer = GeneratorEnqueuer(generator,
                                             use_multiprocessing=use_multiprocessing,
                                             wait_time=wait_time)
            enqueuer.start(workers=workers, max_queue_size=max_queue_size)
            output_generator = enqueuer.get()

            if verbose == 1:
                progbar = Progbar(target=steps)

            while steps_done < steps:
                generator_output = next(output_generator)
                if isinstance(generator_output, tuple):
                    # Compatibility with the generators
                    # used for training.
                    if len(generator_output) == 2:
                        x, _ = generator_output
                    elif len(generator_output) == 3:
                        x, _, _ = generator_output
                    else:
                        raise ValueError('Output of generator should be '
                                         'a tuple `(x, y, sample_weight)` '
                                         'or `(x, y)`. Found: ' +
                                         str(generator_output))
                else:
                    # Assumes a generator that only
                    # yields inputs (not targets and sample weights).
                    x = generator_output

                outs = self.predict_on_batch(x)
                if not isinstance(outs, list):
                    outs = [outs]

                if not all_outs:
                    for out in outs:
                        all_outs.append([])

                for i, out in enumerate(outs):
                    all_outs[i].append(out)
                steps_done += 1
                if verbose == 1:
                    progbar.update(steps_done)

        finally:
            if enqueuer is not None:
                enqueuer.stop()

        if len(all_outs) == 1:
            if steps_done == 1:
                return all_outs[0][0]
            else:
                return np.concatenate(all_outs[0])
        if steps_done == 1:
            return [out for out in all_outs]
        else:
            return [np.concatenate(out) for out in all_outs]<|MERGE_RESOLUTION|>--- conflicted
+++ resolved
@@ -273,16 +273,9 @@
         ValueError: if a loss function or target array
             is incompatible with an output.
     """
-<<<<<<< HEAD
-    key_losses = {'mean_squared_error',
-                  'binary_crossentropy',
-                  'categorical_crossentropy',
-                  'linear_interpolation_categorical_crossentropy'}
-=======
     key_losses = {losses.mean_squared_error,
                   losses.binary_crossentropy,
                   losses.categorical_crossentropy}
->>>>>>> 42ccc34b
     for y, loss, shape in zip(targets, loss_fns, output_shapes):
         if loss is None:
             continue
