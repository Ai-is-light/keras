--- conflicted
+++ resolved
@@ -492,16 +492,11 @@
                             lr_multipliers += [1.0, 1.0]
                     training_updates = self.optimizer.get_updates(
                         params=self._collected_trainable_weights,
-<<<<<<< HEAD
                         loss=self.total_loss,
                         learning_rate_multipliers=lr_multipliers)
-                updates = self.updates + training_updates + self.metrics_updates
-=======
-                        loss=self.total_loss)
                 updates = (self.updates +
                            training_updates +
                            self.metrics_updates)
->>>>>>> 58fd1f05
                 # Gets loss and metrics. Updates weights at each call.
                 self.train_function = K.function(
                     inputs,
@@ -560,467 +555,9 @@
                                                name='predict_function',
                                                **kwargs)
 
-<<<<<<< HEAD
-    def _check_num_samples(self, ins, batch_size=None, steps=None, steps_name='steps'):
-        """Determine the number of samples provided for training and evaluation.
-
-        The number of samples is not defined when running with `steps`,
-        in which case the number of samples is set to `None`.
-
-        # Arguments
-            ins: List of tensors to be fed to the Keras function.
-            batch_size: Integer batch size or `None` if not defined.
-            steps: Total number of steps (batches of samples)
-                before declaring `_predict_loop` finished.
-                Ignored with the default value of `None`.
-            steps_name: The public API's parameter name for `steps`.
-
-        # Raises
-            ValueError: when `steps` is `None` and the attribute `ins.shape`
-            does not exist. Also raises ValueError when `steps` is not `None`
-            and `batch_size` is not `None` because they are mutually
-            exclusive.
-
-        # Returns
-            When steps is `None`, returns the number of samples to be
-            processed based on the size of the first dimension of the
-            first input numpy array. When steps is not `None` and
-            `batch_size` is `None`, returns `None`.
-
-        # Raises
-            ValueError: In case of invalid arguments.
-        """
-        if steps is not None:
-            num_samples = None
-            if batch_size is not None:
-                raise ValueError('If ' + steps_name +
-                                 ' is set, the `batch_size` must be None.')
-        elif ins and hasattr(ins[0], 'shape'):
-            num_samples = ins[0].shape[0]
-        else:
-            raise ValueError('Either the input data should have '
-                             'a defined shape, or ' + steps_name +
-                             ' should be specified.')
-        return num_samples
-
-    def _check_num_samples(self, ins, batch_size=None, steps=None, steps_name='steps'):
-        """Determine the number of samples provided for training and evaluation.
-
-        The number of samples is not defined when running with `steps`,
-        in which case the number of samples is set to `None`.
-
-        # Arguments
-            ins: List of tensors to be fed to the Keras function.
-            batch_size: Integer batch size or `None` if not defined.
-            steps: Total number of steps (batches of samples)
-                before declaring `_predict_loop` finished.
-                Ignored with the default value of `None`.
-            steps_name: The public API's parameter name for `steps`.
-
-        # Raises
-            ValueError: when `steps` is `None` and the attribute `ins.shape`
-            does not exist. Also raises ValueError when `steps` is not `None`
-            and `batch_size` is not `None` because they are mutually
-            exclusive.
-
-        # Returns
-            When steps is `None`, returns the number of samples to be
-            processed based on the size of the first dimension of the
-            first input numpy array. When steps is not `None` and
-            `batch_size` is `None`, returns `None`.
-        """
-        if steps is not None:
-            num_samples = None
-            if batch_size is not None:
-                raise ValueError('If ' + steps_name +
-                                 ' is set, the `batch_size` must be None.')
-        elif ins and hasattr(ins[0], 'shape'):
-            num_samples = ins[0].shape[0]
-        else:
-            raise ValueError('Either the input data should have '
-                             'a defined shape, or ' + steps_name +
-                             ' should be specified.')
-        return num_samples
-
-    def _fit_loop(self, f, ins, out_labels=None, batch_size=None,
-                  epochs=100, verbose=1, callbacks=None,
-                  val_f=None, val_ins=None, shuffle=True,
-                  callback_metrics=None, initial_epoch=0,
-                  steps_per_epoch=None, validation_steps=None):
-        """Abstract fit function for `f(ins)`.
-
-        Assume that f returns a list, labeled by out_labels.
-
-        # Arguments
-            f: Keras function returning a list of tensors
-            ins: List of tensors to be fed to `f`
-            out_labels: List of strings, display names of
-                the outputs of `f`
-            batch_size: Integer batch size or None if unknown.
-            epochs: Number of times to iterate over the data
-            verbose: Verbosity mode, 0, 1 or 2
-            callbacks: List of callbacks to be called during training
-            val_f: Keras function to call for validation
-            val_ins: List of tensors to be fed to `val_f`
-            shuffle: Whether to shuffle the data at the beginning of each epoch
-            callback_metrics: List of strings, the display names of the metrics
-                passed to the callbacks. They should be the
-                concatenation of list the display names of the outputs of
-                 `f` and the list of display names of the outputs of `f_val`.
-            initial_epoch: Epoch at which to start training
-                (useful for resuming a previous training run)
-            steps_per_epoch: Total number of steps (batches of samples)
-                before declaring one epoch finished and starting the
-                next epoch. Ignored with the default value of `None`.
-            validation_steps: Number of steps to run validation for
-                (only if doing validation from data tensors).
-                Ignored with the default value of `None`.
-
-        # Returns
-            `History` object.
-        """
-        do_validation = False
-        if val_f and val_ins:
-            do_validation = True
-            if verbose and ins and hasattr(ins[0], 'shape') and hasattr(val_ins[0], 'shape'):
-                print('Train on %d samples, validate on %d samples' %
-                      (ins[0].shape[0], val_ins[0].shape[0]))
-        if validation_steps:
-            do_validation = True
-            if steps_per_epoch is None:
-                raise ValueError('Can only use `validation_steps` '
-                                 'when doing step-wise '
-                                 'training, i.e. `steps_per_epoch` '
-                                 'must be set.')
-
-        num_train_samples = self._check_num_samples(ins, batch_size,
-                                                    steps_per_epoch,
-                                                    'steps_per_epoch')
-        if num_train_samples is not None:
-            index_array = np.arange(num_train_samples)
-
-        self.history = cbks.History()
-        _callbacks = [cbks.BaseLogger(
-            stateful_metrics=self.stateful_metric_names)]
-        if verbose:
-            if steps_per_epoch is not None:
-                count_mode = 'steps'
-            else:
-                count_mode = 'samples'
-            _callbacks.append(
-                cbks.ProgbarLogger(
-                    count_mode,
-                    stateful_metrics=self.stateful_metric_names))
-        _callbacks += (callbacks or []) + [self.history]
-        callbacks = cbks.CallbackList(_callbacks)
-        out_labels = out_labels or []
-
-        # it's possible to callback a different model than self
-        # (used by Sequential models)
-        if hasattr(self, 'callback_model') and self.callback_model:
-            callback_model = self.callback_model
-        else:
-            callback_model = self
-
-        callbacks.set_model(callback_model)
-        callbacks.set_params({
-            'batch_size': batch_size,
-            'epochs': epochs,
-            'steps': steps_per_epoch,
-            'samples': num_train_samples,
-            'verbose': verbose,
-            'do_validation': do_validation,
-            'metrics': callback_metrics or [],
-        })
-        callbacks.on_train_begin()
-        callback_model.stop_training = False
-        for cbk in callbacks:
-            cbk.validation_data = val_ins
-
-        # To prevent a slowdown, we find beforehand the arrays that need conversion.
-        feed = self._feed_inputs + self._feed_targets + self._feed_sample_weights
-        indices_for_conversion_to_dense = []
-        for i in range(len(feed)):
-            if issparse(ins[i]) and not K.is_sparse(feed[i]):
-                indices_for_conversion_to_dense.append(i)
-
-        for epoch in range(initial_epoch, epochs):
-            # Reset stateful metrics
-            for m in self.stateful_metric_functions:
-                m.reset_states()
-            callbacks.on_epoch_begin(epoch)
-            epoch_logs = {}
-            if steps_per_epoch is not None:
-                for step_index in range(steps_per_epoch):
-                    batch_logs = {}
-                    batch_logs['batch'] = step_index
-                    batch_logs['size'] = 1
-                    callbacks.on_batch_begin(step_index, batch_logs)
-                    outs = f(ins)
-
-                    if not isinstance(outs, list):
-                        outs = [outs]
-                    for l, o in zip(out_labels, outs):
-                        batch_logs[l] = o
-
-                    callbacks.on_batch_end(step_index, batch_logs)
-                    if callback_model.stop_training:
-                        break
-
-                if do_validation:
-                    val_outs = self._test_loop(val_f, val_ins,
-                                               batch_size=batch_size,
-                                               steps=validation_steps,
-                                               verbose=0)
-                    if not isinstance(val_outs, list):
-                        val_outs = [val_outs]
-                    # Same labels assumed.
-                    for l, o in zip(out_labels, val_outs):
-                        epoch_logs['val_' + l] = o
-            else:
-                if shuffle == 'batch':
-                    index_array = _batch_shuffle(index_array, batch_size)
-                elif shuffle:
-                    np.random.shuffle(index_array)
-
-                batches = _make_batches(num_train_samples, batch_size)
-                for batch_index, (batch_start, batch_end) in enumerate(batches):
-                    batch_ids = index_array[batch_start:batch_end]
-                    try:
-                        if isinstance(ins[-1], float):
-                            # Do not slice the training phase flag.
-                            ins_batch = _slice_arrays(ins[:-1], batch_ids) + [ins[-1]]
-                        else:
-                            ins_batch = _slice_arrays(ins, batch_ids)
-                    except TypeError:
-                        raise TypeError('TypeError while preparing batch. '
-                                        'If using HDF5 input data, '
-                                        'pass shuffle="batch".')
-                    batch_logs = {}
-                    batch_logs['batch'] = batch_index
-                    batch_logs['size'] = len(batch_ids)
-                    callbacks.on_batch_begin(batch_index, batch_logs)
-                    for i in indices_for_conversion_to_dense:
-                        ins_batch[i] = ins_batch[i].toarray()
-
-                    outs = f(ins_batch)
-                    if not isinstance(outs, list):
-                        outs = [outs]
-                    for l, o in zip(out_labels, outs):
-                        batch_logs[l] = o
-
-                    callbacks.on_batch_end(batch_index, batch_logs)
-                    if callback_model.stop_training:
-                        break
-
-                    if batch_index == len(batches) - 1:  # Last batch.
-                        if do_validation:
-                            val_outs = self._test_loop(val_f, val_ins,
-                                                       batch_size=batch_size,
-                                                       verbose=0)
-                            if not isinstance(val_outs, list):
-                                val_outs = [val_outs]
-                            # Same labels assumed.
-                            for l, o in zip(out_labels, val_outs):
-                                epoch_logs['val_' + l] = o
-            callbacks.on_epoch_end(epoch, epoch_logs)
-            if callback_model.stop_training:
-                break
-        callbacks.on_train_end()
-        return self.history
-
-    def _predict_loop(self, f, ins, batch_size=32, verbose=0, steps=None):
-        """Abstract method to loop over some data in batches.
-
-        # Arguments
-            f: Keras function returning a list of tensors.
-            ins: list of tensors to be fed to `f`.
-            batch_size: integer batch size.
-            verbose: verbosity mode.
-            steps: Total number of steps (batches of samples)
-                before declaring `_predict_loop` finished.
-                Ignored with the default value of `None`.
-
-        # Returns
-            Array of predictions (if the model has a single output)
-            or list of arrays of predictions
-            (if the model has multiple outputs).
-        """
-        num_samples = self._check_num_samples(ins, batch_size,
-                                              steps,
-                                              'steps')
-        if verbose == 1:
-            if steps is not None:
-                progbar = Progbar(target=steps)
-            else:
-                progbar = Progbar(target=num_samples)
-
-        indices_for_conversion_to_dense = []
-        for i in range(len(self._feed_inputs)):
-            if issparse(ins[i]) and not K.is_sparse(self._feed_inputs[i]):
-                indices_for_conversion_to_dense.append(i)
-
-        if steps is not None:
-            # Step-based predictions.
-            # Since we do not know how many samples
-            # we will see, we cannot pre-allocate
-            # the returned Numpy arrays.
-            # Instead, we store one array per batch seen
-            # and concatenate them upon returning.
-            unconcatenated_outs = []
-            for step in range(steps):
-                batch_outs = f(ins)
-                if not isinstance(batch_outs, list):
-                    batch_outs = [batch_outs]
-                if step == 0:
-                    for batch_out in batch_outs:
-                        unconcatenated_outs.append([])
-                for i, batch_out in enumerate(batch_outs):
-                    unconcatenated_outs[i].append(batch_out)
-                if verbose == 1:
-                    progbar.update(step + 1)
-            if len(unconcatenated_outs) == 1:
-                return np.concatenate(unconcatenated_outs[0], axis=0)
-            return [np.concatenate(unconcatenated_outs[i], axis=0)
-                    for i in range(len(unconcatenated_outs))]
-        else:
-            # Sample-based predictions.
-            outs = []
-            batches = _make_batches(num_samples, batch_size)
-            index_array = np.arange(num_samples)
-            for batch_index, (batch_start, batch_end) in enumerate(batches):
-                batch_ids = index_array[batch_start:batch_end]
-                if ins and isinstance(ins[-1], float):
-                    # Do not slice the training phase flag.
-                    ins_batch = _slice_arrays(ins[:-1], batch_ids) + [ins[-1]]
-                else:
-                    ins_batch = _slice_arrays(ins, batch_ids)
-                for i in indices_for_conversion_to_dense:
-                    ins_batch[i] = ins_batch[i].toarray()
-
-                batch_outs = f(ins_batch)
-                if not isinstance(batch_outs, list):
-                    batch_outs = [batch_outs]
-                if batch_index == 0:
-                    # Pre-allocate the results arrays.
-                    for batch_out in batch_outs:
-                        shape = (num_samples,) + batch_out.shape[1:]
-                        outs.append(np.zeros(shape, dtype=batch_out.dtype))
-                for i, batch_out in enumerate(batch_outs):
-                    outs[i][batch_start:batch_end] = batch_out
-                if verbose == 1:
-                    progbar.update(batch_end)
-            if len(outs) == 1:
-                return outs[0]
-            return outs
-
-    def _test_loop(self, f, ins, batch_size=None, verbose=0, steps=None):
-        """Abstract method to loop over some data in batches.
-
-        # Arguments
-            f: Keras function returning a list of tensors.
-            ins: list of tensors to be fed to `f`.
-            batch_size: integer batch size or `None`.
-            verbose: verbosity mode.
-            steps: Total number of steps (batches of samples)
-                before declaring predictions finished.
-                Ignored with the default value of `None`.
-
-        # Returns
-            Scalar loss (if the model has a single output and no metrics)
-            or list of scalars (if the model has multiple outputs
-            and/or metrics). The attribute `model.metrics_names` will give you
-            the display labels for the scalar outputs.
-        """
-
-        if hasattr(self, 'metrics'):
-            for m in self.stateful_metric_functions:
-                m.reset_states()
-            stateful_metric_indices = [
-                i for i, name in enumerate(self.metrics_names)
-                if str(name) in self.stateful_metric_names]
-        else:
-            stateful_metric_indices = []
-
-        num_samples = self._check_num_samples(ins, batch_size,
-                                              steps,
-                                              'steps')
-        outs = []
-        if verbose == 1:
-            if steps is not None:
-                progbar = Progbar(target=steps)
-            else:
-                progbar = Progbar(target=num_samples)
-
-        # To prevent a slowdown, we find beforehand the arrays that need conversion.
-        feed = self._feed_inputs + self._feed_targets + self._feed_sample_weights
-        indices_for_conversion_to_dense = []
-        for i in range(len(feed)):
-            if issparse(ins[i]) and not K.is_sparse(feed[i]):
-                indices_for_conversion_to_dense.append(i)
-
-        if steps is not None:
-            for step in range(steps):
-                batch_outs = f(ins)
-                if isinstance(batch_outs, list):
-                    if step == 0:
-                        for _ in enumerate(batch_outs):
-                            outs.append(0.)
-                    for i, batch_out in enumerate(batch_outs):
-                        if i in stateful_metric_indices:
-                            outs[i] = float(batch_out)
-                        else:
-                            outs[i] += batch_out
-                else:
-                    if step == 0:
-                        outs.append(0.)
-                    outs[0] += batch_outs
-                if verbose == 1:
-                    progbar.update(step + 1)
-            for i in range(len(outs)):
-                if i not in stateful_metric_indices:
-                    outs[i] /= steps
-        else:
-            batches = _make_batches(num_samples, batch_size)
-            index_array = np.arange(num_samples)
-            for batch_index, (batch_start, batch_end) in enumerate(batches):
-                batch_ids = index_array[batch_start:batch_end]
-                if isinstance(ins[-1], float):
-                    # Do not slice the training phase flag.
-                    ins_batch = _slice_arrays(ins[:-1], batch_ids) + [ins[-1]]
-                else:
-                    ins_batch = _slice_arrays(ins, batch_ids)
-                for i in indices_for_conversion_to_dense:
-                    ins_batch[i] = ins_batch[i].toarray()
-
-                batch_outs = f(ins_batch)
-                if isinstance(batch_outs, list):
-                    if batch_index == 0:
-                        for batch_out in enumerate(batch_outs):
-                            outs.append(0.)
-                    for i, batch_out in enumerate(batch_outs):
-                        if i in stateful_metric_indices:
-                            outs[i] = batch_out
-                        else:
-                            outs[i] += batch_out * len(batch_ids)
-                else:
-                    if batch_index == 0:
-                        outs.append(0.)
-                    outs[0] += batch_outs * len(batch_ids)
-
-                if verbose == 1:
-                    progbar.update(batch_end)
-            for i in range(len(outs)):
-                if i not in stateful_metric_indices:
-                    outs[i] /= num_samples
-        if len(outs) == 1:
-            return outs[0]
-        return outs
-=======
     def _uses_dynamic_learning_phase(self):
         return (self.uses_learning_phase and
                 not isinstance(K.learning_phase(), int))
->>>>>>> 58fd1f05
 
     def _standardize_user_data(self, x, y,
                                sample_weight=None, class_weight=None,
