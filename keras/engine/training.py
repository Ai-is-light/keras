# -*- coding: utf-8 -*-
from __future__ import print_function
from __future__ import absolute_import

import warnings
import copy
import numpy as np
import six

from keras.utils import Sequence
from keras.utils import GeneratorEnqueuer
from keras.utils import OrderedEnqueuer

try:
    import queue
except ImportError:
    import Queue as queue

from .topology import Container
from .. import backend as K
from .. import optimizers
from .. import losses
from .. import metrics as metrics_module
from ..utils.generic_utils import Progbar
from .. import callbacks as cbks
from ..legacy import interfaces


def _standardize_input_data(data, names, shapes=None,
                            check_batch_axis=True,
                            exception_prefix=''):
    """Normalizes inputs and targets provided by users.

    Users may pass data as a list of arrays, dictionary of arrays,
    or as a single array. We normalize this to an ordered list of
    arrays (same order as `names`), while checking that the provided
    arrays have shapes that match the network's expectations.

    # Arguments
        data: User-provided input data (polymorphic).
        names: List of expected array names.
        shapes: Optional list of expected array shapes.
        check_batch_axis: Boolean; whether to check that
            the batch axis of the arrays matches the expected
            value found in `shapes`.
        exception_prefix: String prefix used for exception formatting.

    # Returns
        List of standardized input arrays (one array per model input).

    # Raises
        ValueError: in case of improperly formatted user-provided data.
    """
    if not names:
        if data is not None and hasattr(data, '__len__') and len(data):
            raise ValueError('Error when checking model ' +
                             exception_prefix + ': '
                             'expected no data, but got:', data)
        return []
    if data is None:
        return [None for _ in range(len(names))]
    if isinstance(data, dict):
        arrays = []
        for name in names:
            if name not in data:
                raise ValueError('No data provided for "' +
                                 name + '". Need data for each key in: ' +
                                 str(names))
            arrays.append(data[name])
    elif isinstance(data, list):
        if len(data) != len(names):
            if data and hasattr(data[0], 'shape'):
                raise ValueError('Error when checking model ' +
                                 exception_prefix +
                                 ': the list of Numpy arrays '
                                 'that you are passing to your model '
                                 'is not the size the model expected. '
                                 'Expected to see ' + str(len(names)) +
                                 ' array(s), but instead got '
                                 'the following list of ' + str(len(data)) +
                                 ' arrays: ' + str(data)[:200] +
                                 '...')
            else:
                if len(names) == 1:
                    data = [np.asarray(data)]
                else:
                    raise ValueError(
                        'Error when checking model ' +
                        exception_prefix +
                        ': you are passing a list as '
                        'input to your model, '
                        'but the model expects '
                        'a list of ' + str(len(names)) +
                        ' Numpy arrays instead. '
                        'The list you passed was: ' +
                        str(data)[:200])
        arrays = data
    else:
        if not hasattr(data, 'shape'):
            raise TypeError('Error when checking model ' +
                            exception_prefix +
                            ': data should be a Numpy array, '
                            'or list/dict of Numpy arrays. '
                            'Found: ' + str(data)[:200] + '...')
        if len(names) > 1:
            # Case: model expects multiple inputs but only received
            # a single Numpy array.
            raise ValueError('The model expects ' + str(len(names)) + ' ' +
                             exception_prefix +
                             ' arrays, but only received one array. '
                             'Found: array with shape ' + str(data.shape))
        arrays = [data]

    # Make arrays at least 2D.
    for i in range(len(names)):
        array = arrays[i]
        if len(array.shape) == 1:
            array = np.expand_dims(array, 1)
            arrays[i] = array

    # Check shapes compatibility.
    if shapes:
        for i in range(len(names)):
            if shapes[i] is None:
                continue
            array = arrays[i]
            if len(array.shape) != len(shapes[i]):
                raise ValueError('Error when checking ' + exception_prefix +
                                 ': expected ' + names[i] +
                                 ' to have ' + str(len(shapes[i])) +
                                 ' dimensions, but got array with shape ' +
                                 str(array.shape))
            for j, (dim, ref_dim) in enumerate(zip(array.shape, shapes[i])):
                if not j and not check_batch_axis:
                    # skip the first axis
                    continue
                if ref_dim:
                    if ref_dim != dim:
                        raise ValueError(
                            'Error when checking ' + exception_prefix +
                            ': expected ' + names[i] +
                            ' to have shape ' + str(shapes[i]) +
                            ' but got array with shape ' +
                            str(array.shape))
    return arrays


def _standardize_sample_or_class_weights(x_weight, output_names, weight_type):
    """Maps `sample_weight` or `class_weight` to model outputs.

    # Arguments
        x_weight: User-provided `sample_weight` or `class_weight` argument.
        output_names: List of output names (strings) in the model.
        weight_type: A string used purely for exception printing.

    # Returns
        A list of `sample_weight` or `class_weight` where there are exactly
            one element per model output.

    # Raises
        ValueError: In case of invalid user-provided argument.
    """
    if x_weight is None or len(x_weight) == 0:
        return [None for _ in output_names]
    if len(output_names) == 1:
        if isinstance(x_weight, list) and len(x_weight) == 1:
            return x_weight
        if isinstance(x_weight, dict) and output_names[0] in x_weight:
            return [x_weight[output_names[0]]]
        else:
            return [x_weight]
    if isinstance(x_weight, list):
        if len(x_weight) != len(output_names):
            raise ValueError('Provided `' + weight_type + '` was a list of ' +
                             str(len(x_weight)) +
                             ' elements, but the model has ' +
                             str(len(output_names)) + ' outputs. '
                             'You should provide one `' + weight_type + '`'
                             'array per model output.')
        return x_weight
    if isinstance(x_weight, dict):
        x_weights = []
        for name in output_names:
            x_weights.append(x_weight.get(name))
        return x_weights
    else:
        raise TypeError('The model has multiple outputs, so `' +
                        weight_type + '` '
                        'should be either a list of a dict. '
                        'Provided `' + weight_type +
                        '` type not understood: ' +
                        str(x_weight))


def _standardize_class_weights(class_weight, output_names):
    return _standardize_sample_or_class_weights(class_weight,
                                                output_names,
                                                'class_weight')


def _standardize_sample_weights(sample_weight, output_names):
    return _standardize_sample_or_class_weights(sample_weight,
                                                output_names,
                                                'sample_weight')


def _check_array_lengths(inputs, targets, weights=None):
    """Does user input validation for numpy arrays.

    # Arguments
        inputs: list of Numpy arrays of inputs.
        targets: list of Numpy arrays of targets.
        weights: list of Numpy arrays of sample weights.

    # Raises
        ValueError: in case of incorrectly formatted data.
    """
    def set_of_lengths(x):
        # return a set with the variation between
        # different shapes, with None => 0
        if x is None:
            return {0}
        else:
            return set([0 if y is None else y.shape[0] for y in x])

    set_x = set_of_lengths(inputs)
    set_y = set_of_lengths(targets)
    set_w = set_of_lengths(weights)
    if len(set_x) > 1:
        raise ValueError('All input arrays (x) should have '
                         'the same number of samples. Got array shapes: ' +
                         str([x.shape for x in inputs]))
    if len(set_y) > 1:
        raise ValueError('All target arrays (y) should have '
                         'the same number of samples. Got array shapes: ' +
                         str([y.shape for y in targets]))
    if set_x and set_y and list(set_x)[0] != list(set_y)[0]:
        raise ValueError('Input arrays should have '
                         'the same number of samples as target arrays. '
                         'Found ' + str(list(set_x)[0]) + ' input samples '
                         'and ' + str(list(set_y)[0]) + ' target samples.')
    if len(set_w) > 1:
        raise ValueError('All sample_weight arrays should have '
                         'the same number of samples. Got array shapes: ' +
                         str([w.shape for w in weights]))
    if set_y and set_w and list(set_y)[0] != list(set_w)[0]:
        raise ValueError('Sample_weight arrays should have '
                         'the same number of samples as target arrays. Got ' +
                         str(list(set_y)[0]) + ' input samples and ' +
                         str(list(set_w)[0]) + ' target samples.')


def _check_loss_and_target_compatibility(targets, loss_fns, output_shapes):
    """Does validation on the compatibility of targets and loss functions.

    This helps prevent users from using loss functions incorrectly.

    # Arguments
        targets: list of Numpy arrays of targets.
        loss_fns: list of loss functions.
        output_shapes: list of shapes of model outputs.

    # Raises
        ValueError: if a loss function or target array
            is incompatible with an output.
    """
    key_losses = {'mean_squared_error',
                  'binary_crossentropy',
                  'categorical_crossentropy'}
    for y, loss, shape in zip(targets, loss_fns, output_shapes):
        if loss is None:
            continue
        if loss.__name__ == 'categorical_crossentropy':
            if y.shape[-1] == 1:
                raise ValueError(
                    'You are passing a target array of shape ' + str(y.shape) +
                    ' while using as loss `categorical_crossentropy`. '
                    '`categorical_crossentropy` expects '
                    'targets to be binary matrices (1s and 0s) '
                    'of shape (samples, classes). '
                    'If your targets are integer classes, '
                    'you can convert them to the expected format via:\n'
                    '```\n'
                    'from keras.utils.np_utils import to_categorical\n'
                    'y_binary = to_categorical(y_int)\n'
                    '```\n'
                    '\n'
                    'Alternatively, you can use the loss function '
                    '`sparse_categorical_crossentropy` instead, '
                    'which does expect integer targets.')
        if loss.__name__ in key_losses:
            for target_dim, out_dim in zip(y.shape[1:], shape[1:]):
                if out_dim is not None and target_dim != out_dim:
                    raise ValueError(
                        'A target array with shape ' + str(y.shape) +
                        ' was passed for an output of shape ' + str(shape) +
                        ' while using as loss `' + loss.__name__ + '`. '
                        'This loss expects '
                        'targets to have the same shape '
                        'as the output.')


def _collect_metrics(metrics, output_names):
    """Maps metric functions to model outputs.

    # Arguments
        metrics: a list or dict of metric functions.
        output_names: a list of the names (strings) of model outputs.

    # Returns
        A list (one entry per model output) of lists of metric functions.
        For instance, if the model has 2 outputs, and for the first output
        we want to compute "binary_accuracy" and "binary_crossentropy",
        and just "binary_accuracy" for the second output,
        the list would look like:
            `[[binary_accuracy, binary_crossentropy], [binary_accuracy]]`

    # Raises
        TypeError: if an incorrect type is passed for the `metrics` argument.
    """
    if not metrics:
        return [[] for _ in output_names]
    if isinstance(metrics, list):
        # we then apply all metrics to all outputs.
        return [copy.copy(metrics) for _ in output_names]
    elif isinstance(metrics, dict):
        nested_metrics = []
        for name in output_names:
            output_metrics = metrics.get(name, [])
            if not isinstance(output_metrics, list):
                output_metrics = [output_metrics]
            nested_metrics.append(output_metrics)
        return nested_metrics
    else:
        raise TypeError('Type of `metrics` argument not understood. '
                        'Expected a list or dictionary, found: ' +
                        str(metrics))


def _batch_shuffle(index_array, batch_size):
    """Shuffles an array in a batch-wise fashion.

    Useful for shuffling HDF5 arrays
    (where one cannot access arbitrary indices).

    # Arguments
        index_array: array of indices to be shuffled.
        batch_size: integer.

    # Returns
        The `index_array` array, shuffled in a batch-wise fashion.
    """
    batch_count = int(len(index_array) / batch_size)
    # to reshape we need to be cleanly divisible by batch size
    # we stash extra items and reappend them after shuffling
    last_batch = index_array[batch_count * batch_size:]
    index_array = index_array[:batch_count * batch_size]
    index_array = index_array.reshape((batch_count, batch_size))
    np.random.shuffle(index_array)
    index_array = index_array.flatten()
    return np.append(index_array, last_batch)


def _make_batches(size, batch_size):
    """Returns a list of batch indices (tuples of indices).

    # Arguments
        size: Integer, total size of the data to slice into batches.
        batch_size: Integer, batch size.

    # Returns
        A list of tuples of array indices.
    """
    num_batches = int(np.ceil(size / float(batch_size)))
    return [(i * batch_size, min(size, (i + 1) * batch_size))
            for i in range(0, num_batches)]


def _slice_arrays(arrays, start=None, stop=None):
    """Slice an array or list of arrays.

    This takes an array-like, or a list of
    array-likes, and outputs:
        - arrays[start:stop] if `arrays` is an array-like
        - [x[start:stop] for x in arrays] if `arrays` is a list

    Can also work on list/array of indices: `_slice_arrays(x, indices)`

    # Arguments
        arrays: Single array or list of arrays.
        start: can be an integer index (start index)
            or a list/array of indices
        stop: integer (stop index); should be None if
            `start` was a list.

    # Returns
        A slice of the array(s).
    """
    if arrays is None:
        return [None]
    elif isinstance(arrays, list):
        if hasattr(start, '__len__'):
            # hdf5 datasets only support list objects as indices
            if hasattr(start, 'shape'):
                start = start.tolist()
            return [None if x is None else x[start] for x in arrays]
        else:
            return [None if x is None else x[start:stop] for x in arrays]
    else:
        if hasattr(start, '__len__'):
            if hasattr(start, 'shape'):
                start = start.tolist()
            return arrays[start]
        elif hasattr(start, '__getitem__'):
            return arrays[start:stop]
        else:
            return [None]


def _weighted_masked_objective(fn):
    """Adds support for masking and sample-weighting to an objective function.

    It transforms an objective function `fn(y_true, y_pred)`
    into a sample-weighted, cost-masked objective function
    `fn(y_true, y_pred, weights, mask)`.

    # Arguments
        fn: The objective function to wrap,
            with signature `fn(y_true, y_pred)`.

    # Returns
        A function with signature `fn(y_true, y_pred, weights, mask)`.
    """
    if fn is None:
        return None

    def weighted(y_true, y_pred, weights, mask=None):
        """Wrapper function.

        # Arguments
            y_true: `y_true` argument of `fn`.
            y_pred: `y_pred` argument of `fn`.
            weights: Weights tensor.
            mask: Mask tensor.

        # Returns
            Scalar tensor.
        """
        # score_array has ndim >= 2
        score_array = fn(y_true, y_pred)
        if mask is not None:
            # Cast the mask to floatX to avoid float64 upcasting in theano
            mask = K.cast(mask, K.floatx())
            # mask should have the same shape as score_array
            score_array *= mask
            #  the loss per batch should be proportional
            #  to the number of unmasked samples.
            score_array /= K.mean(mask)

        # apply sample weighting
        if weights is not None:
            # reduce score_array to same ndim as weight array
            ndim = K.ndim(score_array)
            weight_ndim = K.ndim(weights)
            score_array = K.mean(score_array, axis=list(range(weight_ndim, ndim)))
            score_array *= weights
            score_array /= K.mean(K.cast(K.not_equal(weights, 0), K.floatx()))
        return K.mean(score_array)
    return weighted


def _standardize_weights(y, sample_weight=None, class_weight=None,
                         sample_weight_mode=None):
    """Performs sample weight validation and standardization.

    Everything gets normalized to a single sample-wise (or timestep-wise)
    weight array.

    # Arguments
        y: Numpy array of model targets to be weighted.
        sample_weight: User-provided `sample_weight` argument.
        class_weight: User-provided `class_weight` argument.
        sample_weight_mode: One of `None` or `"temporal"`.
            `"temporal"` indicated that we expect 2D weight data
            that will be applied to the last 2 dimensions of
            the targets (i.e. we are weighting timesteps, not samples).

    # Returns
        A numpy array of target weights, one entry per sample to weight.

    # Raises
        ValueError: In case of invalid user-provided arguments.
    """
    if sample_weight_mode is not None:
        if sample_weight_mode != 'temporal':
            raise ValueError('"sample_weight_mode '
                             'should be None or "temporal". '
                             'Found: ' + str(sample_weight_mode))
        if len(y.shape) < 3:
            raise ValueError('Found a sample_weight array for '
                             'an input with shape ' +
                             str(y.shape) + '. '
                             'Timestep-wise sample weighting (use of '
                             'sample_weight_mode="temporal") is restricted to '
                             'outputs that are at least 3D, i.e. that have '
                             'a time dimension.')
        if sample_weight is not None and len(sample_weight.shape) != 2:
            raise ValueError('Found a sample_weight array with shape ' +
                             str(sample_weight.shape) + '. '
                             'In order to use timestep-wise sample weighting, '
                             'you should pass a 2D sample_weight array.')
    else:
        if sample_weight is not None and len(sample_weight.shape) != 1:
            raise ValueError('Found a sample_weight array with shape ' +
                             str(sample_weight.shape) + '. '
                             'In order to use timestep-wise sample weights, '
                             'you should specify '
                             'sample_weight_mode="temporal" '
                             'in compile(). If you just mean to use '
                             'sample-wise weights, make sure your '
                             'sample_weight array is 1D.')

    if sample_weight is not None:
        if len(sample_weight.shape) > len(y.shape):
            raise ValueError('Found a sample_weight with shape' +
                             str(sample_weight.shape) + '.'
                             'Expected sample_weight with rank '
                             'less than or equal to ' + str(len(y.shape)))

        if y.shape[:sample_weight.ndim] != sample_weight.shape:
            raise ValueError('Found a sample_weight array with shape ' +
                             str(sample_weight.shape) + ' for an input with shape ' +
                             str(y.shape) + '. '
                             'sample_weight cannot be broadcast.')
        return sample_weight
    elif isinstance(class_weight, dict):
        if len(y.shape) > 2:
            raise ValueError('`class_weight` not supported for '
                             '3+ dimensional targets.')
        if y.shape[1] > 1:
            y_classes = y.argmax(axis=1)
        elif y.shape[1] == 1:
            y_classes = np.reshape(y, y.shape[0])
        else:
            y_classes = y

        weights = np.asarray([class_weight[cls] for cls in y_classes
                              if cls in class_weight])

        if len(weights) != len(y_classes):
            # subtract the sets to pick all missing classes
            existing_classes = set(y_classes)
            existing_class_weight = set(class_weight.keys())
            raise ValueError('`class_weight` must contain all classes in the data.'
                             ' The classes %s exist in the data but not in '
                             '`class_weight`.'
                             % (existing_classes - existing_class_weight))
        return weights
    else:
        if sample_weight_mode is None:
            return np.ones((y.shape[0],), dtype=K.floatx())
        else:
            return np.ones((y.shape[0], y.shape[1]), dtype=K.floatx())


class Model(Container):
    """The `Model` class adds training & evaluation routines to a `Container`.
    """

    def compile(self, optimizer, loss, metrics=None, loss_weights=None,
                sample_weight_mode=None, weighted_metrics=None,
                target_tensors=None, **kwargs):
        """Configures the model for training.

        # Arguments
            optimizer: String (name of optimizer) or optimizer object.
                See [optimizers](/optimizers).
            loss: String (name of objective function) or objective function.
                See [losses](/losses).
                If the model has multiple outputs, you can use a different loss
                on each output by passing a dictionary or a list of losses.
                The loss value that will be minimized by the model
                will then be the sum of all individual losses.
            metrics: List of metrics to be evaluated by the model
                during training and testing.
                Typically you will use `metrics=['accuracy']`.
                To specify different metrics for different outputs of a
                multi-output model, you could also pass a dictionary,
                such as `metrics={'output_a': 'accuracy'}`.
            loss_weights: Optional list or dictionary specifying scalar
                coefficients (Python floats) to weight the loss contributions
                of different model outputs.
                The loss value that will be minimized by the model
                will then be the *weighted sum* of all individual losses,
                weighted by the `loss_weights` coefficients.
                If a list, it is expected to have a 1:1 mapping
                to the model's outputs. If a tensor, it is expected to map
                output names (strings) to scalar coefficients.
            sample_weight_mode: If you need to do timestep-wise
                sample weighting (2D weights), set this to `"temporal"`.
                `None` defaults to sample-wise weights (1D).
                If the model has multiple outputs, you can use a different
                `sample_weight_mode` on each output by passing a
                dictionary or a list of modes.
            weighted_metrics: List of metrics to be evaluated and weighted
                by sample_weight or class_weight during training and testing.
            target_tensors: By default, Keras will create placeholders for the
                model's target, which will be fed with the target data during
                training. If instead you would like to use your own
                target tensors (in turn, Keras will not expect external
                Numpy data for these targets at training time), you
                can specify them via the `target_tensors` argument. It can be
                a single tensor (for a single-output model), a list of tensors,
                or a dict mapping output names to target tensors.
            **kwargs: When using the Theano/CNTK backends, these arguments
                are passed into K.function. When using the TensorFlow backend,
                these arguments are passed into `tf.Session.run`.

        # Raises
            ValueError: In case of invalid arguments for
                `optimizer`, `loss`, `metrics` or `sample_weight_mode`.
        """
        loss = loss or {}
        self.optimizer = optimizers.get(optimizer)
        self.sample_weight_mode = sample_weight_mode
        self.loss = loss
        self.loss_weights = loss_weights

        # Prepare loss functions.
        if isinstance(loss, dict):
            for name in loss:
                if name not in self.output_names:
                    raise ValueError('Unknown entry in loss '
                                     'dictionary: "' + name + '". '
                                     'Only expected the following keys: ' +
                                     str(self.output_names))
            loss_functions = []
            for name in self.output_names:
                if name not in loss:
                    warnings.warn('Output "' + name +
                                  '" missing from loss dictionary. '
                                  'We assume this was done on purpose, '
                                  'and we will not be expecting '
                                  'any data to be passed to "' + name +
                                  '" during training.', stacklevel=2)
                loss_functions.append(losses.get(loss.get(name)))
        elif isinstance(loss, list):
            if len(loss) != len(self.outputs):
                raise ValueError('When passing a list as loss, '
                                 'it should have one entry per model outputs. '
                                 'The model has ' + str(len(self.outputs)) +
                                 ' outputs, but you passed loss=' +
                                 str(loss))
            loss_functions = [losses.get(l) for l in loss]
        else:
            loss_function = losses.get(loss)
            loss_functions = [loss_function for _ in range(len(self.outputs))]
        self.loss_functions = loss_functions
        weighted_losses = [_weighted_masked_objective(fn) for fn in loss_functions]
        skip_target_indices = []
        skip_target_weighing_indices = []
        self._feed_outputs = []
        self._feed_output_names = []
        self._feed_output_shapes = []
        self._feed_loss_fns = []
        for i in range(len(weighted_losses)):
            if weighted_losses[i] is None:
                skip_target_indices.append(i)
                skip_target_weighing_indices.append(i)

        # Prepare output masks.
        masks = self.compute_mask(self.inputs, mask=None)
        if masks is None:
            masks = [None for _ in self.outputs]
        if not isinstance(masks, list):
            masks = [masks]

        # Prepare loss weights.
        if loss_weights is None:
            loss_weights_list = [1. for _ in range(len(self.outputs))]
        elif isinstance(loss_weights, dict):
            for name in loss_weights:
                if name not in self.output_names:
                    raise ValueError('Unknown entry in loss_weights '
                                     'dictionary: "' + name + '". '
                                     'Only expected the following keys: ' +
                                     str(self.output_names))
            loss_weights_list = []
            for name in self.output_names:
                loss_weights_list.append(loss_weights.get(name, 1.))
        elif isinstance(loss_weights, list):
            if len(loss_weights) != len(self.outputs):
                raise ValueError('When passing a list as loss_weights, '
                                 'it should have one entry per model outputs. '
                                 'The model has ' + str(len(self.outputs)) +
                                 ' outputs, but you passed loss_weights=' +
                                 str(loss_weights))
            loss_weights_list = loss_weights
        else:
            raise TypeError('Could not interpret loss_weights argument: ' +
                            str(loss_weights) +
                            ' - expected a list of dicts.')

        # Prepare targets of model.
        self.targets = []
        self._feed_targets = []
        if target_tensors is not None:
            if isinstance(target_tensors, list):
                if len(target_tensors) != len(self.outputs):
                    raise ValueError(
                        'When passing a list as `target_tensors`, '
                        'it should have one entry per model outputs. '
                        'The model has ' + str(len(self.outputs)) +
                        ' outputs, but you passed target_tensors=' +
                        str(target_tensors))
            elif isinstance(target_tensors, dict):
                for name in target_tensors:
                    if name not in self.output_names:
                        raise ValueError('Unknown entry in `target_tensors` '
                                         'dictionary: "' + name + '". '
                                         'Only expected the following keys: ' +
                                         str(self.output_names))
                _target_tensors = []
                for name in self.output_names:
                    _target_tensors.append(target_tensors.get(name, None))
                target_tensors = _target_tensors
            else:
                raise TypeError('Expected `target_tensors` to be '
                                'a list or dict, but got:', target_tensors)
        for i in range(len(self.outputs)):
            if i in skip_target_indices:
                self.targets.append(None)
            else:
                shape = self.internal_output_shapes[i]
                name = self.output_names[i]
                if target_tensors is not None:
                    target = target_tensors[i]
                else:
                    target = None
                if target is None or K.is_placeholder(target):
                    if target is None:
                        target = K.placeholder(ndim=len(shape),
                                               name=name + '_target',
                                               sparse=K.is_sparse(self.outputs[i]),
                                               dtype=K.dtype(self.outputs[i]))
                    self._feed_targets.append(target)
                    self._feed_outputs.append(self.outputs[i])
                    self._feed_output_names.append(name)
                    self._feed_output_shapes.append(shape)
                    self._feed_loss_fns.append(self.loss_functions[i])
                else:
                    skip_target_weighing_indices.append(i)
                self.targets.append(target)

        # Prepare sample weights.
        sample_weights = []
        sample_weight_modes = []
        if isinstance(sample_weight_mode, dict):
            for name in sample_weight_mode:
                if name not in self.output_names:
                    raise ValueError('Unknown entry in '
                                     'sample_weight_mode dictionary: "' +
                                     name + '". '
                                     'Only expected the following keys: ' +
                                     str(self.output_names))
            for i, name in enumerate(self.output_names):
                if i in skip_target_weighing_indices:
                    weight = None
                    sample_weight_modes.append(None)
                else:
                    if name not in sample_weight_mode:
                        raise ValueError('Output "' + name +
                                         '" missing from sample_weight_modes '
                                         'dictionary')
                    if sample_weight_mode.get(name) == 'temporal':
                        weight = K.placeholder(ndim=2,
                                               name=name + '_sample_weights')
                        sample_weight_modes.append('temporal')
                    else:
                        weight = K.placeholder(ndim=1,
                                               name=name + '_sample_weights')
                        sample_weight_modes.append(None)
                sample_weights.append(weight)
        elif isinstance(sample_weight_mode, list):
            if len(sample_weight_mode) != len(self.outputs):
                raise ValueError('When passing a list as sample_weight_mode, '
                                 'it should have one entry per model outputs. '
                                 'The model has ' + str(len(self.outputs)) +
                                 ' outputs, but you passed '
                                 'sample_weight_mode=' +
                                 str(sample_weight_mode))
            for i in range(len(self.output_names)):
                if i in skip_target_weighing_indices:
                    weight = None
                    sample_weight_modes.append(None)
                else:
                    mode = sample_weight_mode[i]
                    name = self.output_names[i]
                    if mode == 'temporal':
                        weight = K.placeholder(ndim=2,
                                               name=name + '_sample_weights')
                        sample_weight_modes.append('temporal')
                    else:
                        weight = K.placeholder(ndim=1,
                                               name=name + '_sample_weights')
                        sample_weight_modes.append(None)
                sample_weights.append(weight)
        else:
            for i, name in enumerate(self.output_names):
                if i in skip_target_weighing_indices:
                    sample_weight_modes.append(None)
                    sample_weights.append(None)
                else:
                    if sample_weight_mode == 'temporal':
                        sample_weights.append(
                            K.placeholder(ndim=2,
                                          name=name + '_sample_weights'))
                        sample_weight_modes.append('temporal')
                    else:
                        sample_weights.append(
                            K.placeholder(ndim=1,
                                          name=name + '_sample_weights'))
                        sample_weight_modes.append(None)
        self.sample_weight_modes = sample_weight_modes
        self._feed_sample_weight_modes = []
        for i in range(len(self.outputs)):
            if i not in skip_target_weighing_indices:
                self._feed_sample_weight_modes.append(self.sample_weight_modes[i])

        # Prepare metrics.
        self.metrics = metrics
        self.weighted_metrics = weighted_metrics
        self.metrics_names = ['loss']
        self.metrics_tensors = []

        # Compute total loss.
        total_loss = None
        with K.name_scope('loss'):
            for i in range(len(self.outputs)):
                if i in skip_target_indices:
                    continue
                y_true = self.targets[i]
                y_pred = self.outputs[i]
                weighted_loss = weighted_losses[i]
                sample_weight = sample_weights[i]
                mask = masks[i]
                loss_weight = loss_weights_list[i]
                with K.name_scope(self.output_names[i] + '_loss'):
                    output_loss = weighted_loss(y_true, y_pred,
                                                sample_weight, mask)
                if len(self.outputs) > 1:
                    self.metrics_tensors.append(output_loss)
                    self.metrics_names.append(self.output_names[i] + '_loss')
                if total_loss is None:
                    total_loss = loss_weight * output_loss
                else:
                    total_loss += loss_weight * output_loss
            if total_loss is None:
                if not self.losses:
                    raise ValueError('The model cannot be compiled '
                                     'because it has no loss to optimize.')
                else:
                    total_loss = 0.

            # Add regularization penalties
            # and other layer-specific losses.
            for loss_tensor in self.losses:
                total_loss += loss_tensor

        # List of same size as output_names.
        # contains tuples (metrics for output, names of metrics).
        nested_metrics = _collect_metrics(metrics, self.output_names)
        nested_weighted_metrics = _collect_metrics(weighted_metrics, self.output_names)

        def append_metric(layer_index, metric_name, metric_tensor):
            """Helper function used in loop below."""
            if len(self.output_names) > 1:
                metric_name = self.output_names[layer_index] + '_' + metric_name
            self.metrics_names.append(metric_name)
            self.metrics_tensors.append(metric_tensor)

        with K.name_scope('metrics'):
            for i in range(len(self.outputs)):
                if i in skip_target_indices:
                    continue

                y_true = self.targets[i]
                y_pred = self.outputs[i]
                weights = sample_weights[i]
                output_metrics = nested_metrics[i]
                output_weighted_metrics = nested_weighted_metrics[i]

                def handle_metrics(metrics, weights=None):
                    metric_name_prefix = 'weighted_' if weights is not None else ''

                    for metric in metrics:
                        if metric == 'accuracy' or metric == 'acc':
                            # custom handling of accuracy
                            # (because of class mode duality)
                            output_shape = self.internal_output_shapes[i]
                            if (output_shape[-1] == 1 or
                               self.loss_functions[i] == losses.binary_crossentropy):
                                # case: binary accuracy
                                acc_fn = metrics_module.binary_accuracy
                            elif self.loss_functions[i] == losses.sparse_categorical_crossentropy:
                                # case: categorical accuracy with sparse targets
                                acc_fn = metrics_module.sparse_categorical_accuracy
                            else:
                                acc_fn = metrics_module.categorical_accuracy

                            weighted_metric_fn = _weighted_masked_objective(acc_fn)
                            metric_name = metric_name_prefix + 'acc'
                        else:
                            metric_fn = metrics_module.get(metric)
                            weighted_metric_fn = _weighted_masked_objective(metric_fn)
                            metric_name = metric_name_prefix + metric_fn.__name__

                        with K.name_scope(metric_name):
                            metric_result = weighted_metric_fn(y_true, y_pred,
                                                               weights=weights,
                                                               mask=masks[i])
                        append_metric(i, metric_name, metric_result)

                handle_metrics(output_metrics)
                handle_metrics(output_weighted_metrics, weights=weights)

        # Prepare gradient updates and state updates.
        self.total_loss = total_loss
        self.sample_weights = sample_weights
        self._feed_sample_weights = []
        for i in range(len(self.sample_weights)):
            if i not in skip_target_weighing_indices:
                self._feed_sample_weights.append(sample_weights[i])

        # Functions for train, test and predict will
        # be compiled lazily when required.
        # This saves time when the user is not using all functions.
        self._function_kwargs = kwargs

        self.train_function = None
        self.test_function = None
        self.predict_function = None

        # Collected trainable weights, sorted in topological order.
        trainable_weights = self.trainable_weights
        self._collected_trainable_weights = trainable_weights

    def _make_train_function(self):
        if not hasattr(self, 'train_function'):
            raise RuntimeError('You must compile your model before using it.')
        if self.train_function is None:
            inputs = self._feed_inputs + self._feed_targets + self._feed_sample_weights
            if self.uses_learning_phase and not isinstance(K.learning_phase(), int):
                inputs += [K.learning_phase()]

<<<<<<< HEAD
            # get trainable weights and LR multipliers
            lr_multipliers = []
            for layer in self.layers:
                if('learning_rate_multipliers' in layer.__dict__.keys() and layer.__dict__['learning_rate_multipliers'] != [None, None]):
                    lr_multipliers += layer.learning_rate_multipliers
                else:
                    lr_multipliers += [1.0, 1.0]

            training_updates = self.optimizer.get_updates(self._collected_trainable_weights,
                                                          self.constraints,
                                                          lr_multipliers,
                                                          self.total_loss)
            updates = self.updates + training_updates
            # Gets loss and metrics. Updates weights at each call.
            self.train_function = K.function(inputs,
                                             [self.total_loss] + self.metrics_tensors,
                                             updates=updates,
                                             name='train_function',
                                             **self._function_kwargs)
=======
            with K.name_scope('training'):
                with K.name_scope(self.optimizer.__class__.__name__):
                    training_updates = self.optimizer.get_updates(
                        params=self._collected_trainable_weights,
                        loss=self.total_loss)
                updates = self.updates + training_updates
                # Gets loss and metrics. Updates weights at each call.
                self.train_function = K.function(inputs,
                                                 [self.total_loss] + self.metrics_tensors,
                                                 updates=updates,
                                                 name='train_function',
                                                 **self._function_kwargs)
>>>>>>> 5ce69728


    def _make_test_function_only_metrics(self):
        if not hasattr(self, 'test_function'):
            raise RuntimeError('You must compile your model before using it.')
        if self.metrics_tensors == []:
            raise RuntimeError('You must specify at least one metric to the model.')
        if self.test_function is None:
            if self.uses_learning_phase and not isinstance(K.learning_phase(), int):
                inputs = self.inputs + self.targets + self.sample_weights + [K.learning_phase()]
            else:
                inputs = self.inputs + self.targets + self.sample_weights
            # return loss and metrics, no gradient updates.
            # Does update the network states.
            self.test_function_only_metrics = K.function(inputs,
                                            self.metrics_tensors,
                                            updates=self.state_updates,
                                            **self._function_kwargs)


    def _make_test_function(self):
        if not hasattr(self, 'test_function'):
            raise RuntimeError('You must compile your model before using it.')
        if self.test_function is None:
            inputs = self._feed_inputs + self._feed_targets + self._feed_sample_weights
            if self.uses_learning_phase and not isinstance(K.learning_phase(), int):
                inputs += [K.learning_phase()]
            # Return loss and metrics, no gradient updates.
            # Does update the network states.
            self.test_function = K.function(inputs,
                                            [self.total_loss] + self.metrics_tensors,
                                            updates=self.state_updates,
                                            name='test_function',
                                            **self._function_kwargs)

    def _make_predict_function(self):
        if not hasattr(self, 'predict_function'):
            self.predict_function = None
        if self.predict_function is None:
            if self.uses_learning_phase and not isinstance(K.learning_phase(), int):
                inputs = self._feed_inputs + [K.learning_phase()]
            else:
                inputs = self._feed_inputs
            # Gets network outputs. Does not update weights.
            # Does update the network states.
            kwargs = getattr(self, '_function_kwargs', {})
            self.predict_function = K.function(inputs,
                                               self.outputs,
                                               updates=self.state_updates,
                                               name='predict_function',
                                               **kwargs)

    def _check_num_samples(self, ins, batch_size=None, steps=None, steps_name='steps'):
        """Determine the number of samples provided for training and evaluation.

        The number of samples is not defined when running with `steps`,
        in which case the number of samples is set to `None`.

        # Arguments
            ins: List of tensors to be fed to the Keras function.
            batch_size: Integer batch size or `None` if not defined.
            steps: Total number of steps (batches of samples)
                before declaring `_predict_loop` finished.
                Ignored with the default value of `None`.
            steps_name: The public API's parameter name for `steps`.

        # Raises
            ValueError: when `steps` is `None` and the attribute `ins.shape`
            does not exist. Also raises ValueError when `steps` is not `None`
            and `batch_size` is not `None` because they are mutually
            exclusive.

        # Returns
            When steps is `None`, returns the number of samples to be
            processed based on the size of the first dimension of the
            first input numpy array. When steps is not `None` and
            `batch_size` is `None`, returns `None`.
        """
        if steps is not None:
            num_samples = None
            if batch_size is not None:
                raise ValueError('If ' + steps_name +
                                 ' is set, the `batch_size` must be None.')
        elif ins and hasattr(ins[0], 'shape'):
            num_samples = ins[0].shape[0]
        else:
            raise ValueError('Either the input data should have '
                             'a defined shape, or ' + steps_name +
                             ' should be specified.')
        return num_samples

    def _fit_loop(self, f, ins, out_labels=None, batch_size=None,
                  epochs=100, verbose=1, callbacks=None,
                  val_f=None, val_ins=None, shuffle=True,
                  callback_metrics=None, initial_epoch=0,
                  steps_per_epoch=None, validation_steps=None):
        """Abstract fit function for `f(ins)`.

        Assume that f returns a list, labeled by out_labels.

        # Arguments
            f: Keras function returning a list of tensors
            ins: List of tensors to be fed to `f`
            out_labels: List of strings, display names of
                the outputs of `f`
            batch_size: Integer batch size or None if unknown.
            epochs: Number of times to iterate over the data
            verbose: Verbosity mode, 0, 1 or 2
            callbacks: List of callbacks to be called during training
            val_f: Keras function to call for validation
            val_ins: List of tensors to be fed to `val_f`
            shuffle: Whether to shuffle the data at the beginning of each epoch
            callback_metrics: List of strings, the display names of the metrics
                passed to the callbacks. They should be the
                concatenation of list the display names of the outputs of
                 `f` and the list of display names of the outputs of `f_val`.
            initial_epoch: Epoch at which to start training
                (useful for resuming a previous training run)
            steps_per_epoch: Total number of steps (batches of samples)
                before declaring one epoch finished and starting the
                next epoch. Ignored with the default value of `None`.
            validation_steps: Number of steps to run validation for
                (only if doing validation from data tensors).
                Ignored with the default value of `None`.

        # Returns
            `History` object.
        """
        do_validation = False
        if val_f and val_ins:
            do_validation = True
            if verbose and ins and hasattr(ins[0], 'shape') and hasattr(val_ins[0], 'shape'):
                print('Train on %d samples, validate on %d samples' %
                      (ins[0].shape[0], val_ins[0].shape[0]))
        if validation_steps:
            do_validation = True
            if steps_per_epoch is None:
                raise ValueError('Can only use `validation_steps` '
                                 'when doing step-wise '
                                 'training, i.e. `steps_per_epoch` '
                                 'must be set.')

        num_train_samples = self._check_num_samples(ins, batch_size,
                                                    steps_per_epoch,
                                                    'steps_per_epoch')
        if num_train_samples is not None:
            index_array = np.arange(num_train_samples)

        self.history = cbks.History()
        callbacks = [cbks.BaseLogger()] + (callbacks or []) + [self.history]
        if verbose:
            if steps_per_epoch is not None:
                count_mode = 'steps'
            else:
                count_mode = 'samples'
            callbacks += [cbks.ProgbarLogger(count_mode)]
        callbacks = cbks.CallbackList(callbacks)
        out_labels = out_labels or []

        # it's possible to callback a different model than self
        # (used by Sequential models)
        if hasattr(self, 'callback_model') and self.callback_model:
            callback_model = self.callback_model
        else:
            callback_model = self

        callbacks.set_model(callback_model)
        callbacks.set_params({
            'batch_size': batch_size,
            'epochs': epochs,
            'steps': steps_per_epoch,
            'samples': num_train_samples,
            'verbose': verbose,
            'do_validation': do_validation,
            'metrics': callback_metrics or [],
        })
        callbacks.on_train_begin()
        callback_model.stop_training = False
        for cbk in callbacks:
            cbk.validation_data = val_ins

        for epoch in range(initial_epoch, epochs):
            callbacks.on_epoch_begin(epoch)
            epoch_logs = {}
            if steps_per_epoch is not None:
                for step_index in range(steps_per_epoch):
                    batch_logs = {}
                    batch_logs['batch'] = step_index
                    batch_logs['size'] = 1
                    callbacks.on_batch_begin(step_index, batch_logs)
                    outs = f(ins)

                    if not isinstance(outs, list):
                        outs = [outs]
                    for l, o in zip(out_labels, outs):
                        batch_logs[l] = o

                    callbacks.on_batch_end(step_index, batch_logs)
                    if callback_model.stop_training:
                        break

                if do_validation:
                    val_outs = self._test_loop(val_f, val_ins,
                                               batch_size=batch_size,
                                               steps=validation_steps,
                                               verbose=0)
                    if not isinstance(val_outs, list):
                        val_outs = [val_outs]
                    # Same labels assumed.
                    for l, o in zip(out_labels, val_outs):
                        epoch_logs['val_' + l] = o
            else:
                if shuffle == 'batch':
                    index_array = _batch_shuffle(index_array, batch_size)
                elif shuffle:
                    np.random.shuffle(index_array)

                batches = _make_batches(num_train_samples, batch_size)
                for batch_index, (batch_start, batch_end) in enumerate(batches):
                    batch_ids = index_array[batch_start:batch_end]
                    try:
                        if isinstance(ins[-1], float):
                            # Do not slice the training phase flag.
                            ins_batch = _slice_arrays(ins[:-1], batch_ids) + [ins[-1]]
                        else:
                            ins_batch = _slice_arrays(ins, batch_ids)
                    except TypeError:
                        raise TypeError('TypeError while preparing batch. '
                                        'If using HDF5 input data, '
                                        'pass shuffle="batch".')
                    batch_logs = {}
                    batch_logs['batch'] = batch_index
                    batch_logs['size'] = len(batch_ids)
                    callbacks.on_batch_begin(batch_index, batch_logs)
                    outs = f(ins_batch)
                    if not isinstance(outs, list):
                        outs = [outs]
                    for l, o in zip(out_labels, outs):
                        batch_logs[l] = o

                    callbacks.on_batch_end(batch_index, batch_logs)
                    if callback_model.stop_training:
                        break

                    if batch_index == len(batches) - 1:  # Last batch.
                        if do_validation:
                            val_outs = self._test_loop(val_f, val_ins,
                                                       batch_size=batch_size,
                                                       verbose=0)
                            if not isinstance(val_outs, list):
                                val_outs = [val_outs]
                            # Same labels assumed.
                            for l, o in zip(out_labels, val_outs):
                                epoch_logs['val_' + l] = o
            callbacks.on_epoch_end(epoch, epoch_logs)
            if callback_model.stop_training:
                break
        callbacks.on_train_end()
        return self.history

    def _predict_loop(self, f, ins, batch_size=32, verbose=0, steps=None):
        """Abstract method to loop over some data in batches.

        # Arguments
            f: Keras function returning a list of tensors.
            ins: list of tensors to be fed to `f`.
            batch_size: integer batch size.
            verbose: verbosity mode.
            steps: Total number of steps (batches of samples)
                before declaring `_predict_loop` finished.
                Ignored with the default value of `None`.

        # Returns
            Array of predictions (if the model has a single output)
            or list of arrays of predictions
            (if the model has multiple outputs).
        """
        num_samples = self._check_num_samples(ins, batch_size,
                                              steps,
                                              'steps')
        if verbose == 1:
            if steps is not None:
                progbar = Progbar(target=steps)
            else:
                progbar = Progbar(target=num_samples)
        if steps is not None:
            # Step-based predictions.
            # Since we do not know how many samples
            # we will see, we cannot pre-allocate
            # the returned Numpy arrays.
            # Instead, we store one array per batch seen
            # and concatenate them upon returning.
            unconcatenated_outs = []
            for step in range(steps):
                batch_outs = f(ins)
                if not isinstance(batch_outs, list):
                    batch_outs = [batch_outs]
                if step == 0:
                    for batch_out in batch_outs:
                        unconcatenated_outs.append([])
                for i, batch_out in enumerate(batch_outs):
                    unconcatenated_outs[i].append(batch_out)
                if verbose == 1:
                    progbar.update(step)
            if len(unconcatenated_outs) == 1:
                return np.concatenate(unconcatenated_outs[0], axis=0)
            return [np.concatenate(unconcatenated_outs[i], axis=0)
                    for i in range(len(unconcatenated_outs))]
        else:
            # Sample-based predictions.
            outs = []
            batches = _make_batches(num_samples, batch_size)
            index_array = np.arange(num_samples)
            for batch_index, (batch_start, batch_end) in enumerate(batches):
                batch_ids = index_array[batch_start:batch_end]
                if ins and isinstance(ins[-1], float):
                    # Do not slice the training phase flag.
                    ins_batch = _slice_arrays(ins[:-1], batch_ids) + [ins[-1]]
                else:
                    ins_batch = _slice_arrays(ins, batch_ids)
                batch_outs = f(ins_batch)
                if not isinstance(batch_outs, list):
                    batch_outs = [batch_outs]
                if batch_index == 0:
                    # Pre-allocate the results arrays.
                    for batch_out in batch_outs:
                        shape = (num_samples,) + batch_out.shape[1:]
                        outs.append(np.zeros(shape, dtype=batch_out.dtype))
                for i, batch_out in enumerate(batch_outs):
                    outs[i][batch_start:batch_end] = batch_out
                if verbose == 1:
                    progbar.update(batch_end)
            if len(outs) == 1:
                return outs[0]
            return outs

    def _test_loop(self, f, ins, batch_size=None, verbose=0, steps=None):
        """Abstract method to loop over some data in batches.

        # Arguments
            f: Keras function returning a list of tensors.
            ins: list of tensors to be fed to `f`.
            batch_size: integer batch size or `None`.
            verbose: verbosity mode.
            steps: Total number of steps (batches of samples)
                before declaring predictions finished.
                Ignored with the default value of `None`.

        # Returns
            Scalar loss (if the model has a single output and no metrics)
            or list of scalars (if the model has multiple outputs
            and/or metrics). The attribute `model.metrics_names` will give you
            the display labels for the scalar outputs.
        """
        num_samples = self._check_num_samples(ins, batch_size,
                                              steps,
                                              'steps')
        outs = []
        if steps is not None:
            if verbose == 1:
                progbar = Progbar(target=steps)
            for step in range(steps):
                batch_outs = f(ins)
                if isinstance(batch_outs, list):
                    if step == 0:
                        for _ in enumerate(batch_outs):
                            outs.append(0.)
                    for i, batch_out in enumerate(batch_outs):
                        outs[i] += batch_out
                else:
                    if step == 0:
                        outs.append(0.)
                    outs[0] += batch_outs
                if verbose == 1:
                    progbar.update(step)
            for i in range(len(outs)):
                outs[i] /= steps
        else:
            if verbose == 1:
                progbar = Progbar(target=num_samples)
            batches = _make_batches(num_samples, batch_size)
            index_array = np.arange(num_samples)
            for batch_index, (batch_start, batch_end) in enumerate(batches):
                batch_ids = index_array[batch_start:batch_end]
                if isinstance(ins[-1], float):
                    # Do not slice the training phase flag.
                    ins_batch = _slice_arrays(ins[:-1], batch_ids) + [ins[-1]]
                else:
                    ins_batch = _slice_arrays(ins, batch_ids)

                batch_outs = f(ins_batch)
                if isinstance(batch_outs, list):
                    if batch_index == 0:
                        for batch_out in enumerate(batch_outs):
                            outs.append(0.)
                    for i, batch_out in enumerate(batch_outs):
                        outs[i] += batch_out * len(batch_ids)
                else:
                    if batch_index == 0:
                        outs.append(0.)
                    outs[0] += batch_outs * len(batch_ids)

                if verbose == 1:
                    progbar.update(batch_end)
            for i in range(len(outs)):
                outs[i] /= num_samples
        if len(outs) == 1:
            return outs[0]
        return outs

    def _standardize_user_data(self, x, y,
                               sample_weight=None, class_weight=None,
                               check_batch_axis=True, batch_size=None):
        if not hasattr(self, 'optimizer'):
            raise RuntimeError('You must compile a model before '
                               'training/testing. '
                               'Use `model.compile(optimizer, loss)`.')

        output_shapes = []
        for output_shape, loss_fn in zip(self._feed_output_shapes, self._feed_loss_fns):
            if loss_fn.__name__ == 'sparse_categorical_crossentropy':
                output_shapes.append(output_shape[:-1] + (1,))
            elif getattr(losses, loss_fn.__name__, None) is None:
                output_shapes.append(None)
            else:
                output_shapes.append(output_shape)
        x = _standardize_input_data(x, self._feed_input_names,
                                    self._feed_input_shapes,
                                    check_batch_axis=False,
                                    exception_prefix='input')
        y = _standardize_input_data(y, self._feed_output_names,
                                    output_shapes,
                                    check_batch_axis=False,
                                    exception_prefix='target')
        sample_weights = _standardize_sample_weights(sample_weight,
                                                     self._feed_output_names)
        class_weights = _standardize_class_weights(class_weight,
                                                   self._feed_output_names)
        sample_weights = [_standardize_weights(ref, sw, cw, mode)
                          for (ref, sw, cw, mode)
                          in zip(y, sample_weights, class_weights, self._feed_sample_weight_modes)]
        _check_array_lengths(x, y, sample_weights)
        _check_loss_and_target_compatibility(y,
                                             self._feed_loss_fns,
                                             self._feed_output_shapes)
        if self.stateful and batch_size:
            if x[0].shape[0] % batch_size != 0:
                raise ValueError('In a stateful network, '
                                 'you should only pass inputs with '
                                 'a number of samples that can be '
                                 'divided by the batch size. Found: ' +
                                 str(x[0].shape[0]) + ' samples')
        return x, y, sample_weights

    def _get_deduped_metrics_names(self):
        out_labels = self.metrics_names

        # Rename duplicated metrics name
        # (can happen with an output layer shared among multiple dataflows).
        deduped_out_labels = []
        for i, label in enumerate(out_labels):
            new_label = label
            if out_labels.count(label) > 1:
                dup_idx = out_labels[:i].count(label)
                new_label += '_' + str(dup_idx + 1)
            deduped_out_labels.append(new_label)
        return deduped_out_labels

    def fit(self, x=None,
            y=None,
            batch_size=None,
            epochs=1,
            verbose=1,
            callbacks=None,
            validation_split=0.,
            validation_data=None,
            shuffle=True,
            class_weight=None,
            sample_weight=None,
            initial_epoch=0,
            steps_per_epoch=None,
            validation_steps=None,
            **kwargs):
        """Trains the model for a fixed number of epochs (iterations on a dataset).

        # Arguments
            x: Numpy array of training data,
                or list of Numpy arrays if the model has multiple inputs.
                If all inputs in the model are named,
                you can also pass a dictionary
                mapping input names to Numpy arrays.
                Can be `None` (default) if feeding from framework-native tensors.
            y: Numpy array of target data,
                or list of Numpy arrays if the model has multiple outputs.
                If all outputs in the model are named,
                you can also pass a dictionary
                mapping output names to Numpy arrays.
                Can be `None` (default) if feeding from framework-native tensors.
            batch_size: Integer or `None`.
                Number of samples per gradient update.
                If unspecified, it will default to 32.
            epochs: Integer, the number of times to iterate
                over the training data arrays.
            verbose: 0, 1, or 2. Verbosity mode.
                0 = silent, 1 = verbose, 2 = one log line per epoch.
            callbacks: List of callbacks to be called during training.
                See [callbacks](/callbacks).
            validation_split: Float between 0 and 1:
                fraction of the training data to be used as validation data.
                The model will set apart this fraction of the training data,
                will not train on it, and will evaluate
                the loss and any model metrics
                on this data at the end of each epoch.
            validation_data: Data on which to evaluate
                the loss and any model metrics
                at the end of each epoch. The model will not
                be trained on this data.
                This could be a tuple (x_val, y_val)
                or a tuple (x_val, y_val, val_sample_weights).
            shuffle: Boolean, whether to shuffle the training data
                before each epoch. Has no effect when `steps_per_epoch`
                is not `None`.
            class_weight: Optional dictionary mapping
                class indices (integers) to
                a weight (float) to apply to the model's loss for the samples
                from this class during training.
                This can be useful to tell the model to "pay more attention" to
                samples from an under-represented class.
            sample_weight: Optional array of the same length as x, containing
                weights to apply to the model's loss for each sample.
                In the case of temporal data, you can pass a 2D array
                with shape (samples, sequence_length),
                to apply a different weight to every timestep of every sample.
                In this case you should make sure to specify
                sample_weight_mode="temporal" in compile().
            initial_epoch: Epoch at which to start training
                (useful for resuming a previous training run)
            steps_per_epoch: Total number of steps (batches of samples)
                before declaring one epoch finished and starting the
                next epoch. When training with Input Tensors such as
                TensorFlow data tensors, the default `None` is equal to
                the number of unique samples in your dataset divided by
                the batch size, or 1 if that cannot be determined.
            validation_steps: Only relevant if `steps_per_epoch`
                is specified. Total number of steps (batches of samples)
                to validate before stopping.

        # Returns
            A `History` instance. Its `history` attribute contains
            all information collected during training.

        # Raises
            ValueError: In case of mismatch between the provided input data
                and what the model expects.
        """
        # Backwards compatibility
        if batch_size is None and steps_per_epoch is None:
            batch_size = 32
        # Legacy support
        if 'nb_epoch' in kwargs:
            warnings.warn('The `nb_epoch` argument in `fit` '
                          'has been renamed `epochs`.', stacklevel=2)
            epochs = kwargs.pop('nb_epoch')
        if kwargs:
            raise TypeError('Unrecognized keyword arguments: ' + str(kwargs))
        if x is None and y is None and steps_per_epoch is None:
            raise ValueError('If fitting from data tensors, '
                             'you should specify the `steps_per_epoch` '
                             'argument.')
        # Validate user data.
        x, y, sample_weights = self._standardize_user_data(
            x, y,
            sample_weight=sample_weight,
            class_weight=class_weight,
            check_batch_axis=False,
            batch_size=batch_size)
        # Prepare validation data.
        do_validation = False
        if validation_data:
            do_validation = True
            if len(validation_data) == 2:
                val_x, val_y = validation_data
                val_sample_weight = None
            elif len(validation_data) == 3:
                val_x, val_y, val_sample_weight = validation_data
            else:
                raise ValueError('When passing validation_data, '
                                 'it must contain 2 (x_val, y_val) '
                                 'or 3 (x_val, y_val, val_sample_weights) '
                                 'items, however it contains %d items' %
                                 len(validation_data))

            val_x, val_y, val_sample_weights = self._standardize_user_data(
                val_x, val_y,
                sample_weight=val_sample_weight,
                check_batch_axis=False,
                batch_size=batch_size)
            if self.uses_learning_phase and not isinstance(K.learning_phase(), int):
                val_ins = val_x + val_y + val_sample_weights + [0.]
            else:
                val_ins = val_x + val_y + val_sample_weights

        elif validation_split and 0. < validation_split < 1.:
            do_validation = True
            if hasattr(x[0], 'shape'):
                split_at = int(x[0].shape[0] * (1. - validation_split))
            else:
                split_at = int(len(x[0]) * (1. - validation_split))
            x, val_x = (_slice_arrays(x, 0, split_at), _slice_arrays(x, split_at))
            y, val_y = (_slice_arrays(y, 0, split_at), _slice_arrays(y, split_at))
            sample_weights, val_sample_weights = (
                _slice_arrays(sample_weights, 0, split_at),
                _slice_arrays(sample_weights, split_at))
            if self.uses_learning_phase and not isinstance(K.learning_phase(), int):
                val_ins = val_x + val_y + val_sample_weights + [0.]
            else:
                val_ins = val_x + val_y + val_sample_weights

        elif validation_steps:
            do_validation = True
            if self.uses_learning_phase and not isinstance(K.learning_phase(), int):
                val_ins = [0.]

        # Prepare input arrays and training function.
        if self.uses_learning_phase and not isinstance(K.learning_phase(), int):
            ins = x + y + sample_weights + [1.]
        else:
            ins = x + y + sample_weights
        self._make_train_function()
        f = self.train_function

        # Prepare display labels.
        out_labels = self._get_deduped_metrics_names()

        if do_validation:
            self._make_test_function()
            val_f = self.test_function
            callback_metrics = copy.copy(out_labels) + ['val_' + n for n in out_labels]
        else:
            callback_metrics = copy.copy(out_labels)
            val_f = None
            val_ins = []

        # Delegate logic to `_fit_loop`.
        return self._fit_loop(f, ins, out_labels=out_labels,
                              batch_size=batch_size, epochs=epochs,
                              verbose=verbose, callbacks=callbacks,
                              val_f=val_f, val_ins=val_ins, shuffle=shuffle,
                              callback_metrics=callback_metrics,
                              initial_epoch=initial_epoch,
                              steps_per_epoch=steps_per_epoch,
                              validation_steps=validation_steps)

    def evaluate(self, x=None, y=None,
                 batch_size=None,
                 verbose=1,
                 sample_weight=None,
                 steps=None):
        """Returns the loss value & metrics values for the model in test mode.

        Computation is done in batches.

        # Arguments
            x: Numpy array of test data,
                or list of Numpy arrays if the model has multiple inputs.
                If all inputs in the model are named,
                you can also pass a dictionary
                mapping input names to Numpy arrays.
                Can be `None` (default) if feeding from framework-native tensors.
            y: Numpy array of target data,
                or list of Numpy arrays if the model has multiple outputs.
                If all outputs in the model are named,
                you can also pass a dictionary
                mapping output names to Numpy arrays.
                Can be `None` (default) if feeding from framework-native tensors.
            batch_size: Integer. If unspecified, it will default to 32.
            verbose: Verbosity mode, 0 or 1.
            sample_weight: Array of weights to weight the contribution
                of different samples to the loss and metrics.
            steps: Total number of steps (batches of samples)
                before declaring the evaluation round finished.
                Ignored with the default value of `None`.

        # Returns
            Scalar test loss (if the model has a single output and no metrics)
            or list of scalars (if the model has multiple outputs
            and/or metrics). The attribute `model.metrics_names` will give you
            the display labels for the scalar outputs.
        """
        # Backwards compatibility.
        if batch_size is None and steps is None:
            batch_size = 32
        if x is None and y is None and steps is None:
            raise ValueError('If evaluating from data tensors, '
                             'you should specify the `steps` '
                             'argument.')
        # Validate user data.
        x, y, sample_weights = self._standardize_user_data(
            x, y,
            sample_weight=sample_weight,
            check_batch_axis=False,
            batch_size=batch_size)
        # Prepare inputs, delegate logic to `_test_loop`.
        if self.uses_learning_phase and not isinstance(K.learning_phase(), int):
            ins = x + y + sample_weights + [0.]
        else:
            ins = x + y + sample_weights
        self._make_test_function()
        f = self.test_function
        return self._test_loop(f, ins,
                               batch_size=batch_size,
                               verbose=verbose,
                               steps=steps)

<<<<<<< HEAD
    def evaluate_on_metrics(self, x, y, batch_size=32, verbose=1, sample_weight=None):
        '''Returns the metrics values for the model
        in test mode. Computation is done in batches.

        # Arguments
            x: Numpy array of test data,
                or list of Numpy arrays if the model has multiple inputs.
                If all inputs in the model are named,
                you can also pass a dictionary
                mapping input names to Numpy arrays.
            y: Numpy array of target data,
                or list of Numpy arrays if the model has multiple outputs.
                If all outputs in the model are named,
                you can also pass a dictionary
                mapping output names to Numpy arrays.
            batch_size: integer. Number of samples per gradient update.

        # Returns
            Scalar test loss (if the model has a single output and no metrics)
            or list of scalars (if the model has multiple outputs
            and/or metrics). The attribute `model.metrics_names` will give you
            the display labels for the scalar outputs.
        '''
        # validate user data
        x, y, sample_weights = self._standardize_user_data(
            x, y,
            sample_weight=sample_weight,
            check_batch_dim=False,
            batch_size=batch_size)
        # prepare inputs, delegate logic to _test_loop
        if self.uses_learning_phase and not isinstance(K.learning_phase, int):
            ins = x + y + sample_weights + [0.]
        else:
            ins = x + y + sample_weights
        self._make_test_function_only_metrics()
        f = self.test_function_only_metrics
        return self._test_loop(f, ins,
                               batch_size=batch_size,
                               verbose=verbose)

    def predict(self, x, batch_size=32, verbose=0):
=======
    def predict(self, x,
                batch_size=None,
                verbose=0,
                steps=None):
>>>>>>> 5ce69728
        """Generates output predictions for the input samples.

        Computation is done in batches.

        # Arguments
            x: The input data, as a Numpy array
                (or list of Numpy arrays if the model has multiple outputs).
            batch_size: Integer. If unspecified, it will default to 32.
            verbose: Verbosity mode, 0 or 1.
            steps: Total number of steps (batches of samples)
                before declaring the prediction round finished.
                Ignored with the default value of `None`.

        # Returns
            Numpy array(s) of predictions.

        # Raises
            ValueError: In case of mismatch between the provided
                input data and the model's expectations,
                or in case a stateful model receives a number of samples
                that is not a multiple of the batch size.
        """
        # Backwards compatibility.
        if batch_size is None and steps is None:
            batch_size = 32
        if x is None and steps is None:
            raise ValueError('If predicting from data tensors, '
                             'you should specify the `steps` '
                             'argument.')
        # Validate user data.
        x = _standardize_input_data(x, self._feed_input_names,
                                    self._feed_input_shapes,
                                    check_batch_axis=False)
        if self.stateful:
            if x[0].shape[0] > batch_size and x[0].shape[0] % batch_size != 0:
                raise ValueError('In a stateful network, '
                                 'you should only pass inputs with '
                                 'a number of samples that can be '
                                 'divided by the batch size. Found: ' +
                                 str(x[0].shape[0]) + ' samples. '
                                 'Batch size: ' + str(batch_size) + '.')

        # Prepare inputs, delegate logic to `_predict_loop`.
        if self.uses_learning_phase and not isinstance(K.learning_phase(), int):
            ins = x + [0.]
        else:
            ins = x
        self._make_predict_function()
        f = self.predict_function
        return self._predict_loop(f, ins, batch_size=batch_size,
                                  verbose=verbose, steps=steps)

    def train_on_batch(self, x, y,
                       sample_weight=None,
                       class_weight=None):
        """Runs a single gradient update on a single batch of data.

        # Arguments
            x: Numpy array of training data,
                or list of Numpy arrays if the model has multiple inputs.
                If all inputs in the model are named,
                you can also pass a dictionary
                mapping input names to Numpy arrays.
            y: Numpy array of target data,
                or list of Numpy arrays if the model has multiple outputs.
                If all outputs in the model are named,
                you can also pass a dictionary
                mapping output names to Numpy arrays.
            sample_weight: Optional array of the same length as x, containing
                weights to apply to the model's loss for each sample.
                In the case of temporal data, you can pass a 2D array
                with shape (samples, sequence_length),
                to apply a different weight to every timestep of every sample.
                In this case you should make sure to specify
                sample_weight_mode="temporal" in compile().
            class_weight: Optional dictionary mapping
                class indices (integers) to
                a weight (float) to apply to the model's loss for the samples
                from this class during training.
                This can be useful to tell the model to "pay more attention" to
                samples from an under-represented class.

        # Returns
            Scalar training loss
            (if the model has a single output and no metrics)
            or list of scalars (if the model has multiple outputs
            and/or metrics). The attribute `model.metrics_names` will give you
            the display labels for the scalar outputs.
        """
        x, y, sample_weights = self._standardize_user_data(
            x, y,
            sample_weight=sample_weight,
            class_weight=class_weight,
            check_batch_axis=True)
        if self.uses_learning_phase and not isinstance(K.learning_phase(), int):
            ins = x + y + sample_weights + [1.]
        else:
            ins = x + y + sample_weights
        self._make_train_function()
        outputs = self.train_function(ins)
        if len(outputs) == 1:
            return outputs[0]
        return outputs

    def test_on_batch(self, x, y, sample_weight=None):
        """Test the model on a single batch of samples.

        # Arguments
            x: Numpy array of test data,
                or list of Numpy arrays if the model has multiple inputs.
                If all inputs in the model are named,
                you can also pass a dictionary
                mapping input names to Numpy arrays.
            y: Numpy array of target data,
                or list of Numpy arrays if the model has multiple outputs.
                If all outputs in the model are named,
                you can also pass a dictionary
                mapping output names to Numpy arrays.
            sample_weight: Optional array of the same length as x, containing
                weights to apply to the model's loss for each sample.
                In the case of temporal data, you can pass a 2D array
                with shape (samples, sequence_length),
                to apply a different weight to every timestep of every sample.
                In this case you should make sure to specify
                sample_weight_mode="temporal" in compile().

        # Returns
            Scalar test loss (if the model has a single output and no metrics)
            or list of scalars (if the model has multiple outputs
            and/or metrics). The attribute `model.metrics_names` will give you
            the display labels for the scalar outputs.
        """
        x, y, sample_weights = self._standardize_user_data(
            x, y,
            sample_weight=sample_weight,
            check_batch_axis=True)
        if self.uses_learning_phase and not isinstance(K.learning_phase(), int):
            ins = x + y + sample_weights + [0.]
        else:
            ins = x + y + sample_weights
        self._make_test_function()
        outputs = self.test_function(ins)
        if len(outputs) == 1:
            return outputs[0]
        return outputs

    def predict_on_batch(self, x):
        """Returns predictions for a single batch of samples.

        # Arguments
            x: Input samples, as a Numpy array.

        # Returns
            Numpy array(s) of predictions.
        """
        x = _standardize_input_data(x, self._feed_input_names,
                                    self._feed_input_shapes)
        if self.uses_learning_phase and not isinstance(K.learning_phase(), int):
            ins = x + [0.]
        else:
            ins = x
        self._make_predict_function()
        outputs = self.predict_function(ins)
        if len(outputs) == 1:
            return outputs[0]
        return outputs

    @interfaces.legacy_generator_methods_support
    def fit_generator(self, generator,
                      steps_per_epoch,
                      epochs=1,
                      verbose=1,
                      callbacks=None,
                      validation_data=None,
                      validation_steps=None,
                      class_weight=None,
                      max_queue_size=10,
                      workers=1,
                      use_multiprocessing=False,
                      shuffle=True,
                      initial_epoch=0):
        """Fits the model on data yielded batch-by-batch by a Python generator.

        The generator is run in parallel to the model, for efficiency.
        For instance, this allows you to do real-time data augmentation
        on images on CPU in parallel to training your model on GPU.

        The use of `keras.utils.Sequence` guarantees the ordering
        and guarantees the single use of every input per epoch when
        using `use_multiprocessing=True`.

        # Arguments
            generator: A generator or an instance of Sequence (keras.utils.Sequence)
                    object in order to avoid duplicate data
                    when using multiprocessing.
                The output of the generator must be either
                - a tuple (inputs, targets)
                - a tuple (inputs, targets, sample_weights).
                All arrays should contain the same number of samples.
                The generator is expected to loop over its data
                indefinitely. An epoch finishes when `steps_per_epoch`
                batches have been seen by the model.
            steps_per_epoch: Total number of steps (batches of samples)
                to yield from `generator` before declaring one epoch
                finished and starting the next epoch. It should typically
                be equal to the number of unique samples if your dataset
                divided by the batch size.
            epochs: Integer, total number of iterations on the data.
            verbose: Verbosity mode, 0, 1, or 2.
            callbacks: List of callbacks to be called during training.
            validation_data: This can be either
                - a generator for the validation data
                - a tuple (inputs, targets)
                - a tuple (inputs, targets, sample_weights).
            validation_steps: Only relevant if `validation_data`
                is a generator. Total number of steps (batches of samples)
                to yield from `generator` before stopping.
            class_weight: Dictionary mapping class indices to a weight
                for the class.
            max_queue_size: Maximum size for the generator queue
            workers: Maximum number of processes to spin up
                when using process based threading
            use_multiprocessing: If True, use process based threading.
                Note that because
                this implementation relies on multiprocessing,
                you should not pass
                non picklable arguments to the generator
                as they can't be passed
                easily to children processes.
            shuffle: Whether to shuffle the data at the beginning of each
                epoch. Only used with instances of `Sequence` (
                keras.utils.Sequence).
            initial_epoch: Epoch at which to start training
                (useful for resuming a previous training run)

        # Returns
            A `History` object.

        # Example

        ```python
            def generate_arrays_from_file(path):
                while 1:
                    f = open(path)
                    for line in f:
                        # create numpy arrays of input data
                        # and labels, from each line in the file
                        x1, x2, y = process_line(line)
                        yield ({'input_1': x1, 'input_2': x2}, {'output': y})
                    f.close()

            model.fit_generator(generate_arrays_from_file('/my_file.txt'),
                                steps_per_epoch=10000, epochs=10)
        ```

        # Raises
            ValueError: In case the generator yields
                data in an invalid format.
        """
        wait_time = 0.01  # in seconds
        epoch = initial_epoch

        do_validation = bool(validation_data)
        self._make_train_function()
        if do_validation:
            self._make_test_function()

        # python 2 has 'next', 3 has '__next__'
        # avoid any explicit version checks
        val_gen = (hasattr(validation_data, 'next') or
                   hasattr(validation_data, '__next__') or
                   isinstance(validation_data, Sequence))
        if val_gen and not validation_steps:
            raise ValueError('When using a generator for validation data, '
                             'you must specify a value for '
                             '`validation_steps`.')

        # Prepare display labels.
        out_labels = self._get_deduped_metrics_names()
        callback_metrics = out_labels + ['val_' + n for n in out_labels]

        # prepare callbacks
        self.history = cbks.History()
        callbacks = [cbks.BaseLogger()] + (callbacks or []) + [self.history]
        if verbose:
            callbacks += [cbks.ProgbarLogger(count_mode='steps')]
        callbacks = cbks.CallbackList(callbacks)

        # it's possible to callback a different model than self:
        if hasattr(self, 'callback_model') and self.callback_model:
            callback_model = self.callback_model
        else:
            callback_model = self
        callbacks.set_model(callback_model)
        callbacks.set_params({
            'epochs': epochs,
            'steps': steps_per_epoch,
            'verbose': verbose,
            'do_validation': do_validation,
            'metrics': callback_metrics,
        })
        callbacks.on_train_begin()

        if do_validation and not val_gen:
            if len(validation_data) == 2:
                val_x, val_y = validation_data
                val_sample_weight = None
            elif len(validation_data) == 3:
                val_x, val_y, val_sample_weight = validation_data
            else:
                raise ValueError('`validation_data` should be a tuple '
                                 '`(val_x, val_y, val_sample_weight)` '
                                 'or `(val_x, val_y)`. Found: ' +
                                 str(validation_data))
            val_x, val_y, val_sample_weights = self._standardize_user_data(
                val_x, val_y, val_sample_weight)
            val_data = val_x + val_y + val_sample_weights
            if self.uses_learning_phase and not isinstance(K.learning_phase(), int):
                val_data += [0.]
            for cbk in callbacks:
                cbk.validation_data = val_data
        is_sequence = isinstance(generator, Sequence)
        if not is_sequence and use_multiprocessing and workers > 1:
            warnings.warn(
                UserWarning('Using a generator with `use_multiprocessing=True`'
                            ' and multiple workers may duplicate your data.'
                            ' Please consider using the`keras.utils.Sequence'
                            ' class.'))
        enqueuer = None

        try:
            if is_sequence:
                enqueuer = OrderedEnqueuer(generator,
                                           use_multiprocessing=use_multiprocessing,
                                           shuffle=shuffle)
            else:
                enqueuer = GeneratorEnqueuer(generator,
                                             use_multiprocessing=use_multiprocessing,
                                             wait_time=wait_time)
            enqueuer.start(workers=workers, max_queue_size=max_queue_size)
            output_generator = enqueuer.get()

            callback_model.stop_training = False
            while epoch < epochs:
                callbacks.on_epoch_begin(epoch)
                steps_done = 0
                batch_index = 0
                while steps_done < steps_per_epoch:
                    generator_output = next(output_generator)

                    if not hasattr(generator_output, '__len__'):
                        raise ValueError('Output of generator should be '
                                         'a tuple `(x, y, sample_weight)` '
                                         'or `(x, y)`. Found: ' +
                                         str(generator_output))
                    if len(generator_output) == 2:
                        x, y = generator_output
                        sample_weight = None
                    elif len(generator_output) == 3:
                        x, y, sample_weight = generator_output
                    else:
                        raise ValueError('Output of generator should be '
                                         'a tuple `(x, y, sample_weight)` '
                                         'or `(x, y)`. Found: ' +
                                         str(generator_output))
                    # build batch logs
                    batch_logs = {}
                    if isinstance(x, list):
                        batch_size = x[0].shape[0]
                    elif isinstance(x, dict):
                        batch_size = list(x.values())[0].shape[0]
                    else:
                        batch_size = x.shape[0]
                    batch_logs['batch'] = batch_index
                    batch_logs['size'] = batch_size
                    callbacks.on_batch_begin(batch_index, batch_logs)

                    outs = self.train_on_batch(x, y,
                                               sample_weight=sample_weight,
                                               class_weight=class_weight)

                    if not isinstance(outs, list):
                        outs = [outs]
                    for l, o in zip(out_labels, outs):
                        batch_logs[l] = o

                    callbacks.on_batch_end(batch_index, batch_logs)

                    # Construct epoch logs.
                    epoch_logs = {}
                    batch_index += 1
                    steps_done += 1

                    # Epoch finished.
                    if steps_done >= steps_per_epoch and do_validation:
                        if val_gen:
                            val_outs = self.evaluate_generator(
                                validation_data,
                                validation_steps,
                                max_queue_size=max_queue_size,
                                workers=workers,
                                use_multiprocessing=use_multiprocessing)
                        else:
                            # No need for try/except because
                            # data has already been validated.
                            val_outs = self.evaluate(
                                val_x, val_y,
                                batch_size=batch_size,
                                sample_weight=val_sample_weights,
                                verbose=0)
                        if not isinstance(val_outs, list):
                            val_outs = [val_outs]
                        # Same labels assumed.
                        for l, o in zip(out_labels, val_outs):
                            epoch_logs['val_' + l] = o

                    if callback_model.stop_training:
                        break

                callbacks.on_epoch_end(epoch, epoch_logs)
                epoch += 1
                if callback_model.stop_training:
                    break

        finally:
            if enqueuer is not None:
                enqueuer.stop()

        callbacks.on_train_end()
        return self.history

    @interfaces.legacy_generator_methods_support
    def evaluate_generator(self, generator, steps,
                           max_queue_size=10,
                           workers=1,
                           use_multiprocessing=False):
        """Evaluates the model on a data generator.

        The generator should return the same kind of data
        as accepted by `test_on_batch`.

        # Arguments
            generator: Generator yielding tuples (inputs, targets)
                or (inputs, targets, sample_weights)
                or an instance of Sequence (keras.utils.Sequence)
                    object in order to avoid duplicate data
                    when using multiprocessing.
            steps: Total number of steps (batches of samples)
                to yield from `generator` before stopping.
            max_queue_size: maximum size for the generator queue
            workers: maximum number of processes to spin up
                when using process based threading
            use_multiprocessing: if True, use process based threading.
                Note that because
                this implementation relies on multiprocessing,
                you should not pass
                non picklable arguments to the generator
                as they can't be passed
                easily to children processes.

        # Returns
            Scalar test loss (if the model has a single output and no metrics)
            or list of scalars (if the model has multiple outputs
            and/or metrics). The attribute `model.metrics_names` will give you
            the display labels for the scalar outputs.

        # Raises
            ValueError: In case the generator yields
                data in an invalid format.
        """
        self._make_test_function()

        steps_done = 0
        wait_time = 0.01
        all_outs = []
        batch_sizes = []
        is_sequence = isinstance(generator, Sequence)
        if not is_sequence and use_multiprocessing and workers > 1:
            warnings.warn(
                UserWarning('Using a generator with `use_multiprocessing=True`'
                            ' and multiple workers may duplicate your data.'
                            ' Please consider using the`keras.utils.Sequence'
                            ' class.'))
        enqueuer = None

        try:
            if is_sequence:
                enqueuer = OrderedEnqueuer(generator,
                                           use_multiprocessing=use_multiprocessing)
            else:
                enqueuer = GeneratorEnqueuer(generator,
                                             use_multiprocessing=use_multiprocessing,
                                             wait_time=wait_time)
            enqueuer.start(workers=workers, max_queue_size=max_queue_size)
            output_generator = enqueuer.get()

            while steps_done < steps:
                generator_output = next(output_generator)
                if not hasattr(generator_output, '__len__'):
                    raise ValueError('Output of generator should be a tuple '
                                     '(x, y, sample_weight) '
                                     'or (x, y). Found: ' +
                                     str(generator_output))
                if len(generator_output) == 2:
                    x, y = generator_output
                    sample_weight = None
                elif len(generator_output) == 3:
                    x, y, sample_weight = generator_output
                else:
                    raise ValueError('Output of generator should be a tuple '
                                     '(x, y, sample_weight) '
                                     'or (x, y). Found: ' +
                                     str(generator_output))
                outs = self.test_on_batch(x, y, sample_weight=sample_weight)

                if isinstance(x, list):
                    batch_size = len(x[0])
                elif isinstance(x, dict):
                    batch_size = len(list(x.values())[0])
                else:
                    batch_size = len(x)
                if batch_size == 0:
                    raise ValueError('Received an empty batch. '
                                     'Batches should at least contain one item.')
                all_outs.append(outs)

                steps_done += 1
                batch_sizes.append(batch_size)

        finally:
            if enqueuer is not None:
                enqueuer.stop()

        if not isinstance(outs, list):
            return np.average(np.asarray(all_outs),
                              weights=batch_sizes)
        else:
            averages = []
            for i in range(len(outs)):
                averages.append(np.average([out[i] for out in all_outs],
                                           weights=batch_sizes))
            return averages

    @interfaces.legacy_generator_methods_support
    def predict_generator(self, generator, steps,
                          max_queue_size=10,
                          workers=1,
                          use_multiprocessing=False,
                          verbose=0):
        """Generates predictions for the input samples from a data generator.

        The generator should return the same kind of data as accepted by
        `predict_on_batch`.

        # Arguments
            generator: Generator yielding batches of input samples
                    or an instance of Sequence (keras.utils.Sequence)
                    object in order to avoid duplicate data
                    when using multiprocessing.
            steps: Total number of steps (batches of samples)
                to yield from `generator` before stopping.
            max_queue_size: Maximum size for the generator queue.
            workers: Maximum number of processes to spin up
                when using process based threading
            use_multiprocessing: If `True`, use process based threading.
                Note that because
                this implementation relies on multiprocessing,
                you should not pass
                non picklable arguments to the generator
                as they can't be passed
                easily to children processes.
            verbose: verbosity mode, 0 or 1.

        # Returns
            Numpy array(s) of predictions.

        # Raises
            ValueError: In case the generator yields
                data in an invalid format.
        """
        self._make_predict_function()

        steps_done = 0
        wait_time = 0.01
        all_outs = []
        is_sequence = isinstance(generator, Sequence)
        if not is_sequence and use_multiprocessing and workers > 1:
            warnings.warn(
                UserWarning('Using a generator with `use_multiprocessing=True`'
                            ' and multiple workers may duplicate your data.'
                            ' Please consider using the`keras.utils.Sequence'
                            ' class.'))
        enqueuer = None

        try:
            if is_sequence:
                enqueuer = OrderedEnqueuer(generator,
                                           use_multiprocessing=use_multiprocessing)
            else:
                enqueuer = GeneratorEnqueuer(generator,
                                             use_multiprocessing=use_multiprocessing,
                                             wait_time=wait_time)
            enqueuer.start(workers=workers, max_queue_size=max_queue_size)
            output_generator = enqueuer.get()

            if verbose == 1:
                progbar = Progbar(target=steps)

            while steps_done < steps:
                generator_output = next(output_generator)
                if isinstance(generator_output, tuple):
                    # Compatibility with the generators
                    # used for training.
                    if len(generator_output) == 2:
                        x, _ = generator_output
                    elif len(generator_output) == 3:
                        x, _, _ = generator_output
                    else:
                        raise ValueError('Output of generator should be '
                                         'a tuple `(x, y, sample_weight)` '
                                         'or `(x, y)`. Found: ' +
                                         str(generator_output))
                else:
                    # Assumes a generator that only
                    # yields inputs (not targets and sample weights).
                    x = generator_output

                outs = self.predict_on_batch(x)
                if not isinstance(outs, list):
                    outs = [outs]

                if not all_outs:
                    for out in outs:
                        all_outs.append([])

                for i, out in enumerate(outs):
                    all_outs[i].append(out)
                steps_done += 1
                if verbose == 1:
                    progbar.update(steps_done)

        finally:
            if enqueuer is not None:
                enqueuer.stop()

        if len(all_outs) == 1:
            if steps_done == 1:
                return all_outs[0][0]
            else:
                return np.concatenate(all_outs[0])
        if steps_done == 1:
            return [out for out in all_outs]
        else:
            return [np.concatenate(out) for out in all_outs]<|MERGE_RESOLUTION|>--- conflicted
+++ resolved
@@ -953,32 +953,19 @@
             if self.uses_learning_phase and not isinstance(K.learning_phase(), int):
                 inputs += [K.learning_phase()]
 
-<<<<<<< HEAD
-            # get trainable weights and LR multipliers
-            lr_multipliers = []
-            for layer in self.layers:
-                if('learning_rate_multipliers' in layer.__dict__.keys() and layer.__dict__['learning_rate_multipliers'] != [None, None]):
-                    lr_multipliers += layer.learning_rate_multipliers
-                else:
-                    lr_multipliers += [1.0, 1.0]
-
-            training_updates = self.optimizer.get_updates(self._collected_trainable_weights,
-                                                          self.constraints,
-                                                          lr_multipliers,
-                                                          self.total_loss)
-            updates = self.updates + training_updates
-            # Gets loss and metrics. Updates weights at each call.
-            self.train_function = K.function(inputs,
-                                             [self.total_loss] + self.metrics_tensors,
-                                             updates=updates,
-                                             name='train_function',
-                                             **self._function_kwargs)
-=======
             with K.name_scope('training'):
                 with K.name_scope(self.optimizer.__class__.__name__):
+                    # get trainable weights and LR multipliers
+                    lr_multipliers = []
+                    for layer in self.layers:
+                        if('learning_rate_multipliers' in layer.__dict__.keys() and layer.__dict__['learning_rate_multipliers'] != [None, None]):
+                            lr_multipliers += layer.learning_rate_multipliers
+                        else:
+                            lr_multipliers += [1.0, 1.0]
                     training_updates = self.optimizer.get_updates(
                         params=self._collected_trainable_weights,
-                        loss=self.total_loss)
+                        loss=self.total_loss,
+                        lr_multipliers=lr_multipliers)
                 updates = self.updates + training_updates
                 # Gets loss and metrics. Updates weights at each call.
                 self.train_function = K.function(inputs,
@@ -986,7 +973,6 @@
                                                  updates=updates,
                                                  name='train_function',
                                                  **self._function_kwargs)
->>>>>>> 5ce69728
 
 
     def _make_test_function_only_metrics(self):
@@ -1038,6 +1024,46 @@
                                                updates=self.state_updates,
                                                name='predict_function',
                                                **kwargs)
+
+    def _check_num_samples(self, ins, batch_size=None, steps=None, steps_name='steps'):
+        """Determine the number of samples provided for training and evaluation.
+
+        The number of samples is not defined when running with `steps`,
+        in which case the number of samples is set to `None`.
+
+        # Arguments
+            ins: List of tensors to be fed to the Keras function.
+            batch_size: Integer batch size or `None` if not defined.
+            steps: Total number of steps (batches of samples)
+                before declaring `_predict_loop` finished.
+                Ignored with the default value of `None`.
+            steps_name: The public API's parameter name for `steps`.
+
+        # Raises
+            ValueError: when `steps` is `None` and the attribute `ins.shape`
+            does not exist. Also raises ValueError when `steps` is not `None`
+            and `batch_size` is not `None` because they are mutually
+            exclusive.
+
+        # Returns
+            When steps is `None`, returns the number of samples to be
+            processed based on the size of the first dimension of the
+            first input numpy array. When steps is not `None` and
+            `batch_size` is `None`, returns `None`.
+        """
+        if steps is not None:
+            num_samples = None
+            if batch_size is not None:
+                raise ValueError('If ' + steps_name +
+                                 ' is set, the `batch_size` must be None.')
+        elif ins and hasattr(ins[0], 'shape'):
+            num_samples = ins[0].shape[0]
+        else:
+            raise ValueError('Either the input data should have '
+                             'a defined shape, or ' + steps_name +
+                             ' should be specified.')
+        return num_samples
+
 
     def _check_num_samples(self, ins, batch_size=None, steps=None, steps_name='steps'):
         """Determine the number of samples provided for training and evaluation.
@@ -1701,7 +1727,7 @@
                                verbose=verbose,
                                steps=steps)
 
-<<<<<<< HEAD
+
     def evaluate_on_metrics(self, x, y, batch_size=32, verbose=1, sample_weight=None):
         '''Returns the metrics values for the model
         in test mode. Computation is done in batches.
@@ -1742,13 +1768,10 @@
                                batch_size=batch_size,
                                verbose=verbose)
 
-    def predict(self, x, batch_size=32, verbose=0):
-=======
     def predict(self, x,
                 batch_size=None,
                 verbose=0,
                 steps=None):
->>>>>>> 5ce69728
         """Generates output predictions for the input samples.
 
         Computation is done in batches.
