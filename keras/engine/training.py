from __future__ import print_function
from __future__ import absolute_import

import warnings
import copy
import time
import numpy as np
import multiprocessing
import threading
try:
    import queue
except ImportError:
    import Queue as queue

from .topology import Container
from .. import backend as K
from .. import optimizers
from .. import objectives
from .. import metrics as metrics_module
from ..utils.generic_utils import Progbar
from .. import callbacks as cbks


def standardize_input_data(data, names, shapes=None,
                           check_batch_dim=True,
                           exception_prefix=''):
    '''Users may pass data as a list of arrays, dictionary of arrays,
    or as a single array. We normalize this to an ordered list of
    arrays (same order as `names`), while checking that the provided
    arrays have shapes that match the network's expectations.
    '''

    if type(data) is dict:
        arrays = []
        for name in names:
            if name not in data:
                raise Exception('No data provided for "' +
                                name + '". Need data for each key in: ' +
                                str(data.keys()))
            arrays.append(data[name])
    elif type(data) is list:
        if len(data) != len(names):
            if len(data) > 0 and hasattr(data[0], 'shape'):
                raise Exception('Error when checking ' + exception_prefix +
                                ': the list of Numpy arrays '
                                'that you are passing to your model '
                                'is not the size the model expected. '
                                'Expected to see ' + str(len(names)) +
                                ' arrays but instead got '
                                'the following list of ' + str(len(data)) +
                                ' arrays: ' + str(data)[:200] +
                                '...')
            else:
                if len(names) == 1:
                    data = [np.asarray(data)]
                else:
                    raise Exception('Error when checking ' + exception_prefix +
                                    ': you are passing a list as '
                                    'input to your model, '
                                    'but the model expects '
                                    'a list of ' + str(len(names)) +
                                    ' Numpy arrays instead. '
                                    'The list you passed was: ' +
                                    str(data)[:200])
        arrays = data
    else:
        if not hasattr(data, 'shape'):
            raise Exception('Error when checking ' + exception_prefix +
                            ': data should be a Numpy array, '
                            'or list/dict of Numpy arrays. '
                            'Found: ' + str(data)[:200] + '...')
        if len(names) != 1:
            # case: model expects multiple inputs but only received
            # a single Numpy array
            raise Exception('The model expects ' + str(len(names)) +
                            ' input arrays, but only received one array. '
                            'Found: array with shape ' + str(data.shape))
        arrays = [data]

    # make arrays at least 2D
    for i in range(len(names)):
        array = arrays[i]
        if len(array.shape) == 1:
            array = np.expand_dims(array, 1)
            arrays[i] = array

    # check shapes compatibility
    if shapes:
        for i in range(len(names)):
            if shapes[i] is None:
                continue
            array = arrays[i]
            if len(array.shape) != len(shapes[i]):
                raise Exception('Error when checking ' + exception_prefix +
                                ': expected ' + names[i] +
                                ' to have ' + str(len(shapes[i])) +
                                ' dimensions, but got array with shape ' +
                                str(array.shape))
            for j, (dim, ref_dim) in enumerate(zip(array.shape, shapes[i])):
                if not j and not check_batch_dim:
                    # skip the first axis
                    continue
                if ref_dim:
                    if ref_dim != dim:
                        raise Exception('Error when checking ' + exception_prefix +
                                        ': expected ' + names[i] +
                                        ' to have shape ' + str(shapes[i]) +
                                        ' but got array with shape ' +
                                        str(array.shape))
    return arrays


def standardize_sample_or_class_weights(x_weight, output_names, weight_type):
    if x_weight is None or len(x_weight) == 0:
        return [None for _ in output_names]
    if len(output_names) == 1:
        if type(x_weight) is list and len(x_weight) == 1:
            return x_weight
        if type(x_weight) is dict and output_names[0] in x_weight:
            return [x_weight[output_names[0]]]
        else:
            return [x_weight]
    if type(x_weight) is list:
        if len(x_weight) != len(output_names):
            raise Exception('Provided `' + weight_type + '` was a list of ' +
                            str(len(x_weight)) +
                            ' elements, but the model has ' +
                            str(len(output_names)) + ' outputs. '
                            'You should provide one `' + weight_type + '`'
                            'array per model output.')
        return x_weight
    if type(x_weight) is dict:
        x_weights = []
        for name in output_names:
            x_weights.append(x_weight.get(name))
        return x_weights
    else:
        raise Exception('The model has multiple outputs, so `' +
                        weight_type + '` '
                        'should be either a list of a dict. '
                        'Provided `' + weight_type +
                        '` type not understood: ' +
                        str(x_weight))


def standardize_class_weights(class_weight, output_names):
    return standardize_sample_or_class_weights(class_weight,
                                               output_names,
                                               'class_weight')


def standardize_sample_weights(sample_weight, output_names):
    return standardize_sample_or_class_weights(sample_weight,
                                               output_names,
                                               'sample_weight')


def check_array_lengths(X, Y, W):
    x_lengths = [x.shape[0] for x in X]
    y_lengths = [y.shape[0] for y in Y]
    w_lengths = [w.shape[0] for w in W]
    set_x = set(x_lengths)
    if len(set_x) != 1:
        raise Exception('All input arrays (x) should have '
                        'the same number of samples.')
    set_y = set(y_lengths)
    if len(set_y) != 1:
        raise Exception('All target arrays (y) should have '
                        'the same number of samples.')
    set_w = set(w_lengths)
    if len(set_w) != 1:
        raise Exception('All sample_weight arrays should have '
                        'the same number of samples.')
    if list(set_x)[0] != list(set_y)[0]:
        raise Exception('Input arrays should have '
                        'the same number of samples as target arrays. Found ' +
                        str(list(set_x)[0]) + ' input samples and ' +
                        str(list(set_y)[0]) + ' target samples.')
    if list(set_x)[0] != list(set_w)[0]:
        raise Exception('Sample_weight arrays should have '
                        'the same number of samples as input arrays. Found ' +
                        str(list(set_x)[0]) + ' input samples and ' +
                        str(list(set_w)[0]) + ' target samples.')


def check_loss_and_target_compatibility(targets, losses, output_shapes):
    assert len(targets) == len(losses) == len(output_shapes)
    key_losses = {'mean_square_error',
                  'binary_crossentropy',
                  'categorical_crossentropy'}
    for y, loss, shape in zip(targets, losses, output_shapes):
        if loss.__name__ == 'categorical_crossentropy':
            if y.shape[1] == 1:
                raise Exception('You are passing a target array of shape ' + str(y.shape) +
                                ' while using as loss `categorical_crossentropy`. '
                                '`categorical_crossentropy` expects '
                                'targets to be binary matrices (1s and 0s) '
                                'of shape (samples, classes). '
                                'If your targets are integer classes, '
                                'you can convert them to the expected format via:\n'
                                '```\n'
                                'from keras.utils.np_utils import to_categorical\n'
                                'y_binary = to_categorical(y_int)\n'
                                '```\n'
                                '\n'
                                'Alternatively, you can use the loss function '
                                '`sparse_categorical_crossentropy` instead, '
                                'which does expect integer targets.')
        if loss.__name__ in key_losses and shape[1] is not None and y.shape[1] != shape[1]:
            raise Exception('A target array with shape ' + str(y.shape) +
                            ' was passed for an output of shape ' + str(shape) +
                            ' while using as loss `' + loss.__name__ + '`. '
                            'This loss expects '
                            'targets to have the same shape '
                            'as the output.')


def collect_metrics(metrics, output_names):
    if not metrics:
        return [[] for _ in output_names]
    if type(metrics) is list:
        # we then apply all metrics to all outputs.
        return [copy.copy(metrics) for _ in output_names]
    elif type(metrics) is dict:
        nested_metrics = []
        for name in output_names:
            output_metrics = metrics.get(name, [])
            if type(output_metrics) is not list:
                output_metrics = [output_metrics]
            nested_metrics.append(output_metrics)
        return nested_metrics
    else:
        raise Exception('Type of `metrics` argument not understood. '
                        'Expected a list or dictionary, found: ' +
                        str(metrics))


def collect_trainable_weights(layer):
    '''Collects all `trainable_weights` attributes,
    excluding any sublayers where `trainable` is set the `False`.
    '''
    trainable = getattr(layer, 'trainable', True)
    if not trainable:
        return []
    weights = []
    if layer.__class__.__name__ == 'Sequential':
        for sublayer in layer.flattened_layers:
            weights += collect_trainable_weights(sublayer)
    elif layer.__class__.__name__ == 'Model':
        for sublayer in layer.layers:
            weights += collect_trainable_weights(sublayer)
    elif layer.__class__.__name__ == 'Graph':
        for sublayer in layer._graph_nodes.values():
            weights += collect_trainable_weights(sublayer)
    else:
        weights += layer.trainable_weights
    # dedupe weights
    weights = list(set(weights))
    weights.sort(key=lambda x: x.name)
    return weights


def batch_shuffle(index_array, batch_size):
    '''This shuffles an array in a batch-wise fashion.
    Useful for shuffling HDF5 arrays
    (where one cannot access arbitrary indices).
    '''
    batch_count = int(len(index_array) / batch_size)
    # to reshape we need to be cleanly divisible by batch size
    # we stash extra items and reappend them after shuffling
    last_batch = index_array[batch_count * batch_size:]
    index_array = index_array[:batch_count * batch_size]
    index_array = index_array.reshape((batch_count, batch_size))
    np.random.shuffle(index_array)
    index_array = index_array.flatten()
    return np.append(index_array, last_batch)


def make_batches(size, batch_size):
    '''Returns a list of batch indices (tuples of indices).
    '''
    nb_batch = int(np.ceil(size / float(batch_size)))
    return [(i * batch_size, min(size, (i + 1) * batch_size))
            for i in range(0, nb_batch)]


def slice_X(X, start=None, stop=None):
    '''This takes an array-like, or a list of
    array-likes, and outputs:
        - X[start:stop] if X is an array-like
        - [x[start:stop] for x in X] if X in a list

    Can also work on list/array of indices: `slice_X(x, indices)`

    # Arguments:
        start: can be an integer index (start index)
            or a list/array of indices
        stop: integer (stop index); should be None if
            `start` was a list.
    '''
    if type(X) == list:
        if hasattr(start, '__len__'):
            # hdf5 datasets only support list objects as indices
            if hasattr(start, 'shape'):
                start = start.tolist()
            return [x[start] for x in X]
        else:
            return [x[start:stop] for x in X]
    else:
        if hasattr(start, '__len__'):
            if hasattr(start, 'shape'):
                start = start.tolist()
            return X[start]
        else:
            return X[start:stop]


def weighted_objective(fn):
    '''Transforms an objective function `fn(y_true, y_pred)`
    into a sample-weighted, cost-masked objective function
    `fn(y_true, y_pred, weights, mask)`.
    '''
    def weighted(y_true, y_pred, weights, mask=None):
        # score_array has ndim >= 2
        score_array = fn(y_true, y_pred)
        if mask is not None:
            # Cast the mask to floatX to avoid float64 upcasting in theano
            mask = K.cast(mask, K.floatx())
            # mask should have the same shape as score_array
            score_array *= mask
            #  the loss per batch should be proportional
            #  to the number of unmasked samples.
            score_array /= K.mean(mask)

        # reduce score_array to same ndim as weight array
        ndim = K.ndim(score_array)
        weight_ndim = K.ndim(weights)
        score_array = K.mean(score_array, axis=list(range(weight_ndim, ndim)))

        # apply sample weighting
        if weights is not None:
            score_array *= weights
            score_array /= K.mean(K.cast(K.not_equal(weights, 0), K.floatx()))
        return K.mean(score_array)
    return weighted


def standardize_weights(y, sample_weight=None, class_weight=None,
                        sample_weight_mode=None):
    '''Performs weight input validation and standardization
    to a single sample-wise (or timestep-wise) weight array.
    '''
    if sample_weight_mode is not None:
        if sample_weight_mode != 'temporal':
            raise Exception('"sample_weight_mode '
                            'should be None or "temporal". '
                            'Found: ' + str(sample_weight_mode))
        if len(y.shape) < 3:
            raise Exception('Found a sample_weight array for '
                            'an input with shape ' +
                            str(y.shape) + '. '
                            'Timestep-wise sample weighting (use of '
                            'sample_weight_mode="temporal") is restricted to '
                            'outputs that are at least 3D, i.e. that have '
                            'a time dimension.')
        if sample_weight is not None and len(sample_weight.shape) != 2:
            raise Exception('Found a sample_weight array with shape ' +
                            str(sample_weight.shape) + '. '
                            'In order to use timestep-wise sample weighting, '
                            'you should pass a 2D sample_weight array.')
    else:
        if sample_weight is not None and len(sample_weight.shape) != 1:
            raise Exception('Found a sample_weight array with shape ' +
                            str(sample_weight.shape) + '. '
                            'In order to use timestep-wise sample weights, '
                            'you should specify sample_weight_mode="temporal" '
                            'in compile(). If you just mean to use '
                            'sample-wise weights, make sure your '
                            'sample_weight array is 1D.')

    if sample_weight is not None:
        assert len(sample_weight.shape) <= len(y.shape)
        # TODO: proper error message
        assert y.shape[:sample_weight.ndim] == sample_weight.shape
        return sample_weight
    elif isinstance(class_weight, dict):
        if len(y.shape) > 2:
            raise Exception('class_weight not supported for '
                            '3+ dimensional targets.')
        if y.shape[1] > 1:
            y_classes = y.argmax(axis=1)
        elif y.shape[1] == 1:
            y_classes = np.reshape(y, y.shape[0])
        else:
            y_classes = y
        weights = np.asarray([class_weight[cls] for cls in y_classes])
        return weights
    else:
        if sample_weight_mode is None:
            return np.ones((y.shape[0],), dtype=K.floatx())
        else:
            return np.ones((y.shape[0], y.shape[1]), dtype=K.floatx())


def generator_queue(generator, max_q_size=10,
                    wait_time=0.05, nb_worker=1, pickle_safe=False):
    '''Builds a queue out of a data generator.
    If pickle_safe, use a multiprocessing approach. Else, use threading.
    Used in `fit_generator`, `evaluate_generator`, `predict_generator`.

    '''
<<<<<<< HEAD

    q = queue.Queue()
    _stop = threading.Event()
=======
>>>>>>> 4de7eaa6

    generator_threads = []
    if pickle_safe:
        q = multiprocessing.Queue(maxsize=max_q_size)
        _stop = multiprocessing.Event()
    else:
        q = queue.Queue()
        _stop = threading.Event()

    try:
        def data_generator_task():
            while not _stop.is_set():
                try:
                    if pickle_safe or q.qsize() < max_q_size:
                        generator_output = next(generator)
                        q.put(generator_output)
                    else:
                        time.sleep(wait_time)
                except Exception:
                    _stop.set()
                    raise

        for i in range(nb_worker):
            if pickle_safe:
                # Reset random seed else all children processes share the same seed
                np.random.seed()
                thread = multiprocessing.Process(target=data_generator_task)
            else:
                thread = threading.Thread(target=data_generator_task)
            generator_threads.append(thread)
            thread.daemon = True
            thread.start()
    except:
        _stop.set()
        if pickle_safe:
            # Terminate all daemon processes
            for p in generator_threads:
                if p.is_alive():
                    p.terminate()
            q.close()
        raise

    return q, _stop


class Model(Container):

    def compile(self, optimizer, loss, metrics=[], loss_weights=None,
                sample_weight_mode=None, **kwargs):
        '''Configures the model for training.

        # Arguments
            optimizer: str (name of optimizer) or optimizer object.
                See [optimizers](/optimizers).
            loss: str (name of objective function) or objective function.
                See [objectives](/objectives).
                If the model has multiple outputs, you can use a different loss
                on each output by passing a dictionary or a list of objectives.
            metrics: list of metrics to be evaluated by the model
                during training and testing.
                Typically you will use `metrics=['accuracy']`.
                To specify different metrics for different outputs of a
                multi-output model, you could also pass a dictionary,
                such as `metrics={'output_a': 'accuracy'}`.
            sample_weight_mode: if you need to do timestep-wise
                sample weighting (2D weights), set this to "temporal".
                "None" defaults to sample-wise weights (1D).
                If the model has multiple outputs, you can use a different
                `sample_weight_mode` on each output by passing a
                dictionary or a list of modes.
            kwargs: when using the Theano backend, these arguments
                are passed into K.function. Ignored for Tensorflow backend.
        '''
        self.optimizer = optimizers.get(optimizer)
        self.sample_weight_mode = sample_weight_mode
        self.loss = loss
        self.loss_weights = loss_weights

        # prepare loss weights
        if loss_weights is None:
            loss_weights_list = [1. for _ in range(len(self.outputs))]
        elif type(loss_weights) is dict:
            for name in loss_weights:
                if name not in self.output_names:
                    raise Exception('Unknown entry in loss_weights '
                                    'dictionary: "' + name + '". '
                                    'Only expected the following keys: ' +
                                    str(self.output_names))
            loss_weights_list = []
            for name in self.output_names:
                loss_weights_list.append(loss_weights.get(name, 1.))
        elif type(loss_weights) is list:
            if len(loss_weights) != len(self.outputs):
                raise Exception('When passing a list as loss_weights, '
                                'it should have one entry per model outputs. '
                                'The model has ' + str(len(self.outputs)) +
                                ' outputs, but you passed loss_weights=' +
                                str(loss_weights))
            loss_weights_list = loss_weights
        else:
            raise Exception('Could not interpret loss_weights argument: ' +
                            str(loss_weights))

        # prepare loss functions
        if type(loss) is dict:
            for name in loss:
                if name not in self.output_names:
                    raise Exception('Unknown entry in loss '
                                    'dictionary: "' + name + '". '
                                    'Only expected the following keys: ' +
                                    str(self.output_names))
            loss_functions = []
            for name in self.output_names:
                if name not in loss:
                    raise Exception('Output "' + name +
                                    '" missing from loss dictionary')
                loss_functions.append(objectives.get(loss[name]))
        elif type(loss) is list:
            if len(loss) != len(self.outputs):
                raise Exception('When passing a list as loss, '
                                'it should have one entry per model outputs. '
                                'The model has ' + str(len(self.outputs)) +
                                ' outputs, but you passed loss=' +
                                str(loss))
            loss_functions = [objectives.get(l) for l in loss]
        else:
            loss_function = objectives.get(loss)
            loss_functions = [loss_function for _ in range(len(self.outputs))]
        self.loss_functions = loss_functions
        weighted_losses = [weighted_objective(fn) for fn in loss_functions]

        # prepare output masks
        masks = self.compute_mask(self.inputs, mask=None)
        if masks is None:
            masks = [None for _ in self.outputs]
        if type(masks) is not list:
            masks = [masks]

        # prepare sample weights
        if type(sample_weight_mode) is dict:
            for name in sample_weight_mode:
                if name not in self.output_names:
                    raise Exception('Unknown entry in '
                                    'sample_weight_mode dictionary: "' +
                                    name + '". '
                                    'Only expected the following keys: ' +
                                    str(self.output_names))
            sample_weights = []
            sample_weight_modes = []
            for name in self.output_names:
                if name not in sample_weight_mode:
                    raise Exception('Output "' + name +
                                    '" missing from sample_weight_modes '
                                    'dictionary')
                if sample_weight_mode.get(name) == 'temporal':
                    weight = K.placeholder(ndim=2, name=name + '_sample_weights')
                    sample_weight_modes.append('temporal')
                else:
                    weight = K.placeholder(ndim=1, name=name + '_sample_weights')
                    sample_weight_modes.append(None)
                sample_weights.append(weight)
        elif type(sample_weight_mode) is list:
            if len(sample_weight_mode) != len(self.outputs):
                raise Exception('When passing a list as sample_weight_mode, ' +
                                'it should have one entry per model outputs. '
                                'The model has ' + str(len(self.outputs)) +
                                ' outputs, but you passed sample_weight_mode=' +
                                str(sample_weight_mode))
            sample_weights = []
            sample_weight_modes = []
            for mode, name in zip(sample_weight_mode, self.output_names):
                if mode == 'temporal':
                    weight = K.placeholder(ndim=2, name=name + '_sample_weights')
                    sample_weight_modes.append('temporal')
                else:
                    weight = K.placeholder(ndim=1, name=name + '_sample_weights')
                    sample_weight_modes.append(None)
                sample_weights.append(weight)
        else:
            if sample_weight_mode == 'temporal':
                sample_weights = [K.placeholder(ndim=2, name=name + '_sample_weights')
                                  for name in self.output_names]
                sample_weight_modes = ['temporal' for name in self.output_names]
            else:
                sample_weights = [K.placeholder(ndim=1, name=name + '_sample_weights')
                                  for name in self.output_names]
                sample_weight_modes = [None for name in self.output_names]
        self.sample_weight_modes = sample_weight_modes

        # prepare targets of model
        self.targets = []
        for i in range(len(self.outputs)):
            shape = self.internal_output_shapes[i]
            name = self.output_names[i]
            self.targets.append(K.placeholder(ndim=len(shape), name=name + '_target'))

        # prepare metrics
        self.metrics = metrics
        self.metrics_names = ['loss']
        self.metrics_tensors = []

        # compute total loss
        total_loss = None
        for i in range(len(self.outputs)):
            y_true = self.targets[i]
            y_pred = self.outputs[i]
            weighted_loss = weighted_losses[i]
            sample_weight = sample_weights[i]
            mask = masks[i]
            loss_weight = loss_weights_list[i]
            output_loss = weighted_loss(y_true, y_pred,
                                        sample_weight, mask)
            if len(self.outputs) > 1:
                self.metrics_tensors.append(output_loss)
                self.metrics_names.append(self.output_names[i] + '_loss')
            if total_loss is None:
                total_loss = loss_weight * output_loss
            else:
                total_loss += loss_weight * output_loss

        # add regularization penalties to the loss
        for r in self.regularizers:
            total_loss = r(total_loss)

        # list of same size as output_names.
        # contains tuples (metrics for output, names of metrics)
        nested_metrics = collect_metrics(metrics, self.output_names)
        for i in range(len(self.outputs)):
            y_true = self.targets[i]
            y_pred = self.outputs[i]
            output_metrics = nested_metrics[i]

            for metric in output_metrics:
                if metric == 'accuracy' or metric == 'acc':
                    # custom handling of accuracy (because of class mode duality)
                    output_shape = self.internal_output_shapes[i]
                    if output_shape[-1] == 1 or self.loss_functions[i] == objectives.binary_crossentropy:
                        # case: binary accuracy
                        self.metrics_tensors.append(metrics_module.binary_accuracy(y_true, y_pred))
                    elif self.loss_functions[i] == objectives.sparse_categorical_crossentropy:
                        # case: categorical accuracy with sparse targets
                        self.metrics_tensors.append(
                            metrics_module.sparse_categorical_accuracy(y_true, y_pred))
                    else:
                        # case: categorical accuracy with dense targets
                        self.metrics_tensors.append(metrics_module.categorical_accuracy(y_true, y_pred))
                    if len(self.output_names) == 1:
                        self.metrics_names.append('acc')
                    else:
                        self.metrics_names.append(self.output_layers[i].name + '_acc')
                else:
                    metric_fn = metrics_module.get(metric)
                    self.metrics_tensors.append(metric_fn(y_true, y_pred))
                    if len(self.output_names) == 1:
                        self.metrics_names.append(metric_fn.__name__)
                    else:
                        self.metrics_names.append(self.output_layers[i].name + '_' + metric_fn.__name__)

        # prepare gradient updates and state updates
        self.optimizer = optimizers.get(optimizer)
        self.total_loss = total_loss
        self.sample_weights = sample_weights

        # functions for train, test and predict will
        # be compiled lazily when required.
        # This saves time when the user is not using all functions.
        self._function_kwargs = kwargs

        self.train_function = None
        self.test_function = None
        self.predict_function = None

        self._collected_trainable_weights = collect_trainable_weights(self)

    def _make_train_function(self):
        if not hasattr(self, 'train_function'):
            raise Exception('You must compile your model before using it.')
        if self.train_function is None:
            if self.uses_learning_phase and type(K.learning_phase()) is not int:
                inputs = self.inputs + self.targets + self.sample_weights + [K.learning_phase()]
            else:
                inputs = self.inputs + self.targets + self.sample_weights

<<<<<<< HEAD
            # get trainable weights and LR multipliers
            lr_multipliers = []
            for layer in self.layers:
                if('learning_rate_multipliers' in layer.__dict__.keys() and layer.__dict__['learning_rate_multipliers'] != [None, None]):
                    lr_multipliers += layer.learning_rate_multipliers
                else:
                    lr_multipliers += [1.0, 1.0]

            trainable_weights = collect_trainable_weights(self)
            training_updates = self.optimizer.get_updates(trainable_weights, self.constraints, lr_multipliers, self.total_loss)
=======
            training_updates = self.optimizer.get_updates(self._collected_trainable_weights,
                                                          self.constraints,
                                                          self.total_loss)
>>>>>>> 4de7eaa6
            updates = self.updates + training_updates

            # returns loss and metrics. Updates weights at each call.
            self.train_function = K.function(inputs,
                                             [self.total_loss] + self.metrics_tensors,
                                             updates=updates,
                                             **self._function_kwargs)

    def _make_test_function(self):
        if not hasattr(self, 'test_function'):
            raise Exception('You must compile your model before using it.')
        if self.test_function is None:
            if self.uses_learning_phase and type(K.learning_phase()) is not int:
                inputs = self.inputs + self.targets + self.sample_weights + [K.learning_phase()]
            else:
                inputs = self.inputs + self.targets + self.sample_weights
            # return loss and metrics, no gradient updates.
            # Does update the network states.
            self.test_function = K.function(inputs,
                                            [self.total_loss] + self.metrics_tensors,
                                            updates=self.state_updates,
                                            **self._function_kwargs)

    def _make_predict_function(self):
        if not hasattr(self, 'predict_function'):
            self.predict_function = None
        if self.predict_function is None:
            if self.uses_learning_phase and type(K.learning_phase()) is not int:
                inputs = self.inputs + [K.learning_phase()]
            else:
                inputs = self.inputs
            # returns network outputs. Does not update weights.
            # Does update the network states.
            kwargs = getattr(self, '_function_kwargs', {})
            self.predict_function = K.function(inputs,
                                               self.outputs,
                                               updates=self.state_updates,
                                               **kwargs)

    def _fit_loop(self, f, ins, out_labels=[], batch_size=32,
                  nb_epoch=100, verbose=1, callbacks=[],
                  val_f=None, val_ins=None, shuffle=True,
                  callback_metrics=[]):
        '''Abstract fit function for f(ins).
        Assume that f returns a list, labeled by out_labels.

        # Arguments
            f: Keras function returning a list of tensors
            ins: list of tensors to be fed to `f`
            out_labels: list of strings, display names of
                the outputs of `f`
            batch_size: integer batch size
            nb_epoch: number of times to iterate over the data
            verbose: verbosity mode, 0, 1 or 2
            callbacks: list of callbacks to be called during training
            val_f: Keras function to call for validation
            val_ins: list of tensors to be fed to `val_f`
            shuffle: whether to shuffle the data at the beginning of each epoch
            callback_metrics: list of strings, the display names of the metrics
                passed to the callbacks. They should be the
                concatenation of list the display names of the outputs of
                 `f` and the list of display names of the outputs of `f_val`.

        # Returns
            `History` object.
        '''
        do_validation = False
        if val_f and val_ins:
            do_validation = True
            if verbose:
                print('Train on %d samples, validate on %d samples' %
                      (ins[0].shape[0], val_ins[0].shape[0]))

        nb_train_sample = ins[0].shape[0]
        index_array = np.arange(nb_train_sample)

        self.history = cbks.History()
        callbacks = [cbks.BaseLogger()] + callbacks + [self.history]
        if verbose:
            callbacks += [cbks.ProgbarLogger()]
        callbacks = cbks.CallbackList(callbacks)

        # it's possible to callback a different model than self
        # (used by Sequential models)
        if hasattr(self, 'callback_model') and self.callback_model:
            callback_model = self.callback_model
        else:
            callback_model = self

        callbacks._set_model(callback_model)
        callbacks._set_params({
            'batch_size': batch_size,
            'nb_epoch': nb_epoch,
            'nb_sample': nb_train_sample,
            'verbose': verbose,
            'do_validation': do_validation,
            'metrics': callback_metrics,
        })
        callbacks.on_train_begin()
        callback_model.stop_training = False
        self.validation_data = val_ins

        for epoch in range(nb_epoch):
            callbacks.on_epoch_begin(epoch)
            if shuffle == 'batch':
                index_array = batch_shuffle(index_array, batch_size)
            elif shuffle:
                np.random.shuffle(index_array)

            batches = make_batches(nb_train_sample, batch_size)
            epoch_logs = {}
            for batch_index, (batch_start, batch_end) in enumerate(batches):
                batch_ids = index_array[batch_start:batch_end]
                try:
                    if type(ins[-1]) is float:
                        # do not slice the training phase flag
                        ins_batch = slice_X(ins[:-1], batch_ids) + [ins[-1]]
                    else:
                        ins_batch = slice_X(ins, batch_ids)
                except TypeError:
                    raise Exception('TypeError while preparing batch. '
                                    'If using HDF5 input data, '
                                    'pass shuffle="batch".')
                batch_logs = {}
                batch_logs['batch'] = batch_index
                batch_logs['size'] = len(batch_ids)
                callbacks.on_batch_begin(batch_index, batch_logs)
                outs = f(ins_batch)
                if type(outs) != list:
                    outs = [outs]
                for l, o in zip(out_labels, outs):
                    batch_logs[l] = o

                callbacks.on_batch_end(batch_index, batch_logs)

                if batch_index == len(batches) - 1:  # last batch
                    # validation
                    if do_validation:
                        # replace with self._evaluate
                        val_outs = self._test_loop(val_f, val_ins,
                                                   batch_size=batch_size,
                                                   verbose=0)
                        if type(val_outs) != list:
                            val_outs = [val_outs]
                        # same labels assumed
                        for l, o in zip(out_labels, val_outs):
                            epoch_logs['val_' + l] = o
            callbacks.on_epoch_end(epoch, epoch_logs)
            if callback_model.stop_training:
                break
        callbacks.on_train_end()
        return self.history

    def _predict_loop(self, f, ins, batch_size=32, verbose=0):
        '''Abstract method to loop over some data in batches.

        # Arguments
            f: Keras function returning a list of tensors.
            ins: list of tensors to be fed to `f`.
            batch_size: integer batch size.
            verbose: verbosity mode.

        # Returns
            Array of predictions (if the model has a single output)
            or list of arrays of predictions
            (if the model has multiple outputs).
        '''
        nb_sample = ins[0].shape[0]
        outs = []
        if verbose == 1:
            progbar = Progbar(target=nb_sample)
        batches = make_batches(nb_sample, batch_size)
        index_array = np.arange(nb_sample)
        for batch_index, (batch_start, batch_end) in enumerate(batches):
            batch_ids = index_array[batch_start:batch_end]
            if type(ins[-1]) is float:
                # do not slice the training phase flag
                ins_batch = slice_X(ins[:-1], batch_ids) + [ins[-1]]
            else:
                ins_batch = slice_X(ins, batch_ids)

            batch_outs = f(ins_batch)
            if type(batch_outs) != list:
                batch_outs = [batch_outs]
            if batch_index == 0:
                for batch_out in batch_outs:
                    shape = (nb_sample,) + batch_out.shape[1:]
                    outs.append(np.zeros(shape, dtype=K.floatx()))

            for i, batch_out in enumerate(batch_outs):
                outs[i][batch_start:batch_end] = batch_out
            if verbose == 1:
                progbar.update(batch_end)
        if len(outs) == 1:
            return outs[0]
        return outs

    def _test_loop(self, f, ins, batch_size=32, verbose=0):
        '''Abstract method to loop over some data in batches.

        # Arguments
            f: Keras function returning a list of tensors.
            ins: list of tensors to be fed to `f`.
            batch_size: integer batch size.
            verbose: verbosity mode.

        # Returns
            Scalar loss (if the model has a single output and no metrics)
            or list of scalars (if the model has multiple outputs
            and/or metrics). The attribute `model.metrics_names` will give you
            the display labels for the scalar outputs.
        '''
        nb_sample = ins[0].shape[0]
        outs = []
        if verbose == 1:
            progbar = Progbar(target=nb_sample)
        batches = make_batches(nb_sample, batch_size)
        index_array = np.arange(nb_sample)
        for batch_index, (batch_start, batch_end) in enumerate(batches):
            batch_ids = index_array[batch_start:batch_end]
            if type(ins[-1]) is float:
                # do not slice the training phase flag
                ins_batch = slice_X(ins[:-1], batch_ids) + [ins[-1]]
            else:
                ins_batch = slice_X(ins, batch_ids)

            batch_outs = f(ins_batch)
            if type(batch_outs) == list:
                if batch_index == 0:
                    for batch_out in enumerate(batch_outs):
                        outs.append(0.)
                for i, batch_out in enumerate(batch_outs):
                    outs[i] += batch_out * len(batch_ids)
            else:
                if batch_index == 0:
                    outs.append(0.)
                outs[0] += batch_outs * len(batch_ids)

            if verbose == 1:
                progbar.update(batch_end)
        for i, out in enumerate(outs):
            outs[i] /= nb_sample
        if len(outs) == 1:
            return outs[0]
        return outs

    def _standardize_user_data(self, x, y,
                               sample_weight=None, class_weight=None,
                               check_batch_dim=True, batch_size=None):
        if not hasattr(self, 'optimizer'):
            raise Exception('You must compile a model before training/testing.'
                            ' Use `model.compile(optimizer, loss)`.')

        output_shapes = []
        for output_shape, loss_fn in zip(self.internal_output_shapes, self.loss_functions):
            if loss_fn.__name__ == 'sparse_categorical_crossentropy':
                output_shapes.append(output_shape[:-1] + (1,))
            elif getattr(objectives, loss_fn.__name__, None) is None:
                output_shapes.append(None)
            else:
                output_shapes.append(output_shape)
        x = standardize_input_data(x, self.input_names,
                                   self.internal_input_shapes,
                                   check_batch_dim=False,
                                   exception_prefix='model input')
        y = standardize_input_data(y, self.output_names,
                                   output_shapes,
                                   check_batch_dim=False,
                                   exception_prefix='model target')
        sample_weights = standardize_sample_weights(sample_weight,
                                                    self.output_names)
        class_weights = standardize_class_weights(class_weight,
                                                  self.output_names)
        sample_weights = [standardize_weights(ref, sw, cw, mode)
                          for (ref, sw, cw, mode)
                          in zip(y, sample_weights, class_weights, self.sample_weight_modes)]
        check_array_lengths(x, y, sample_weights)
        check_loss_and_target_compatibility(y, self.loss_functions, self.internal_output_shapes)
        if self.stateful and batch_size:
            if x[0].shape[0] % batch_size != 0:
                raise Exception('In a stateful network, '
                                'you should only pass inputs with '
                                'a number of samples that can be '
                                'divided by the batch size. Found: ' +
                                str(x[0].shape[0]) + ' samples')
        return x, y, sample_weights

    def fit(self, x, y, batch_size=32, nb_epoch=10, verbose=1, callbacks=[],
            validation_split=0., validation_data=None, shuffle=True,
            class_weight=None, sample_weight=None):
        '''Trains the model for a fixed number of epochs (iterations on a dataset).

        # Arguments
            x: Numpy array of training data,
                or list of Numpy arrays if the model has multiple inputs.
                If all inputs in the model are named, you can also pass a dictionary
                mapping input names to Numpy arrays.
            y: Numpy array of target data,
                or list of Numpy arrays if the model has multiple outputs.
                If all outputs in the model are named, you can also pass a dictionary
                mapping output names to Numpy arrays.
            batch_size: integer. Number of samples per gradient update.
            nb_epoch: integer, the number of times to iterate over the training data arrays.
            verbose: 0, 1, or 2. Verbosity mode. 0 = silent, 1 = verbose, 2 = one log line per epoch.
            callbacks: list of callbacks to be called during training.
                See [callbacks](/callbacks).
            validation_split: float between 0 and 1:
                fraction of the training data to be used as validation data.
                The model will set apart this fraction of the training data,
                will not train on it, and will evaluate the loss and any model metrics
                on this data at the end of each epoch.
            validation_data: data on which to evaluate the loss and any model metrics
                at the end of each epoch. The model will not be trained on this data.
                This could be a tuple (x_val, y_val) or a tuple (val_x, val_y, val_sample_weights).
            shuffle: boolean, whether to shuffle the training data before each epoch.
            class_weight: optional dictionary mapping class indices (integers) to
                a weight (float) to apply to the model's loss for the samples
                from this class during training.
                This can be useful to tell the model to "pay more attention" to
                samples from an under-represented class.
            sample_weight: optional array of the same length as x, containing
                weights to apply to the model's loss for each sample.
                In the case of temporal data, you can pass a 2D array
                with shape (samples, sequence_length),
                to apply a different weight to every timestep of every sample.
                In this case you should make sure to specify sample_weight_mode="temporal" in compile().


        # Returns
            A `History` instance. Its `history` attribute contains
            all information collected during training.
        '''
        # validate user data
        x, y, sample_weights = self._standardize_user_data(x, y,
                                                           sample_weight=sample_weight,
                                                           class_weight=class_weight,
                                                           check_batch_dim=False,
                                                           batch_size=batch_size)
        # prepare validation data
        if validation_data:
            do_validation = True
            if len(validation_data) == 2:
                val_x, val_y = validation_data
                val_sample_weight = None
            elif len(validation_data) == 3:
                val_x, val_y, val_sample_weight = validation_data
            else:
                raise
            val_x, val_y, val_sample_weights = self._standardize_user_data(val_x, val_y,
                                                                           sample_weight=val_sample_weight,
                                                                           check_batch_dim=False,
                                                                           batch_size=batch_size)
            self._make_test_function()
            val_f = self.test_function
            if self.uses_learning_phase and type(K.learning_phase()) is not int:
                val_ins = val_x + val_y + val_sample_weights + [0.]
            else:
                val_ins = val_x + val_y + val_sample_weights

        elif validation_split and 0. < validation_split < 1.:
            do_validation = True
            split_at = int(len(x[0]) * (1. - validation_split))
            x, val_x = (slice_X(x, 0, split_at), slice_X(x, split_at))
            y, val_y = (slice_X(y, 0, split_at), slice_X(y, split_at))
            sample_weights, val_sample_weights = (
                slice_X(sample_weights, 0, split_at), slice_X(sample_weights, split_at))
            self._make_test_function()
            val_f = self.test_function
            if self.uses_learning_phase and type(K.learning_phase()) is not int:
                val_ins = val_x + val_y + val_sample_weights + [0.]
            else:
                val_ins = val_x + val_y + val_sample_weights
        else:
            do_validation = False
            val_f = None
            val_ins = None

        # prepare input arrays and training function
        if self.uses_learning_phase and type(K.learning_phase()) is not int:
            ins = x + y + sample_weights + [1.]
        else:
            ins = x + y + sample_weights
        self._make_train_function()
        f = self.train_function

        # prepare display labels
        out_labels = self.metrics_names

        # rename duplicated metrics name
        # (can happen with an output layer shared among multiple dataflows)
        deduped_out_labels = []
        for i, label in enumerate(out_labels):
            new_label = label
            if out_labels.count(label) > 1:
                dup_idx = out_labels[:i].count(label)
                new_label += '_' + str(dup_idx + 1)
            deduped_out_labels.append(new_label)
        out_labels = deduped_out_labels

        if do_validation:
            callback_metrics = copy.copy(out_labels) + ['val_' + n for n in out_labels]
        else:
            callback_metrics = copy.copy(out_labels)

        # delegate logic to _fit_loop
        return self._fit_loop(f, ins, out_labels=out_labels,
                              batch_size=batch_size, nb_epoch=nb_epoch,
                              verbose=verbose, callbacks=callbacks,
                              val_f=val_f, val_ins=val_ins, shuffle=shuffle,
                              callback_metrics=callback_metrics)

    def evaluate(self, x, y, batch_size=32, verbose=1, sample_weight=None):
        '''Returns the loss value and metrics values for the model
        in test mode. Computation is done in batches.

        # Arguments
            x: Numpy array of test data,
                or list of Numpy arrays if the model has multiple inputs.
                If all inputs in the model are named, you can also pass a dictionary
                mapping input names to Numpy arrays.
            y: Numpy array of target data,
                or list of Numpy arrays if the model has multiple outputs.
                If all outputs in the model are named, you can also pass a dictionary
                mapping output names to Numpy arrays.
            batch_size: integer. Number of samples per gradient update.

        # Returns
            Scalar test loss (if the model has a single output and no metrics)
            or list of scalars (if the model has multiple outputs
            and/or metrics). The attribute `model.metrics_names` will give you
            the display labels for the scalar outputs.
        '''
        # validate user data
        x, y, sample_weights = self._standardize_user_data(x, y,
                                                           sample_weight=sample_weight,
                                                           check_batch_dim=False,
                                                           batch_size=batch_size)
        # prepare inputs, delegate logic to _test_loop
        if self.uses_learning_phase and type(K.learning_phase()) is not int:
            ins = x + y + sample_weights + [0.]
        else:
            ins = x + y + sample_weights
        self._make_test_function()
        f = self.test_function
        return self._test_loop(f, ins,
                               batch_size=batch_size,
                               verbose=verbose)

    def predict(self, x, batch_size=32, verbose=0):
        '''Generates output predictions for the input samples,
        processing the samples in a batched way.

        # Arguments
            x: the input data, as a Numpy array
                (or list of Numpy arrays if the model has multiple outputs).
            batch_size: integer.
            verbose: verbosity mode, 0 or 1.

        # Returns
            A Numpy array of predictions.
        '''
        # validate user data
        x = standardize_input_data(x, self.input_names,
                                   self.internal_input_shapes,
                                   check_batch_dim=False)
        if self.stateful:
            if x[0].shape[0] > batch_size and x[0].shape[0] % batch_size != 0:
                raise Exception('In a stateful network, '
                                'you should only pass inputs with '
                                'a number of samples that can be '
                                'divided by the batch size. Found: ' +
                                str(x[0].shape[0]) + ' samples. '
                                'Batch size: ' + str(batch_size) + '.')

        # prepare inputs, delegate logic to _predict_loop
        if self.uses_learning_phase and type(K.learning_phase()) is not int:
            ins = x + [0.]
        else:
            ins = x
        self._make_predict_function()
        f = self.predict_function
        return self._predict_loop(f, ins,
                                  batch_size=batch_size, verbose=verbose)

    def train_on_batch(self, x, y,
                       sample_weight=None, class_weight=None):
        '''Runs a single gradient update on a single batch of data.

        # Arguments
            x: Numpy array of training data,
                or list of Numpy arrays if the model has multiple inputs.
                If all inputs in the model are named, you can also pass a dictionary
                mapping input names to Numpy arrays.
            y: Numpy array of target data,
                or list of Numpy arrays if the model has multiple outputs.
                If all outputs in the model are named, you can also pass a dictionary
                mapping output names to Numpy arrays.
            sample_weight: optional array of the same length as x, containing
                weights to apply to the model's loss for each sample.
                In the case of temporal data, you can pass a 2D array
                with shape (samples, sequence_length),
                to apply a different weight to every timestep of every sample.
                In this case you should make sure to specify sample_weight_mode="temporal" in compile().
            class_weight: optional dictionary mapping class indices (integers) to
                a weight (float) to apply to the model's loss for the samples
                from this class during training.
                This can be useful to tell the model to "pay more attention" to
                samples from an under-represented class.

        # Returns
            Scalar training loss (if the model has a single output and no metrics)
            or list of scalars (if the model has multiple outputs
            and/or metrics). The attribute `model.metrics_names` will give you
            the display labels for the scalar outputs.
        '''
        x, y, sample_weights = self._standardize_user_data(x, y,
                                                           sample_weight=sample_weight,
                                                           class_weight=class_weight,
                                                           check_batch_dim=True)
        if self.uses_learning_phase and type(K.learning_phase()) is not int:
            ins = x + y + sample_weights + [1.]
        else:
            ins = x + y + sample_weights
        self._make_train_function()
        outputs = self.train_function(ins)
        if len(outputs) == 1:
            return outputs[0]
        return outputs

    def test_on_batch(self, x, y, sample_weight=None):
        '''Test the model on a single batch of samples.

        # Arguments
            x: Numpy array of test data,
                or list of Numpy arrays if the model has multiple inputs.
                If all inputs in the model are named, you can also pass a dictionary
                mapping input names to Numpy arrays.
            y: Numpy array of target data,
                or list of Numpy arrays if the model has multiple outputs.
                If all outputs in the model are named, you can also pass a dictionary
                mapping output names to Numpy arrays.
            sample_weight: optional array of the same length as x, containing
                weights to apply to the model's loss for each sample.
                In the case of temporal data, you can pass a 2D array
                with shape (samples, sequence_length),
                to apply a different weight to every timestep of every sample.
                In this case you should make sure to specify sample_weight_mode="temporal" in compile().

        # Returns
            Scalar test loss (if the model has a single output and no metrics)
            or list of scalars (if the model has multiple outputs
            and/or metrics). The attribute `model.metrics_names` will give you
            the display labels for the scalar outputs.
        '''
        x, y, sample_weights = self._standardize_user_data(x, y,
                                                           sample_weight=sample_weight,
                                                           check_batch_dim=True)
        if self.uses_learning_phase and type(K.learning_phase()) is not int:
            ins = x + y + sample_weights + [0.]
        else:
            ins = x + y + sample_weights
        self._make_test_function()
        outputs = self.test_function(ins)
        if len(outputs) == 1:
            return outputs[0]
        return outputs

    def predict_on_batch(self, x):
        '''Returns predictions for a single batch of samples.
        '''
        x = standardize_input_data(x, self.input_names,
                                   self.internal_input_shapes)
        if self.uses_learning_phase and type(K.learning_phase()) is not int:
            ins = x + [0.]
        else:
            ins = x
        self._make_predict_function()
        outputs = self.predict_function(ins)
        if len(outputs) == 1:
            return outputs[0]
        return outputs

    def fit_generator(self, generator, samples_per_epoch, nb_epoch,
                      verbose=1, callbacks=[],
                      validation_data=None, nb_val_samples=None,
                      class_weight={}, max_q_size=10, nb_worker=1, pickle_safe=False):
        '''Fits the model on data generated batch-by-batch by
        a Python generator.
        The generator is run in parallel to the model, for efficiency.
        For instance, this allows you to do real-time data augmentation
        on images on CPU in parallel to training your model on GPU.

        # Arguments
            generator: a generator.
                The output of the generator must be either
                - a tuple (inputs, targets)
                - a tuple (inputs, targets, sample_weights).
                All arrays should contain the same number of samples.
                The generator is expected to loop over its data
                indefinitely. An epoch finishes when `samples_per_epoch`
                samples have been seen by the model.
            samples_per_epoch: integer, number of samples to process before
                going to the next epoch.
            nb_epoch: integer, total number of iterations on the data.
            verbose: verbosity mode, 0, 1, or 2.
            callbacks: list of callbacks to be called during training.
            validation_data: this can be either
                - a generator for the validation data
                - a tuple (inputs, targets)
                - a tuple (inputs, targets, sample_weights).
            nb_val_samples: only relevant if `validation_data` is a generator.
                number of samples to use from validation generator
                at the end of every epoch.
            class_weight: dictionary mapping class indices to a weight
                for the class.
            max_q_size: maximum size for the generator queue
            nb_worker: maximum number of processes to spin up when using process based threading
            pickle_safe: if True, use process based threading. Note that because
                this implementation relies on multiprocessing, you should not pass
                non picklable arguments to the generator as they can't be passed
                easily to children processes.

        # Returns
            A `History` object.

        # Example

        ```python
            def generate_arrays_from_file(path):
                while 1:
                    f = open(path)
                    for line in f:
                        # create numpy arrays of input data
                        # and labels, from each line in the file
                        x1, x2, y = process_line(line)
                        yield ({'input_1': x1, 'input_2': x2}, {'output': y})
                    f.close()

            model.fit_generator(generate_arrays_from_file('/my_file.txt'),
                                samples_per_epoch=10000, nb_epoch=10)
        ```
        '''
        wait_time = 0.01  # in seconds
        epoch = 0

        do_validation = bool(validation_data)
        self._make_train_function()
        if do_validation:
            self._make_test_function()

        # python 2 has 'next', 3 has '__next__'
        # avoid any explicit version checks
        val_gen = (hasattr(validation_data, 'next') or
                   hasattr(validation_data, '__next__'))
        if val_gen and not nb_val_samples:
            raise Exception('When using a generator for validation data, '
                            'you must specify a value for "nb_val_samples".')

        out_labels = self.metrics_names
        callback_metrics = out_labels + ['val_' + n for n in out_labels]

        # prepare callbacks
        self.history = cbks.History()
        callbacks = [cbks.BaseLogger()] + callbacks + [self.history]
        if verbose:
            callbacks += [cbks.ProgbarLogger()]
        callbacks = cbks.CallbackList(callbacks)

        # it's possible to callback a different model than self:
        if hasattr(self, 'callback_model') and self.callback_model:
            callback_model = self.callback_model
        else:
            callback_model = self
        callbacks._set_model(callback_model)
        callbacks._set_params({
            'nb_epoch': nb_epoch,
            'nb_sample': samples_per_epoch,
            'verbose': verbose,
            'do_validation': do_validation,
            'metrics': callback_metrics,
        })
        callbacks.on_train_begin()

        if do_validation and not val_gen:
            if len(validation_data) == 2:
                val_x, val_y = validation_data
                val_sample_weight = None
            elif len(validation_data) == 3:
                val_x, val_y, val_sample_weight = validation_data
            else:
                raise Exception('validation_data should be a tuple '
                                '(val_x, val_y, val_sample_weight) '
                                'or (val_x, val_y). Found: ' + str(validation_data))
            val_x, val_y, val_sample_weights = self._standardize_user_data(val_x, val_y, val_sample_weight)
            self.validation_data = val_x + [val_y, val_sample_weights]
        else:
            self.validation_data = None

        # start generator thread storing batches into a queue
<<<<<<< HEAD
        data_gen_queue, _stop = generator_queue(generator, max_q_size=max_q_size, nb_worker=max_q_size)
=======
        data_gen_queue, _stop = generator_queue(generator, max_q_size=max_q_size, nb_worker=nb_worker,
                                                pickle_safe=pickle_safe)
>>>>>>> 4de7eaa6

        callback_model.stop_training = False
        while epoch < nb_epoch:
            callbacks.on_epoch_begin(epoch)
            samples_seen = 0
            batch_index = 0
            while samples_seen < samples_per_epoch:
                generator_output = None
                while not _stop.is_set():
                    if not data_gen_queue.empty():
                        generator_output = data_gen_queue.get()
                        break
                    else:
                        time.sleep(wait_time)

                if not hasattr(generator_output, '__len__'):
                    _stop.set()
                    raise Exception('output of generator should be a tuple '
                                    '(x, y, sample_weight) '
                                    'or (x, y). Found: ' + str(generator_output))
                if len(generator_output) == 2:
                    x, y = generator_output
                    sample_weight = None
                elif len(generator_output) == 3:
                    x, y, sample_weight = generator_output
                else:
                    _stop.set()
                    raise Exception('output of generator should be a tuple '
                                    '(x, y, sample_weight) '
                                    'or (x, y). Found: ' + str(generator_output))
                # build batch logs
                batch_logs = {}
                if type(x) is list:
                    batch_size = x[0].shape[0]
                elif type(x) is dict:
                    batch_size = list(x.values())[0].shape[0]
                else:
                    batch_size = x.shape[0]
                batch_logs['batch'] = batch_index
                batch_logs['size'] = batch_size
                callbacks.on_batch_begin(batch_index, batch_logs)

                try:
                    outs = self.train_on_batch(x, y,
                                               sample_weight=sample_weight,
                                               class_weight=class_weight)
                except:
                    _stop.set()
                    raise

                if type(outs) != list:
                    outs = [outs]
                for l, o in zip(out_labels, outs):
                    batch_logs[l] = o

                callbacks.on_batch_end(batch_index, batch_logs)

                # construct epoch logs
                epoch_logs = {}
                batch_index += 1
                samples_seen += batch_size

                # epoch finished
                if samples_seen > samples_per_epoch:
                    warnings.warn('Epoch comprised more than '
                                  '`samples_per_epoch` samples, '
                                  'which might affect learning results. '
                                  'Set `samples_per_epoch` correctly '
                                  'to avoid this warning.')
                if samples_seen >= samples_per_epoch and do_validation:
                    if val_gen:
                        val_outs = self.evaluate_generator(validation_data,
                                                           nb_val_samples,
                                                           max_q_size=max_q_size)
                    else:
                        # no need for try/except because
                        # data has already been validated
                        val_outs = self.evaluate(val_x, val_y,
                                                 batch_size=batch_size,
                                                 sample_weight=val_sample_weights,
                                                 verbose=0)
                    if type(val_outs) is not list:
                        val_outs = [val_outs]
                    # same labels assumed
                    for l, o in zip(out_labels, val_outs):
                        epoch_logs['val_' + l] = o

            callbacks.on_epoch_end(epoch, epoch_logs)
            epoch += 1
            if callback_model.stop_training:
                break

        _stop.set()
        if pickle_safe:
            data_gen_queue.close()
        callbacks.on_train_end()
        return self.history

    def evaluate_generator(self, generator, val_samples, max_q_size=10, nb_worker=1, pickle_safe=False):
        '''Evaluates the model on a data generator. The generator should
        return the same kind of data as accepted by `test_on_batch`.

        Arguments:
            generator:
                generator yielding tuples (inputs, targets)
                or (inputs, targets, sample_weights)
            val_samples:
                total number of samples to generate from `generator`
                before returning.
            max_q_size: maximum size for the generator queue
            nb_worker: maximum number of processes to spin up when using process based threading
            pickle_safe: if True, use process based threading. Note that because
                this implementation relies on multiprocessing, you should not pass
                non picklable arguments to the generator as they can't be passed
                easily to children processes.

        # Returns
            Scalar test loss (if the model has a single output and no metrics)
            or list of scalars (if the model has multiple outputs
            and/or metrics). The attribute `model.metrics_names` will give you
            the display labels for the scalar outputs.
        '''
        self._make_test_function()

        processed_samples = 0
        wait_time = 0.01
        all_outs = []
        weights = []
<<<<<<< HEAD
        data_gen_queue, _stop = generator_queue(generator, max_q_size=max_q_size, nb_worker=max_q_size)
=======
        data_gen_queue, _stop = generator_queue(generator, max_q_size=max_q_size, nb_worker=nb_worker,
                                                pickle_safe=pickle_safe)
>>>>>>> 4de7eaa6

        while processed_samples < val_samples:
            generator_output = None
            while not _stop.is_set():
                if not data_gen_queue.empty():
                    generator_output = data_gen_queue.get()
                    break
                else:
                    time.sleep(wait_time)

            if not hasattr(generator_output, '__len__'):
                _stop.set()
                raise Exception('output of generator should be a tuple '
                                '(x, y, sample_weight) '
                                'or (x, y). Found: ' + str(generator_output))
            if len(generator_output) == 2:
                x, y = generator_output
                sample_weight = None
            elif len(generator_output) == 3:
                x, y, sample_weight = generator_output
            else:
                _stop.set()
                raise Exception('output of generator should be a tuple '
                                '(x, y, sample_weight) '
                                'or (x, y). Found: ' + str(generator_output))
            try:
                outs = self.test_on_batch(x, y, sample_weight=sample_weight)
            except:
                _stop.set()
                raise

            if type(x) is list:
                nb_samples = len(x[0])
            elif type(x) is dict:
                nb_samples = len(list(x.values())[0])
            else:
                nb_samples = len(x)
            all_outs.append(outs)

            processed_samples += nb_samples
            weights.append(nb_samples)

        _stop.set()
        if pickle_safe:
            data_gen_queue.close()
        if type(outs) is not list:
            return np.average(np.asarray(all_outs),
                              weights=weights)
        else:
            averages = []
            for i in range(len(outs)):
                averages.append(np.average([out[i] for out in all_outs],
                                           weights=weights))
            return averages

    def predict_generator(self, generator, val_samples, max_q_size=10, nb_worker=1, pickle_safe=False):
        '''Generates predictions for the input samples from a data generator.
        The generator should return the same kind of data as accepted by
        `predict_on_batch`.

        # Arguments
            generator: generator yielding batches of input samples.
            val_samples: total number of samples to generate from `generator`
                before returning.
            max_q_size: maximum size for the generator queue
            nb_worker: maximum number of processes to spin up when using process based threading
            pickle_safe: if True, use process based threading. Note that because
                this implementation relies on multiprocessing, you should not pass
                non picklable arguments to the generator as they can't be passed
                easily to children processes.

        # Returns
            Numpy array(s) of predictions.
        '''
        self._make_predict_function()

        processed_samples = 0
        wait_time = 0.01
        all_outs = []
<<<<<<< HEAD
        data_gen_queue, _stop = generator_queue(generator, max_q_size=max_q_size, nb_worker=max_q_size)
=======
        data_gen_queue, _stop = generator_queue(generator, max_q_size=max_q_size, nb_worker=nb_worker,
                                                pickle_safe=pickle_safe)
>>>>>>> 4de7eaa6

        while processed_samples < val_samples:
            generator_output = None
            while not _stop.is_set():
                if not data_gen_queue.empty():
                    generator_output = data_gen_queue.get()
                    break
                else:
                    time.sleep(wait_time)

            if isinstance(generator_output, tuple):
                if len(generator_output) == 2:
                    x, y = generator_output
                    sample_weight = None
                elif len(generator_output) == 3:
                    x, y, sample_weight = generator_output
                else:
                    _stop.set()
                    raise Exception('output of generator should be a tuple '
                                    '(x, y, sample_weight) '
                                    'or (x, y). Found: ' + str(generator_output))
            else:
                x = generator_output

            try:
                outs = self.predict_on_batch(x)
            except:
                _stop.set()
                raise

            if type(x) is list:
                nb_samples = len(x[0])
            elif type(x) is dict:
                nb_samples = len(list(x.values())[0])
            else:
                nb_samples = len(x)

            if type(outs) != list:
                outs = [outs]

            if len(all_outs) == 0:
                for out in outs:
                    shape = (val_samples,) + out.shape[1:]
                    all_outs.append(np.zeros(shape, dtype=K.floatx()))

            for i, out in enumerate(outs):
                all_outs[i][processed_samples:(processed_samples + nb_samples)] = out

            processed_samples += nb_samples

        _stop.set()
        if pickle_safe:
            data_gen_queue.close()
        if len(all_outs) == 1:
            return all_outs[0]
        return all_outs<|MERGE_RESOLUTION|>--- conflicted
+++ resolved
@@ -409,12 +409,6 @@
     Used in `fit_generator`, `evaluate_generator`, `predict_generator`.
 
     '''
-<<<<<<< HEAD
-
-    q = queue.Queue()
-    _stop = threading.Event()
-=======
->>>>>>> 4de7eaa6
 
     generator_threads = []
     if pickle_safe:
@@ -698,7 +692,6 @@
             else:
                 inputs = self.inputs + self.targets + self.sample_weights
 
-<<<<<<< HEAD
             # get trainable weights and LR multipliers
             lr_multipliers = []
             for layer in self.layers:
@@ -707,13 +700,10 @@
                 else:
                     lr_multipliers += [1.0, 1.0]
 
-            trainable_weights = collect_trainable_weights(self)
-            training_updates = self.optimizer.get_updates(trainable_weights, self.constraints, lr_multipliers, self.total_loss)
-=======
             training_updates = self.optimizer.get_updates(self._collected_trainable_weights,
                                                           self.constraints,
+                                                          lr_multipliers,
                                                           self.total_loss)
->>>>>>> 4de7eaa6
             updates = self.updates + training_updates
 
             # returns loss and metrics. Updates weights at each call.
@@ -1413,12 +1403,8 @@
             self.validation_data = None
 
         # start generator thread storing batches into a queue
-<<<<<<< HEAD
-        data_gen_queue, _stop = generator_queue(generator, max_q_size=max_q_size, nb_worker=max_q_size)
-=======
         data_gen_queue, _stop = generator_queue(generator, max_q_size=max_q_size, nb_worker=nb_worker,
                                                 pickle_safe=pickle_safe)
->>>>>>> 4de7eaa6
 
         callback_model.stop_training = False
         while epoch < nb_epoch:
@@ -1547,12 +1533,8 @@
         wait_time = 0.01
         all_outs = []
         weights = []
-<<<<<<< HEAD
-        data_gen_queue, _stop = generator_queue(generator, max_q_size=max_q_size, nb_worker=max_q_size)
-=======
         data_gen_queue, _stop = generator_queue(generator, max_q_size=max_q_size, nb_worker=nb_worker,
                                                 pickle_safe=pickle_safe)
->>>>>>> 4de7eaa6
 
         while processed_samples < val_samples:
             generator_output = None
@@ -1632,12 +1614,8 @@
         processed_samples = 0
         wait_time = 0.01
         all_outs = []
-<<<<<<< HEAD
-        data_gen_queue, _stop = generator_queue(generator, max_q_size=max_q_size, nb_worker=max_q_size)
-=======
         data_gen_queue, _stop = generator_queue(generator, max_q_size=max_q_size, nb_worker=nb_worker,
                                                 pickle_safe=pickle_safe)
->>>>>>> 4de7eaa6
 
         while processed_samples < val_samples:
             generator_output = None
