--- conflicted
+++ resolved
@@ -21,6 +21,7 @@
         condition = n >= c
         then_expression = tf.scalar_mul(c / n, g)
         else_expression = g
+
         # saving the shape to avoid converting sparse tensor to dense
         if isinstance(then_expression, tf.Tensor):
             g_shape = copy.copy(then_expression.get_shape())
@@ -87,12 +88,8 @@
         self.updates = []
         self.weights = []
 
-<<<<<<< HEAD
-    def get_updates(self, params, constraints, learning_rate_multipliers, loss):
-=======
     @interfaces.legacy_get_updates_support
     def get_updates(self, loss, params):
->>>>>>> 5ce69728
         raise NotImplementedError
 
     def get_gradients(self, loss, params):
@@ -175,6 +172,7 @@
     def get_weights(self):
         return self.weights
 
+    @interfaces.legacy_get_updates_support
     def get_updates(self, params, constraints, learning_rate_multipliers, loss):
         grads = self.get_gradients(loss, params)
         lr = self.lr
@@ -214,6 +212,7 @@
         self.__dict__.update(locals())
         self.c = K.variable(c)
 
+    @interfaces.legacy_get_updates_support
     def get_updates(self, params, constraints, learning_rate_multipliers, loss):
         grads = self.get_gradients(loss, params)
         lr = self.lr
@@ -299,12 +298,8 @@
         self.initial_decay = decay
         self.nesterov = nesterov
 
-<<<<<<< HEAD
-    def get_updates(self, params, constraints, learning_rate_multipliers, loss):
-=======
     @interfaces.legacy_get_updates_support
     def get_updates(self, loss, params):
->>>>>>> 5ce69728
         grads = self.get_gradients(loss, params)
         self.updates = [K.update_add(self.iterations, 1)]
 
@@ -372,12 +367,8 @@
         self.epsilon = epsilon
         self.initial_decay = decay
 
-<<<<<<< HEAD
-    def get_updates(self, params, constraints, learning_rate_multipliers, loss):
-=======
     @interfaces.legacy_get_updates_support
     def get_updates(self, loss, params):
->>>>>>> 5ce69728
         grads = self.get_gradients(loss, params)
         accumulators = [K.zeros(K.int_shape(p), dtype=K.dtype(p)) for p in params]
         self.weights = accumulators
@@ -434,12 +425,8 @@
         self.epsilon = epsilon
         self.initial_decay = decay
 
-<<<<<<< HEAD
-    def get_updates(self, params, constraints, learning_rate_multipliers, loss):
-=======
     @interfaces.legacy_get_updates_support
     def get_updates(self, loss, params):
->>>>>>> 5ce69728
         grads = self.get_gradients(loss, params)
         shapes = [K.int_shape(p) for p in params]
         accumulators = [K.zeros(shape) for shape in shapes]
@@ -454,20 +441,12 @@
         for p, g, a, lmul in zip(params, grads, accumulators, learning_rate_multipliers):
             new_a = a + K.square(g)  # update accumulator
             self.updates.append(K.update(a, new_a))
-<<<<<<< HEAD
             new_p = p - lr * lmul * g / (K.sqrt(new_a) + self.epsilon)
-            # apply constraints
-            if p in constraints:
-                c = constraints[p]
-                new_p = c(new_p)
-=======
-            new_p = p - lr * g / (K.sqrt(new_a) + self.epsilon)
 
             # Apply constraints.
             if getattr(p, 'constraint', None) is not None:
                 new_p = p.constraint(new_p)
 
->>>>>>> 5ce69728
             self.updates.append(K.update(p, new_p))
         return self.updates
 
@@ -507,12 +486,8 @@
         self.epsilon = epsilon
         self.initial_decay = decay
 
-<<<<<<< HEAD
-    def get_updates(self, params, constraints, learning_rate_multipliers, loss):
-=======
     @interfaces.legacy_get_updates_support
     def get_updates(self, loss, params):
->>>>>>> 5ce69728
         grads = self.get_gradients(loss, params)
         shapes = [K.int_shape(p) for p in params]
         accumulators = [K.zeros(shape) for shape in shapes]
@@ -532,20 +507,12 @@
 
             # use the new accumulator and the *old* delta_accumulator
             update = g * K.sqrt(d_a + self.epsilon) / K.sqrt(new_a + self.epsilon)
-<<<<<<< HEAD
             new_p = p - lr * lmul * update
-            # apply constraints
-            if p in constraints:
-                c = constraints[p]
-                new_p = c(new_p)
-=======
-            new_p = p - lr * update
 
             # Apply constraints.
             if getattr(p, 'constraint', None) is not None:
                 new_p = p.constraint(new_p)
 
->>>>>>> 5ce69728
             self.updates.append(K.update(p, new_p))
 
             # update delta_accumulator
@@ -590,12 +557,8 @@
         self.epsilon = epsilon
         self.initial_decay = decay
 
-<<<<<<< HEAD
-    def get_updates(self, params, constraints, learning_rate_multipliers, loss):
-=======
     @interfaces.legacy_get_updates_support
     def get_updates(self, loss, params):
->>>>>>> 5ce69728
         grads = self.get_gradients(loss, params)
         self.updates = [K.update_add(self.iterations, 1)]
 
@@ -666,12 +629,8 @@
         self.epsilon = epsilon
         self.initial_decay = decay
 
-<<<<<<< HEAD
-    def get_updates(self, params, constraints, learning_rate_multipliers, loss):
-=======
     @interfaces.legacy_get_updates_support
     def get_updates(self, loss, params):
->>>>>>> 5ce69728
         grads = self.get_gradients(loss, params)
         self.updates = [K.update_add(self.iterations, 1)]
 
@@ -683,15 +642,10 @@
         t = K.cast(self.iterations, K.floatx()) + 1
         lr_t = lr / (1. - K.pow(self.beta_1, t))
 
-<<<<<<< HEAD
-        shapes = [K.get_variable_shape(p) for p in params]
-        # zero kernel_initializer of 1st moment
-=======
         shapes = [K.int_shape(p) for p in params]
         # zero init of 1st moment
->>>>>>> 5ce69728
         ms = [K.zeros(shape) for shape in shapes]
-        # zero kernel_initializer of exponentially weighted infinity norm
+        # zero init of exponentially weighted infinity norm
         us = [K.zeros(shape) for shape in shapes]
         self.weights = [self.iterations] + ms + us
 
@@ -754,12 +708,8 @@
         self.epsilon = epsilon
         self.schedule_decay = schedule_decay
 
-<<<<<<< HEAD
-    def get_updates(self, params, constraints, learning_rate_multipliers, loss):
-=======
     @interfaces.legacy_get_updates_support
     def get_updates(self, loss, params):
->>>>>>> 5ce69728
         grads = self.get_gradients(loss, params)
         self.updates = [K.update_add(self.iterations, 1)]
 
