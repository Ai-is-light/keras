--- conflicted
+++ resolved
@@ -358,11 +358,7 @@
         - [rmsprop: Divide the gradient by a running average of its recent magnitude](http://www.cs.toronto.edu/~tijmen/csc321/slides/lecture_slides_lec6.pdf)
     """
 
-<<<<<<< HEAD
-    def __init__(self, lr=0.001, rho=0.9, epsilon=1e-8, decay=0.,
-=======
     def __init__(self, lr=0.001, rho=0.9, epsilon=None, decay=0.,
->>>>>>> 8a4b9c6e
                  **kwargs):
         super(RMSprop, self).__init__(**kwargs)
         with K.name_scope(self.__class__.__name__):
@@ -370,11 +366,8 @@
             self.rho = K.variable(rho, name='rho')
             self.decay = K.variable(decay, name='decay')
             self.iterations = K.variable(0, dtype='int64', name='iterations')
-<<<<<<< HEAD
-=======
         if epsilon is None:
             epsilon = K.epsilon()
->>>>>>> 8a4b9c6e
         self.epsilon = epsilon
         self.initial_decay = decay
 
@@ -420,32 +413,21 @@
 
     # Arguments
         lr: float >= 0. Learning rate.
-<<<<<<< HEAD
-        epsilon: float >= 0.
-=======
         epsilon: float >= 0. If `None`, defaults to `K.epsilon()`.
->>>>>>> 8a4b9c6e
         decay: float >= 0. Learning rate decay over each update.
 
     # References
         - [Adaptive Subgradient Methods for Online Learning and Stochastic Optimization](http://www.jmlr.org/papers/volume12/duchi11a/duchi11a.pdf)
     """
 
-<<<<<<< HEAD
-    def __init__(self, lr=0.01, epsilon=1e-8, decay=0., **kwargs):
-=======
     def __init__(self, lr=0.01, epsilon=None, decay=0., **kwargs):
->>>>>>> 8a4b9c6e
         super(Adagrad, self).__init__(**kwargs)
         with K.name_scope(self.__class__.__name__):
             self.lr = K.variable(lr, name='lr')
             self.decay = K.variable(decay, name='decay')
             self.iterations = K.variable(0, dtype='int64', name='iterations')
-<<<<<<< HEAD
-=======
         if epsilon is None:
             epsilon = K.epsilon()
->>>>>>> 8a4b9c6e
         self.epsilon = epsilon
         self.initial_decay = decay
 
@@ -492,33 +474,22 @@
         lr: float >= 0. Learning rate.
             It is recommended to leave it at the default value.
         rho: float >= 0.
-<<<<<<< HEAD
-        epsilon: float >= 0. Fuzz factor.
-=======
         epsilon: float >= 0. Fuzz factor. If `None`, defaults to `K.epsilon()`.
->>>>>>> 8a4b9c6e
         decay: float >= 0. Learning rate decay over each update.
 
     # References
         - [Adadelta - an adaptive learning rate method](http://arxiv.org/abs/1212.5701)
     """
 
-<<<<<<< HEAD
-    def __init__(self, lr=1.0, rho=0.95, epsilon=1e-8, decay=0.,
-=======
     def __init__(self, lr=1.0, rho=0.95, epsilon=None, decay=0.,
->>>>>>> 8a4b9c6e
                  **kwargs):
         super(Adadelta, self).__init__(**kwargs)
         with K.name_scope(self.__class__.__name__):
             self.lr = K.variable(lr, name='lr')
             self.decay = K.variable(decay, name='decay')
             self.iterations = K.variable(0, dtype='int64', name='iterations')
-<<<<<<< HEAD
-=======
         if epsilon is None:
             epsilon = K.epsilon()
->>>>>>> 8a4b9c6e
         self.rho = rho
         self.epsilon = epsilon
         self.initial_decay = decay
@@ -575,13 +546,6 @@
         lr: float >= 0. Learning rate.
         beta_1: float, 0 < beta < 1. Generally close to 1.
         beta_2: float, 0 < beta < 1. Generally close to 1.
-<<<<<<< HEAD
-        epsilon: float >= 0. Fuzz factor.
-        decay: float >= 0. Learning rate decay over each update.
-
-    # References
-        - [Adam - A Method for Stochastic Optimization](http://arxiv.org/abs/1412.6980v8)
-=======
         epsilon: float >= 0. Fuzz factor. If `None`, defaults to `K.epsilon()`.
         decay: float >= 0. Learning rate decay over each update.
         amsgrad: boolean. Weather to apply the AMSGrad variant of this
@@ -591,7 +555,6 @@
     # References
         - [Adam - A Method for Stochastic Optimization](http://arxiv.org/abs/1412.6980v8)
         - [On the Convergence of Adam and Beyond](https://openreview.net/forum?id=ryQu7f-RZ)
->>>>>>> 8a4b9c6e
     """
 
     def __init__(self, lr=0.001, beta_1=0.9, beta_2=0.999,
@@ -603,16 +566,11 @@
             self.beta_1 = K.variable(beta_1, name='beta_1')
             self.beta_2 = K.variable(beta_2, name='beta_2')
             self.decay = K.variable(decay, name='decay')
-<<<<<<< HEAD
-        self.epsilon = epsilon
-        self.initial_decay = decay
-=======
         if epsilon is None:
             epsilon = K.epsilon()
         self.epsilon = epsilon
         self.initial_decay = decay
         self.amsgrad = amsgrad
->>>>>>> 8a4b9c6e
 
     @interfaces.legacy_get_updates_support
     def get_updates(self, loss, params, learning_rate_multipliers):
@@ -630,11 +588,6 @@
 
         ms = [K.zeros(K.int_shape(p), dtype=K.dtype(p)) for p in params]
         vs = [K.zeros(K.int_shape(p), dtype=K.dtype(p)) for p in params]
-<<<<<<< HEAD
-        self.weights = [self.iterations] + ms + vs
-
-        for p, g, m, v, lmul in zip(params, grads, ms, vs, learning_rate_multipliers):
-=======
         if self.amsgrad:
             vhats = [K.zeros(K.int_shape(p), dtype=K.dtype(p)) for p in params]
         else:
@@ -642,7 +595,6 @@
         self.weights = [self.iterations] + ms + vs + vhats
 
         for p, g, m, v, vhat, lmul in zip(params, grads, ms, vs, vhats, learning_rate_multipliers):
->>>>>>> 8a4b9c6e
             m_t = (self.beta_1 * m) + (1. - self.beta_1) * g
             v_t = (self.beta_2 * v) + (1. - self.beta_2) * K.square(g)
             if self.amsgrad:
@@ -683,11 +635,7 @@
     # Arguments
         lr: float >= 0. Learning rate.
         beta_1/beta_2: floats, 0 < beta < 1. Generally close to 1.
-<<<<<<< HEAD
-        epsilon: float >= 0. Fuzz factor.
-=======
         epsilon: float >= 0. Fuzz factor. If `None`, defaults to `K.epsilon()`.
->>>>>>> 8a4b9c6e
         decay: float >= 0. Learning rate decay over each update.
 
     # References
@@ -703,11 +651,8 @@
             self.beta_1 = K.variable(beta_1, name='beta_1')
             self.beta_2 = K.variable(beta_2, name='beta_2')
             self.decay = K.variable(decay, name='decay')
-<<<<<<< HEAD
-=======
         if epsilon is None:
             epsilon = K.epsilon()
->>>>>>> 8a4b9c6e
         self.epsilon = epsilon
         self.initial_decay = decay
 
@@ -787,11 +732,8 @@
             self.lr = K.variable(lr, name='lr')
             self.beta_1 = K.variable(beta_1, name='beta_1')
             self.beta_2 = K.variable(beta_2, name='beta_2')
-<<<<<<< HEAD
-=======
         if epsilon is None:
             epsilon = K.epsilon()
->>>>>>> 8a4b9c6e
         self.epsilon = epsilon
         self.schedule_decay = schedule_decay
 
