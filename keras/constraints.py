--- conflicted
+++ resolved
@@ -22,20 +22,6 @@
 
     # Arguments
         m: the maximum norm for the incoming weights.
-<<<<<<< HEAD
-        axis: integer, axis along which to calculate weight norms. For instance,
-            in a `Dense` layer the weight matrix has shape (context_dim, output_dim),
-            set `axis` to `0` to constrain each weight vector of length (context_dim).
-            In a `MaxoutDense` layer the weight tensor has shape (nb_feature, context_dim, output_dim),
-            set `axis` to `1` to constrain each weight vector of length (context_dim),
-            i.e. constrain the filters incident to the `max` operation.
-            In a `Convolution2D` layer with the Theano backend, the weight tensor
-            has shape (nb_filter, stack_size, nb_row, nb_col), set `axis` to `[1,2,3]`
-            to constrain the weights of each filter tensor of size (stack_size, nb_row, nb_col).
-            In a `Convolution2D` layer with the TensorFlow backend, the weight tensor
-            has shape (nb_row, nb_col, stack_size, nb_filter), set `axis` to `[0,1,2]`
-            to constrain the weights of each filter tensor of size (nb_row, nb_col, stack_size).
-=======
         axis: integer, axis along which to calculate weight norms.
             For instance, in a `Dense` layer the weight matrix
             has shape `(input_dim, output_dim)`,
@@ -47,7 +33,6 @@
             set `axis` to `[0, 1, 2]`
             to constrain the weights of each filter tensor of size
             `(rows, cols, input_depth)`.
->>>>>>> 59cd1c39
 
     # References
         - [Dropout: A Simple Way to Prevent Neural Networks from Overfitting Srivastava, Hinton, et al. 2014](http://www.cs.toronto.edu/~rsalakhu/papers/srivastava14a.pdf)
@@ -81,21 +66,6 @@
     """Constrains the weights incident to each hidden unit to have unit norm.
 
     # Arguments
-<<<<<<< HEAD
-        axis: integer, axis along which to calculate weight norms. For instance,
-            in a `Dense` layer the weight matrix has shape (context_dim, output_dim),
-            set `axis` to `0` to constrain each weight vector of length (context_dim).
-            In a `MaxoutDense` layer the weight tensor has shape (nb_feature, context_dim, output_dim),
-            set `axis` to `1` to constrain each weight vector of length (context_dim),
-            i.e. constrain the filters incident to the `max` operation.
-            In a `Convolution2D` layer with the Theano backend, the weight tensor
-            has shape (nb_filter, stack_size, nb_row, nb_col), set `axis` to `[1,2,3]`
-            to constrain the weights of each filter tensor of size (stack_size, nb_row, nb_col).
-            In a `Convolution2D` layer with the TensorFlow backend, the weight tensor
-            has shape (nb_row, nb_col, stack_size, nb_filter), set `axis` to `[0,1,2]`
-            to constrain the weights of each filter tensor of size (nb_row, nb_col, stack_size).
-    '''
-=======
         axis: integer, axis along which to calculate weight norms.
             For instance, in a `Dense` layer the weight matrix
             has shape `(input_dim, output_dim)`,
@@ -109,7 +79,6 @@
             `(rows, cols, input_depth)`.
     """
 
->>>>>>> 59cd1c39
     def __init__(self, axis=0):
         self.axis = axis
 
