"""Numpy-related utilities."""
from __future__ import absolute_import

import numpy as np


def to_categorical(y, num_classes=None):
    """Converts a class vector (integers) to binary class matrix.

    E.g. for use with categorical_crossentropy.

    # Arguments
        y: class vector to be converted into a matrix
            (integers from 0 to num_classes).
        num_classes: total number of classes.

    # Returns
        A binary matrix representation of the input.
    """
<<<<<<< HEAD
    y = np.array(y, dtype='int').ravel()
=======
    y = np.array(y, dtype='int')
    input_shape = y.shape
    if input_shape and input_shape[-1] == 1 and len(input_shape) > 1:
        input_shape = tuple(input_shape[:-1])
    y = y.ravel()
>>>>>>> 8a4b9c6e
    if not num_classes:
        num_classes = np.max(y) + 1
    n = y.shape[0]
    categorical = np.zeros((n, num_classes))
    categorical[np.arange(n), y] = 1
<<<<<<< HEAD
=======
    output_shape = input_shape + (num_classes,)
    categorical = np.reshape(categorical, output_shape)
>>>>>>> 8a4b9c6e
    return categorical


def normalize(x, axis=-1, order=2):
    """Normalizes a Numpy array.

    # Arguments
        x: Numpy array to normalize.
        axis: axis along which to normalize.
        order: Normalization order (e.g. 2 for L2 norm).

    # Returns
        A normalized copy of the array.
    """
    l2 = np.atleast_1d(np.linalg.norm(x, order, axis))
    l2[l2 == 0] = 1
    return x / np.expand_dims(l2, axis)<|MERGE_RESOLUTION|>--- conflicted
+++ resolved
@@ -17,25 +17,18 @@
     # Returns
         A binary matrix representation of the input.
     """
-<<<<<<< HEAD
-    y = np.array(y, dtype='int').ravel()
-=======
     y = np.array(y, dtype='int')
     input_shape = y.shape
     if input_shape and input_shape[-1] == 1 and len(input_shape) > 1:
         input_shape = tuple(input_shape[:-1])
     y = y.ravel()
->>>>>>> 8a4b9c6e
     if not num_classes:
         num_classes = np.max(y) + 1
     n = y.shape[0]
     categorical = np.zeros((n, num_classes))
     categorical[np.arange(n), y] = 1
-<<<<<<< HEAD
-=======
     output_shape = input_shape + (num_classes,)
     categorical = np.reshape(categorical, output_shape)
->>>>>>> 8a4b9c6e
     return categorical
 
 
