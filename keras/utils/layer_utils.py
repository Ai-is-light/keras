from __future__ import print_function

from .conv_utils import convert_kernel
from .. import backend as K
import numpy as np


<<<<<<< HEAD
def print_summary(model, line_length=None, positions=None, print_fn=print):
    """Prints a summary of a model.

    # Arguments
=======
def count_params(weights):
    """Count the total number of scalars composing the weights.

    # Arguments
        weights: An iterable containing the weights on which to compute params

    # Returns
        The total number of scalars composing the weights
    """
    return int(np.sum([K.count_params(p) for p in set(weights)]))


def print_summary(model, line_length=None, positions=None, print_fn=print):
    """Prints a summary of a model.

    # Arguments
>>>>>>> 8a4b9c6e
        model: Keras model instance.
        line_length: Total length of printed lines
            (e.g. set this to adapt the display to different
            terminal window sizes).
        positions: Relative or absolute positions of log elements in each line.
            If not provided, defaults to `[.33, .55, .67, 1.]`.
        print_fn: Print function to use.
            It will be called on each line of the summary.
            You can set it to a custom function
            in order to capture the string summary.
    """
    if model.__class__.__name__ == 'Sequential':
        sequential_like = True
    else:
        sequential_like = True
        nodes_by_depth = model.nodes_by_depth.values()
        nodes = []
        for v in nodes_by_depth:
            if (len(v) > 1) or (len(v) == 1 and len(v[0].inbound_layers) > 1):
                # if the model has multiple nodes or if the nodes have multiple inbound_layers
                # the model is no longer sequential
                sequential_like = False
                break
            nodes += v
        if sequential_like:
            # search for shared layers
            for layer in model.layers:
                flag = False
                for node in layer.inbound_nodes:
                    if node in nodes:
                        if flag:
                            sequential_like = False
                            break
                        else:
                            flag = True
                if not sequential_like:
                    break

    if sequential_like:
        line_length = line_length or 65
        positions = positions or [.45, .85, 1.]
        if positions[-1] <= 1:
            positions = [int(line_length * p) for p in positions]
        # header names for the different log elements
        to_display = ['Layer (type)', 'Output Shape', 'Param #']
    else:
        line_length = line_length or 98
        positions = positions or [.33, .55, .67, 1.]
        if positions[-1] <= 1:
            positions = [int(line_length * p) for p in positions]
        # header names for the different log elements
        to_display = ['Layer (type)', 'Output Shape', 'Param #', 'Connected to']
        relevant_nodes = []
        for v in model.nodes_by_depth.values():
            relevant_nodes += v

    def print_row(fields, positions):
        line = ''
        for i in range(len(fields)):
            if i > 0:
                line = line[:-1] + ' '
            line += str(fields[i])
            line = line[:positions[i]]
            line += ' ' * (positions[i] - len(line))
        print_fn(line)

    print_fn('_' * line_length)
    print_row(to_display, positions)
    print_fn('=' * line_length)

    def print_layer_summary(layer):
        try:
            output_shape = layer.output_shape
        except AttributeError:
            output_shape = 'multiple'
        name = layer.name
        cls_name = layer.__class__.__name__
        fields = [name + ' (' + cls_name + ')', output_shape, layer.count_params()]
        print_row(fields, positions)

    def print_layer_summary_with_connections(layer):
        """Prints a summary for a single layer.

        # Arguments
            layer: target layer.
        """
        try:
            output_shape = layer.output_shape
        except AttributeError:
            output_shape = 'multiple'
        connections = []
        for node in layer.inbound_nodes:
            if relevant_nodes and node not in relevant_nodes:
                # node is not part of the current network
                continue
            for i in range(len(node.inbound_layers)):
                inbound_layer = node.inbound_layers[i].name
                inbound_node_index = node.node_indices[i]
                inbound_tensor_index = node.tensor_indices[i]
                connections.append(inbound_layer + '[' + str(inbound_node_index) + '][' + str(inbound_tensor_index) + ']')

        name = layer.name
        cls_name = layer.__class__.__name__
        if not connections:
            first_connection = ''
        else:
            first_connection = connections[0]
        fields = [name + ' (' + cls_name + ')', output_shape, layer.count_params(), first_connection]
        print_row(fields, positions)
        if len(connections) > 1:
            for i in range(1, len(connections)):
                fields = ['', '', '', connections[i]]
                print_row(fields, positions)

    layers = model.layers
    for i in range(len(layers)):
        if sequential_like:
            print_layer_summary(layers[i])
        else:
            print_layer_summary_with_connections(layers[i])
        if i == len(layers) - 1:
            print_fn('=' * line_length)
        else:
            print_fn('_' * line_length)

<<<<<<< HEAD
    trainable_count = int(
        np.sum([K.count_params(p) for p in set(model.trainable_weights)]))
=======
    model._check_trainable_weights_consistency()
    if hasattr(model, '_collected_trainable_weights'):
        trainable_count = count_params(model._collected_trainable_weights)
    else:
        trainable_count = count_params(model.trainable_weights)

>>>>>>> 8a4b9c6e
    non_trainable_count = int(
        np.sum([K.count_params(p) for p in set(model.non_trainable_weights)]))

    print_fn('Total params: {:,}'.format(trainable_count + non_trainable_count))
    print_fn('Trainable params: {:,}'.format(trainable_count))
    print_fn('Non-trainable params: {:,}'.format(non_trainable_count))
    print_fn('_' * line_length)


def convert_all_kernels_in_model(model):
    """Converts all convolution kernels in a model from Theano to TensorFlow.

    Also works from TensorFlow to Theano.

    # Arguments
        model: target model for the conversion.
    """
    # Note: SeparableConvolution not included
    # since only supported by TF.
    conv_classes = {
        'Conv1D',
        'Conv2D',
        'Conv3D',
        'Conv2DTranspose',
    }
    to_assign = []
    for layer in model.layers:
        if layer.__class__.__name__ in conv_classes:
            original_kernel = K.get_value(layer.kernel)
            converted_kernel = convert_kernel(original_kernel)
            to_assign.append((layer.kernel, converted_kernel))
    K.batch_set_value(to_assign)


def convert_dense_weights_data_format(dense,
                                      previous_feature_map_shape,
                                      target_data_format='channels_first'):
    """Utility useful when changing a convnet's `data_format`.

    When porting the weights of a convnet from one data format to the other,
    if the convnet includes a `Flatten` layer
    (applied to the last convolutional feature map)
    followed by a `Dense` layer, the weights of that `Dense` layer
    should be updated to reflect the new dimension ordering.

    # Arguments
        dense: The target `Dense` layer.
        previous_feature_map_shape: A shape tuple of 3 integers,
            e.g. `(512, 7, 7)`. The shape of the convolutional
            feature map right before the `Flatten` layer that
            came before the target `Dense` layer.
        target_data_format: One of "channels_last", "channels_first".
            Set it "channels_last"
            if converting a "channels_first" model to "channels_last",
            or reciprocally.
    """
    assert target_data_format in {'channels_last', 'channels_first'}
    kernel, bias = dense.get_weights()
    for i in range(kernel.shape[1]):
        if target_data_format == 'channels_first':
            c, h, w = previous_feature_map_shape
            original_fm_shape = (h, w, c)
            ki = kernel[:, i].reshape(original_fm_shape)
            ki = np.transpose(ki, (2, 0, 1))  # last -> first
        else:
            h, w, c = previous_feature_map_shape
            original_fm_shape = (c, h, w)
            ki = kernel[:, i].reshape(original_fm_shape)
            ki = np.transpose(ki, (1, 2, 0))  # first -> last
        kernel[:, i] = np.reshape(ki, (np.prod(previous_feature_map_shape),))
    dense.set_weights([kernel, bias])<|MERGE_RESOLUTION|>--- conflicted
+++ resolved
@@ -5,29 +5,22 @@
 import numpy as np
 
 
-<<<<<<< HEAD
+def count_params(weights):
+    """Count the total number of scalars composing the weights.
+
+    # Arguments
+        weights: An iterable containing the weights on which to compute params
+
+    # Returns
+        The total number of scalars composing the weights
+    """
+    return int(np.sum([K.count_params(p) for p in set(weights)]))
+
+
 def print_summary(model, line_length=None, positions=None, print_fn=print):
     """Prints a summary of a model.
 
     # Arguments
-=======
-def count_params(weights):
-    """Count the total number of scalars composing the weights.
-
-    # Arguments
-        weights: An iterable containing the weights on which to compute params
-
-    # Returns
-        The total number of scalars composing the weights
-    """
-    return int(np.sum([K.count_params(p) for p in set(weights)]))
-
-
-def print_summary(model, line_length=None, positions=None, print_fn=print):
-    """Prints a summary of a model.
-
-    # Arguments
->>>>>>> 8a4b9c6e
         model: Keras model instance.
         line_length: Total length of printed lines
             (e.g. set this to adapt the display to different
@@ -153,17 +146,12 @@
         else:
             print_fn('_' * line_length)
 
-<<<<<<< HEAD
-    trainable_count = int(
-        np.sum([K.count_params(p) for p in set(model.trainable_weights)]))
-=======
     model._check_trainable_weights_consistency()
     if hasattr(model, '_collected_trainable_weights'):
         trainable_count = count_params(model._collected_trainable_weights)
     else:
         trainable_count = count_params(model.trainable_weights)
 
->>>>>>> 8a4b9c6e
     non_trainable_count = int(
         np.sum([K.count_params(p) for p in set(model.non_trainable_weights)]))
 
