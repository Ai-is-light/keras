--- conflicted
+++ resolved
@@ -1,10 +1,7 @@
 """Python utilities required by Keras."""
 from __future__ import absolute_import
 
-<<<<<<< HEAD
-=======
 import binascii
->>>>>>> 8a4b9c6e
 import numpy as np
 
 import time
@@ -13,10 +10,7 @@
 import marshal
 import types as python_types
 import inspect
-<<<<<<< HEAD
-=======
 import codecs
->>>>>>> 8a4b9c6e
 
 _GLOBAL_CUSTOM_OBJECTS = {}
 
@@ -32,11 +26,7 @@
 
     # Example
 
-<<<<<<< HEAD
-    Consider a custom object `MyObject`
-=======
     Consider a custom object `MyObject` (e.g. a class):
->>>>>>> 8a4b9c6e
 
     ```python
         with CustomObjectScope({'MyObject':MyObject}):
@@ -83,7 +73,6 @@
     # Arguments
         *args: Variable length list of dictionaries of name,
             class pairs to add to custom objects.
-<<<<<<< HEAD
 
     # Returns
         Object of type `CustomObjectScope`.
@@ -123,52 +112,8 @@
         return instance.__name__
     else:
         raise ValueError('Cannot serialize', instance)
-=======
->>>>>>> 8a4b9c6e
-
-    # Returns
-        Object of type `CustomObjectScope`.
-    """
-    return CustomObjectScope(*args)
-
-<<<<<<< HEAD
-=======
-
-def get_custom_objects():
-    """Retrieves a live reference to the global dictionary of custom objects.
-
-    Updating and clearing custom objects using `custom_object_scope`
-    is preferred, but `get_custom_objects` can
-    be used to directly access `_GLOBAL_CUSTOM_OBJECTS`.
-
-    # Example
-
-    ```python
-        get_custom_objects().clear()
-        get_custom_objects()['MyObject'] = MyObject
-    ```
-
-    # Returns
-        Global dictionary of names to classes (`_GLOBAL_CUSTOM_OBJECTS`).
-    """
-    return _GLOBAL_CUSTOM_OBJECTS
-
-
-def serialize_keras_object(instance):
-    if instance is None:
-        return None
-    if hasattr(instance, 'get_config'):
-        return {
-            'class_name': instance.__class__.__name__,
-            'config': instance.get_config()
-        }
-    if hasattr(instance, '__name__'):
-        return instance.__name__
-    else:
-        raise ValueError('Cannot serialize', instance)
-
-
->>>>>>> 8a4b9c6e
+
+
 def deserialize_keras_object(identifier, module_objects=None,
                              custom_objects=None,
                              printable_module_name='object'):
@@ -229,12 +174,8 @@
     # Returns
         A tuple `(code, defaults, closure)`.
     """
-<<<<<<< HEAD
-    code = marshal.dumps(func.__code__).decode('raw_unicode_escape')
-=======
     raw_code = marshal.dumps(func.__code__)
     code = codecs.encode(raw_code, 'base64').decode('ascii')
->>>>>>> 8a4b9c6e
     defaults = func.__defaults__
     if func.__closure__:
         closure = tuple(c.cell_contents for c in func.__closure__)
@@ -259,9 +200,6 @@
         code, defaults, closure = code
         if isinstance(defaults, list):
             defaults = tuple(defaults)
-<<<<<<< HEAD
-    code = marshal.loads(code.encode('raw_unicode_escape'))
-=======
 
     def ensure_value_to_cell(value):
         """Ensures that a value is converted to a python cell object.
@@ -282,7 +220,6 @@
         else:
             return value
 
->>>>>>> 8a4b9c6e
     if closure is not None:
         closure = tuple(ensure_value_to_cell(_) for _ in closure)
     try:
@@ -341,48 +278,6 @@
                                    inspect.Parameter.KEYWORD_ONLY))
 
 
-def has_arg(fn, name, accept_all=False):
-    """Checks if a callable accepts a given keyword argument.
-
-    For Python 2, checks if there is an argument with the given name.
-
-    For Python 3, checks if there is an argument with the given name, and
-    also whether this argument can be called with a keyword (i.e. if it is
-    not a positional-only argument).
-
-    # Arguments
-        fn: Callable to inspect.
-        name: Check if `fn` can be called with `name` as a keyword argument.
-        accept_all: What to return if there is no parameter called `name`
-                    but the function accepts a `**kwargs` argument.
-
-    # Returns
-        bool, whether `fn` accepts a `name` keyword argument.
-    """
-    if sys.version_info < (3,):
-        arg_spec = inspect.getargspec(fn)
-        if accept_all and arg_spec.keywords is not None:
-            return True
-        return (name in arg_spec.args)
-    elif sys.version_info < (3, 3):
-        arg_spec = inspect.getfullargspec(fn)
-        if accept_all and arg_spec.varkw is not None:
-            return True
-        return (name in arg_spec.args or
-                name in arg_spec.kwonlyargs)
-    else:
-        signature = inspect.signature(fn)
-        parameter = signature.parameters.get(name)
-        if parameter is None:
-            if accept_all:
-                for param in signature.parameters.values():
-                    if param.kind == inspect.Parameter.VAR_KEYWORD:
-                        return True
-            return False
-        return (parameter.kind in (inspect.Parameter.POSITIONAL_OR_KEYWORD,
-                                   inspect.Parameter.KEYWORD_ONLY))
-
-
 class Progbar(object):
     """Displays a progress bar.
 
@@ -434,16 +329,11 @@
                 return
 
             prev_total_width = self.total_width
-<<<<<<< HEAD
-            sys.stdout.write('\b' * prev_total_width)
-            sys.stdout.write('\r')
-=======
             if self._dynamic_display:
                 sys.stdout.write('\b' * prev_total_width)
                 sys.stdout.write('\r')
             else:
                 sys.stdout.write('\n')
->>>>>>> 8a4b9c6e
 
             if self.target is not None:
                 numdigits = int(np.floor(np.log10(self.target))) + 1
@@ -469,15 +359,6 @@
                 time_per_unit = (now - self.start) / current
             else:
                 time_per_unit = 0
-<<<<<<< HEAD
-            if self.target is not None and current <= self.target:
-                eta = time_per_unit * (self.target - current)
-                info = ' - ETA: %0.fs' % eta
-            for k in self.unique_values:
-                info += ' - %s:' % k
-                if isinstance(self.sum_values[k], list):
-                    avg = np.mean(self.sum_values[k][0] / max(1, self.sum_values[k][1]))
-=======
             if self.target is not None and current < self.target:
                 eta = time_per_unit * (self.target - current)
                 if eta > 3600:
@@ -501,7 +382,6 @@
                 if isinstance(self.sum_values[k], list):
                     avg = np.mean(
                         self.sum_values[k][0] / max(1, self.sum_values[k][1]))
->>>>>>> 8a4b9c6e
                     if abs(avg) > 1e-3:
                         info += ' %.4f' % avg
                     else:
@@ -523,28 +403,17 @@
             if self.target is None or current >= self.target:
                 for k in self.unique_values:
                     info += ' - %s:' % k
-<<<<<<< HEAD
-                    avg = np.mean(self.sum_values[k][0] / max(1, self.sum_values[k][1]))
-=======
                     avg = np.mean(
                         self.sum_values[k][0] / max(1, self.sum_values[k][1]))
->>>>>>> 8a4b9c6e
                     if avg > 1e-3:
                         info += ' %.4f' % avg
                     else:
                         info += ' %.4e' % avg
                 info += '\n'
-<<<<<<< HEAD
 
                 sys.stdout.write(info)
                 sys.stdout.flush()
 
-=======
-
-                sys.stdout.write(info)
-                sys.stdout.flush()
-
->>>>>>> 8a4b9c6e
         self.last_update = now
 
     def add(self, n, values=None):
