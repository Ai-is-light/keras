--- conflicted
+++ resolved
@@ -75,12 +75,6 @@
 if _BACKEND == 'cntk':
     sys.stderr.write('Using CNTK backend\n')
     from .cntk_backend import *
-<<<<<<< HEAD
-elif _BACKEND == 'theano':
-    sys.stderr.write('Using Theano backend.\n')
-    from .theano_backend import *
-=======
->>>>>>> 8a4b9c6e
 elif _BACKEND == 'tensorflow':
     sys.stderr.write('Using TensorFlow backend.\n')
     from .tensorflow_backend import *
