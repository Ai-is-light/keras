--- conflicted
+++ resolved
@@ -2,11 +2,7 @@
 
 # the type of float to use throughout the session.
 _FLOATX = 'float32'
-<<<<<<< HEAD
-_EPSILON = 10e-8
-=======
 _EPSILON = 1e-7
->>>>>>> 8a4b9c6e
 _IMAGE_DATA_FORMAT = 'channels_last'
 
 
