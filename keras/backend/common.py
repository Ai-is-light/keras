--- conflicted
+++ resolved
@@ -3,14 +3,10 @@
 # the type of float to use throughout the session.
 _FLOATX = 'float32'
 _EPSILON = 10e-8
-<<<<<<< HEAD
+_IMAGE_DATA_FORMAT = 'channels_last'
 _UID_PREFIXES = defaultdict(int)
 _IMAGE_DIM_ORDERING = 'th'
 _LEGACY_WEIGHT_ORDERING = False
-=======
-_IMAGE_DATA_FORMAT = 'channels_last'
->>>>>>> 59cd1c39
-
 
 def epsilon():
     """Returns the value of the fuzz
