--- conflicted
+++ resolved
@@ -141,7 +141,7 @@
             C.variables.Parameter):
         value = value.value
 
-    # we don't support kernel_initializer parameter with symbolic op, so eval it first as
+    # we don't support init parameter with symbolic op, so eval it first as
     # workaround
     if isinstance(value, C.cntk_py.Function):
         value = eval(value)
@@ -149,15 +149,11 @@
     shape = value.shape if hasattr(value, 'shape') else ()
     if hasattr(value, 'dtype') and value.dtype != dtype and len(shape) > 0:
         value = value.astype(dtype)
-<<<<<<< HEAD
-    # cntk will kernel_initializer type based on the value type
-=======
 
     # TODO: remove the conversion when cntk supports int32, int64
     # https://docs.microsoft.com/en-us/python/api/cntk.variables.parameter
     dtype = 'float32' if 'int' in str(dtype) else dtype
 
->>>>>>> 3578599b
     v = C.parameter(shape=shape,
                     init=value,
                     dtype=dtype,
