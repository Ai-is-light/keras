from collections import defaultdict
from contextlib import contextmanager
import theano
from theano import tensor as T
from theano.sandbox.rng_mrg import MRG_RandomStreams as RandomStreams
from theano.tensor.signal import pool
from theano.tensor.nnet import conv3d2d
from theano.tensor.fft import rfft, irfft
from theano.printing import Print
from theano.tensor.signal.conv import conv2d as vec_conv
from theano.ifelse import ifelse
try:
    import theano.sparse as th_sparse_module
except ImportError:
    th_sparse_module = None
try:
    from theano.tensor.nnet.nnet import softsign as T_softsign
except ImportError:
    from theano.sandbox.softsign import softsign as T_softsign

import numpy as np
from .common import floatx, epsilon, image_data_format
from ..utils.generic_utils import has_arg
# Legacy functions
from .common import set_image_dim_ordering, image_dim_ordering

py_all = all
py_sum = sum


# INTERNAL UTILS
theano.config.floatX = floatx()
_LEARNING_PHASE = T.scalar(dtype='uint8', name='keras_learning_phase')  # 0 = test, 1 = train
_UID_PREFIXES = defaultdict(int)

def printing(x, string=''):
    """Prints the value of a tensor variable
    :param x: Tensor variable
    :param string: Prefix to print
    :return: The same tensor variable as x
    """
    return theano.printing.Print(string)(x)


def learning_phase():
    # False = test, True = train
    return _LEARNING_PHASE


def set_learning_phase(value):
    global _LEARNING_PHASE
    if value not in {0, 1}:
        raise ValueError('Expected learning phase to be '
                         '0 or 1.')
    _LEARNING_PHASE = value


def get_uid(prefix=''):
    """Provides a unique UID given a string prefix.

    # Arguments
        prefix: string.

    # Returns
        An integer.

    # Example
    ```python
        >>> keras.backend.get_uid('dense')
        1
        >>> keras.backend.get_uid('dense')
        2
    ```

    """
    _UID_PREFIXES[prefix] += 1
    return _UID_PREFIXES[prefix]


def reset_uids():
    global _UID_PREFIXES
    _UID_PREFIXES = defaultdict(int)


# VARIABLE MANIPULATION


def _assert_sparse_module():
    if not th_sparse_module:
        raise ImportError("Failed to import theano.sparse\n"
                          "You probably need to pip install nose-parameterized")


def is_sparse(tensor):
    return th_sparse_module and isinstance(tensor.type, th_sparse_module.SparseType)


def to_dense(tensor):
    if is_sparse(tensor):
        return th_sparse_module.dense_from_sparse(tensor)
    else:
        return tensor


def _is_explicit_shape(shape):
    if hasattr(shape, '__iter__'):
        for x in shape:
            if x is not None:
                if not isinstance(x, int):
                    return False
        return True
    return False


NAME_SCOPE_STACK = []


@contextmanager
def name_scope(name):
    global NAME_SCOPE_STACK
    NAME_SCOPE_STACK.append(name)
    yield
    NAME_SCOPE_STACK.pop()


def _prepare_name(name, default):
    prefix = '/'.join(NAME_SCOPE_STACK)
    if name is None:
        return prefix + '/' + default
    return prefix + '/' + name


def variable(value, dtype=None, name=None, constraint=None):
    """Instantiates a variable and returns it.

    # Arguments
        value: Numpy array, initial value of the tensor.
        dtype: Tensor type.
        name: Optional name string for the tensor.
        constraint: Optional projection function to be
            applied to the variable after an optimizer update.

    # Returns
        A variable instance (with Keras metadata included).
    """
    if dtype is None:
        dtype = floatx()
    if hasattr(value, 'tocoo'):
        _assert_sparse_module()
        variable = th_sparse_module.as_sparse_variable(
            value, name=_prepare_name(name, 'variable'))
    else:
        if isinstance(value, (theano.tensor.TensorVariable,
                              theano.tensor.sharedvar.TensorSharedVariable,
                              theano.tensor.TensorConstant)):
            # Support for RandomStreams().normal(), .uniform().
            value = value.eval()
        value = np.asarray(value, dtype=dtype)
        variable = theano.shared(value=value,
                                 name=_prepare_name(name, 'variable'),
                                 strict=False)
    variable._keras_shape = value.shape
    variable._uses_learning_phase = False
    variable.constraint = constraint
    return variable


def constant(value, dtype=None, shape=None, name=None):
    if dtype is None:
        dtype = floatx()
    if shape is None:
        shape = ()
    np_value = value * np.ones(shape)
    const = T.constant(np_value,
                       dtype=dtype,
                       name=_prepare_name(name, 'constant'))
    const._keras_shape = shape
    const._uses_learning_phase = False
    return const


def is_keras_tensor(x):
    """Returns whether `x` is a Keras tensor.

    A "Keras tensor" is a tensor that was returned by a Keras layer,
    (`Layer` class) or by `Input`.

    # Arguments
        x: A candidate tensor.

    # Returns
        A boolean: Whether the argument is a Keras tensor.

    # Raises
        ValueError: In case `x` is not a symbolic tensor.

    # Examples
    ```python
        >>> from keras import backend as K
        >>> from keras.layers import Input, Dense
        >>> np_var = numpy.array([1, 2])
        >>> K.is_keras_tensor(np_var) # A numpy array is not a symbolic tensor.
        ValueError
        >>> k_var = tf.placeholder('float32', shape=(1,1))
        >>> K.is_keras_tensor(k_var) # A variable indirectly created outside of keras is not a Keras tensor.
        False
        >>> keras_var = K.variable(np_var)
        >>> K.is_keras_tensor(keras_var)  # A variable created with the keras backend is not a Keras tensor.
        False
        >>> keras_placeholder = K.placeholder(shape=(2, 4, 5))
        >>> K.is_keras_tensor(keras_placeholder)  # A placeholder is not a Keras tensor.
        False
        >>> keras_input = Input([10])
        >>> K.is_keras_tensor(keras_input) # An Input is a Keras tensor.
        True
        >>> keras_layer_output = Dense(10)(keras_input)
        >>> K.is_keras_tensor(keras_layer_output) # Any Keras layer output is a Keras tensor.
        True
    ```
    """
    if not isinstance(x, (T.TensorVariable,
                          T.sharedvar.TensorSharedVariable)):
        raise ValueError('Unexpectedly found an instance of type `' + str(type(x)) + '`. '
                         'Expected a symbolic tensor instance.')
    return hasattr(x, '_keras_history')


def placeholder(shape=None, ndim=None, dtype=None, sparse=False, name=None):
    """Instantiate an input data placeholder variable.
    """
    if dtype is None:
        dtype = floatx()
    if shape is None and ndim is None:
        raise ValueError('Specify either a shape or ndim value.')
    if shape is not None:
        ndim = len(shape)
    else:
        shape = tuple([None for _ in range(ndim)])

    name = _prepare_name(name, 'placeholder')
    broadcast = (False,) * ndim
    if sparse:
        _assert_sparse_module()
        x = th_sparse_module.csr_matrix(name=name, dtype=dtype)
    else:
        x = T.TensorType(dtype, broadcast)(name)
    x._keras_shape = shape
    x._uses_learning_phase = False
    x._theano_placeholder = True
    return x


def is_placeholder(x):
    """Returns whether `x` is a placeholder.

    # Arguments
        x: A candidate placeholder.

    # Returns
        Boolean.
    """
    return hasattr(x, '_theano_placeholder') and x._theano_placeholder


def shape(x):
    """Returns the shape of a tensor.

    Warning: type returned will be different for
    Theano backend (Theano tensor type) and TF backend (TF TensorShape).
    """
    return x.shape


def int_shape(x):
    """Returns the shape of a Keras tensor or a Keras variable as a tuple of
    integers or None entries.

    # Arguments
        x: Tensor or variable.

    # Returns
        A tuple of integers (or None entries).
    """
    if hasattr(x, '_keras_shape'):
        return x._keras_shape
    else:
        raise TypeError('Not a Keras tensor:', x)


def ndim(x):
    return x.ndim


def dtype(x):
    return x.dtype


def eval(x):
    """Returns the value of a tensor.
    """
    return to_dense(x).eval()


def zeros(shape, dtype=None, name=None):
    """Instantiates an all-zeros variable.
    """
    if dtype is None:
        dtype = floatx()
    return variable(np.zeros(shape), dtype, name)


def zeros_symbolic(shape, dtype=floatx()):
    """Instantiate an all-zeros symbolic variable.
    """
    return T.zeros(shape, dtype=dtype)


def ones(shape, dtype=None, name=None):
    """Instantiates an all-ones variable.
    """
    if dtype is None:
        dtype = floatx()
    return variable(np.ones(shape), dtype, name)


def eye(size, dtype=None, name=None):
    """Instantiates an identity matrix.
    """
    if dtype is None:
        dtype = floatx()
    return variable(np.eye(size), dtype, name)


def ones_like(x, dtype=None, name=None):
    return T.ones_like(x, dtype=dtype)


def zeros_like(x, dtype=None, name=None):
    return T.zeros_like(x, dtype=dtype)


<<<<<<< HEAD
def identity(x):
=======
def identity(x, name=None):
>>>>>>> 8a4b9c6e
    """Returns a tensor with the same content as the input tensor.

    # Arguments
        x: The input tensor.
<<<<<<< HEAD
=======
        name: String, name for the variable to create.
>>>>>>> 8a4b9c6e

    # Returns
        A tensor of the same shape, type and content.
    """
<<<<<<< HEAD
    return x.copy()
=======
    return x.copy(name=name)
>>>>>>> 8a4b9c6e


def random_uniform_variable(shape, low, high, dtype=None, name=None):
    return variable(np.random.uniform(low=low, high=high, size=shape),
                    dtype=dtype, name=name)


def random_normal_variable(shape, mean, scale, dtype=None, name=None):
    return variable(np.random.normal(loc=0.0, scale=scale, size=shape),
                    dtype=dtype, name=name)


def count_params(x):
    """Returns the number of scalars in a tensor.

    Return: numpy integer.
    """
    # We don't want those compilation to show up in Theano profiler.
    f = theano.function([], x.shape, profile=False)
    return np.prod(f())


def cast(x, dtype):
    return T.cast(x, dtype)

def ceil(x):
    return T.ceil(x)

def floor(x):
    return T.floor(x)

# UPDATES OPS


def update(x, new_x):
    return (x, new_x)


def update_add(x, increment):
    return (x, x + increment)


def update_sub(x, decrement):
    return (x, x - decrement)


def moving_average_update(variable, value, momentum):
    return (variable, variable * momentum + value * (1. - momentum))


# LINEAR ALGEBRA

"""
Assumed overridden:
+, -, /, *, +=, -=, *=, /=
"""


def dot(x, y):
    if is_sparse(x):
        out = th_sparse_module.basic.structured_dot(x, y)
    else:
        out = T.dot(x, y)
    if hasattr(x, '_keras_shape') and hasattr(y, '_keras_shape'):
        x_shape = list(x._keras_shape)
        y_shape = list(y._keras_shape)
        if len(x_shape) > 0:
            x_shape.pop()
        if len(y_shape) == 1:
            y_shape.pop()
        elif len(y_shape) > 1:
            y_shape.pop(-2)
        out._keras_shape = tuple(x_shape + y_shape)
    return out


def batch_dot(x, y, axes=None):
    """Batchwise dot product.

    batch_dot results in a tensor with less dimensions than the input.
    If the number of dimensions is reduced to 1, we use `expand_dims` to
    make sure that ndim is at least 2.

    # Arguments
        x, y: tensors with ndim >= 2
        axes: list (or single) int with target dimensions

    # Returns
        A tensor with shape equal to the concatenation of x's shape
        (less the dimension that was summed over) and y's shape
        (less the batch dimension and the dimension that was summed over).
        If the final rank is 1, we reshape it to (batch_size, 1).

    # Examples
        Assume x = [[1, 2], [3, 4]]   and y = [[5, 6], [7, 8]]
        batch_dot(x, y, axes=1) = [[17, 53]] which is the main diagonal
        of x.dot(y.T), although we never have to calculate the off-diagonal
        elements.

        Shape inference:
        Let x's shape be (100, 20) and y's shape be (100, 30, 20).
        If dot_axes is (1, 2), to find the output shape of resultant tensor,
            loop through each dimension in x's shape and y's shape:
        x.shape[0] : 100 : append to output shape
        x.shape[1] : 20 : do not append to output shape,
            dimension 1 of x has been summed over. (dot_axes[0] = 1)
        y.shape[0] : 100 : do not append to output shape,
            always ignore first dimension of y
        y.shape[1] : 30 : append to output shape
        y.shape[2] : 20 : do not append to output shape,
            dimension 2 of y has been summed over. (dot_axes[1] = 2)

        output_shape = (100, 30)
    """
    if isinstance(axes, int):
        axes = (axes, axes)
    if axes is None:
        # behaves like tf.batch_matmul as default
        axes = [x.ndim - 1, y.ndim - 2]
    out = T.batched_tensordot(x, y, axes=axes)
    if ndim(out) == 1:
        out = expand_dims(out, 1)

    if hasattr(x, '_keras_shape') and hasattr(y, '_keras_shape'):
        shape = []
        for axis in range(len(x._keras_shape)):
            if axis != axes[0]:
                shape.append(x._keras_shape[axis])
        for axis in range(1, len(y._keras_shape)):
            if axis != axes[1]:
                shape.append(y._keras_shape[axis])
        if len(shape) == 1:
            shape.append(1)     # Expand dims if ndim == 1
        out._keras_shape = tuple(shape)
    return out


def dot_product(x, kernel):
    """
    Wrapper for dot product operation, in order to be compatible with both
    Theano and Tensorflow
    Args:
        x (): input
        kernel (): weights
    Returns:
    """
    return dot(x, kernel)


def transpose(x):
    y = T.transpose(x)
    if hasattr(x, '_keras_shape'):
        y._keras_shape = tuple(reversed(x._keras_shape))
    return y


def gather(reference, indices):
    """Retrieves the elements of indices `indices` in the tensor `reference`.

    # Arguments
        reference: A tensor.
        indices: An integer tensor of indices.

    # Returns
        A tensor of same type as `reference`.
    """
    y = reference[indices]
    if hasattr(reference, '_keras_shape') and hasattr(indices, '_keras_shape'):
        y._keras_shape = indices._keras_shape + reference._keras_shape[1:]
    return y


def fft(x, norm=None):
    '''Fast fourier transform:
       Compute an n-point fft of frames along given axis.
    '''
    return rfft(x, norm=norm)


def ifft(x, norm=None, is_odd=False):
    '''Inverse fast fourier transform
    '''
    return irfft(x, norm=norm, is_odd=is_odd)

def real(x):
    '''Grabs the real part of a complex tensor
    '''
    return T.real(x)

# ELEMENT-WISE OPERATIONS


def max(x, axis=None, keepdims=False):
    return T.max(x, axis=axis, keepdims=keepdims)


def min(x, axis=None, keepdims=False):
    return T.min(x, axis=axis, keepdims=keepdims)


def sum(x, axis=None, keepdims=False):
    """Sum of the values in a tensor, alongside the specified axis.
    """
    return T.sum(x, axis=axis, keepdims=keepdims)


def prod(x, axis=None, keepdims=False):
    """Multiply the values in a tensor, alongside the specified axis.
    """
    return T.prod(x, axis=axis, keepdims=keepdims)


def cumsum(x, axis=0):
    """Cumulative sum of the values in a tensor, alongside the specified axis.

    # Arguments
        x: A tensor or variable.
        axis: An integer, the axis to compute the sum.

    # Returns
        A tensor of the cumulative sum of values of `x` along `axis`.
    """
    return T.extra_ops.cumsum(x, axis=axis)


def cumprod(x, axis=0):
    """Cumulative product of the values in a tensor, alongside the specified axis.

    # Arguments
        x: A tensor or variable.
        axis: An integer, the axis to compute the product.

    # Returns
        A tensor of the cumulative product of values of `x` along `axis`.
    """
    return T.extra_ops.cumprod(x, axis=axis)


def mean(x, axis=None, keepdims=False):
    """Mean of a tensor, alongside the specified axis.
    """
    dtype = None
    # bool is available since theano v0.9dev
    if 'int' in x.dtype or x.dtype == 'bool':
        dtype = floatx()
    return T.mean(x, axis=axis, keepdims=keepdims, dtype=dtype)


def std(x, axis=None, keepdims=False):
    return T.std(x, axis=axis, keepdims=keepdims)


def var(x, axis=None, keepdims=False):
    return T.var(x, axis=axis, keepdims=keepdims)


def any(x, axis=None, keepdims=False):
    """Bitwise reduction (logical OR).
    """
    return T.any(x, axis=axis, keepdims=keepdims)


def all(x, axis=None, keepdims=False):
    """Bitwise reduction (logical AND).
    """
    return T.all(x, axis=axis, keepdims=keepdims)


def argmax(x, axis=-1):
    return T.argmax(x, axis=axis, keepdims=False)


def argmin(x, axis=-1):
    return T.argmin(x, axis=axis, keepdims=False)


def square(x):
    return T.sqr(x)


def abs(x):
    return T.abs_(x)


def sqrt(x):
    x = T.clip(x, 0., np.inf)
    return T.sqrt(x)


def exp(x):
    return T.exp(x)


def log(x):
    return T.log(x)

def log2(x):
    return T.log2(x)

def logsumexp(x, axis=None, keepdims=False):
    """Computes log(sum(exp(elements across dimensions of a tensor))).

    This function is more numerically stable than log(sum(exp(x))).
    It avoids overflows caused by taking the exp of large inputs and
    underflows caused by taking the log of small inputs.

    # Arguments
        x: A tensor or variable.
        axis: An integer, the axis to reduce over.
        keepdims: A boolean, whether to keep the dimensions or not.
            If `keepdims` is `False`, the rank of the tensor is reduced
            by 1. If `keepdims` is `True`, the reduced dimension is
            retained with length 1.

    # Returns
        The reduced tensor.
    """
    # Theano has a built-in optimization for logsumexp (see https://github.com/Theano/Theano/pull/4736)
    # so we can just write the expression directly:
    return T.log(T.sum(T.exp(x), axis=axis, keepdims=keepdims))


def round(x):
    return T.round(x, mode='half_to_even')


def sign(x):
    return T.sgn(x)


def pow(x, a):
    return T.pow(x, a)


def clip(x, min_value, max_value):
    if max_value is not None and max_value < min_value:
        max_value = min_value
    if max_value is None:
        max_value = np.inf
    return T.clip(x, min_value, max_value)


def equal(x, y):
    return T.eq(x, y)


def not_equal(x, y):
    return T.neq(x, y)


def greater(x, y):
    return T.gt(x, y)


def greater_equal(x, y):
    return T.ge(x, y)


def less(x, y):
    return T.lt(x, y)


def less_equal(x, y):
    return T.le(x, y)


def maximum(x, y):
    return T.maximum(x, y)


def minimum(x, y):
    return T.minimum(x, y)


def sin(x):
    return T.sin(x)


def cos(x):
    return T.cos(x)


def normalize_batch_in_training(x, gamma, beta,
                                reduction_axes, epsilon=1e-3):
    """Computes mean and std for batch then apply batch_normalization on batch.
    """
    # TODO remove this if statement when Theano without
    # T.nnet.bn.batch_normalization_train is deprecated
    if not hasattr(T.nnet.bn, 'batch_normalization_train'):
        return _old_normalize_batch_in_training(x, gamma, beta, reduction_axes, epsilon)

    if gamma is None:
        if beta is None:
            gamma = ones_like(x)
        else:
            gamma = ones_like(beta)
    if beta is None:
        if gamma is None:
            beta = zeros_like(x)
        beta = zeros_like(gamma)

    normed, mean, stdinv = T.nnet.bn.batch_normalization_train(
        x, gamma, beta, reduction_axes, epsilon)

    return normed, mean, T.inv(stdinv ** 2)


def batch_normalization(x, mean, var, beta, gamma, epsilon=1e-3):
    """Apply batch normalization on x given mean, var, beta and gamma.
    """
    # TODO remove this if statement when Theano without
    # T.nnet.bn.batch_normalization_test is deprecated
    if not hasattr(T.nnet.bn, 'batch_normalization_test'):
        return _old_batch_normalization(x, mean, var, beta, gamma, epsilon)

    if gamma is None:
        gamma = ones_like(var)
    if beta is None:
        beta = zeros_like(mean)

    if mean.ndim == 1:
        # based on TensorFlow's default: normalize along rightmost dimension
        reduction_axes = list(range(x.ndim - 1))
    else:
        reduction_axes = [i for i in range(x.ndim) if mean.broadcastable[i]]

    return T.nnet.bn.batch_normalization_test(
        x, gamma, beta, mean, var, reduction_axes, epsilon)


# TODO remove this function when Theano without
# T.nnet.bn.batch_normalization_train is deprecated
def _old_normalize_batch_in_training(x, gamma, beta,
                                     reduction_axes, epsilon=1e-3):
    """Computes mean and std for batch then apply batch_normalization on batch.
    """
    if gamma is None:
        gamma = ones_like(x)
    if beta is None:
        beta = zeros_like(x)

    dev = theano.config.device
    use_cudnn = ndim(x) < 5 and reduction_axes == [0, 2, 3] and (dev.startswith('cuda') or dev.startswith('gpu'))
    if use_cudnn:
        broadcast_beta = beta.dimshuffle('x', 0, 'x', 'x')
        broadcast_gamma = gamma.dimshuffle('x', 0, 'x', 'x')
        try:
            normed, mean, stdinv = theano.sandbox.cuda.dnn.dnn_batch_normalization_train(
                x, broadcast_gamma, broadcast_beta, 'spatial', epsilon)
            normed = theano.tensor.as_tensor_variable(normed)
            mean = theano.tensor.as_tensor_variable(mean)
            stdinv = theano.tensor.as_tensor_variable(stdinv)
            var = T.inv(stdinv ** 2)
            return normed, T.flatten(mean), T.flatten(var)
        except AttributeError:
            pass

    var = x.var(reduction_axes)
    mean = x.mean(reduction_axes)

    target_shape = []
    for axis in range(ndim(x)):
        if axis in reduction_axes:
            target_shape.append(1)
        else:
            target_shape.append(x.shape[axis])
    target_shape = T.stack(*target_shape)

    broadcast_mean = T.reshape(mean, target_shape)
    broadcast_var = T.reshape(var, target_shape)
    broadcast_beta = T.reshape(beta, target_shape)
    broadcast_gamma = T.reshape(gamma, target_shape)
    normed = batch_normalization(x, broadcast_mean, broadcast_var,
                                 broadcast_beta, broadcast_gamma,
                                 epsilon)
    return normed, mean, var


# TODO remove this if statement when Theano without
# T.nnet.bn.batch_normalization_test is deprecated
def _old_batch_normalization(x, mean, var, beta, gamma, epsilon=1e-3):
    """Apply batch normalization on x given mean, var, beta and gamma.
    """
    if gamma is None:
        gamma = ones_like(var)
    if beta is None:
        beta = zeros_like(mean)

    if mean.ndim == 1 and x.ndim > 1:
        # in TensorFlow's batch_normalization, if the parameters are vectors
        # the batch normalization should be applied along the rightmost axis.
        # Theano expects the parameters to always have x.ndim dimensions.
        shuffle_pattern = ['x'] * (x.ndim - 1) + [0]
        mean = mean.dimshuffle(shuffle_pattern)
        var = var.dimshuffle(shuffle_pattern)
        beta = beta.dimshuffle(shuffle_pattern)
        gamma = gamma.dimshuffle(shuffle_pattern)

    ndim = x.ndim
    dev = theano.config.device
    use_cudnn = ndim < 5 and (dev.startswith('cuda') or dev.startswith('gpu'))
    if use_cudnn:
        try:
            axis = mean.broadcastable.index(False)
            if axis != 1:
                shuffle_pattern = list(range(ndim))
                shuffle_pattern[1] = shuffle_pattern[axis]
                shuffle_pattern[axis] = 1
                result = theano.sandbox.cuda.dnn.dnn_batch_normalization_test(
                    x.dimshuffle(shuffle_pattern),
                    gamma.dimshuffle(shuffle_pattern),
                    beta.dimshuffle(shuffle_pattern),
                    mean.dimshuffle(shuffle_pattern),
                    var.dimshuffle(shuffle_pattern),
                    'spatial', epsilon).dimshuffle(shuffle_pattern)
            else:
                result = theano.sandbox.cuda.dnn.dnn_batch_normalization_test(
                    x, gamma, beta, mean, var, 'spatial', epsilon)
            return theano.tensor.as_tensor_variable(result)
        except AttributeError:
            pass
        except ValueError:
            pass
    return T.nnet.bn.batch_normalization(x, gamma, beta, mean, sqrt(var + epsilon),
                                         mode='high_mem')


# SHAPE OPERATIONS

def concatenate(tensors, axis=-1):
    if py_all([is_sparse(x) for x in tensors]):
        axis = axis % ndim(tensors[0])
        if axis == 0:
            return th_sparse_module.basic.vstack(tensors, format='csr')
        elif axis == 1:
            return th_sparse_module.basic.hstack(tensors, format='csr')
        else:
            raise ValueError('Invalid concat axis for sparse matrix:', axis)
    else:
        return T.concatenate([to_dense(x) for x in tensors], axis=axis)


def reshape(x, shape):
    y = T.reshape(x, shape)
    if _is_explicit_shape(shape):
        if -1 in shape:
            shape = tuple(x if x != -1 else None for x in shape)
        y._keras_shape = shape
        if hasattr(x, '_uses_learning_phase'):
            y._uses_learning_phase = x._uses_learning_phase
        else:
            y._uses_learning_phase = False
    return y


def permute_dimensions(x, pattern):
    """Transpose dimensions.

    pattern should be a tuple or list of
    dimension indices, e.g. [0, 2, 1].
    """
    pattern = tuple(pattern)
    y = x.dimshuffle(pattern)
    if hasattr(x, '_keras_shape'):
        y._keras_shape = tuple(np.asarray(x._keras_shape)[list(pattern)])
    return y


def repeat_elements(x, rep, axis):
    """Repeat the elements of a tensor along an axis, like np.repeat.

    If x has shape (s1, s2, s3) and axis=1, the output
    will have shape (s1, s2 * rep, s3).
    """
    y = T.repeat(x, rep, axis=axis)
    if hasattr(x, '_keras_shape'):
        y._keras_shape = list(x._keras_shape)
        repeat_dim = x._keras_shape[axis]
        if repeat_dim is not None:
                y._keras_shape[axis] = repeat_dim * rep
        y._keras_shape = tuple(y._keras_shape)
    return y


def resize_images(x, height_factor, width_factor, data_format):
    """Resize the images contained in a 4D tensor of shape
    - [batch, channels, height, width] (for 'channels_first' data_format)
    - [batch, height, width, channels] (for 'channels_last' data_format)
    by a factor of (height_factor, width_factor). Both factors should be
    positive integers.
    """
    if data_format == 'channels_first':
        output = repeat_elements(x, height_factor, axis=2)
        output = repeat_elements(output, width_factor, axis=3)
        return output
    elif data_format == 'channels_last':
        output = repeat_elements(x, height_factor, axis=1)
        output = repeat_elements(output, width_factor, axis=2)
        return output
    else:
        raise ValueError('Invalid data_format:', data_format)


def resize_volumes(x, depth_factor, height_factor, width_factor, data_format):
    """Resize the volume contained in a 5D tensor of shape
    - [batch, channels, depth, height, width] (for 'channels_first' data_format)
    - [batch, depth, height, width, channels] (for 'channels_last' data_format)
    by a factor of (depth_factor, height_factor, width_factor).
    Both factors should be positive integers.
    """
    if data_format == 'channels_first':
        output = repeat_elements(x, depth_factor, axis=2)
        output = repeat_elements(output, height_factor, axis=3)
        output = repeat_elements(output, width_factor, axis=4)
        return output
    elif data_format == 'channels_last':
        output = repeat_elements(x, depth_factor, axis=1)
        output = repeat_elements(output, height_factor, axis=2)
        output = repeat_elements(output, width_factor, axis=3)
        return output
    else:
        raise ValueError('Invalid data_format:', data_format)


def repeat(x, n):
    """Repeat a 2D tensor.

    If x has shape (samples, dim) and n=2,
    the output will have shape (samples, 2, dim).
    """
    assert x.ndim == 2
    y = x.dimshuffle((0, 'x', 1))
    y = T.extra_ops.repeat(y, n, axis=1)
    if hasattr(x, '_keras_shape'):
        shape = list(x._keras_shape)
        shape.insert(1, n)
        y._keras_shape = tuple(shape)

    return y


def repeatRdim(x, n, axis=1):
    '''Repeat an RD tensor.

    If x has shape (samples, dim1, dim2) and n=2 and axis=1,
    the output will have shape (samples, 2, dim1, dim2).
    '''
    new_dim = range(axis) + ['x'] + range(axis,x.ndim)
    x = x.dimshuffle(tuple(new_dim))
    return T.extra_ops.repeat(x, n, axis=axis)

def set_subtensor(x, v):
    return T.set_subtensor(x, v)


def inc_subtensor(x, v):
    return T.inc_subtensor(x, v)

def equal_dimensions(x, y):
     from theano.ifelse import ifelse

     y_shape = int_shape(y)
     x_shape = int_shape(x)
     fun_comp = x_shape[2] == y_shape[2] and x_shape[3] == y_shape[3]

     return ifelse(fun_comp, y, funequal(x,y))

def funequal(x,y):
    y_shape = int_shape(y)
    x_shape = int_shape(x)

    new_y = zeros([1,1,1,1])
    new_y = set_subtensor(new_y[:, :, :-1, :-1], y)
    return new_y


def arange(start, stop=None, step=1, dtype='int32'):
    """Creates a 1-D tensor containing a sequence of integers.

    The function arguments use the same convention as
    Theano's arange: if only one argument is provided,
    it is in fact the "stop" argument.

    The default type of the returned tensor is 'int32' to
    match TensorFlow's default.
    """
    return T.arange(start, stop=stop, step=step, dtype=dtype)


def tile(x, n):
    y = T.tile(x, n)
    if hasattr(x, '_keras_shape'):
        if _is_explicit_shape(n):
            output_shape = x._keras_shape[:-len(n)]
            for i, j in zip(x._keras_shape, n):
                if i is None:
                    output_shape += (None,)
                else:
                    output_shape += (i * j,)
        elif isinstance(n, int):
            output_shape = x._keras_shape[:-1]
            if x._keras_shape[-1] is None:
                output_shape += (None,)
            else:
                output_shape += (x._keras_shape[-1] * n,)
        else:
            # symbolic n
            if n.ndim == 0:
                # n is a scalar
                output_shape = x._keras_shape[:-1] + (None,)
            elif hasattr(n, '_keras_shape'):
                # n is a vector
                n_size = n._keras_shape[0]
                output_shape = x._keras_shape[:-n_size] + (None,) * n_size
            else:
                output_shape = (None,) * x.ndim
        y._keras_shape = output_shape
    return y


def flatten(x):
    y = T.flatten(x)
    if hasattr(x, '_keras_shape'):
        if None in x._keras_shape:
            y._keras_shape = (None,)
        else:
            y._keras_shape = (np.prod(x._keras_shape), )
    return y


def batch_flatten(x):
    """Turn a n-D tensor into a 2D tensor where
    the first dimension is conserved.
    """
    y = T.reshape(x, (x.shape[0], T.prod(x.shape[1:])))
    if hasattr(x, '_keras_shape'):
        if None in x._keras_shape[1:]:
            y._keras_shape = (x._keras_shape[0], None)
        else:
            y._keras_shape = (x._keras_shape[0], np.prod(x._keras_shape[1:]))
    return y


def expand_dims(x, axis=-1):
    """Add a 1-sized dimension at index "dim".
    """
    pattern = [i for i in range(x.type.ndim)]
    if axis < 0:
        if x.type.ndim == 0:
            axis = 0
        else:
            axis = axis % x.type.ndim + 1
    pattern.insert(axis, 'x')
    y = x.dimshuffle(pattern)
    if hasattr(x, '_keras_shape'):
        shape = list(x._keras_shape)
        shape.insert(axis, 1)
        y._keras_shape = tuple(shape)
    return y


def squeeze(x, axis):
    """Remove a 1-dimension from the tensor at index "axis".
    """
    shape = list(x.shape)
    shape.pop(axis)
    y = T.reshape(x, tuple(shape))
    if hasattr(x, '_keras_shape'):
        kshape = list(x._keras_shape)
        kshape.pop(axis)
        y._keras_shape = tuple(kshape)
    return y


def temporal_padding(x, padding=(1, 1)):
    """Pad the middle dimension of a 3D tensor
    with "padding" zeros left and right.

    Apologies for the inane API, but Theano makes this
    really hard.
    """
    assert len(padding) == 2
    input_shape = x.shape
    output_shape = (input_shape[0],
                    input_shape[1] + padding[0] + padding[1],
                    input_shape[2])
    output = T.zeros(output_shape)
    result = T.set_subtensor(output[:, padding[0]:x.shape[1] + padding[0], :], x)
    if hasattr(x, '_keras_shape'):
        result._keras_shape = (x._keras_shape[0],
                               x._keras_shape[1] + py_sum(padding),
                               x._keras_shape[2])
    return result


def spatial_2d_padding(x, padding=((1, 1), (1, 1)), data_format=None):
    """Pad the 2nd and 3rd dimensions of a 4D tensor
    with "padding[0]" and "padding[1]" (resp.) zeros left and right.
    """
    assert len(padding) == 2
    assert len(padding[0]) == 2
    assert len(padding[1]) == 2
    top_pad, bottom_pad = padding[0]
    left_pad, right_pad = padding[1]
    if data_format is None:
        data_format = image_data_format()
    if data_format not in {'channels_first', 'channels_last'}:
        raise ValueError('Unknown data_format ' + str(data_format))

    input_shape = x.shape
    if data_format == 'channels_first':
        output_shape = (input_shape[0],
                        input_shape[1],
                        input_shape[2] + top_pad + bottom_pad,
                        input_shape[3] + left_pad + right_pad)
        output = T.zeros(output_shape)
        indices = (slice(None),
                   slice(None),
                   slice(top_pad, input_shape[2] + top_pad),
                   slice(left_pad, input_shape[3] + left_pad))

    else:
        output_shape = (input_shape[0],
                        input_shape[1] + top_pad + bottom_pad,
                        input_shape[2] + left_pad + right_pad,
                        input_shape[3])
        output = T.zeros(output_shape)
        indices = (slice(None),
                   slice(top_pad, input_shape[1] + top_pad),
                   slice(left_pad, input_shape[2] + left_pad),
                   slice(None))
    y = T.set_subtensor(output[indices], x)
    y._keras_shape = output_shape
    return y


def spatial_3d_padding(x, padding=((1, 1), (1, 1), (1, 1)), data_format=None):
    """Pad the 2nd, 3rd and 4th dimensions of a 5D tensor
    with "padding[0]", "padding[1]" and "padding[2]" (resp.) zeros left and right.
    """
    if data_format is None:
        data_format = image_data_format()
    if data_format not in {'channels_first', 'channels_last'}:
        raise ValueError('Unknown data_format ' + str(data_format))

    input_shape = x.shape
    if data_format == 'channels_first':
        output_shape = (input_shape[0],
                        input_shape[1],
                        input_shape[2] + padding[0][0] + padding[0][1],
                        input_shape[3] + padding[1][0] + padding[1][1],
                        input_shape[4] + padding[2][0] + padding[2][1])
        output = T.zeros(output_shape)
        indices = (slice(None),
                   slice(None),
                   slice(padding[0][0], input_shape[2] + padding[0][0]),
                   slice(padding[1][0], input_shape[3] + padding[1][0]),
                   slice(padding[2][0], input_shape[4] + padding[2][0]))

    else:
        output_shape = (input_shape[0],
                        input_shape[1] + padding[0][0] + padding[0][1],
                        input_shape[2] + padding[1][0] + padding[1][1],
                        input_shape[3] + padding[2][0] + padding[2][1],
                        input_shape[4])
        output = T.zeros(output_shape)
        indices = (slice(None),
                   slice(padding[0][0], input_shape[1] + padding[0][0]),
                   slice(padding[1][0], input_shape[2] + padding[1][0]),
                   slice(padding[2][0], input_shape[3] + padding[2][0]),
                   slice(None))
    return T.set_subtensor(output[indices], x)


def stack(x, axis=0):
    return T.stack(x, axis=axis)


def one_hot(indices, num_classes):
    """Input: nD integer tensor of shape (batch_size, dim1, dim2, ... dim(n-1))
    Output: (n + 1)D one hot representation of the input
    with shape (batch_size, dim1, dim2, ... dim(n-1), num_classes)
    """
    input_shape = tuple((indices.shape[i] for i in range(indices.ndim)))
    indices = T.flatten(indices)
    oh = T.extra_ops.to_one_hot(indices, num_classes)
    oh = T.reshape(oh, input_shape + (num_classes,))
    return oh


def reverse(x, axes):
    """Reverse a tensor along the specified axes
    """
    if isinstance(axes, int):
        axes = [axes]
    slices = [slice(None, None, -1) if i in axes else slice(None, None, None) for i in range(x.ndim)]
    return x[slices]


def pattern_broadcast(x, broadcastable):
    return T.patternbroadcast(x, broadcastable)

# VALUE MANIPULATION


def get_value(x):
    if isinstance(x, np.ndarray):
        return x
    if not hasattr(x, 'get_value'):
        raise TypeError('`get_value` can only be called on a variable. '
                        'If you have an expression instead, use `eval()`.')
    return x.get_value()


def batch_get_value(xs):
    """Returns the value of more than one tensor variable,
    as a list of Numpy arrays.
    """
    return [get_value(x) for x in xs]


def set_value(x, value):
    x.set_value(np.asarray(value, dtype=x.dtype))


def batch_set_value(tuples):
    for x, value in tuples:
        x.set_value(np.asarray(value, dtype=x.dtype))


def get_variable_shape(x):
    return x.get_value(borrow=True, return_internal_type=True).shape


def print_tensor(x, message=''):
    """Print the message and the tensor when evaluated and return the same
    tensor.
    """
    p_op = Print(message)
    return p_op(x)


# GRAPH MANIPULATION

class Function(object):

    def __init__(self, inputs, outputs, updates=[], name=None, **kwargs):
        unique_variables_to_update = {}
        for v, nv in updates:
            if v not in unique_variables_to_update:
                unique_variables_to_update[v] = nv
        updates = unique_variables_to_update.items()
        self.function = theano.function(inputs, outputs, updates=updates,
                                        allow_input_downcast=True,
                                        on_unused_input='ignore',
                                        name=name,
                                        **kwargs)
        self.name = name

    def __call__(self, inputs):
        assert isinstance(inputs, (list, tuple))
        return self.function(*inputs)


def function(inputs, outputs, updates=[], **kwargs):
    if len(kwargs) > 0:
        for key in kwargs.keys():
            if not has_arg(theano.function, key, True):
                msg = 'Invalid argument "%s" passed to K.function with Theano backend' % key
                raise ValueError(msg)
    return Function(inputs, outputs, updates=updates, **kwargs)


def gradients(loss, variables):
    return T.grad(loss, variables)


def stop_gradient(variables):
    """Returns `variables` but with zero gradient w.r.t. every other variable.

    # Arguments
        variables: tensor or list of tensors to consider constant with respect
            to any other variable.

    # Returns
        A single tensor or a list of tensors (depending on the passed argument)
            that has constant gradient with respect to any other variable.
    """
    if isinstance(variables, (list, tuple)):
        return map(theano.gradient.disconnected_grad, variables)
    else:
        return theano.gradient.disconnected_grad(variables)


# CONTROL FLOW

def rnn(step_function, inputs, initial_states,
        go_backwards=False, mask=None, constants=None,
        unroll=False, input_length=None, pos_extra_outputs_states=None):
    """Iterates over the time dimension of a tensor.

    # Arguments
        inputs: tensor of temporal data of shape (samples, time, ...)
            (at least 3D).
        step_function:
            Parameters:
                inputs: tensor with shape (samples, ...) (no time dimension),
                    representing input for the batch of samples at a certain
                    time step.
                states: list of tensors.
            Returns:
                outputs: tensor with shape (samples, ...) (no time dimension),
                new_states: list of tensors, same length and shapes
                    as 'states'.
        initial_states: tensor with shape (samples, ...) (no time dimension),
            containing the initial values for the states used in
            the step function.
        go_backwards: boolean. If True, do the iteration over the time
            dimension in reverse order and return the reversed sequence.
        mask: binary tensor with shape (samples, time),
            with a zero for every element that is masked.
        constants: a list of constant values passed at each step.
        unroll: whether to unroll the RNN or to use a symbolic loop (`while_loop` or `scan` depending on backend).
        input_length: must be specified if using `unroll`.

    # Returns
        A tuple (last_output, outputs, new_states).
            last_output: the latest output of the rnn, of shape (samples, ...)
            outputs: tensor with shape (samples, time, ...) where each
                entry outputs[s, t] is the output of the step function
                at time t for sample s.
            new_states: list of tensors, latest states returned by
                the step function, of shape (samples, ...).
    """
    ndim = inputs.ndim
    assert ndim >= 3, 'Input should be at least 3D.'

    if unroll:
        if input_length is None:
            raise ValueError('When specifying `unroll=True`, '
                             'an `input_length` '
                             'must be provided to `rnn`.')

    axes = [1, 0] + list(range(2, ndim))
    inputs = inputs.dimshuffle(axes)

    if constants is None:
        constants = []

    global uses_learning_phase
    uses_learning_phase = False
<<<<<<< HEAD

    if mask is not None:
        # if mask.ndim == ndim-1:
        #    mask = expand_dims(mask)
        # assert mask.ndim == ndim
        # mask = mask.dimshuffle(axes)
=======
>>>>>>> 8a4b9c6e

    if mask is not None:
        if mask.ndim < ndim:
            mask = expand_dims(mask)
        mask = mask.dimshuffle([1,0]+list(range(2,mask.ndim)))

        if unroll:
            indices = list(range(input_length))
            if go_backwards:
                indices = indices[::-1]

            successive_outputs = []
            successive_states = []
            states = initial_states
            for i in indices:
                output, new_states = step_function(inputs[i], states + constants)
                if getattr(output, '_uses_learning_phase', False):
                    uses_learning_phase = True

                if len(successive_outputs) == 0:
                    prev_output = zeros_like(output)
                else:
                    prev_output = successive_outputs[-1]

                output = T.switch(mask[i], output, prev_output)
                kept_states = []
                for state, new_state in zip(states, new_states):
                    kept_states.append(T.switch(mask[i], new_state, state))
                states = kept_states

                successive_outputs.append(output)
                successive_states.append(states)

            outputs = T.stack(*successive_outputs)
            states = []
            for i in range(len(successive_states[-1])):
                states.append(T.stack(*[states_at_step[i] for states_at_step in successive_states]))
        else:
            # build an all-zero tensor of shape (samples, units)
            initial_output = step_function(inputs[0], initial_states + constants)[0] * 0
            # Theano gets confused by broadcasting patterns in the scan op
            initial_output = T.unbroadcast(initial_output, 0, 1)

            def _step(inputs, mask, output_tm1, *states):
                outputs, new_states = step_function(inputs, states)
                if getattr(outputs, '_uses_learning_phase', False):
                    global uses_learning_phase
                    uses_learning_phase = True
                # output previous output if masked.
                outputs = T.switch(mask, outputs, output_tm1)
                return_states = []
                for state, new_state in zip(states, new_states):
                    #TODO: Theano cannot optimize this and therefore, it shows the InconsistencyError (new backend)
                    return_states.append(T.switch(mask, new_state, state))
                return [outputs] + return_states

            results, _ = theano.scan(
                _step,
                sequences=[inputs, mask],
                outputs_info=[initial_output] + initial_states,
                non_sequences=constants,
                go_backwards=go_backwards)

            # deal with Theano API inconsistency
            if isinstance(results, list):
                outputs = results[0]
                states = results[1:]
            else:
                outputs = results
                states = []
    else:
        if unroll:
            indices = list(range(input_length))
            if go_backwards:
                indices = indices[::-1]

            successive_outputs = []
            successive_states = []
            states = initial_states
            for i in indices:
                outputs, states = step_function(inputs[i], states + constants)
                if getattr(outputs, '_uses_learning_phase', False):
                    uses_learning_phase = True
                successive_outputs.append(outputs)
                successive_states.append(states)
            outputs = T.stack(*successive_outputs)
            states = []
            for i in range(len(successive_states[-1])):
                states.append(T.stack(*[states_at_step[i] for states_at_step in successive_states]))

        else:
            def _step(inputs, *states):
                outputs, new_states = step_function(inputs, states)
                if getattr(outputs, '_uses_learning_phase', False):
                    global uses_learning_phase
                    uses_learning_phase = True
                return [outputs] + new_states

            results, _ = theano.scan(
                _step,
                sequences=inputs,
                outputs_info=[None] + initial_states,
                non_sequences=constants,
                go_backwards=go_backwards)

            # deal with Theano API inconsistency
            if isinstance(results, list):
                outputs = results[0]
                states = results[1:]
            else:
                outputs = results
                states = []

    outputs = T.squeeze(outputs)
    last_output = outputs[-1]

    axes = [1, 0] + list(range(2, outputs.ndim))
    outputs = outputs.dimshuffle(axes)

    if pos_extra_outputs_states is None:
        states = [T.squeeze(state[-1]) for state in states]
    else:
        states = [state if i_s in pos_extra_outputs_states
                        else T.squeeze(state[-1]) for i_s, state in enumerate(states)]
    last_output._uses_learning_phase = uses_learning_phase
    return last_output, outputs, states


def switch(condition, then_expression, else_expression):
    """Switches between two operations depending on a scalar value.

    Note that both `then_expression` and `else_expression`
    should be symbolic tensors of the *same shape*.

    # Arguments
        condition: scalar tensor (`int` or `bool`).
        then_expression: either a tensor, or a callable that returns a tensor.
        else_expression: either a tensor, or a callable that returns a tensor.

    # Returns
        The selected tensor.
    """
    if callable(then_expression):
        then_expression = then_expression()
    if callable(else_expression):
        else_expression = else_expression()
    cond_ndim = ndim(condition)
    expr_ndim = ndim(then_expression)
    if cond_ndim < expr_ndim:
        ndim_diff = expr_ndim - cond_ndim
        for _ in range(ndim_diff):
            condition = expand_dims(condition)
    return T.switch(condition, then_expression, else_expression)


def in_train_phase(x, alt, training=None):
    """Selects `x` in train phase, and `alt` otherwise.

    Note that `alt` should have the *same shape* as `x`.

    # Returns
        Either `x` or `alt` based on the `training` flag.
        the `training` flag defaults to `K.learning_phase()`.
    """
    if training is None:
        training = learning_phase()
        uses_learning_phase = True
    else:
        uses_learning_phase = False

    if training is 1 or training is True:
        if callable(x):
            return x()
        else:
            return x

    elif training is 0 or training is False:
        if callable(alt):
            return alt()
        else:
            return alt

    if callable(x):
        x = x()
    if callable(alt):
        alt = alt()

    # else: assume learning phase is a placeholder tensor.
<<<<<<< HEAD
    x = theano.ifelse.ifelse(training, x, alt)
=======
    x = ifelse(training, x, alt)
>>>>>>> 8a4b9c6e
    if uses_learning_phase:
        x._uses_learning_phase = True
    return x


def in_test_phase(x, alt, training=None):
    """Selects `x` in test phase, and `alt` otherwise.
    Note that `alt` should have the *same shape* as `x`.

    # Returns
        Either `x` or `alt` based on `K.learning_phase`.
    """
    return in_train_phase(alt, x, training=training)


# NN OPERATIONS

def _assert_has_capability(module, func):
    if not hasattr(module, func):
        raise EnvironmentError(
            'It looks like like your version of '
            'Theano is out of date. '
            'Install the latest version with:\n'
            'pip install git+git://github.com/Theano/Theano.git '
            '--upgrade --no-deps')


def elu(x, alpha=1.0):
    """ Exponential linear unit

    # Arguments
        x: Tensor to compute the activation function for.
        alpha: scalar
    """
    _assert_has_capability(T.nnet, 'elu')
    return T.nnet.elu(x, alpha)


def relu(x, alpha=0., max_value=None):
    _assert_has_capability(T.nnet, 'relu')
    x = T.nnet.relu(x, alpha)
    if max_value is not None:
        x = T.minimum(x, max_value)
    return x


def softmax(x):
    return T.nnet.softmax(x)

def softmax_3d(x):
    '''Softmax on the last axis of a 2d or 3d tensor.
    '''
    nd = ndim(x)
    if nd == 2:
        return softmax(x)
    elif nd == 3:
        e = exp(x - max(x, axis=-1, keepdims=True))
        s = sum(e, axis=-1, keepdims=True)
        return e / s
    else:
        raise Exception('Cannot apply softmax to a tensor that is not 2D or 3D. ' +
                        'Here, ndim=' + str(nd))

def softplus(x):
    return T.nnet.softplus(x)


def softsign(x):
    return T_softsign(x)


def categorical_crossentropy(target, output, from_logits=False):
    if from_logits:
        output = T.nnet.softmax(output)
    else:
        # scale preds so that the class probas of each sample sum to 1
        output /= output.sum(axis=-1, keepdims=True)
    # avoid numerical instability with _EPSILON clipping
    output = T.clip(output, epsilon(), 1.0 - epsilon())
    return T.nnet.categorical_crossentropy(output, target)


def sparse_categorical_crossentropy(target, output, from_logits=False):
    target = T.cast(T.flatten(target), 'int32')
    target = T.extra_ops.to_one_hot(target, nb_class=output.shape[-1])
    target = reshape(target, shape(output))
    return categorical_crossentropy(target, output, from_logits)


def binary_crossentropy(target, output, from_logits=False):
    if from_logits:
        output = T.nnet.sigmoid(output)
    # avoid numerical instability with _EPSILON clipping
    output = T.clip(output, epsilon(), 1.0 - epsilon())
    return T.nnet.binary_crossentropy(output, target)


def weighted_binary_crossentropy(target, output, from_logits=False, lambda_w_rec=1.0, lambda_w_pre=1.0):
    if from_logits:
        output = T.nnet.sigmoid(output)
    # avoid numerical instability with _epsilon clipping
    output = T.clip(output, _epsilon(), 1.0 - _epsilon())
    return -(lambda_w_rec * target * T.log(output) + lambda_w_pre * (1.0 - target) * T.log(1.0 - output))


def sigmoid(x):
    return T.nnet.sigmoid(x)


def hard_sigmoid(x):
    return T.nnet.hard_sigmoid(x)


def tanh(x):
    return T.tanh(x)


def dropout(x, level, noise_shape=None, seed=None):
    """Sets entries in `x` to zero at random,
    while scaling the entire tensor.

    # Arguments
        x: tensor
        level: fraction of the entries in the tensor
            that will be set to 0.
        noise_shape: shape for randomly generated keep/drop flags,
            must be broadcastable to the shape of `x`
        seed: random seed to ensure determinism.
    """
    if level < 0. or level >= 1:
        raise ValueError('Dropout level must be in interval [0, 1[.')
    if seed is None:
        seed = np.random.randint(1, 10e6)
    if isinstance(noise_shape, list):
        noise_shape = tuple(noise_shape)

    rng = RandomStreams(seed=seed)
    retain_prob = 1. - level

    if noise_shape is None:
        random_tensor = rng.binomial(x.shape, p=retain_prob, dtype=x.dtype)
    else:
        random_tensor = rng.binomial(noise_shape, p=retain_prob, dtype=x.dtype)
        random_tensor = T.patternbroadcast(random_tensor,
                                           [dim == 1 for dim in noise_shape])
    x *= random_tensor
    x /= retain_prob
    return x


def l2_normalize(x, axis=None):
    """Normalizes a tensor wrt the L2 norm alongside the specified axis.

    # Arguments
        x: Tensor or variable.
        axis: axis along which to perform normalization.

    # Returns
        A tensor.
    """
    square_sum = T.sum(T.square(x), axis=axis, keepdims=True)
    norm = T.sqrt(T.maximum(square_sum, epsilon()))
    return x / norm


def l1_normalize(x, axis):
    """Normalizes a tensor wrt the L1 norm alongside the specified axis.

    # Arguments
        x: Tensor or variable.
        axis: axis along which to perform normalization.

    # Returns
        A tensor.
    """
    norm = T.max(T.sum(abs(x), axis=axis, keepdims=True))
    return x / norm

def in_top_k(predictions, targets, k):
    """Returns whether the `targets` are in the top `k` `predictions`.

    # Arguments
        predictions: A tensor of shape `(batch_size, classes)` and type `float32`.
        targets: A 1D tensor of length `batch_size` and type `int32` or `int64`.
        k: An `int`, number of top elements to consider.

    # Returns
        A 1D tensor of length `batch_size` and type `bool`.
        `output[i]` is `True` if `predictions[i, targets[i]]` is within top-`k`
        values of `predictions[i]`.
    """
    # handle k < 1 and k >= predictions.shape[1] cases to match TF behavior
    if k < 1:
        # dtype='bool' is only available since Theano 0.9.0
        try:
            return T.zeros_like(targets, dtype='bool')
        except TypeError:
            return T.zeros_like(targets, dtype='int8')

    if k >= int_shape(predictions)[1]:
        try:
            return T.ones_like(targets, dtype='bool')
        except TypeError:
            return T.ones_like(targets, dtype='int8')

    predictions_k = T.sort(predictions)[:, -k]
    targets_values = predictions[T.arange(targets.shape[0]), targets]
    return T.ge(targets_values, predictions_k)


# CONVOLUTIONS

def _preprocess_conv2d_input(x, data_format):
    if data_format == 'channels_last':
        # TF uses the last dimension as channel dimension,
        # instead of the 2nd one.
        # TH input shape: (samples, input_depth, rows, cols)
        # TF input shape: (samples, rows, cols, input_depth)
        x = x.dimshuffle((0, 3, 1, 2))
    return x


def _preprocess_conv3d_input(x, data_format):
    if data_format == 'channels_last':
        # TF uses the last dimension as channel dimension,
        # instead of the 2nd one.
        # TH input shape: (samples, input_depth, rows, cols, slices)
        # TF input shape: (samples, rows, cols, slices, input_depth)
        x = x.dimshuffle((0, 4, 1, 2, 3))
    return x


def _preprocess_conv2d_kernel(kernel, data_format):
    # As of Keras 2.0.0, all kernels are normalized
    # on the format `(rows, cols, input_depth, depth)`,
    # independently of `data_format`.
    # Theano expects `(depth, input_depth, rows, cols)`.
    kernel = kernel.dimshuffle((3, 2, 0, 1))
    return kernel


def _preprocess_conv3d_kernel(kernel, data_format):
    # As of Keras 2.0.0, all kernels are normalized
    # on the format `(space, input_depth, depth)`,
    # independently of `data_format`.
    # Theano expects `(depth, input_depth, space)`.
    kernel = kernel.dimshuffle((4, 3, 0, 1, 2))
    return kernel


def _preprocess_padding(padding):
    if padding == 'same':
        th_padding = 'half'
    elif padding == 'valid':
        th_padding = 'valid'
    elif padding == 'full':
        th_padding = 'full'
    else:
        raise ValueError('Border mode not supported:', str(padding))
    return th_padding


def _preprocess_conv2d_image_shape(image_shape, data_format):
    # Theano might not accept long type
    def int_or_none(value):
        try:
            return int(value)
        except TypeError:
            return None
    if data_format == 'channels_last':
        if image_shape:
            image_shape = (image_shape[0], image_shape[3],
                           image_shape[1], image_shape[2])
    if image_shape is not None:
        image_shape = tuple(int_or_none(v) for v in image_shape)
    return image_shape


def _preprocess_conv3d_volume_shape(volume_shape, data_format):
    # Theano might not accept long type
    def int_or_none(value):
        try:
            return int(value)
        except TypeError:
            return None
    if data_format == 'channels_last':
        if volume_shape:
            volume_shape = (volume_shape[0], volume_shape[4],
                            volume_shape[1], volume_shape[2], volume_shape[3])
    if volume_shape is not None:
        volume_shape = tuple(int_or_none(v) for v in volume_shape)
    return volume_shape


def _preprocess_conv2d_filter_shape(filter_shape, data_format):
    # Theano might not accept long type
    def int_or_none(value):
        try:
            return int(value)
        except TypeError:
            return None
    if filter_shape:
        filter_shape = (filter_shape[3], filter_shape[2],
                        filter_shape[0], filter_shape[1])
    if filter_shape is not None:
        filter_shape = tuple(int_or_none(v) for v in filter_shape)
    return filter_shape


def _preprocess_conv3d_filter_shape(filter_shape, data_format):
    # Theano might not accept long type
    def int_or_none(value):
        try:
            return int(value)
        except TypeError:
            return None
    if filter_shape:
        filter_shape = (filter_shape[4], filter_shape[3],
                        filter_shape[0], filter_shape[1], filter_shape[2])
    if filter_shape is not None:
        filter_shape = tuple(int_or_none(v) for v in filter_shape)
    return filter_shape


def _postprocess_conv2d_output(conv_out, x,
                               padding, kernel_shape,
                               strides, data_format):
    if padding == 'same':
        if kernel_shape[2] % 2 == 0:
            conv_out = conv_out[:, :, :(x.shape[2] + strides[0] - 1) // strides[0], :]
        if kernel_shape[3] % 2 == 0:
            conv_out = conv_out[:, :, :, :(x.shape[3] + strides[1] - 1) // strides[1]]
    if data_format == 'channels_last':
        conv_out = conv_out.dimshuffle((0, 2, 3, 1))
    return conv_out


def _postprocess_conv3d_output(conv_out, x,
                               padding, kernel_shape,
                               strides, data_format):
    if padding == 'same':
        if kernel_shape[2] % 2 == 0:
            conv_out = conv_out[:, :, :(x.shape[2] + strides[0] - 1) // strides[0], :, :]
        if kernel_shape[3] % 2 == 0:
            conv_out = conv_out[:, :, :, :(x.shape[3] + strides[1] - 1) // strides[1], :]
        if kernel_shape[4] % 2 == 0:
            conv_out = conv_out[:, :, :, :, :(x.shape[4] + strides[2] - 1) // strides[2]]
    if data_format == 'channels_last':
        conv_out = conv_out.dimshuffle((0, 2, 3, 4, 1))
    return conv_out


def conv1d(x, kernel, strides=1, padding='valid',
           data_format=None, dilation_rate=1):
    """1D convolution.

    # Arguments
        kernel: kernel tensor.
        strides: stride integer.
        padding: string, `"same"`, `"causal"` or `"valid"`.
        data_format: string, one of "channels_last", "channels_first"
        dilation_rate: integer.
    """
    if data_format is None:
        data_format = image_data_format()
    if data_format not in {'channels_first', 'channels_last'}:
        raise ValueError('Unknown data_format ', data_format)
<<<<<<< HEAD
=======

    if hasattr(kernel, '_keras_shape'):
        kernel_shape = kernel._keras_shape
    else:
        kernel_shape = None
    if padding == 'causal':
        # causal (dilated) convolution:
        if not kernel_shape:
            raise AttributeError('Causal padding requires kernel._keras_shape set.')
        left_pad = dilation_rate * (kernel_shape[0] - 1)
        x = temporal_padding(x, (left_pad, 0))
        padding = 'valid'
    if hasattr(x, '_keras_shape'):
        shape = x._keras_shape
    else:
        shape = None
    if data_format == 'channels_last':
        # original shape: (batch, length, input_dim)
        # add dim to x to have (batch, length, 1, input_dim)
        x = expand_dims(x, 2)
        # update x._keras_shape
        if shape is not None:
            x._keras_shape = (shape[0], shape[1], 1, shape[2])
    else:
        # original shape: (batch, input_dim, length)
        # add dim to x to have (batch, input_dim, length, 1)
        x = expand_dims(x, 3)
        # update x._keras_shape
        if shape is not None:
            x._keras_shape = (shape[0], shape[1], shape[2], 1)
    # update dilation rate, strides
    dilation_rate = (dilation_rate, 1)
    strides = (strides, 1)
    # add dim to kernel (always same format independently of data_format)
    # i.e. (rows, 1, input_depth, depth)
    kernel = expand_dims(kernel, 1)
    output = conv2d(x, kernel,
                    strides=strides, padding=padding,
                    data_format=data_format, dilation_rate=dilation_rate)
    # remove added dim
    if data_format == 'channels_last':
        output = squeeze(output, 2)
    else:
        output = squeeze(output, 3)
    return output
>>>>>>> 8a4b9c6e

    if hasattr(kernel, '_keras_shape'):
        kernel_shape = kernel._keras_shape
    else:
        kernel_shape = None
    if padding == 'causal':
        # causal (dilated) convolution:
        if not kernel_shape:
            raise AttributeError('Causal padding requires kernel._keras_shape set.')
        left_pad = dilation_rate * (kernel_shape[0] - 1)
        x = temporal_padding(x, (left_pad, 0))
        padding = 'valid'
    if hasattr(x, '_keras_shape'):
        shape = x._keras_shape
    else:
        shape = None
    if data_format == 'channels_last':
        # original shape: (batch, length, input_dim)
        # add dim to x to have (batch, length, 1, input_dim)
        x = expand_dims(x, 2)
        # update x._keras_shape
        if shape is not None:
            x._keras_shape = (shape[0], shape[1], 1, shape[2])
    else:
        # original shape: (batch, input_dim, length)
        # add dim to x to have (batch, input_dim, length, 1)
        x = expand_dims(x, 3)
        # update x._keras_shape
        if shape is not None:
            x._keras_shape = (shape[0], shape[1], shape[2], 1)
    # update dilation rate, strides
    dilation_rate = (dilation_rate, 1)
    strides = (strides, 1)
    # add dim to kernel (always same format independently of data_format)
    # i.e. (rows, 1, input_depth, depth)
    kernel = expand_dims(kernel, 1)
    output = conv2d(x, kernel,
                    strides=strides, padding=padding,
                    data_format=data_format, dilation_rate=dilation_rate)
    # remove added dim
    if data_format == 'channels_last':
        output = squeeze(output, 2)
    else:
        output = squeeze(output, 3)
    return output

<<<<<<< HEAD

=======
>>>>>>> 8a4b9c6e
def conv2d(x, kernel, strides=(1, 1), padding='valid',
           data_format=None, dilation_rate=(1, 1)):
    """2D convolution.

    # Arguments
        kernel: kernel tensor.
        strides: strides tuple.
        padding: string, "same" or "valid".
        data_format: "channels_last" or "channels_first".
            Whether to use Theano or TensorFlow data format
        in inputs/kernels/outputs.
    """
    if data_format is None:
        data_format = image_data_format()
    if data_format not in {'channels_first', 'channels_last'}:
        raise ValueError('Unknown data_format ', data_format)

    if hasattr(x, '_keras_shape'):
        image_shape = _preprocess_conv2d_image_shape(int_shape(x), data_format)
    else:
        image_shape = None
    if hasattr(kernel, '_keras_shape'):
        kernel_shape = kernel._keras_shape
    else:
        # Will only work if `kernel` is a shared variable.
        kernel_shape = kernel.eval().shape
    kernel_shape = _preprocess_conv2d_filter_shape(kernel_shape, data_format)

    x = _preprocess_conv2d_input(x, data_format)
    kernel = _preprocess_conv2d_kernel(kernel, data_format)
    th_padding = _preprocess_padding(padding)

    conv_out = T.nnet.conv2d(x, kernel,
                             border_mode=th_padding,
                             subsample=strides,
                             input_shape=image_shape,
                             filter_shape=kernel_shape,
                             filter_dilation=dilation_rate)
    conv_out = _postprocess_conv2d_output(conv_out, x, padding,
                                          kernel_shape, strides, data_format)
    return conv_out


def conv2d_transpose(x, kernel, output_shape, strides=(1, 1),
                     padding='valid', data_format=None):
    """2D deconvolution (transposed convolution).

    # Arguments
        kernel: kernel tensor.
        output_shape: desired dimensions of output.
        strides: strides tuple.
        padding: string, "same" or "valid".
        data_format: "channels_last" or "channels_first".
            Whether to use Theano or TensorFlow data format
        in inputs/kernels/outputs.

    # Raises
        ValueError: if using an even kernel size with padding 'same'.
    """
    flip_filters = False
    if data_format is None:
        data_format = image_data_format()
    if data_format not in {'channels_first', 'channels_last'}:
        raise ValueError('Unknown data_format ' + data_format)

    if data_format == 'channels_last':
        output_shape = (output_shape[0],
                        output_shape[3],
                        output_shape[1],
                        output_shape[2])

    if hasattr(kernel, '_keras_shape'):
        kernel_shape = kernel._keras_shape
    else:
        # Will only work if `kernel` is a shared variable.
        kernel_shape = kernel.eval().shape

    if padding == 'same' and kernel_shape[0] % 2 == 0:
        raise ValueError('In `Conv2DTranspose`, with padding mode `same`, '
                         'even kernel sizes are not supported with Theano. '
                         'You can set `kernel_size` to an odd number.')

    kernel_shape = _preprocess_conv2d_filter_shape(kernel_shape, data_format)

    x = _preprocess_conv2d_input(x, data_format)
    kernel = _preprocess_conv2d_kernel(kernel, data_format)

    th_padding = _preprocess_padding(padding)
    op = T.nnet.abstract_conv.AbstractConv2d_gradInputs(imshp=None,
                                                        kshp=kernel_shape,
                                                        subsample=strides,
                                                        border_mode=th_padding,
                                                        filter_flip=not flip_filters)
    conv_out = op(kernel, x, output_shape[2:])
    conv_out = _postprocess_conv2d_output(conv_out, x, padding,
                                          kernel_shape, strides, data_format)

    #TODO: Check this (from v1.2)
    """
    # Compute output width/height if None
    output_size = [None] * 2
    for i in [-2, -1]:
        if output_shape[i] is None:
            output_size[i] = conv_input_length(x.shape[i], filter_shape[i],
                                               border_mode, strides[i])
        else:
            output_size[i] = output_shape[i]

    conv_out = op(kernel, x, output_size)
    conv_out = _postprocess_conv2d_output(conv_out, x, border_mode, np_kernel,
                                          strides, dim_ordering)
    """
    return conv_out


def separable_conv2d(x, depthwise_kernel, pointwise_kernel, strides=(1, 1),
                     padding='valid', data_format=None, dilation_rate=(1, 1)):
    raise NotImplementedError


def depthwise_conv2d(x, depthwise_kernel, strides=(1, 1), padding='valid',
                     data_format=None, dilation_rate=(1, 1)):
    raise NotImplementedError


def conv3d(x, kernel, strides=(1, 1, 1),
           padding='valid', data_format=None,
           dilation_rate=(1, 1, 1)):
    """3D convolution.

    # Arguments
        kernel: kernel tensor.
        strides: strides tuple.
        padding: string, "same" or "valid".
        data_format: "channels_last" or "channels_first".
            Whether to use Theano or TensorFlow data format
        in inputs/kernels/outputs.
    """
    if data_format is None:
        data_format = image_data_format()
    if data_format not in {'channels_first', 'channels_last'}:
        raise ValueError('Unknown data_format:', data_format)

    if hasattr(x, '_keras_shape'):
        volume_shape = _preprocess_conv3d_volume_shape(int_shape(x), data_format)
    else:
        volume_shape = None
    if hasattr(kernel, '_keras_shape'):
        kernel_shape = kernel._keras_shape
    else:
        # Will only work if `kernel` is a shared variable.
        kernel_shape = kernel.eval().shape
    kernel_shape = _preprocess_conv3d_filter_shape(kernel_shape, data_format)

    x = _preprocess_conv3d_input(x, data_format)
    kernel = _preprocess_conv3d_kernel(kernel, data_format)
    th_padding = _preprocess_padding(padding)

    conv_out = T.nnet.conv3d(x, kernel,
                             border_mode=th_padding,
                             subsample=strides,
                             input_shape=volume_shape,
                             filter_shape=kernel_shape,
                             filter_dilation=dilation_rate)
    conv_out = _postprocess_conv3d_output(conv_out, x, padding,
                                          kernel_shape, strides, data_format)
    return conv_out


def conv3d_transpose(x, kernel, output_shape, strides=(1, 1, 1),
                     padding='valid', data_format=None):
    """3D deconvolution (transposed convolution).

    # Arguments
        kernel: kernel tensor.
        output_shape: desired dimensions of output.
        strides: strides tuple.
        padding: string, "same" or "valid".
        data_format: "channels_last" or "channels_first".
            Whether to use Theano or TensorFlow data format
        in inputs/kernels/outputs.

    # Raises
        ValueError: if using an even kernel size with padding 'same'.
    """
    flip_filters = False
    if data_format is None:
        data_format = image_data_format()
    if data_format not in {'channels_first', 'channels_last'}:
        raise ValueError('Unknown data_format ' + data_format)

    if data_format == 'channels_last':
        output_shape = (output_shape[0],
                        output_shape[4],
                        output_shape[1],
                        output_shape[2],
                        output_shape[3])

    if hasattr(kernel, '_keras_shape'):
        kernel_shape = kernel._keras_shape
    else:
        # Will only work if `kernel` is a shared variable.
        kernel_shape = kernel.eval().shape
<<<<<<< HEAD

    if padding == 'same' and kernel_shape[0] % 2 == 0:
        raise ValueError('In `Conv3DTranspose`, with padding mode `same`, '
                         'even kernel sizes are not supported with Theano. '
                         'You can set `kernel_size` to an odd number.')

    kernel_shape = _preprocess_conv3d_filter_shape(kernel_shape, data_format)

=======

    if padding == 'same' and kernel_shape[0] % 2 == 0:
        raise ValueError('In `Conv3DTranspose`, with padding mode `same`, '
                         'even kernel sizes are not supported with Theano. '
                         'You can set `kernel_size` to an odd number.')

    kernel_shape = _preprocess_conv3d_filter_shape(kernel_shape, data_format)

>>>>>>> 8a4b9c6e
    x = _preprocess_conv3d_input(x, data_format)
    kernel = _preprocess_conv3d_kernel(kernel, data_format)

    th_padding = _preprocess_padding(padding)
    op = T.nnet.abstract_conv.AbstractConv3d_gradInputs(imshp=None,
                                                        kshp=kernel_shape,
                                                        subsample=strides,
                                                        border_mode=th_padding,
                                                        filter_flip=not flip_filters)
    conv_out = op(kernel, x, output_shape[2:])
    conv_out = _postprocess_conv3d_output(conv_out, x, padding,
                                          kernel_shape, strides, data_format)
    return conv_out


def pool2d(x, pool_size, strides=(1, 1), padding='valid',
           data_format=None, pool_mode='max'):
    if data_format is None:
        data_format = image_data_format()
    if data_format not in {'channels_first', 'channels_last'}:
        raise ValueError('Unknown data_format:', data_format)

    assert pool_size[0] >= 1 and pool_size[1] >= 1

    if padding == 'same':
        w_pad = pool_size[0] - 2 if pool_size[0] > 2 and pool_size[0] % 2 == 1 else pool_size[0] - 1
        h_pad = pool_size[1] - 2 if pool_size[1] > 2 and pool_size[1] % 2 == 1 else pool_size[1] - 1
        pad = (w_pad, h_pad)
    elif padding == 'valid':
        pad = (0, 0)
    else:
        raise ValueError('Invalid border mode:', padding)

    if data_format == 'channels_last':
        x = x.dimshuffle((0, 3, 1, 2))

    if pool_mode == 'max':
        pool_out = pool.pool_2d(x, ws=pool_size, stride=strides,
                                ignore_border=True,
                                pad=pad,
                                mode='max')
    elif pool_mode == 'avg':
        if padding == 'same':
            th_avg_pool_mode = 'average_inc_pad'
        elif padding == 'valid':
            th_avg_pool_mode = 'average_exc_pad'
        pool_out = pool.pool_2d(x, ws=pool_size, stride=strides,
                                ignore_border=True,
                                pad=pad,
                                mode=th_avg_pool_mode)
    else:
        raise ValueError('Invalid pooling mode:', pool_mode)
    if padding == 'same':
        expected_width = (x.shape[2] + strides[0] - 1) // strides[0]
        expected_height = (x.shape[3] + strides[1] - 1) // strides[1]
        pool_out = pool_out[:, :,
                            : expected_width,
                            : expected_height]

    if data_format == 'channels_last':
        pool_out = pool_out.dimshuffle((0, 2, 3, 1))
    return pool_out


def pool3d(x, pool_size, strides=(1, 1, 1), padding='valid',
           data_format=None, pool_mode='max'):
    if data_format is None:
        data_format = image_data_format()
    if data_format not in {'channels_first', 'channels_last'}:
        raise ValueError('Unknown data_format:', data_format)

    if padding == 'same':
        w_pad = pool_size[0] - 2 if pool_size[0] % 2 == 1 else pool_size[0] - 1
        h_pad = pool_size[1] - 2 if pool_size[1] % 2 == 1 else pool_size[1] - 1
        d_pad = pool_size[2] - 2 if pool_size[2] % 2 == 1 else pool_size[2] - 1
        padding = (w_pad, h_pad, d_pad)
    elif padding == 'valid':
        padding = (0, 0, 0)
    else:
        raise ValueError('Invalid padding:', padding)

    if data_format == 'channels_last':
        x = x.dimshuffle((0, 4, 1, 2, 3))

    if pool_mode == 'max':
        pool_out = pool.pool_3d(x, ws=pool_size, stride=strides,
                                ignore_border=True,
                                pad=padding,
                                mode='max')
    elif pool_mode == 'avg':
        pool_out = pool.pool_3d(x, ws=pool_size, stride=strides,
                                ignore_border=True,
                                pad=padding,
                                mode='average_exc_pad')
    else:
        raise ValueError('Invalid pooling mode:', pool_mode)

    if padding == 'same':
        expected_width = (x.shape[2] + strides[0] - 1) // strides[0]
        expected_height = (x.shape[3] + strides[1] - 1) // strides[1]
        expected_depth = (x.shape[4] + strides[2] - 1) // strides[2]

        pool_out = pool_out[:, :,
                            : expected_width,
                            : expected_height,
                            : expected_depth]

    if data_format == 'channels_last':
        pool_out = pool_out.dimshuffle((0, 2, 3, 4, 1))
    return pool_out


def bias_add(x, bias, data_format=None):
    if data_format is None:
        data_format = image_data_format()
    if data_format not in {'channels_first', 'channels_last'}:
        raise ValueError('Unknown data_format ' + str(data_format))
    if ndim(bias) != 1 and ndim(bias) != ndim(x) - 1:
        raise ValueError('Unexpected bias dimensions %d, '
                         'expect to be 1 or %d dimensions'
                         % (ndim(bias), ndim(x) - 1))
    bias_shape = tuple(bias.shape)
    if ndim(x) == 5:
        if data_format == 'channels_first':
            if ndim(bias) == 1:
                x += reshape(bias, (1, bias_shape[0], 1, 1, 1))
            else:
                x += reshape(bias, (1, bias_shape[3]) + bias_shape[:3])
        elif data_format == 'channels_last':
            if ndim(bias) == 1:
                x += reshape(bias, (1, 1, 1, 1, bias_shape[0]))
            else:
                x += reshape(bias, (1,) + bias_shape)
    elif ndim(x) == 4:
        if data_format == 'channels_first':
            if ndim(bias) == 1:
                x += reshape(bias, (1, bias_shape[0], 1, 1))
            else:
                x += reshape(bias, (1, bias_shape[2]) + bias_shape[:2])
        elif data_format == 'channels_last':
            if ndim(bias) == 1:
                x += reshape(bias, (1, 1, 1, bias_shape[0]))
            else:
                x += reshape(bias, (1,) + bias_shape)
    elif ndim(x) == 3:
        if data_format == 'channels_first':
            if ndim(bias) == 1:
                x += reshape(bias, (1, bias_shape[0], 1))
            else:
                x += reshape(bias, (1, bias_shape[1], bias_shape[0]))
        elif data_format == 'channels_last':
            if ndim(bias) == 1:
                x += reshape(bias, (1, 1, bias_shape[0]))
            else:
                x += reshape(bias, (1,) + bias_shape)
    else:
        x += bias
    return x


# RANDOMNESS
<<<<<<< HEAD


=======
>>>>>>> 8a4b9c6e
def random_normal(shape, mean=0.0, stddev=1.0, dtype=None, seed=None):
    if dtype is None:
        dtype = floatx()
    if seed is None:
        seed = np.random.randint(1, 10e6)
    rng = RandomStreams(seed=seed)
    return rng.normal(size=shape, avg=mean, std=stddev, dtype=dtype)


def random_uniform(shape, minval=0.0, maxval=1.0, dtype=None, seed=None):
    if dtype is None:
        dtype = floatx()
    if seed is None:
        seed = np.random.randint(1, 10e6)
    rng = RandomStreams(seed=seed)
    return rng.uniform(shape, low=minval, high=maxval, dtype=dtype)


def random_binomial(shape, p=0.0, dtype=None, seed=None):
    if dtype is None:
        dtype = floatx()
    if seed is None:
        seed = np.random.randint(1, 10e6)
    rng = RandomStreams(seed=seed)
    return rng.binomial(shape, p=p, dtype=dtype)


def truncated_normal(shape, mean=0.0, stddev=1.0, dtype=None, seed=None):
    if dtype is None:
        dtype = floatx()
    if seed is None:
        seed = np.random.randint(1, 10e6)
    rng = RandomStreams(seed=seed)
    normal_tensor = rng.normal(size=shape, avg=mean, std=stddev, dtype=dtype)
    # Poor man's truncated normal: we literally clip the tensor
    return T.clip(normal_tensor, mean - 2 * stddev, mean + 2 * stddev)


def random_multinomial(shape, p=0.0, dtype=None, seed=None):
    if dtype is None:
        dtype = floatx()
    if seed is None:
        seed = np.random.randint(10e6)
    rng = RandomStreams(seed=seed)
    return rng.multinomial(shape, pvals=p, dtype=dtype)

# COUNT SKETCH
def count_sketch(h, s, x, d=16000):
    rval, updates = theano.scan(fn=__count_sketch,
                            sequences=[h, s, x.dimshuffle(1,0)],
                            outputs_info = T.alloc(0., x.shape[0], d),
                            non_sequences=[], n_steps=x.shape[1])
    return rval[-1] # We are interested only in the last value

def __count_sketch(h, s, v,  # Sequences
                   y, # Outputs info
                   ):
    return T.cast(T.inc_subtensor(y[:, h], T.dot(s, v)), 'float32')

# 1d Convolution
def scan_conv1d(u, v):
    '''1D convolution over a set of vectors. All inputs will be treated by pairs.
        #x must be equal to #kernel

    # Arguments
        u: first set of vectors
        v: second set of vectors
    '''

    def __vec_conv(u, v,  # Sequences
                   w,  # Outputs info
                   ):
        u = u.dimshuffle(('x', 0))
        v = v.dimshuffle(('x', 0))
        conv_out = vec_conv(u, v,
                            border_mode='full')

        init_cut = u.shape[1] / 2
        end_cut = init_cut + u.shape[1]
        return conv_out[0, init_cut:end_cut]

    conv_out, updates = theano.scan(__vec_conv,
                                sequences=[u, v],
                                outputs_info=T.alloc(0., u.shape[1]),#, d),
                                non_sequences=[], n_steps=u.shape[0])
    return conv_out

# Theano implementation of CTC
# Used with permission from Shawn Tan
# https://github.com/shawntan/
# Note that TensorFlow's native CTC code is significantly
# faster than this


def ctc_interleave_blanks(Y):
    Y_ = T.alloc(-1, Y.shape[0] * 2 + 1)
    Y_ = T.set_subtensor(Y_[T.arange(Y.shape[0]) * 2 + 1], Y)
    return Y_


def ctc_create_skip_idxs(Y):
    skip_idxs = T.arange((Y.shape[0] - 3) // 2) * 2 + 1
    non_repeats = T.neq(Y[skip_idxs], Y[skip_idxs + 2])
    return skip_idxs[non_repeats.nonzero()]


def ctc_update_log_p(skip_idxs, zeros, active, log_p_curr, log_p_prev):
    active_skip_idxs = skip_idxs[(skip_idxs < active).nonzero()]
    active_next = T.cast(T.minimum(
        T.maximum(
            active + 1,
            T.max(T.concatenate([active_skip_idxs, [-1]])) + 2 + 1
        ), log_p_curr.shape[0]), 'int32')

    common_factor = T.max(log_p_prev[:active])
    p_prev = T.exp(log_p_prev[:active] - common_factor)
    _p_prev = zeros[:active_next]
    # copy over
    _p_prev = T.set_subtensor(_p_prev[:active], p_prev)
    # previous transitions
    _p_prev = T.inc_subtensor(_p_prev[1:], _p_prev[:-1])
    # skip transitions
    _p_prev = T.inc_subtensor(_p_prev[active_skip_idxs + 2], p_prev[active_skip_idxs])
    updated_log_p_prev = T.log(_p_prev) + common_factor

    log_p_next = T.set_subtensor(
        zeros[:active_next],
        log_p_curr[:active_next] + updated_log_p_prev
    )
    return active_next, log_p_next


def ctc_path_probs(predict, Y, alpha=1e-4):
    smoothed_predict = (1 - alpha) * predict[:, Y] + alpha * np.float32(1.) / Y.shape[0]
    L = T.log(smoothed_predict)
    zeros = T.zeros_like(L[0])
    log_first = zeros

    f_skip_idxs = ctc_create_skip_idxs(Y)
    b_skip_idxs = ctc_create_skip_idxs(Y[::-1])  # there should be a shortcut to calculating this

    def step(log_f_curr, log_b_curr, f_active, log_f_prev, b_active, log_b_prev):
        f_active_next, log_f_next = ctc_update_log_p(f_skip_idxs, zeros, f_active, log_f_curr, log_f_prev)
        b_active_next, log_b_next = ctc_update_log_p(b_skip_idxs, zeros, b_active, log_b_curr, log_b_prev)
        return f_active_next, log_f_next, b_active_next, log_b_next

    [f_active, log_f_probs, b_active, log_b_probs], _ = theano.scan(
        step, sequences=[L, L[::-1, ::-1]], outputs_info=[np.int32(1), log_first, np.int32(1), log_first])

    idxs = T.arange(L.shape[1]).dimshuffle('x', 0)
    mask = (idxs < f_active.dimshuffle(0, 'x')) & (idxs < b_active.dimshuffle(0, 'x'))[::-1, ::-1]
    log_probs = log_f_probs + log_b_probs[::-1, ::-1] - L
    return log_probs, mask


def ctc_cost(predict, Y):
    log_probs, mask = ctc_path_probs(predict, ctc_interleave_blanks(Y))
    common_factor = T.max(log_probs)
    total_log_prob = T.log(T.sum(T.exp(log_probs - common_factor)[mask.nonzero()])) + common_factor
    return -total_log_prob


# batchifies original CTC code
def ctc_batch_cost(y_true, y_pred, input_length, label_length):
    """Runs CTC loss algorithm on each batch element.

    # Arguments
        y_true: tensor (samples, max_string_length) containing the truth labels
        y_pred: tensor (samples, time_steps, num_categories) containing the prediction,
                or output of the softmax
        input_length: tensor (samples,1) containing the sequence length for
                each batch item in y_pred
        label_length: tensor (samples,1) containing the sequence length for
                each batch item in y_true

    # Returns
        Tensor with shape (samples,1) containing the
            CTC loss of each element
    """

    def ctc_step(y_true_step, y_pred_step, input_length_step, label_length_step):
        y_pred_step = y_pred_step[0: input_length_step[0]]
        y_true_step = y_true_step[0:label_length_step[0]]
        return ctc_cost(y_pred_step, y_true_step)

    ret, _ = theano.scan(
        fn=ctc_step,
        outputs_info=None,
        sequences=[y_true, y_pred, input_length, label_length]
    )

    ret = ret.dimshuffle('x', 0)
    return ret


# HIGH ORDER FUNCTIONS

def map_fn(fn, elems, name=None, dtype=None):
    """Map the function fn over the elements elems and return the outputs.

    # Arguments
        fn: Callable that will be called upon each element in elems
        elems: tensor, at least 2 dimensional
        name: A string name for the map node in the graph

    # Returns
        Tensor with first dimension equal to the elems and second depending on
        fn
    """
    return theano.map(fn, elems, name=name)[0]


def foldl(fn, elems, initializer=None, name=None):
    """Reduce elems using fn to combine them from left to right.

    # Arguments
        fn: Callable that will be called upon each element in elems and an
            accumulator, for instance lambda acc, x: acc + x
        elems: tensor
        initializer: The first value used (elems[0] in case of None)
        name: A string name for the foldl node in the graph

    # Returns
        Same type and shape as initializer
    """
    if initializer is None:
        initializer = elems[0]
        elems = elems[1:]

    # We need to change the order of the arguments because theano accepts x as
    # first parameter and accumulator as second
    return theano.foldl(lambda x, acc: fn(acc, x),
                        elems, initializer, name=name)[0]


def foldr(fn, elems, initializer=None, name=None):
    """Reduce elems using fn to combine them from right to left.

    # Arguments
        fn: Callable that will be called upon each element in elems and an
            accumulator, for instance lambda acc, x: acc + x
        elems: tensor
        initializer: The first value used (elems[-1] in case of None)
        name: A string name for the foldr node in the graph

    # Returns
        Same type and shape as initializer
    """
    if initializer is None:
        initializer = elems[-1]
        elems = elems[:-1]

    # We need to change the order of the arguments because theano accepts x as
    # first parameter and accumulator as second
    return theano.foldr(lambda x, acc: fn(acc, x),
                        elems, initializer, name=name)[0]


def local_conv1d(inputs, kernel, kernel_size, strides, data_format=None):
    if data_format is None:
        data_format = image_data_format()
    if data_format not in {'channels_first', 'channels_last'}:
        raise ValueError('Unknown data_format ' + str(data_format))

    stride = strides[0]
    kernel_shape = int_shape(kernel)
    output_length, feature_dim, filters = kernel_shape

    xs = []
    for i in range(output_length):
        slice_length = slice(i * stride,
                             i * stride + kernel_size[0])
        xs.append(reshape(inputs[:, slice_length, :],
                          (1, -1, feature_dim)))
    x_aggregate = concatenate(xs, axis=0)
    # Shape: `(output_length, batch_size, filters)`.
    output = batch_dot(x_aggregate, kernel)
    return permute_dimensions(output, (1, 0, 2))


def local_conv2d(inputs, kernel, kernel_size, strides, output_shape, data_format=None):
    if data_format is None:
        data_format = image_data_format()
    if data_format not in {'channels_first', 'channels_last'}:
        raise ValueError('Unknown data_format ' + str(data_format))

    stride_row, stride_col = strides
    output_row, output_col = output_shape
    kernel_shape = int_shape(kernel)
    _, feature_dim, filters = kernel_shape

    if data_format == 'channels_first':
        output = []
        for i in range(output_row):
            for j in range(output_col):
                slice_row = slice(i * stride_row,
                                  i * stride_row + kernel_size[0])
                slice_col = slice(j * stride_col,
                                  j * stride_col + kernel_size[1])
                x_flatten = reshape(inputs[:, :, slice_row, slice_col],
                                    (1, -1, feature_dim))
                output.append(dot(x_flatten,
                                  kernel[i * output_col + j, :, :]))
        output = concatenate(output, axis=0)
        output = reshape(output,
                         (output_row, output_col, -1, filters))
        output = permute_dimensions(output, (2, 3, 0, 1))
    else:
        xs = []
        for i in range(output_row):
            for j in range(output_col):
                slice_row = slice(i * stride_row,
                                  i * stride_row + kernel_size[0])
                slice_col = slice(j * stride_col,
                                  j * stride_col + kernel_size[1])
                xs.append(reshape(inputs[:, slice_row, slice_col, :],
                                  (1, -1, feature_dim)))

        x_aggregate = concatenate(xs, axis=0)
        output = batch_dot(x_aggregate, kernel)
        output = reshape(output,
                         (output_row, output_col, -1, filters))
        output = permute_dimensions(output, (2, 0, 1, 3))
    return output

# modified from the one included in np_utils.py
def conv_input_length(output_length, filter_size, border_mode, stride):
    if output_length is None:
        return None
    assert border_mode in {'same', 'valid', 'full'}
    add_extra = 0
    if border_mode == 'same':
        pad = filter_size // 2
        add_extra = +1
    elif border_mode == 'valid':
        pad = 0
    elif border_mode == 'full':
        pad = filter_size - 1
    return (output_length - 1) * stride - 2 * pad + filter_size + add_extra


def as_tensor_variable(x, name=None, ndim=None):
    return T.as_tensor_variable(x, name, ndim)<|MERGE_RESOLUTION|>--- conflicted
+++ resolved
@@ -339,28 +339,17 @@
     return T.zeros_like(x, dtype=dtype)
 
 
-<<<<<<< HEAD
-def identity(x):
-=======
 def identity(x, name=None):
->>>>>>> 8a4b9c6e
     """Returns a tensor with the same content as the input tensor.
 
     # Arguments
         x: The input tensor.
-<<<<<<< HEAD
-=======
         name: String, name for the variable to create.
->>>>>>> 8a4b9c6e
 
     # Returns
         A tensor of the same shape, type and content.
     """
-<<<<<<< HEAD
-    return x.copy()
-=======
     return x.copy(name=name)
->>>>>>> 8a4b9c6e
 
 
 def random_uniform_variable(shape, low, high, dtype=None, name=None):
@@ -1412,15 +1401,6 @@
 
     global uses_learning_phase
     uses_learning_phase = False
-<<<<<<< HEAD
-
-    if mask is not None:
-        # if mask.ndim == ndim-1:
-        #    mask = expand_dims(mask)
-        # assert mask.ndim == ndim
-        # mask = mask.dimshuffle(axes)
-=======
->>>>>>> 8a4b9c6e
 
     if mask is not None:
         if mask.ndim < ndim:
@@ -1459,7 +1439,7 @@
             for i in range(len(successive_states[-1])):
                 states.append(T.stack(*[states_at_step[i] for states_at_step in successive_states]))
         else:
-            # build an all-zero tensor of shape (samples, units)
+            # build an all-zero tensor of shape (samples, output_dim)
             initial_output = step_function(inputs[0], initial_states + constants)[0] * 0
             # Theano gets confused by broadcasting patterns in the scan op
             initial_output = T.unbroadcast(initial_output, 0, 1)
@@ -1609,11 +1589,7 @@
         alt = alt()
 
     # else: assume learning phase is a placeholder tensor.
-<<<<<<< HEAD
-    x = theano.ifelse.ifelse(training, x, alt)
-=======
     x = ifelse(training, x, alt)
->>>>>>> 8a4b9c6e
     if uses_learning_phase:
         x._uses_learning_phase = True
     return x
@@ -1981,8 +1957,6 @@
         data_format = image_data_format()
     if data_format not in {'channels_first', 'channels_last'}:
         raise ValueError('Unknown data_format ', data_format)
-<<<<<<< HEAD
-=======
 
     if hasattr(kernel, '_keras_shape'):
         kernel_shape = kernel._keras_shape
@@ -2028,57 +2002,8 @@
     else:
         output = squeeze(output, 3)
     return output
->>>>>>> 8a4b9c6e
-
-    if hasattr(kernel, '_keras_shape'):
-        kernel_shape = kernel._keras_shape
-    else:
-        kernel_shape = None
-    if padding == 'causal':
-        # causal (dilated) convolution:
-        if not kernel_shape:
-            raise AttributeError('Causal padding requires kernel._keras_shape set.')
-        left_pad = dilation_rate * (kernel_shape[0] - 1)
-        x = temporal_padding(x, (left_pad, 0))
-        padding = 'valid'
-    if hasattr(x, '_keras_shape'):
-        shape = x._keras_shape
-    else:
-        shape = None
-    if data_format == 'channels_last':
-        # original shape: (batch, length, input_dim)
-        # add dim to x to have (batch, length, 1, input_dim)
-        x = expand_dims(x, 2)
-        # update x._keras_shape
-        if shape is not None:
-            x._keras_shape = (shape[0], shape[1], 1, shape[2])
-    else:
-        # original shape: (batch, input_dim, length)
-        # add dim to x to have (batch, input_dim, length, 1)
-        x = expand_dims(x, 3)
-        # update x._keras_shape
-        if shape is not None:
-            x._keras_shape = (shape[0], shape[1], shape[2], 1)
-    # update dilation rate, strides
-    dilation_rate = (dilation_rate, 1)
-    strides = (strides, 1)
-    # add dim to kernel (always same format independently of data_format)
-    # i.e. (rows, 1, input_depth, depth)
-    kernel = expand_dims(kernel, 1)
-    output = conv2d(x, kernel,
-                    strides=strides, padding=padding,
-                    data_format=data_format, dilation_rate=dilation_rate)
-    # remove added dim
-    if data_format == 'channels_last':
-        output = squeeze(output, 2)
-    else:
-        output = squeeze(output, 3)
-    return output
-
-<<<<<<< HEAD
-
-=======
->>>>>>> 8a4b9c6e
+
+
 def conv2d(x, kernel, strides=(1, 1), padding='valid',
            data_format=None, dilation_rate=(1, 1)):
     """2D convolution.
@@ -2282,7 +2207,6 @@
     else:
         # Will only work if `kernel` is a shared variable.
         kernel_shape = kernel.eval().shape
-<<<<<<< HEAD
 
     if padding == 'same' and kernel_shape[0] % 2 == 0:
         raise ValueError('In `Conv3DTranspose`, with padding mode `same`, '
@@ -2291,16 +2215,6 @@
 
     kernel_shape = _preprocess_conv3d_filter_shape(kernel_shape, data_format)
 
-=======
-
-    if padding == 'same' and kernel_shape[0] % 2 == 0:
-        raise ValueError('In `Conv3DTranspose`, with padding mode `same`, '
-                         'even kernel sizes are not supported with Theano. '
-                         'You can set `kernel_size` to an odd number.')
-
-    kernel_shape = _preprocess_conv3d_filter_shape(kernel_shape, data_format)
-
->>>>>>> 8a4b9c6e
     x = _preprocess_conv3d_input(x, data_format)
     kernel = _preprocess_conv3d_kernel(kernel, data_format)
 
@@ -2462,11 +2376,6 @@
 
 
 # RANDOMNESS
-<<<<<<< HEAD
-
-
-=======
->>>>>>> 8a4b9c6e
 def random_normal(shape, mean=0.0, stddev=1.0, dtype=None, seed=None):
     if dtype is None:
         dtype = floatx()
