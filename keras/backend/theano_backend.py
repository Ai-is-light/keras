--- conflicted
+++ resolved
@@ -2829,8 +2829,7 @@
     return T_softsign(x)
 
 
-<<<<<<< HEAD
-def categorical_crossentropy(target, output, from_logits=False):
+def categorical_crossentropy(target, output, from_logits=False, axis=-1):
     """Categorical crossentropy between an output tensor and a target tensor.
 
     # Arguments
@@ -2844,8 +2843,6 @@
     # Returns
         Output tensor.
     """
-=======
-def categorical_crossentropy(target, output, from_logits=False, axis=-1):
     output_dimensions = list(range(len(int_shape(output))))
     if axis != -1 and axis not in output_dimensions:
         raise ValueError(
@@ -2859,7 +2856,6 @@
         permutation += output_dimensions[axis + 1:] + [axis]
         output = permute_dimensions(output, permutation)
         target = permute_dimensions(target, permutation)
->>>>>>> 3eab6103
     if from_logits:
         output = T.nnet.softmax(output)
     else:
@@ -2870,8 +2866,7 @@
     return T.nnet.categorical_crossentropy(output, target)
 
 
-<<<<<<< HEAD
-def sparse_categorical_crossentropy(target, output, from_logits=False):
+def sparse_categorical_crossentropy(target, output, from_logits=False, axis=-1):
     """Categorical crossentropy with integer targets.
 
     # Arguments
@@ -2885,8 +2880,6 @@
     # Returns
         Output tensor.
     """
-=======
-def sparse_categorical_crossentropy(target, output, from_logits=False, axis=-1):
     output_dimensions = list(range(len(int_shape(output))))
     if axis != -1 and axis not in output_dimensions:
         raise ValueError(
@@ -2900,7 +2893,6 @@
         permutation += output_dimensions[axis + 1:] + [axis]
         output = permute_dimensions(output, permutation)
         target = permute_dimensions(target, permutation)
->>>>>>> 3eab6103
     target = T.cast(T.flatten(target), 'int32')
     target = T.extra_ops.to_one_hot(target, nb_class=output.shape[-1])
     target = reshape(target, shape(output))
