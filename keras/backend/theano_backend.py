--- conflicted
+++ resolved
@@ -7,11 +7,8 @@
 from theano.tensor.nnet import conv3d2d
 from theano.tensor.fft import rfft, irfft
 from theano.printing import Print
-<<<<<<< HEAD
 from theano.tensor.signal.conv import conv2d as vec_conv
-=======
 from theano.ifelse import ifelse
->>>>>>> 42ccc34b
 try:
     import theano.sparse as th_sparse_module
 except ImportError:
