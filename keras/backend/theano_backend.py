from __future__ import absolute_import
from __future__ import division
from __future__ import print_function

from collections import defaultdict
from contextlib import contextmanager
import theano
from theano import tensor as T
from theano.sandbox.rng_mrg import MRG_RandomStreams as RandomStreams
from theano.tensor.signal import pool
from theano.tensor.fft import rfft, irfft
from theano.printing import Print
from theano.tensor.signal.conv import conv2d as vec_conv
from theano.ifelse import ifelse

try:
    import theano.sparse as th_sparse_module
except ImportError:
    th_sparse_module = None
try:
    from theano.tensor.nnet.nnet import softsign as T_softsign
except ImportError:
    from theano.sandbox.softsign import softsign as T_softsign

import numpy as np
from .common import floatx
from .common import epsilon
from .common import normalize_data_format
from ..utils.generic_utils import has_arg
# Legacy functions
from .common import set_image_dim_ordering, image_dim_ordering

py_all = all
py_any = any
py_sum = sum
py_slice = slice


# INTERNAL UTILS
theano.config.floatX = floatx()
_LEARNING_PHASE = T.scalar(dtype='uint8', name='keras_learning_phase')  # 0 = test, 1 = train
_UID_PREFIXES = defaultdict(int)


def printing(x, string='', summarize=None):
    """Prints `message` and the tensor value when evaluated.

     Note that `printing` returns a new tensor identical to `x`
     which should be used in the following code. Otherwise the
     print operation is not taken into account during evaluation.

     # Example
     ```python
         >>> x = K.printing(x, string="x is: ")
     ```

    # Arguments
        x: Tensor to print.
        string: Message to print jointly with the tensor.
        summarize: Argument included for TF compatibility. Ignored by Theano

    # Returns
        The same tensor `x`, unchanged.
    """
    return theano.printing.Print(string)(x)


def learning_phase():
    """Returns the learning phase flag.

    The learning phase flag is a bool tensor (0 = test, 1 = train)
    to be passed as input to any Keras function
    that uses a different behavior at train time and test time.

    # Returns
        Learning phase (scalar integer tensor or Python integer).
    """
    # False = test, True = train
    return _LEARNING_PHASE


def set_learning_phase(value):
    """Sets the learning phase to a fixed value.

    # Arguments
        value: Learning phase value, either 0 or 1 (integers).

    # Raises
        ValueError: if `value` is neither `0` nor `1`.
    """
    global _LEARNING_PHASE
    if value not in {0, 1}:
        raise ValueError('Expected learning phase to be '
                         '0 or 1.')
    _LEARNING_PHASE = value


def get_uid(prefix=''):
    """Provides a unique UID given a string prefix.

    # Arguments
        prefix: string.

    # Returns
        An integer.

    # Example
    ```python
        >>> keras.backend.get_uid('dense')
        1
        >>> keras.backend.get_uid('dense')
        2
    ```

    """
    _UID_PREFIXES[prefix] += 1
    return _UID_PREFIXES[prefix]


def reset_uids():
    """Resets UIDs to default
    :return:
    """
    global _UID_PREFIXES
    _UID_PREFIXES = defaultdict(int)


# VARIABLE MANIPULATION


def _assert_sparse_module():
    if not th_sparse_module:
        raise ImportError("Failed to import theano.sparse\n"
                          "You probably need to pip install nose-parameterized")


def is_sparse(tensor):
    """Returns whether a tensor is a sparse tensor.

    # Arguments
        tensor: A tensor instance.

    # Returns
        A boolean.

    # Example
    ```python
        >>> from keras import backend as K
        >>> a = K.placeholder((2, 2), sparse=False)
        >>> print(K.is_sparse(a))
        False
        >>> b = K.placeholder((2, 2), sparse=True)
        >>> print(K.is_sparse(b))
        True
    ```
    """
    return th_sparse_module and isinstance(tensor.type, th_sparse_module.SparseType)


def to_dense(tensor):
    """Converts a sparse tensor into a dense tensor and returns it.

    # Arguments
        tensor: A tensor instance (potentially sparse).

    # Returns
        A dense tensor.

    # Examples
    ```python
        >>> from keras import backend as K
        >>> b = K.placeholder((2, 2), sparse=True)
        >>> print(K.is_sparse(b))
        True
        >>> c = K.to_dense(b)
        >>> print(K.is_sparse(c))
        False
    ```
    """
    if is_sparse(tensor):
        return th_sparse_module.dense_from_sparse(tensor)
    else:
        return tensor


def _is_explicit_shape(shape):
    if hasattr(shape, '__iter__'):
        for x in shape:
            if x is not None:
                if not isinstance(x, int):
                    return False
        return True
    return False


NAME_SCOPE_STACK = []


@contextmanager
def name_scope(name):
    global NAME_SCOPE_STACK
    NAME_SCOPE_STACK.append(name)
    yield
    NAME_SCOPE_STACK.pop()


def _prepare_name(name, default):
    prefix = '/'.join(NAME_SCOPE_STACK)
    if name is None:
        return prefix + '/' + default
    return prefix + '/' + name


def variable(value, dtype=None, name=None, constraint=None):
    """Instantiates a variable and returns it.

    # Arguments
        value: Numpy array, initial value of the tensor.
        dtype: Tensor type.
        name: Optional name string for the tensor.
        constraint: Optional projection function to be
            applied to the variable after an optimizer update.

    # Returns
        A variable instance (with Keras metadata included).

    # Examples
    ```python
        >>> from keras import backend as K
        >>> val = np.array([[1, 2], [3, 4]])
        >>> kvar = K.variable(value=val, dtype='float64', name='example_var')
        >>> K.dtype(kvar)
        'float64'
        >>> print(kvar)
        example_var
        >>> K.eval(kvar)
        array([[ 1.,  2.],
               [ 3.,  4.]])
    ```
    """
    if dtype is None:
        dtype = floatx()
    if hasattr(value, 'tocoo'):
        _assert_sparse_module()
        variable = th_sparse_module.as_sparse_variable(
            value, name=_prepare_name(name, 'variable'))
    else:
        if isinstance(value, (theano.tensor.TensorVariable,
                              theano.tensor.sharedvar.TensorSharedVariable,
                              theano.tensor.TensorConstant)):
            # Support for RandomStreams().normal(), .uniform().
            value = value.eval()
        value = np.asarray(value, dtype=dtype)
        variable = theano.shared(value=value,
                                 name=_prepare_name(name, 'variable'),
                                 strict=False)
    variable._keras_shape = value.shape
    variable._uses_learning_phase = False
    variable.constraint = constraint
    return variable


def constant(value, dtype=None, shape=None, name=None):
    """Creates a constant tensor.

    # Arguments
        value: A constant value (or list)
        dtype: The type of the elements of the resulting tensor.
        shape: Optional dimensions of resulting tensor.
        name: Optional name for the tensor.

    # Returns
        A Constant Tensor.
    """
    if dtype is None:
        dtype = floatx()
    if shape is None:
        shape = ()
    np_value = value * np.ones(shape)
    const = T.constant(np_value,
                       dtype=dtype,
                       name=_prepare_name(name, 'constant'))
    const._keras_shape = shape
    const._uses_learning_phase = False
    return const


def is_keras_tensor(x):
    """Returns whether `x` is a Keras tensor.

    A "Keras tensor" is a tensor that was returned by a Keras layer,
    (`Layer` class) or by `Input`.

    # Arguments
        x: A candidate tensor.

    # Returns
        A boolean: Whether the argument is a Keras tensor.

    # Raises
        ValueError: In case `x` is not a symbolic tensor.

    # Examples
    ```python
        >>> from keras import backend as K
        >>> from keras.layers import Input, Dense
        >>> np_var = numpy.array([1, 2])
        >>> K.is_keras_tensor(np_var) # A numpy array is not a symbolic tensor.
        ValueError
        >>> k_var = K.placeholder('float32', shape=(1,1))
        >>> K.is_keras_tensor(k_var) # A variable indirectly created outside of keras is not a Keras tensor.
        False
        >>> keras_var = K.variable(np_var)
        >>> K.is_keras_tensor(keras_var)  # A variable created with the keras backend is not a Keras tensor.
        False
        >>> keras_placeholder = K.placeholder(shape=(2, 4, 5))
        >>> K.is_keras_tensor(keras_placeholder)  # A placeholder is not a Keras tensor.
        False
        >>> keras_input = Input([10])
        >>> K.is_keras_tensor(keras_input) # An Input is a Keras tensor.
        True
        >>> keras_layer_output = Dense(10)(keras_input)
        >>> K.is_keras_tensor(keras_layer_output) # Any Keras layer output is a Keras tensor.
        True
    ```
    """
    if not is_tensor(x):
        raise ValueError('Unexpectedly found an instance of type `' +
                         str(type(x)) + '`. '
                         'Expected a symbolic tensor instance.')
    return hasattr(x, '_keras_history')


def is_tensor(x):
    return isinstance(x, (T.TensorVariable,
                          T.sharedvar.TensorSharedVariable))


def placeholder(shape=None, ndim=None, dtype=None, sparse=False, name=None):
    """Instantiates a placeholder tensor and returns it.

    # Arguments
        shape: Shape of the placeholder
            (integer tuple, may include `None` entries).
        ndim: Number of axes of the tensor.
            At least one of {`shape`, `ndim`} must be specified.
            If both are specified, `shape` is used.
        dtype: Placeholder type.
        sparse: Boolean, whether the placeholder should have a sparse type.
        name: Optional name string for the placeholder.

    # Returns
        Tensor instance (with Keras metadata included).

    # Examples
    ```python
        >>> from keras import backend as K
        >>> input_ph = K.placeholder(shape=(2, 4, 5))
        >>> input_ph._keras_shape
        (2, 4, 5)
    ```
    """
    if dtype is None:
        dtype = floatx()
    if shape is None and ndim is None:
        raise ValueError('Specify either a shape or ndim value.')
    if shape is not None:
        ndim = len(shape)
    else:
        shape = tuple([None for _ in range(ndim)])

    name = _prepare_name(name, 'placeholder')
    broadcast = (False,) * ndim
    if sparse:
        _assert_sparse_module()
        x = th_sparse_module.csr_matrix(name=name, dtype=dtype)
    else:
        x = T.TensorType(dtype, broadcast)(name)
    x._keras_shape = shape
    x._uses_learning_phase = False
    x._theano_placeholder = True
    return x


def is_placeholder(x):
    """Returns whether `x` is a placeholder.

    # Arguments
        x: A candidate placeholder.

    # Returns
        Boolean.
    """
    return hasattr(x, '_theano_placeholder') and x._theano_placeholder


def shape(x):
    """Returns the symbolic shape of a tensor or variable.

    # Arguments
        x: A tensor or variable.

    # Returns
        A symbolic shape (which is itself a tensor).

    # Examples
    ```python
        # TensorFlow example
        >>> from keras import backend as K
        >>> val = np.array([[1, 2], [3, 4]])
        >>> kvar = K.variable(value=val)
        >>> inputs = K.placeholder(shape=(2, 4, 5))
        >>> K.shape(kvar)
        Shape.0
        >>> K.shape(inputs)
        Shape.0
        # To get integer shape (Instead, you can use K.int_shape(x))
        >>> K.shape(kvar).eval()
        array([2, 2])
    ```
    """
    return x.shape


def int_shape(x):
    """Returns the shape of tensor or variable as a tuple of int or None entries.

    # Arguments
        x: Tensor or variable.

    # Returns
        A tuple of integers (or None entries).

    # Examples
    ```python
        >>> from keras import backend as K
        >>> inputs = K.placeholder(shape=(2, 4, 5))
        >>> K.int_shape(inputs)
        (2, 4, 5)
        >>> val = np.array([[1, 2], [3, 4]])
        >>> kvar = K.variable(value=val)
        >>> K.int_shape(kvar)
        (2, 2)
    ```
    """
    if hasattr(x, '_keras_shape'):
        return x._keras_shape
    else:
        return None


def ndim(x):
    """Returns the number of axes in a tensor, as an integer.

    # Arguments
        x: Tensor or variable.

    # Returns
        Integer (scalar), number of axes.

    # Examples
    ```python
        >>> from keras import backend as K
        >>> inputs = K.placeholder(shape=(2, 4, 5))
        >>> val = np.array([[1, 2], [3, 4]])
        >>> kvar = K.variable(value=val)
        >>> K.ndim(inputs)
        3
        >>> K.ndim(kvar)
        2
    ```
    """
    return x.ndim


def dtype(x):
    """Returns the dtype of a Keras tensor or variable, as a string.

    # Arguments
        x: Tensor or variable.

    # Returns
        String, dtype of `x`.

    # Examples
    ```python
        >>> from keras import backend as K
        >>> K.dtype(K.placeholder(shape=(2,4,5)))
        'float32'
        >>> K.dtype(K.placeholder(shape=(2,4,5), dtype='float32'))
        'float32'
        >>> K.dtype(K.placeholder(shape=(2,4,5), dtype='float64'))
        'float64'
        # Keras variable
        >>> kvar = K.variable(np.array([[1, 2], [3, 4]]))
        >>> K.dtype(kvar)
        'float32_ref'
        >>> kvar = K.variable(np.array([[1, 2], [3, 4]]), dtype='float32')
        >>> K.dtype(kvar)
        'float32_ref'
    ```
    """
    return x.dtype


def eval(x):
    """Evaluates the value of a variable.

    # Arguments
        x: A variable.

    # Returns
        A Numpy array.

    # Examples
    ```python
        >>> from keras import backend as K
        >>> kvar = K.variable(np.array([[1, 2], [3, 4]]), dtype='float32')
        >>> K.eval(kvar)
        array([[ 1.,  2.],
               [ 3.,  4.]], dtype=float32)
    ```
    """
    return to_dense(x).eval()


def zeros(shape, dtype=None, name=None):
    """Instantiates an all-zeros variable and returns it.

    # Arguments
        shape: Tuple of integers, shape of returned Keras variable
        dtype: String, data type of returned Keras variable
        name: String, name of returned Keras variable

    # Returns
        A variable (including Keras metadata), filled with `0.0`.
        Note that if `shape` was symbolic, we cannot return a variable,
        and will return a dynamically-shaped tensor instead.

    # Example
    ```python
        >>> from keras import backend as K
        >>> kvar = K.zeros((3,4))
        >>> K.eval(kvar)
        array([[ 0.,  0.,  0.,  0.],
               [ 0.,  0.,  0.,  0.],
               [ 0.,  0.,  0.,  0.]], dtype=float32)
    ```
    """
    if dtype is None:
        dtype = floatx()
    return variable(np.zeros(shape), dtype, name)


# Aliases
zeros_symbolic = zeros


def ones(shape, dtype=None, name=None):
    """Instantiates an all-ones variable and returns it.

    # Arguments
        shape: Tuple of integers, shape of returned Keras variable.
        dtype: String, data type of returned Keras variable.
        name: String, name of returned Keras variable.

    # Returns
        A Keras variable, filled with `1.0`.
        Note that if `shape` was symbolic, we cannot return a variable,
        and will return a dynamically-shaped tensor instead.

    # Example
    ```python
        >>> from keras import backend as K
        >>> kvar = K.ones((3,4))
        >>> K.eval(kvar)
        array([[ 1.,  1.,  1.,  1.],
               [ 1.,  1.,  1.,  1.],
               [ 1.,  1.,  1.,  1.]], dtype=float32)
    ```
    """
    if dtype is None:
        dtype = floatx()
    return variable(np.ones(shape), dtype, name)


def eye(size, dtype=None, name=None):
    """Instantiate an identity matrix and returns it.

    # Arguments
        size: Integer, number of rows/columns.
        dtype: String, data type of returned Keras variable.
        name: String, name of returned Keras variable.

    # Returns
        A Keras variable, an identity matrix.

    # Example
    ```python
        >>> from keras import backend as K
        >>> kvar = K.eye(3)
        >>> K.eval(kvar)
        array([[ 1.,  0.,  0.],
               [ 0.,  1.,  0.],
               [ 0.,  0.,  1.]], dtype=float32)
    ```

    """
    if dtype is None:
        dtype = floatx()
    return variable(np.eye(size), dtype, name)


def ones_like(x, dtype=None, name=None):
    """Instantiates an all-ones symbolic variable with the shape of x.
    """
    return T.ones_like(x, dtype=dtype)


def zeros_like(x, dtype=None, name=None):
    """Instantiates an all-zeros variable of the same shape as another tensor.

    # Arguments
        x: Keras variable or Keras tensor.
        dtype: String, dtype of returned Keras variable.
             None uses the dtype of x.
        name: String, name for the variable to create.

    # Returns
        A Keras variable with the shape of x filled with zeros.

    # Example
    ```python
        >>> from keras import backend as K
        >>> kvar = K.variable(np.random.random((2,3)))
        >>> kvar_zeros = K.zeros_like(kvar)
        >>> K.eval(kvar_zeros)
        array([[ 0.,  0.,  0.],
               [ 0.,  0.,  0.]], dtype=float32)
    ```
    """
    return T.zeros_like(x, dtype=dtype)


def identity(x, name=None):
    """Returns a tensor with the same content as the input tensor.

    # Arguments
        x: The input tensor.
        name: String, name for the variable to create.

    # Returns
        A tensor of the same shape, type and content.
    """
    return x.copy(name=name)


def random_uniform_variable(shape, low, high, dtype=None, name=None):
    """Instantiates a variable with values drawn from a uniform distribution.

    # Arguments
        shape: Tuple of integers, shape of returned Keras variable.
        low: Float, lower boundary of the output interval.
        high: Float, upper boundary of the output interval.
        dtype: String, dtype of returned Keras variable.
        name: String, name of returned Keras variable.
        seed: Integer, random seed.

    # Returns
        A Keras variable, filled with drawn samples.

    # Example
    ```python
        # TensorFlow example
        >>> kvar = K.random_uniform_variable((2,3), 0, 1)
        >>> kvar
        <tensorflow.python.ops.variables.Variable object at 0x10ab40b10>
        >>> K.eval(kvar)
        array([[ 0.10940075,  0.10047495,  0.476143  ],
               [ 0.66137183,  0.00869417,  0.89220798]], dtype=float32)
    ```
    """
    return variable(np.random.uniform(low=low, high=high, size=shape),
                    dtype=dtype, name=name)


def random_normal_variable(shape, mean, scale, dtype=None, name=None):
    """Instantiates a variable with values drawn from a normal distribution.

    # Arguments
        shape: Tuple of integers, shape of returned Keras variable.
        mean: Float, mean of the normal distribution.
        scale: Float, standard deviation of the normal distribution.
        dtype: String, dtype of returned Keras variable.
        name: String, name of returned Keras variable.
        seed: Integer, random seed.

    # Returns
        A Keras variable, filled with drawn samples.

    # Example
    ```python
        # TensorFlow example
        >>> kvar = K.random_normal_variable((2,3), 0, 1)
        >>> kvar
        <tensorflow.python.ops.variables.Variable object at 0x10ab12dd0>
        >>> K.eval(kvar)
        array([[ 1.19591331,  0.68685907, -0.63814116],
               [ 0.92629528,  0.28055015,  1.70484698]], dtype=float32)
    ```
    """
    return variable(np.random.normal(loc=0.0, scale=scale, size=shape),
                    dtype=dtype, name=name)


def count_params(x):
    """Returns the static number of elements in a Keras variable or tensor.

    # Arguments
        x: Keras variable or tensor.

    # Returns
        Integer, the number of elements in `x`, i.e., the product of the
        array's static dimensions.

    # Example
    ```python
        >>> kvar = K.zeros((2,3))
        >>> K.count_params(kvar)
        6
        >>> K.eval(kvar)
        array([[ 0.,  0.,  0.],
               [ 0.,  0.,  0.]], dtype=float32)
    ```
    """
    # We don't want those compilation to show up in Theano profiler.
    f = theano.function([], x.shape, profile=False)
    return np.prod(f())


def cast(x, dtype):
    """Casts a tensor to a different dtype and returns it.

    You can cast a Keras variable but it still returns a Keras tensor.

    # Arguments
        x: Keras tensor (or variable).
        dtype: String, either (`'float16'`, `'float32'`, or `'float64'`).

    # Returns
        Keras tensor with dtype `dtype`.

    # Example
    ```python
        >>> from keras import backend as K
        >>> input = K.placeholder((2, 3), dtype='float32')
        >>> input
        /placeholder
        # It doesn't work in-place as below.
        >>> K.cast(input, dtype='float16')
        Elemwise{ceil,no_inplace}.0
        >>> input
        /placeholder
        # you need to assign it.
        >>> input = K.cast(input, dtype='float16')
        >>> input
        Elemwise{ceil,no_inplace}.0
    ```
    """
    return T.cast(x, dtype)


def ceil(x, name=None):
    """Ceils the value of `x`.

    # Arguments
        x: A `Variable`.
        name: Name of the new (ceiled) `Variable`.

    # Returns
         `Variable` `x` ceiled.
    """
    return T.ceil(x)


def floor(x):
    """Floors the value of `x`.

    # Arguments
        x: A `Variable`.
        name: Name of the new (floored) `Variable`.

    # Returns
         `Variable` `x` floored.
    """
    return T.floor(x)


# UPDATES OPS


def update(x, new_x):
    """Update the value of `x` to `new_x`.

    # Arguments
        x: A `Variable`.
        new_x: A tensor of same shape as `x`.

    # Returns
        The variable `x` updated.
    """
    return (x, new_x)


def update_add(x, increment):
    """Update the value of `x` by adding `increment`.

    # Arguments
        x: A `Variable`.
        increment: A tensor of same shape as `x`.

    # Returns
        The variable `x` updated.
    """
    return (x, x + increment)


def update_sub(x, decrement):
    """Update the value of `x` by subtracting `decrement`.

    # Arguments
        x: A `Variable`.
        decrement: A tensor of same shape as `x`.

    # Returns
        The variable `x` updated.
    """
    return (x, x - decrement)


def moving_average_update(variable, value, momentum):
    """Compute the moving average of a variable.

    # Arguments
        x: A `Variable`.
        value: A tensor with the same shape as `x`.
        momentum: The moving average momentum.

    # Returns
        An operation to update the variable.
    """
    return (variable, variable * momentum + value * (1. - momentum))


# LINEAR ALGEBRA

"""
Assumed overridden:
+, -, /, *, +=, -=, *=, /=
"""


def dot(x, y):
    """Multiplies 2 tensors (and/or variables) and returns a *tensor*.

    When attempting to multiply a nD tensor
    with a nD tensor, it reproduces the Theano behavior.
    (e.g. `(2, 3) * (4, 3, 5) -> (2, 4, 5)`)

    # Arguments
        x: Tensor or variable.
        y: Tensor or variable.

    # Returns
        A tensor, dot product of `x` and `y`.

    # Examples
    ```python
        # dot product between tensors
        >>> x = K.placeholder(shape=(2, 3))
        >>> y = K.placeholder(shape=(3, 4))
        >>> xy = K.dot(x, y)
        >>> xy
        dot.0
    ```

    ```python
        # dot product between tensors
        >>> x = K.placeholder(shape=(32, 28, 3))
        >>> y = K.placeholder(shape=(3, 4))
        >>> xy = K.dot(x, y)
        >>> xy
        Reshape{3}.0
    ```

    ```python
        # Theano-like behavior example
        >>> x = K.random_uniform_variable(shape=(2, 3), low=0, high=1)
        >>> y = K.ones((4, 3, 5))
        >>> xy = K.dot(x, y)
        >>> K.int_shape(xy)
        (2, 4, 5)
    ```
    """
    if is_sparse(x):
        out = th_sparse_module.basic.structured_dot(x, y)
    else:
        out = T.dot(x, y)
    if hasattr(x, '_keras_shape') and hasattr(y, '_keras_shape'):
        x_shape = list(x._keras_shape)
        y_shape = list(y._keras_shape)
        if len(x_shape) > 0:
            x_shape.pop()
        if len(y_shape) == 1:
            y_shape.pop()
        elif len(y_shape) > 1:
            y_shape.pop(-2)
        out._keras_shape = tuple(x_shape + y_shape)
    return out


def batch_dot(x, y, axes=None):
    """Batchwise dot product.

    `batch_dot` is used to compute dot product of `x` and `y` when
    `x` and `y` are data in batch, i.e. in a shape of
    `(batch_size, :)`.
    `batch_dot` results in a tensor or variable with less dimensions
    than the input. If the number of dimensions is reduced to 1,
    we use `expand_dims` to make sure that ndim is at least 2.

    # Arguments
        x: Keras tensor or variable with `ndim >= 2`.
        y: Keras tensor or variable with `ndim >= 2`.
        axes: list of (or single) int with target dimensions.
            The lengths of `axes[0]` and `axes[1]` should be the same.

    # Returns
        A tensor with shape equal to the concatenation of `x`'s shape
        (less the dimension that was summed over) and `y`'s shape
        (less the batch dimension and the dimension that was summed over).
        If the final rank is 1, we reshape it to `(batch_size, 1)`.

    # Examples
        Assume `x = [[1, 2], [3, 4]]` and `y = [[5, 6], [7, 8]]`
        `batch_dot(x, y, axes=1) = [[17], [53]]` which is the main diagonal
        of `x.dot(y.T)`, although we never have to calculate the off-diagonal
        elements.

        Shape inference:
        Let `x`'s shape be `(100, 20)` and `y`'s shape be `(100, 30, 20)`.
        If `axes` is (1, 2), to find the output shape of resultant tensor,
            loop through each dimension in `x`'s shape and `y`'s shape:

        * `x.shape[0]` : 100 : append to output shape
        * `x.shape[1]` : 20 : do not append to output shape,
            dimension 1 of `x` has been summed over. (`dot_axes[0]` = 1)
        * `y.shape[0]` : 100 : do not append to output shape,
            always ignore first dimension of `y`
        * `y.shape[1]` : 30 : append to output shape
        * `y.shape[2]` : 20 : do not append to output shape,
            dimension 2 of `y` has been summed over. (`dot_axes[1]` = 2)
        `output_shape` = `(100, 30)`

    ```python
        >>> x_batch = K.ones(shape=(32, 20, 1))
        >>> y_batch = K.ones(shape=(32, 30, 20))
        >>> xy_batch_dot = K.batch_dot(x_batch, y_batch, axes=[1, 2])
        >>> K.int_shape(xy_batch_dot)
        (32, 1, 30)
    ```
    """
    if isinstance(axes, int):
        axes = (axes, axes)
    if axes is None:
        # behaves like tf.batch_matmul as default
        axes = [x.ndim - 1, y.ndim - 2]
    if py_any([isinstance(a, (list, tuple)) for a in axes]):
        raise ValueError('Multiple target dimensions are not supported. ' +
                         'Expected: None, int, (int, int), ' +
                         'Provided: ' + str(axes))
    if isinstance(axes, tuple):
        axes = list(axes)

    # workaround because theano doesn't accept axes
    # which contains the batch axis (0)
    if axes[0] == 0:
        x = transpose(x)
        axes[0] = x.ndim - 1
    if axes[1] == 0:
        y = transpose(y)
        axes[1] = y.ndim - 1

    out = T.batched_tensordot(x, y, axes=axes)
    if ndim(out) == 1:
        out = expand_dims(out, 1)

    if hasattr(x, '_keras_shape') and hasattr(y, '_keras_shape'):
        shape = []
        for axis in range(len(x._keras_shape)):
            if axis != axes[0]:
                shape.append(x._keras_shape[axis])
        for axis in range(1, len(y._keras_shape)):
            if axis != axes[1]:
                shape.append(y._keras_shape[axis])
        if len(shape) == 1:
            shape.append(1)  # Expand dims if ndim == 1
        out._keras_shape = tuple(shape)
    return out


def dot_product(x, kernel):
    """Wrapper for dot product operation, in order to be compatible with both Theano and Tensorflow.

    # Arguments:
        x: input
        kernel: weights

    # Returns
        A tensor.
    """
    return dot(x, kernel)


def transpose(x):
    """Transposes a tensor and returns it.

    # Arguments
        x: Tensor or variable.

    # Returns
        A tensor.

    # Examples
    ```python
        >>> var = K.variable([[1, 2, 3], [4, 5, 6]])
        >>> K.eval(var)
        array([[ 1.,  2.,  3.],
               [ 4.,  5.,  6.]], dtype=float32)
        >>> var_transposed = K.transpose(var)
        >>> K.eval(var_transposed)
        array([[ 1.,  4.],
               [ 2.,  5.],
               [ 3.,  6.]], dtype=float32)
    ```

    ```python
        >>> inputs = K.placeholder((2, 3))
        >>> inputs
        >>> input_transposed = K.transpose(inputs)
        >>> input_transposed

    ```
    """
    y = T.transpose(x)
    if hasattr(x, '_keras_shape'):
        y._keras_shape = tuple(reversed(x._keras_shape))
    return y


def gather(reference, indices):
    """Retrieves the elements of indices `indices` in the tensor `reference`.

    # Arguments
        reference: A tensor.
        indices: An integer tensor of indices.

    # Returns
        A tensor of same type as `reference`.
    """
    y = reference[indices]
    if hasattr(reference, '_keras_shape') and hasattr(indices, '_keras_shape'):
        y._keras_shape = indices._keras_shape + reference._keras_shape[1:]
    return y


def fft(x, norm=None):
    """Fast fourier transform:
       Compute an n-point fft of frames along given axis.
    """
    return rfft(x, norm=norm)


def ifft(x, norm=None, is_odd=False):
    """Inverse fast fourier transform
    """
    return irfft(x, norm=norm, is_odd=is_odd)


def real(x):
    """Gets the real part of a complex tensor
    """
    return T.real(x)


# ELEMENT-WISE OPERATIONS


def max(x, axis=None, keepdims=False):
    """Maximum value in a tensor.

    # Arguments
        x: A tensor or variable.
        axis: An integer, the axis to find maximum values.
        keepdims: A boolean, whether to keep the dimensions or not.
            If `keepdims` is `False`, the rank of the tensor is reduced
            by 1. If `keepdims` is `True`,
            the reduced dimension is retained with length 1.

    # Returns
        A tensor with maximum values of `x`.
    """
    return T.max(x, axis=axis, keepdims=keepdims)


def min(x, axis=None, keepdims=False):
    """Minimum value in a tensor.

    # Arguments
        x: A tensor or variable.
        axis: An integer, the axis to find minimum values.
        keepdims: A boolean, whether to keep the dimensions or not.
            If `keepdims` is `False`, the rank of the tensor is reduced
            by 1. If `keepdims` is `True`,
            the reduced dimension is retained with length 1.

    # Returns
        A tensor with miminum values of `x`.
    """
    return T.min(x, axis=axis, keepdims=keepdims)


def sum(x, axis=None, keepdims=False):
    """Sum of the values in a tensor, alongside the specified axis.

    # Arguments
        x: A tensor or variable.
        axis: An integer, the axis to sum over.
        keepdims: A boolean, whether to keep the dimensions or not.
            If `keepdims` is `False`, the rank of the tensor is reduced
            by 1. If `keepdims` is `True`,
            the reduced dimension is retained with length 1.

    # Returns
        A tensor with sum of `x`.
    """
    return T.sum(x, axis=axis, keepdims=keepdims)


def prod(x, axis=None, keepdims=False):
    """Multiplies the values in a tensor, alongside the specified axis.

    # Arguments
        x: A tensor or variable.
        axis: An integer, the axis to compute the product.
        keepdims: A boolean, whether to keep the dimensions or not.
            If `keepdims` is `False`, the rank of the tensor is reduced
            by 1. If `keepdims` is `True`,
            the reduced dimension is retained with length 1.

    # Returns
        A tensor with the product of elements of `x`.
    """
    return T.prod(x, axis=axis, keepdims=keepdims)


def cumsum(x, axis=0):
    """Cumulative sum of the values in a tensor, alongside the specified axis.

    # Arguments
        x: A tensor or variable.
        axis: An integer, the axis to compute the sum.

    # Returns
        A tensor of the cumulative sum of values of `x` along `axis`.
    """
    return T.extra_ops.cumsum(x, axis=axis)


def cumprod(x, axis=0):
    """Cumulative product of the values in a tensor, alongside the specified axis.

    # Arguments
        x: A tensor or variable.
        axis: An integer, the axis to compute the product.

    # Returns
        A tensor of the cumulative product of values of `x` along `axis`.
    """
    return T.extra_ops.cumprod(x, axis=axis)


def var(x, axis=None, keepdims=False):
    """Variance of a tensor, alongside the specified axis.

    # Arguments
        x: A tensor or variable.
        axis: An integer, the axis to compute the variance.
        keepdims: A boolean, whether to keep the dimensions or not.
            If `keepdims` is `False`, the rank of the tensor is reduced
            by 1. If `keepdims` is `True`,
            the reduced dimension is retained with length 1.

    # Returns
        A tensor with the variance of elements of `x`.
    """
    return T.var(x, axis=axis, keepdims=keepdims)


def std(x, axis=None, keepdims=False):
    """Standard deviation of a tensor, alongside the specified axis.

    # Arguments
        x: A tensor or variable.
        axis: An integer, the axis to compute the standard deviation.
        keepdims: A boolean, whether to keep the dimensions or not.
            If `keepdims` is `False`, the rank of the tensor is reduced
            by 1. If `keepdims` is `True`,
            the reduced dimension is retained with length 1.

    # Returns
        A tensor with the standard deviation of elements of `x`.
    """
    return T.std(x, axis=axis, keepdims=keepdims)


def mean(x, axis=None, keepdims=False):
    """Mean of a tensor, alongside the specified axis.

    # Arguments
        x: A tensor or variable.
        axis: A list of integer. Axes to compute the mean.
        keepdims: A boolean, whether to keep the dimensions or not.
            If `keepdims` is `False`, the rank of the tensor is reduced
            by 1 for each entry in `axis`. If `keepdims` is `True`,
            the reduced dimensions are retained with length 1.

    # Returns
        A tensor with the mean of elements of `x`.
    """
    dtype = None
    # bool is available since theano v0.9dev
    if 'int' in x.dtype or x.dtype == 'bool':
        dtype = floatx()
    return T.mean(x, axis=axis, keepdims=keepdims, dtype=dtype)


def any(x, axis=None, keepdims=False):
    """Bitwise reduction (logical OR).

    # Arguments
        x: Tensor or variable.
        axis: axis along which to perform the reduction.
        keepdims: whether the drop or broadcast the reduction axes.

    # Returns
        A uint8 tensor (0s and 1s).
    """
    y = T.any(x, axis=axis, keepdims=keepdims)
    if hasattr(x, '_keras_shape'):
        if axis is None:
            y._keras_shape = (1,) * len(x._keras_shape) if keepdims else (1,)
        else:
            if isinstance(axis, int):
                axis_list = [axis]
            else:
                axis_list = list(set(int(a) for a in axis))
            keras_shape_list = list(x._keras_shape)
            if keepdims:
                for a in axis_list:
                    keras_shape_list[a] = 1
            else:
                for a in axis_list[::-1]:
                    keras_shape_list.pop(a)
                if not keras_shape_list:
                    keras_shape_list = (1,)
            y._keras_shape = tuple(keras_shape_list)
    return y


def all(x, axis=None, keepdims=False):
    """Bitwise reduction (logical AND).

    # Arguments
        x: Tensor or variable.
        axis: axis along which to perform the reduction.
        keepdims: whether the drop or broadcast the reduction axes.

    # Returns
        A uint8 tensor (0s and 1s).
    """
    return T.all(x, axis=axis, keepdims=keepdims)


def argmax(x, axis=-1):
    """Returns the index of the maximum value along an axis.

    # Arguments
        x: Tensor or variable.
        axis: axis along which to perform the reduction.

    # Returns
        A tensor.
    """
    return T.argmax(x, axis=axis, keepdims=False)


def argmin(x, axis=-1):
    """Returns the index of the minimum value along an axis.

    # Arguments
        x: Tensor or variable.
        axis: axis along which to perform the reduction.

    # Returns
        A tensor.
    """
    return T.argmin(x, axis=axis, keepdims=False)


def square(x):
    """Element-wise square.

    # Arguments
        x: Tensor or variable.

    # Returns
        A tensor.
    """
    return T.sqr(x)


def abs(x):
    """Element-wise absolute value.

    # Arguments
        x: Tensor or variable.

    # Returns
        A tensor.
    """
    return T.abs_(x)


def sqrt(x):
    """Element-wise square root.

    # Arguments
        x: Tensor or variable.

    # Returns
        A tensor.
    """
    x = T.clip(x, 0., np.inf)
    return T.sqrt(x)


def exp(x):
    """Element-wise exponential.

    # Arguments
        x: Tensor or variable.

    # Returns
        A tensor.
    """
    return T.exp(x)


def log(x):
    """Element-wise log.

    # Arguments
        x: Tensor or variable.

    # Returns
        A tensor.
    """
    return T.log(x)


def log2(x):
    """log in base 2
    """
    return T.log2(x)


def logsumexp(x, axis=None, keepdims=False):
    """Computes log(sum(exp(elements across dimensions of a tensor))).

    This function is more numerically stable than log(sum(exp(x))).
    It avoids overflows caused by taking the exp of large inputs and
    underflows caused by taking the log of small inputs.

    # Arguments
        x: A tensor or variable.
        axis: An integer, the axis to reduce over.
        keepdims: A boolean, whether to keep the dimensions or not.
            If `keepdims` is `False`, the rank of the tensor is reduced
            by 1. If `keepdims` is `True`, the reduced dimension is
            retained with length 1.

    # Returns
        The reduced tensor.
    """
    # Theano has a built-in optimization for logsumexp (see https://github.com/Theano/Theano/pull/4736)
    # so we can just write the expression directly:
    return T.log(T.sum(T.exp(x), axis=axis, keepdims=keepdims))


def round(x):
    """Element-wise rounding to the closest integer.

    In case of tie, the rounding mode used is "half to even".

    # Arguments
        x: Tensor or variable.

    # Returns
        A tensor.
    """
    return T.round(x, mode='half_to_even')


def sign(x):
    """Element-wise sign.

    # Arguments
        x: Tensor or variable.

    # Returns
        A tensor.
    """
    return T.sgn(x)


def pow(x, a):
    """Element-wise exponentiation.

    # Arguments
        x: Tensor or variable.
        a: Python integer.

    # Returns
        A tensor.
    """
    return T.pow(x, a)


def clip(x, min_value, max_value):
    """Element-wise value clipping.

    # Arguments
        x: Tensor or variable.
        min_value: Python float or integer.
        max_value: Python float or integer.

    # Returns
        A tensor.
    """
    if max_value is not None and max_value < min_value:
        max_value = min_value
    if max_value is None:
        max_value = np.inf
    return T.clip(x, min_value, max_value)


def equal(x, y):
    """Element-wise equality between two tensors.

    # Arguments
        x: Tensor or variable.
        y: Tensor or variable.

    # Returns
        A bool tensor.
    """
    return T.eq(x, y)


def not_equal(x, y):
    """Element-wise inequality between two tensors.

    # Arguments
        x: Tensor or variable.
        y: Tensor or variable.

    # Returns
        A bool tensor.
    """
    z = T.neq(x, y)
    if hasattr(x, '_keras_shape'):
        z._keras_shape = x._keras_shape
    elif hasattr(y, '_keras_shape'):
        z._keras_shape = y._keras_shape
    return z


def greater(x, y):
    """Element-wise truth value of (x > y).

    # Arguments
        x: Tensor or variable.
        y: Tensor or variable.

    # Returns
        A bool tensor.
    """
    return T.gt(x, y)


def greater_equal(x, y):
    """Element-wise truth value of (x >= y).

    # Arguments
        x: Tensor or variable.
        y: Tensor or variable.

    # Returns
        A bool tensor.
    """
    return T.ge(x, y)


def less(x, y):
    """Element-wise truth value of (x < y).

    # Arguments
        x: Tensor or variable.
        y: Tensor or variable.

    # Returns
        A bool tensor.
    """
    return T.lt(x, y)


def less_equal(x, y):
    """Element-wise truth value of (x <= y).

    # Arguments
        x: Tensor or variable.
        y: Tensor or variable.

    # Returns
        A bool tensor.
    """
    return T.le(x, y)


def maximum(x, y):
    """Element-wise maximum of two tensors.

    # Arguments
        x: Tensor or variable.
        y: Tensor or variable.

    # Returns
        A tensor.
    """
    return T.maximum(x, y)


def minimum(x, y):
    """Element-wise minimum of two tensors.

    # Arguments
        x: Tensor or variable.
        y: Tensor or variable.

    # Returns
        A tensor.
    """
    return T.minimum(x, y)


def sin(x):
    """Computes sin of x element-wise.

    # Arguments
        x: Tensor or variable.

    # Returns
        A tensor.
    """
    return T.sin(x)


def cos(x):
    """Computes cos of x element-wise.

    # Arguments
        x: Tensor or variable.

    # Returns
        A tensor.
    """
    return T.cos(x)


def normalize_batch_in_training(x, gamma, beta,
                                reduction_axes, epsilon=1e-3):
    """Computes mean and std for batch then apply batch_normalization on batch.
    """
    # TODO remove this if statement when Theano without
    # T.nnet.bn.batch_normalization_train is deprecated
    if not hasattr(T.nnet.bn, 'batch_normalization_train'):
        return _old_normalize_batch_in_training(x, gamma, beta, reduction_axes, epsilon)

    if gamma is None:
        if beta is None:
            gamma = ones_like(x)
        else:
            gamma = ones_like(beta)
    if beta is None:
        if gamma is None:
            beta = zeros_like(x)
        beta = zeros_like(gamma)

    normed, mean, stdinv = T.nnet.bn.batch_normalization_train(
        x, gamma, beta, reduction_axes, epsilon)

    return normed, mean, T.inv(stdinv ** 2)


def batch_normalization(x, mean, var, beta, gamma, axis=-1, epsilon=1e-3):
    """Apply batch normalization on x given mean, var, beta and gamma.
    """
    # TODO remove this if statement when Theano without
    # T.nnet.bn.batch_normalization_test is deprecated
    if not hasattr(T.nnet.bn, 'batch_normalization_test'):
        return _old_batch_normalization(x, mean, var, beta, gamma, epsilon)

    if gamma is None:
        gamma = ones_like(var)
    if beta is None:
        beta = zeros_like(mean)

    if mean.ndim == 1:
        # based on TensorFlow's default: normalize along rightmost dimension
        reduction_axes = list(range(x.ndim - 1))
    else:
        reduction_axes = [i for i in range(x.ndim) if mean.broadcastable[i]]

    return T.nnet.bn.batch_normalization_test(
        x, gamma, beta, mean, var, reduction_axes, epsilon)


# TODO remove this function when Theano without
# T.nnet.bn.batch_normalization_train is deprecated
def _old_normalize_batch_in_training(x, gamma, beta,
                                     reduction_axes, epsilon=1e-3):
    """Computes mean and std for batch then apply batch_normalization on batch.
    """
    if gamma is None:
        gamma = ones_like(x)
    if beta is None:
        beta = zeros_like(x)

    dev = theano.config.device
    use_cudnn = ndim(x) < 5 and reduction_axes == [0, 2, 3] and (dev.startswith('cuda') or dev.startswith('gpu'))
    if use_cudnn:
        broadcast_beta = beta.dimshuffle('x', 0, 'x', 'x')
        broadcast_gamma = gamma.dimshuffle('x', 0, 'x', 'x')
        try:
            normed, mean, stdinv = theano.sandbox.cuda.dnn.dnn_batch_normalization_train(
                x, broadcast_gamma, broadcast_beta, 'spatial', epsilon)
            normed = theano.tensor.as_tensor_variable(normed)
            mean = theano.tensor.as_tensor_variable(mean)
            stdinv = theano.tensor.as_tensor_variable(stdinv)
            var = T.inv(stdinv ** 2)
            return normed, T.flatten(mean), T.flatten(var)
        except AttributeError:
            pass

    var = x.var(reduction_axes)
    mean = x.mean(reduction_axes)

    target_shape = []
    for axis in range(ndim(x)):
        if axis in reduction_axes:
            target_shape.append(1)
        else:
            target_shape.append(x.shape[axis])
    target_shape = T.stack(*target_shape)

    broadcast_mean = T.reshape(mean, target_shape)
    broadcast_var = T.reshape(var, target_shape)
    broadcast_beta = T.reshape(beta, target_shape)
    broadcast_gamma = T.reshape(gamma, target_shape)
    normed = batch_normalization(x, broadcast_mean, broadcast_var,
                                 broadcast_beta, broadcast_gamma,
                                 epsilon)
    return normed, mean, var


# TODO remove this if statement when Theano without
# T.nnet.bn.batch_normalization_test is deprecated
def _old_batch_normalization(x, mean, var, beta, gamma, epsilon=1e-3):
    """Apply batch normalization on x given mean, var, beta and gamma.
    """
    if gamma is None:
        gamma = ones_like(var)
    if beta is None:
        beta = zeros_like(mean)

    if mean.ndim == 1 and x.ndim > 1:
        # in TensorFlow's batch_normalization, if the parameters are vectors
        # the batch normalization should be applied along the rightmost axis.
        # Theano expects the parameters to always have x.ndim dimensions.
        shuffle_pattern = ['x'] * (x.ndim - 1) + [0]
        mean = mean.dimshuffle(shuffle_pattern)
        var = var.dimshuffle(shuffle_pattern)
        beta = beta.dimshuffle(shuffle_pattern)
        gamma = gamma.dimshuffle(shuffle_pattern)

    ndim = x.ndim
    dev = theano.config.device
    use_cudnn = ndim < 5 and (dev.startswith('cuda') or dev.startswith('gpu'))
    if use_cudnn:
        try:
            axis = mean.broadcastable.index(False)
            if axis != 1:
                shuffle_pattern = list(range(ndim))
                shuffle_pattern[1] = shuffle_pattern[axis]
                shuffle_pattern[axis] = 1
                result = theano.sandbox.cuda.dnn.dnn_batch_normalization_test(
                    x.dimshuffle(shuffle_pattern),
                    gamma.dimshuffle(shuffle_pattern),
                    beta.dimshuffle(shuffle_pattern),
                    mean.dimshuffle(shuffle_pattern),
                    var.dimshuffle(shuffle_pattern),
                    'spatial', epsilon).dimshuffle(shuffle_pattern)
            else:
                result = theano.sandbox.cuda.dnn.dnn_batch_normalization_test(
                    x, gamma, beta, mean, var, 'spatial', epsilon)
            return theano.tensor.as_tensor_variable(result)
        except AttributeError:
            pass
        except ValueError:
            pass
    return T.nnet.bn.batch_normalization(x, gamma, beta, mean, sqrt(var + epsilon),
                                         mode='high_mem')


# SHAPE OPERATIONS

def concatenate(tensors, axis=-1):
    """Concatenates a list of tensors alongside the specified axis.

    # Arguments
        tensors: list of tensors to concatenate.
        axis: concatenation axis.

    # Returns
        A tensor.
    """
    if py_all([is_sparse(x) for x in tensors]):
        axis = axis % ndim(tensors[0])
        if axis == 0:
            return th_sparse_module.basic.vstack(tensors, format='csr')
        elif axis == 1:
            return th_sparse_module.basic.hstack(tensors, format='csr')
        else:
            raise ValueError('Invalid concat axis for sparse matrix:', axis)
    else:
        return T.concatenate([to_dense(x) for x in tensors], axis=axis)


def reshape(x, shape):
    """Reshapes a tensor to the specified shape.

    # Arguments
        x: Tensor or variable.
        shape: Target shape tuple.

    # Returns
        A tensor.
    """
    y = T.reshape(x, shape)
    shape = tuple(x if isinstance(x, int) and x > 0 else None for x in shape)
    y._keras_shape = shape
    if hasattr(x, '_uses_learning_phase'):
        y._uses_learning_phase = x._uses_learning_phase
    else:
        y._uses_learning_phase = False
    return y


def permute_dimensions(x, pattern):
    """Transpose dimensions.

    pattern should be a tuple or list of
    dimension indices, e.g. [0, 2, 1].
    """
    pattern = tuple(pattern)
    y = x.dimshuffle(pattern)
    if hasattr(x, '_keras_shape'):
        y._keras_shape = tuple(np.asarray(x._keras_shape)[list(pattern)])
    return y


def repeat_elements(x, rep, axis):
    """Repeat the elements of a tensor along an axis, like np.repeat.

    If x has shape (s1, s2, s3) and axis=1, the output
    will have shape (s1, s2 * rep, s3).
    """
    y = T.repeat(x, rep, axis=axis)
    if hasattr(x, '_keras_shape'):
        y._keras_shape = list(x._keras_shape)
        repeat_dim = x._keras_shape[axis]
        if repeat_dim is not None:
            y._keras_shape[axis] = repeat_dim * rep
        y._keras_shape = tuple(y._keras_shape)
    return y


def resize_images(x, height_factor, width_factor, data_format):
    """Resize the images contained in a 4D tensor of shape
    - [batch, channels, height, width] (for 'channels_first' data_format)
    - [batch, height, width, channels] (for 'channels_last' data_format)
    by a factor of (height_factor, width_factor). Both factors should be
    positive integers.
    """
    if data_format == 'channels_first':
        output = repeat_elements(x, height_factor, axis=2)
        output = repeat_elements(output, width_factor, axis=3)
        return output
    elif data_format == 'channels_last':
        output = repeat_elements(x, height_factor, axis=1)
        output = repeat_elements(output, width_factor, axis=2)
        return output
    else:
        raise ValueError('Invalid data_format:', data_format)


def resize_volumes(x, depth_factor, height_factor, width_factor, data_format):
    """Resize the volume contained in a 5D tensor of shape
    - [batch, channels, depth, height, width] (for 'channels_first' data_format)
    - [batch, depth, height, width, channels] (for 'channels_last' data_format)
    by a factor of (depth_factor, height_factor, width_factor).
    Both factors should be positive integers.
    """
    if data_format == 'channels_first':
        output = repeat_elements(x, depth_factor, axis=2)
        output = repeat_elements(output, height_factor, axis=3)
        output = repeat_elements(output, width_factor, axis=4)
        return output
    elif data_format == 'channels_last':
        output = repeat_elements(x, depth_factor, axis=1)
        output = repeat_elements(output, height_factor, axis=2)
        output = repeat_elements(output, width_factor, axis=3)
        return output
    else:
        raise ValueError('Invalid data_format:', data_format)


def repeat(x, n):
    """Repeat a 2D tensor.

    If x has shape (samples, dim) and n=2,
    the output will have shape (samples, 2, dim).
    """
    assert x.ndim == 2
    y = x.dimshuffle((0, 'x', 1))
    y = T.extra_ops.repeat(y, n, axis=1)
    if hasattr(x, '_keras_shape'):
        shape = list(x._keras_shape)
        shape.insert(1, n)
        y._keras_shape = tuple(shape)

    return y


def repeatRdim(x, n, axis=1):
    """Repeats an RD tensor.

    If x has shape (samples, dim1, dim2) and n=2 and axis=1,
    the output will have shape (samples, 2, dim1, dim2).
    """
    new_dim = range(axis) + ['x'] + range(axis, x.ndim)
    x = x.dimshuffle(tuple(new_dim))
    return T.extra_ops.repeat(x, n, axis=axis)


def set_subtensor(x, v):
    """Returns x with the given subtensor overwritten by v.

    # Arguments
        x: Tensor or variable.
        v: Tensor or variable.

    # Returns
        The tensor `x` overwritten by `v`.
    """
    return T.set_subtensor(x, v)


def inc_subtensor(x, v):
    """Returns x with the given subtensor incremented by v.

    # Arguments
        x: Tensor or variable.
        v: Tensor or variable.

    # Returns
        The tensor `x` incremented by `v`.
    """
    return T.inc_subtensor(x, v)


def equal_dimensions(x, y):
    """Checks if `x` has the same dimensions than `y`.

    # Arguments
        x: Tensor or variable.
        y: Tensor or variable.

    # Returns
        True if `x` has the same dimensions than `y`, False otherwise.
    """
    y_shape = int_shape(y)
    x_shape = int_shape(x)
    fun_comp = x_shape[2] == y_shape[2] and x_shape[3] == y_shape[3]
    return ifelse(fun_comp, y, funequal(x, y))


def funequal(x, y):
    """Utility for `equal_dimensions`.

    # Arguments
        x: Tensor or variable.
        y: Tensor or variable.

    # Returns
        A tensor
    """
    new_y = zeros([1, 1, 1, 1])
    new_y = set_subtensor(new_y[:, :, :-1, :-1], y)
    return new_y


def arange(start, stop=None, step=1, dtype='int32'):
    """Creates a 1-D tensor containing a sequence of integers.

    The function arguments use the same convention as
    Theano's arange: if only one argument is provided,
    it is in fact the "stop" argument.

    The default type of the returned tensor is 'int32' to
    match TensorFlow's default.

    # Arguments
        start: Start value.
        stop: Stop value.
        step: Difference between two successive values.
        dtype: Integer dtype to use.

    # Returns
        An integer tensor.

    """
    return T.arange(start, stop=stop, step=step, dtype=dtype)


def tile(x, n):
    """Creates a tensor by tiling `x` by `n`.

    # Arguments
        x: A tensor or variable
        n: A list of integer. The length must be the same as the number of
            dimensions in `x`.

    # Returns
        A tiled tensor.
    """
    y = T.tile(x, n)
    if hasattr(x, '_keras_shape'):
        if _is_explicit_shape(n):
            output_shape = x._keras_shape[:-len(n)]
            for i, j in zip(x._keras_shape, n):
                if i is None:
                    output_shape += (None,)
                else:
                    output_shape += (i * j,)
        elif isinstance(n, int):
            output_shape = x._keras_shape[:-1]
            if x._keras_shape[-1] is None:
                output_shape += (None,)
            else:
                output_shape += (x._keras_shape[-1] * n,)
        else:
            # symbolic n
            if n.ndim == 0:
                # n is a scalar
                output_shape = x._keras_shape[:-1] + (None,)
            elif hasattr(n, '_keras_shape'):
                # n is a vector
                n_size = n._keras_shape[0]
                output_shape = x._keras_shape[:-n_size] + (None,) * n_size
            else:
                output_shape = (None,) * x.ndim
        y._keras_shape = output_shape
    return y


def flatten(x):
    """Flatten a tensor.

    # Arguments
        x: A tensor or variable.

    # Returns
        A tensor, reshaped into 1-D
    """
    y = T.flatten(x)
    if hasattr(x, '_keras_shape'):
        if None in x._keras_shape:
            y._keras_shape = (None,)
        else:
            y._keras_shape = (np.prod(x._keras_shape), )
    return y


def batch_flatten(x):
    """Turn a nD tensor into a 2D tensor with same 0th dimension.

    In other words, it flattens each data samples of a batch.

    # Arguments
        x: A tensor or variable.

    # Returns
        A tensor.
    """
    y = T.reshape(x, (x.shape[0], T.prod(x.shape[1:])))
    if hasattr(x, '_keras_shape'):
        if None in x._keras_shape[1:]:
            y._keras_shape = (x._keras_shape[0], None)
        else:
            y._keras_shape = (x._keras_shape[0], np.prod(x._keras_shape[1:]))
    return y


def expand_dims(x, axis=-1):
    """Adds a 1-sized dimension at index "axis".

    # Arguments
        x: A tensor or variable.
        axis: Position where to add a new axis.

    # Returns
        A tensor with expanded dimensions.
    """
    pattern = [i for i in range(x.type.ndim)]
    if axis < 0:
        if x.type.ndim == 0:
            axis = 0
        else:
            axis = axis % x.type.ndim + 1
    pattern.insert(axis, 'x')
    y = x.dimshuffle(pattern)
    if hasattr(x, '_keras_shape'):
        shape = list(x._keras_shape)
        shape.insert(axis, 1)
        y._keras_shape = tuple(shape)
    return y


def squeeze(x, axis):
    """Removes a 1-dimension from the tensor at index "axis".

    # Arguments
        x: A tensor or variable.
        axis: Axis to drop.

    # Returns
        A tensor with the same data as `x` but reduced dimensions.
    """
    shape = list(x.shape)
    shape.pop(axis)
    y = T.reshape(x, tuple(shape))
    if hasattr(x, '_keras_shape'):
        kshape = list(x._keras_shape)
        kshape.pop(axis)
        y._keras_shape = tuple(kshape)
    return y


def temporal_padding(x, padding=(1, 1)):
    """Pads the middle dimension of a 3D tensor.

    # Arguments
        x: Tensor or variable.
        padding: Tuple of 2 integers, how many zeros to
            add at the start and end of dim 1.

    # Returns
        A padded 3D tensor.
    """
    assert len(padding) == 2
    input_shape = x.shape
    output_shape = (input_shape[0],
                    input_shape[1] + padding[0] + padding[1],
                    input_shape[2])
    output = T.zeros(output_shape)
    result = T.set_subtensor(output[:, padding[0]:x.shape[1] + padding[0], :], x)
    if hasattr(x, '_keras_shape'):
        result._keras_shape = (x._keras_shape[0],
                               x._keras_shape[1] + py_sum(padding),
                               x._keras_shape[2])
    return result


def spatial_2d_padding(x, padding=((1, 1), (1, 1)), data_format=None):
    """Pads the 2nd and 3rd dimensions of a 4D tensor.

    # Arguments
        x: Tensor or variable.
        padding: Tuple of 2 tuples, padding pattern.
        data_format: string, `"channels_last"` or `"channels_first"`.

    # Returns
        A padded 4D tensor.

    # Raises
        ValueError: if `data_format` is neither `"channels_last"` or `"channels_first"`.
    """
    assert len(padding) == 2
    assert len(padding[0]) == 2
    assert len(padding[1]) == 2
    top_pad, bottom_pad = padding[0]
    left_pad, right_pad = padding[1]
    data_format = normalize_data_format(data_format)

    input_shape = x.shape
    if data_format == 'channels_first':
        output_shape = (input_shape[0],
                        input_shape[1],
                        input_shape[2] + top_pad + bottom_pad,
                        input_shape[3] + left_pad + right_pad)
        output = T.zeros(output_shape)
        indices = (py_slice(None),
                   py_slice(None),
                   py_slice(top_pad, input_shape[2] + top_pad),
                   py_slice(left_pad, input_shape[3] + left_pad))

    else:
        output_shape = (input_shape[0],
                        input_shape[1] + top_pad + bottom_pad,
                        input_shape[2] + left_pad + right_pad,
                        input_shape[3])
        output = T.zeros(output_shape)
        indices = (py_slice(None),
                   py_slice(top_pad, input_shape[1] + top_pad),
                   py_slice(left_pad, input_shape[2] + left_pad),
                   py_slice(None))
    y = T.set_subtensor(output[indices], x)
    y._keras_shape = output_shape
    return y


def spatial_3d_padding(x, padding=((1, 1), (1, 1), (1, 1)), data_format=None):
    """Pads 5D tensor with zeros along the depth, height, width dimensions.

    Pads these dimensions with respectively
    "padding[0]", "padding[1]" and "padding[2]" zeros left and right.

    For 'channels_last' data_format,
    the 2nd, 3rd and 4th dimension will be padded.
    For 'channels_first' data_format,
    the 3rd, 4th and 5th dimension will be padded.

    # Arguments
        x: Tensor or variable.
        padding: Tuple of 3 tuples, padding pattern.
        data_format: string, `"channels_last"` or `"channels_first"`.

    # Returns
        A padded 5D tensor.

    # Raises
        ValueError: if `data_format` is neither `"channels_last"` or `"channels_first"`.

    """
    data_format = normalize_data_format(data_format)

    input_shape = x.shape
    if data_format == 'channels_first':
        output_shape = (input_shape[0],
                        input_shape[1],
                        input_shape[2] + padding[0][0] + padding[0][1],
                        input_shape[3] + padding[1][0] + padding[1][1],
                        input_shape[4] + padding[2][0] + padding[2][1])
        output = T.zeros(output_shape)
        indices = (py_slice(None),
                   py_slice(None),
                   py_slice(padding[0][0], input_shape[2] + padding[0][0]),
                   py_slice(padding[1][0], input_shape[3] + padding[1][0]),
                   py_slice(padding[2][0], input_shape[4] + padding[2][0]))

    else:
        output_shape = (input_shape[0],
                        input_shape[1] + padding[0][0] + padding[0][1],
                        input_shape[2] + padding[1][0] + padding[1][1],
                        input_shape[3] + padding[2][0] + padding[2][1],
                        input_shape[4])
        output = T.zeros(output_shape)
        indices = (py_slice(None),
                   py_slice(padding[0][0], input_shape[1] + padding[0][0]),
                   py_slice(padding[1][0], input_shape[2] + padding[1][0]),
                   py_slice(padding[2][0], input_shape[3] + padding[2][0]),
                   py_slice(None))
    return T.set_subtensor(output[indices], x)


def tril(x):
    """ Computes a [batch] square lower triangular matrix.

    # Arguments
        x: Tensor or variable.

    # Returns
        Lower triangle of an x.
    """
    return T.tril(x)


def stack(x, axis=0):
    """Stacks a list of rank `R` tensors into a rank `R+1` tensor.

    # Arguments
        x: List of tensors.
        axis: Axis along which to perform stacking.

    # Returns
        A tensor.
    """
    return T.stack(x, axis=axis)


def one_hot(indices, num_classes):
    """Computes the one-hot representation of an integer tensor.

    # Arguments
        indices: nD integer tensor of shape
            `(batch_size, dim1, dim2, ... dim(n-1))`
        num_classes: Integer, number of classes to consider.

    # Returns
        (n + 1)D one hot representation of the input
        with shape `(batch_size, dim1, dim2, ... dim(n-1), num_classes)`
    """
    input_shape = tuple((indices.shape[i] for i in range(indices.ndim)))
    indices = T.flatten(indices)
    oh = T.extra_ops.to_one_hot(indices, num_classes)
    oh = T.reshape(oh, input_shape + (num_classes,))
    return oh


def reverse(x, axes):
    """Reverse a tensor along the specified axes.

    # Arguments
        x: Tensor to reverse.
        axes: Integer or iterable of integers.
            Axes to reverse.

    # Returns
        A tensor.
    """
    if isinstance(axes, int):
        axes = [axes]
    slices = [py_slice(None, None, -1) if i in axes else py_slice(None, None, None) for i in range(x.ndim)]
    return x[slices]


def slice(x, start, size):
    raise NotImplementedError


def pattern_broadcast(x, broadcastable):
    """Make the input adopt a specific broadcasting pattern.
    """
    return T.patternbroadcast(x, broadcastable)

# VALUE MANIPULATION


def get_value(x):
    """Returns the value of a variable.

    # Arguments
        x: input variable.

    # Returns
        A Numpy array.
    """
    if isinstance(x, np.ndarray):
        return x
    if not hasattr(x, 'get_value'):
        raise TypeError('`get_value` can only be called on a variable. '
                        'If you have an expression instead, use `eval()`.')
    return x.get_value()


def batch_get_value(xs):
    """Returns the value of more than one tensor variable.

    # Arguments
        ops: list of ops to run.

    # Returns
        A list of Numpy arrays.
    """
    return [get_value(x) for x in xs]


def set_value(x, value):
    """Sets the value of a variable, from a Numpy array.

    # Arguments
        x: Tensor to set to a new value.
        value: Value to set the tensor to, as a Numpy array
            (of the same shape).
    """
    x.set_value(np.asarray(value, dtype=x.dtype))


def batch_set_value(tuples):
    """Sets the values of many tensor variables at once.

    # Arguments
        tuples: a list of tuples `(tensor, value)`.
            `value` should be a Numpy array.
    """
    for x, value in tuples:
        x.set_value(np.asarray(value, dtype=x.dtype))


def get_variable_shape(x):
    """Returns the shape of a variable.

    # Arguments
        x: A variable.

    # Returns
        A tuple of integers.
    """
    return x.get_value(borrow=True, return_internal_type=True).shape


def print_tensor(x, message=''):
    """Prints `message` and the tensor value when evaluated.

     Note that `print_tensor` returns a new tensor identical to `x`
     which should be used in the following code. Otherwise the
     print operation is not taken into account during evaluation.

     # Example
     ```python
         >>> x = K.print_tensor(x, message="x is: ")
     ```

    # Arguments
        x: Tensor to print.
        message: Message to print jointly with the tensor.

    # Returns
        The same tensor `x`, unchanged.
    """
    p_op = Print(message)
    return p_op(x)


# GRAPH MANIPULATION

class Function(object):
    """Wrapper around Theano Function
    """

    def __init__(self, inputs, outputs, updates=[], name=None, **kwargs):
        unique_variables_to_update = {}
        for v, nv in updates:
            if v not in unique_variables_to_update:
                unique_variables_to_update[v] = nv
        updates = unique_variables_to_update.items()
        self.function = theano.function(inputs, outputs, updates=updates,
                                        allow_input_downcast=True,
                                        on_unused_input='ignore',
                                        name=name,
                                        **kwargs)
        self.name = name

    def __call__(self, inputs):
        assert isinstance(inputs, (list, tuple))
        return self.function(*inputs)


def function(inputs, outputs, updates=[], **kwargs):
    """Return a :class:`callable object <theano.compile.function_module.Function>`
    that will calculate `outputs` from `inputs`.
    """
    if len(kwargs) > 0:
        for key in kwargs.keys():
            if not has_arg(theano.function, key, True):
                msg = 'Invalid argument "%s" passed to K.function with Theano backend' % key
                raise ValueError(msg)
    return Function(inputs, outputs, updates=updates, **kwargs)


def gradients(loss, variables):
    """Return symbolic gradients of one cost with respect to one or more variables.
    """
    return T.grad(loss, variables)


def stop_gradient(variables):
    """Returns `variables` but with zero gradient w.r.t. every other variable.

    # Arguments
        variables: tensor or list of tensors to consider constant with respect
            to any other variable.

    # Returns
        A single tensor or a list of tensors (depending on the passed argument)
            that has constant gradient with respect to any other variable.
    """
    if isinstance(variables, (list, tuple)):
        return map(theano.gradient.disconnected_grad, variables)
    else:
        return theano.gradient.disconnected_grad(variables)


# CONTROL FLOW

def rnn(step_function, inputs, initial_states,
        go_backwards=False, mask=None, constants=None,
        unroll=False, input_length=None, pos_extra_outputs_states=None):
    """Iterates over the time dimension of a tensor.

    # Arguments
        step_function:
            Parameters:
                inputs: Tensor with shape (samples, ...) (no time dimension),
                    representing input for the batch of samples at a certain
                    time step.
                states: List of tensors.
            Returns:
                outputs: Tensor with shape (samples, ...) (no time dimension),
                new_states: List of tensors, same length and shapes
                    as 'states'.
        inputs: Tensor of temporal data of shape (samples, time, ...)
            (at least 3D).
        initial_states: Tensor with shape (samples, ...) (no time dimension),
            containing the initial values for the states used in
            the step function.
        go_backwards: Boolean. If True, do the iteration over the time
            dimension in reverse order and return the reversed sequence.
        mask: Binary tensor with shape (samples, time),
            with a zero for every element that is masked.
        constants: A list of constant values passed at each step.
        unroll: Whether to unroll the RNN or to use a symbolic loop
            (`while_loop` or `scan` depending on backend).
        input_length: Static number of timesteps in the input.
            Must be specified if using `unroll`.
        pos_extra_outputs_states: Positions that extra_output_states will have.

    # Returns
        A tuple (last_output, outputs, new_states).

        last_output: The latest output of the rnn, of shape `(samples, ...)`
        outputs: Tensor with shape `(samples, time, ...)` where each
            entry `outputs[s, t]` is the output of the step function
            at time `t` for sample `s`.
        new_states: List of tensors, latest states returned by
            the step function, of shape `(samples, ...)`.
    """
    ndim = inputs.ndim
    assert ndim >= 3, 'Input should be at least 3D.'

    if unroll:
        if input_length is None:
            raise ValueError('When specifying `unroll=True`, '
                             'an `input_length` '
                             'must be provided to `rnn`.')

    axes = [1, 0] + list(range(2, ndim))
    inputs = inputs.dimshuffle(axes)

    if constants is None:
        constants = []

    global uses_learning_phase
    uses_learning_phase = False

    if mask is not None:
        if mask.ndim < ndim:
            mask = expand_dims(mask)
        mask = mask.dimshuffle([1, 0] + list(range(2, mask.ndim)))

        if unroll:
            indices = list(range(input_length))
            if go_backwards:
                indices = indices[::-1]

            successive_outputs = []
            successive_states = []
            states = initial_states
            for i in indices:
                output, new_states = step_function(inputs[i], states + constants)
                if getattr(output, '_uses_learning_phase', False):
                    uses_learning_phase = True

                if len(successive_outputs) == 0:
                    prev_output = zeros_like(output)
                else:
                    prev_output = successive_outputs[-1]

                output = T.switch(mask[i], output, prev_output)
                kept_states = []
                for state, new_state in zip(states, new_states):
                    kept_states.append(T.switch(mask[i], new_state, state))
                states = kept_states

                successive_outputs.append(output)
                successive_states.append(states)

            outputs = T.stack(*successive_outputs)
            states = []
            for i in range(len(successive_states[-1])):
                states.append(T.stack(*[states_at_step[i] for states_at_step in successive_states]))
        else:
            # build an all-zero tensor of shape (samples, output_dim)
            initial_output = step_function(inputs[0], initial_states + constants)[0] * 0
            # Theano gets confused by broadcasting patterns in the scan op
            initial_output = T.unbroadcast(initial_output, 0, 1)
            if len(initial_states) > 0:
                initial_states[0] = T.unbroadcast(initial_states[0], 0, 1)

            def _step(inputs, mask, output_tm1, *states):
                outputs, new_states = step_function(inputs, states)
                if getattr(outputs, '_uses_learning_phase', False):
                    global uses_learning_phase
                    uses_learning_phase = True
                # output previous output if masked.
                outputs = T.switch(mask, outputs, output_tm1)
                return_states = []
                for state, new_state in zip(states, new_states):
                    # TODO: Theano cannot optimize this and therefore, it shows the InconsistencyError (new backend)
                    return_states.append(T.switch(mask, new_state, state))
                return [outputs] + return_states

            results, _ = theano.scan(
                _step,
                sequences=[inputs, mask],
                outputs_info=[initial_output] + initial_states,
                non_sequences=constants,
                go_backwards=go_backwards)

            # deal with Theano API inconsistency
            if isinstance(results, list):
                outputs = results[0]
                states = results[1:]
            else:
                outputs = results
                states = []
    else:
        if unroll:
            indices = list(range(input_length))
            if go_backwards:
                indices = indices[::-1]

            successive_outputs = []
            successive_states = []
            states = initial_states
            for i in indices:
                outputs, states = step_function(inputs[i], states + constants)
                if getattr(outputs, '_uses_learning_phase', False):
                    uses_learning_phase = True
                successive_outputs.append(outputs)
                successive_states.append(states)
            outputs = T.stack(*successive_outputs)
            states = []
            for i in range(len(successive_states[-1])):
                states.append(T.stack(*[states_at_step[i] for states_at_step in successive_states]))

        else:
            def _step(inputs, *states):
                outputs, new_states = step_function(inputs, states)
                if getattr(outputs, '_uses_learning_phase', False):
                    global uses_learning_phase
                    uses_learning_phase = True
                return [outputs] + new_states

            # Theano likes to make shape==1 dimensions
            # in the initial states (outputs_info) broadcastable
            if len(initial_states) > 0:
                initial_states[0] = T.unbroadcast(initial_states[0], 0, 1)

            results, _ = theano.scan(
                _step,
                sequences=inputs,
                outputs_info=[None] + initial_states,
                non_sequences=constants,
                go_backwards=go_backwards)

            # deal with Theano API inconsistency
            if isinstance(results, list):
                outputs = results[0]
                states = results[1:]
            else:
                outputs = results
                states = []

    outputs = T.squeeze(outputs)
    last_output = outputs[-1]

    axes = [1, 0] + list(range(2, outputs.ndim))
    outputs = outputs.dimshuffle(axes)

    if pos_extra_outputs_states is None:
        states = [T.squeeze(state[-1]) for state in states]
    else:
        states = [state if i_s in pos_extra_outputs_states
                  else T.squeeze(state[-1]) for i_s, state in enumerate(states)]
    last_output._uses_learning_phase = uses_learning_phase
    return last_output, outputs, states


def switch(condition, then_expression, else_expression):
    """Switches between two operations depending on a scalar value.

    Note that both `then_expression` and `else_expression`
    should be symbolic tensors of the *same shape*.

    # Arguments
        condition: scalar tensor (`int` or `bool`).
        then_expression: either a tensor, or a callable that returns a tensor.
        else_expression: either a tensor, or a callable that returns a tensor.

    # Returns
        The selected tensor.
    """
    if callable(then_expression):
        then_expression = then_expression()
    if callable(else_expression):
        else_expression = else_expression()
    cond_ndim = ndim(condition)
    expr_ndim = ndim(then_expression)
    if cond_ndim < expr_ndim:
        ndim_diff = expr_ndim - cond_ndim
        for _ in range(ndim_diff):
            condition = expand_dims(condition)
    return T.switch(condition, then_expression, else_expression)


def in_train_phase(x, alt, training=None):
    """Selects `x` in train phase, and `alt` otherwise.

    Note that `alt` should have the *same shape* as `x`.

    # Arguments
        x: What to return in train phase
            (tensor or callable that returns a tensor).
        alt: What to return otherwise
            (tensor or callable that returns a tensor).
        training: Optional scalar tensor
            (or Python boolean, or Python integer)
            specifying the learning phase.

    # Returns
        Either `x` or `alt` based on the `training` flag.
        the `training` flag defaults to `K.learning_phase()`.
    """
    if training is None:
        training = learning_phase()
        uses_learning_phase = True
    else:
        uses_learning_phase = False

    if training is 1 or training is True:
        if callable(x):
            return x()
        else:
            return x

    elif training is 0 or training is False:
        if callable(alt):
            return alt()
        else:
            return alt

    if callable(x):
        x = x()
    if callable(alt):
        alt = alt()

    # else: assume learning phase is a placeholder tensor.
    x = ifelse(training, x, alt)
    if uses_learning_phase:
        x._uses_learning_phase = True
    return x


def in_test_phase(x, alt, training=None):
    """Selects `x` in test phase, and `alt` otherwise.

    Note that `alt` should have the *same shape* as `x`.

    # Arguments
        x: What to return in test phase
            (tensor or callable that returns a tensor).
        alt: What to return otherwise
            (tensor or callable that returns a tensor).
        training: Optional scalar tensor
            (or Python boolean, or Python integer)
            specifying the learning phase.

    # Returns
        Either `x` or `alt` based on `K.learning_phase`.
    """
    return in_train_phase(alt, x, training=training)


# NN OPERATIONS

def _assert_has_capability(module, func):
    if not hasattr(module, func):
        raise EnvironmentError(
            'It looks like like your version of '
            'Theano is out of date. '
            'Install the latest version with:\n'
            'pip install git+git://github.com/Theano/Theano.git '
            '--upgrade --no-deps')


def elu(x, alpha=1.0):
    """Exponential linear unit.

    # Arguments
        x: A tensor or variable to compute the activation function for.
        alpha: A scalar, slope of negative section.

    # Returns
        A tensor.
    """
    _assert_has_capability(T.nnet, 'elu')
    return T.nnet.elu(x, alpha)


def relu(x, alpha=0., max_value=None):
    """Rectified linear unit.

    With default values, it returns element-wise `max(x, 0)`.

    # Arguments
        x: A tensor or variable.
        alpha: A scalar, slope of negative section (default=`0.`).
        max_value: Saturation threshold.

    # Returns
        A tensor.
    """
    _assert_has_capability(T.nnet, 'relu')
    x = T.nnet.relu(x, alpha)
    if max_value is not None:
        x = T.minimum(x, max_value)
    return x


def softmax(x, axis=-1):
    if axis == -1 or axis == x.ndim - 1:
        return T.nnet.softmax(x)
    return T.exp(x - x.max()) / T.exp(
        x - x.max()).sum(axis=axis, keepdims=True)


def softmax_3d(x):
    """"Softmax on the last axis of a 2d or 3d tensor.

    # Arguments
        x: A tensor or variable.

    # Returns
        A tensor.

    # Raises
        Exception: If the input tensor is not 2D or 3D.
    """
    nd = ndim(x)
    if nd == 2:
        return softmax(x)
    elif nd == 3:
        e = exp(x - max(x, axis=-1, keepdims=True))
        s = sum(e, axis=-1, keepdims=True)
        return e / s
    else:
        raise Exception('Cannot apply softmax to a tensor that is not 2D or 3D. ' +
                        'Here, ndim=' + str(nd))


def softplus(x):
    """Softplus of a tensor.

    # Arguments
        x: A tensor or variable.

    # Returns
        A tensor.
    """
    return T.nnet.softplus(x)


def softsign(x):
    """Softsign of a tensor.

    # Arguments
        x: A tensor or variable.

    # Returns
        A tensor.
    """
    return T_softsign(x)


def categorical_crossentropy(target, output, from_logits=False, axis=-1):
    """Categorical crossentropy between an output tensor and a target tensor.

    # Arguments
        target: A tensor of the same shape as `output`.
        output: A tensor resulting from a softmax
            (unless `from_logits` is True, in which
            case `output` is expected to be the logits).
        from_logits: Boolean, whether `output` is the
            result of a softmax, or is a tensor of logits.

    # Returns
        Output tensor.
    """
    output_dimensions = list(range(len(int_shape(output))))
    if axis != -1 and axis not in output_dimensions:
        raise ValueError(
            '{}{}{}'.format(
                'Unexpected channels axis {}. '.format(axis),
                'Expected to be -1 or one of the axes of `output`, ',
                'which has {} dimensions.'.format(len(int_shape(output)))))
    # If the channels are not in the last axis, move them to be there:
    if axis != -1 and axis != output_dimensions[-1]:
        permutation = output_dimensions[:axis]
        permutation += output_dimensions[axis + 1:] + [axis]
        output = permute_dimensions(output, permutation)
        target = permute_dimensions(target, permutation)
    if from_logits:
        output = T.nnet.softmax(output)
    else:
        # scale preds so that the class probas of each sample sum to 1
        output /= output.sum(axis=-1, keepdims=True)
    # avoid numerical instability with _EPSILON clipping
    output = T.clip(output, epsilon(), 1.0 - epsilon())
    return T.nnet.categorical_crossentropy(output, target)


def sparse_categorical_crossentropy(target, output, from_logits=False, axis=-1):
    """Categorical crossentropy with integer targets.

    # Arguments
        target: An integer tensor.
        output: A tensor resulting from a softmax
            (unless `from_logits` is True, in which
            case `output` is expected to be the logits).
        from_logits: Boolean, whether `output` is the
            result of a softmax, or is a tensor of logits.

    # Returns
        Output tensor.
    """
    output_dimensions = list(range(len(int_shape(output))))
    if axis != -1 and axis not in output_dimensions:
        raise ValueError(
            '{}{}{}'.format(
                'Unexpected channels axis {}. '.format(axis),
                'Expected to be -1 or one of the axes of `output`, ',
                'which has {} dimensions.'.format(len(int_shape(output)))))
    # If the channels are not in the last axis, move them to be there:
    if axis != -1 and axis != output_dimensions[-1]:
        permutation = output_dimensions[:axis]
        permutation += output_dimensions[axis + 1:] + [axis]
        output = permute_dimensions(output, permutation)
        target = permute_dimensions(target, permutation)
    target = T.cast(T.flatten(target), 'int32')
    target = T.extra_ops.to_one_hot(target, nb_class=output.shape[-1])
    target = reshape(target, shape(output))
    return categorical_crossentropy(target, output, from_logits, axis=-1)


def binary_crossentropy(target, output, from_logits=False):
    """Binary crossentropy between an output tensor and a target tensor.

    # Arguments
        target: A tensor with the same shape as `output`.
        output: A tensor.
        from_logits: Whether `output` is expected to be a logits tensor.
            By default, we consider that `output`
            encodes a probability distribution.

    # Returns
        A tensor.
    """
    if from_logits:
        output = T.nnet.sigmoid(output)
    # avoid numerical instability with _EPSILON clipping
    output = T.clip(output, epsilon(), 1.0 - epsilon())
    return T.nnet.binary_crossentropy(output, target)


def weighted_binary_crossentropy(target, output, from_logits=False, lambda_w_rec=1.0, lambda_w_pre=1.0):
    """Weighted crossentropy of binary random variables.

    # Arguments
        target: A tensor with the same shape as `output`.
        output: A tensor.
        from_logits: Whether `output` is expected to be a logits tensor.
            By default, we consider that `output`
            encodes a probability distribution.
        lambda_w_rec: Float. First weight.
        lambda_w_pre: Float. Second weight.

    # Returns
        A tensor.
    """
    if from_logits:
        output = T.nnet.sigmoid(output)
    # avoid numerical instability with _epsilon clipping
    output = T.clip(output, _epsilon(), 1.0 - _epsilon())
    return -(lambda_w_rec * target * T.log(output) + lambda_w_pre * (1.0 - target) * T.log(1.0 - output))


def sigmoid(x):
    """Element-wise sigmoid.

    # Arguments
        x: A tensor or variable.

    # Returns
        A tensor.
    """
    return T.nnet.sigmoid(x)


def hard_sigmoid(x):
    """Segment-wise linear approximation of sigmoid.

    Faster than sigmoid.
    Returns `0.` if `x < -2.5`, `1.` if `x > 2.5`.
    In `-2.5 <= x <= 2.5`, returns `0.2 * x + 0.5`.

    # Arguments
        x: A tensor or variable.

    # Returns
        A tensor.
    """
    return T.nnet.hard_sigmoid(x)


def tanh(x):
    """Element-wise tanh.

    # Arguments
        x: A tensor or variable.

    # Returns
        A tensor.
    """
    return T.tanh(x)


def dropout(x, level, noise_shape=None, seed=None):
    """Sets entries in `x` to zero at random, while scaling the entire tensor.

    # Arguments
        x: tensor
        level: fraction of the entries in the tensor
            that will be set to 0.
        noise_shape: shape for randomly generated keep/drop flags,
            must be broadcastable to the shape of `x`
        seed: random seed to ensure determinism.

    # Returns
        A tensor.
    """
    if level < 0. or level >= 1:
        raise ValueError('Dropout level must be in interval [0, 1[.')
    if seed is None:
        seed = np.random.randint(1, 10e6)
    if isinstance(noise_shape, list):
        noise_shape = tuple(noise_shape)

    rng = RandomStreams(seed=seed)
    retain_prob = 1. - level

    if noise_shape is None:
        random_tensor = rng.binomial(x.shape, p=retain_prob, dtype=x.dtype)
    else:
        random_tensor = rng.binomial(noise_shape, p=retain_prob, dtype=x.dtype)
        random_tensor = T.patternbroadcast(random_tensor,
                                           [dim == 1 for dim in noise_shape])
    x *= random_tensor
    x /= retain_prob
    return x


def l2_normalize(x, axis=None):
    """Normalizes a tensor wrt the L2 norm alongside the specified axis.

    # Arguments
        x: Tensor or variable.
        axis: axis along which to perform normalization.

    # Returns
        A tensor.
    """
    square_sum = T.sum(T.square(x), axis=axis, keepdims=True)
    norm = T.sqrt(T.maximum(square_sum, epsilon()))
    return x / norm


def l1_normalize(x, axis):
    """Normalizes a tensor wrt the L1 norm alongside the specified axis.

    # Arguments
        x: Tensor or variable.
        axis: axis along which to perform normalization.

    # Returns
        A tensor.
    """
    norm = T.max(T.sum(abs(x), axis=axis, keepdims=True))
    return x / norm


def in_top_k(predictions, targets, k):
    """Returns whether the `targets` are in the top `k` `predictions`.

    # Arguments
        predictions: A tensor of shape `(batch_size, classes)` and type `float32`.
        targets: A 1D tensor of length `batch_size` and type `int32` or `int64`.
        k: An `int`, number of top elements to consider.

    # Returns
        A 1D tensor of length `batch_size` and type `bool`.
        `output[i]` is `True` if `predictions[i, targets[i]]` is within top-`k`
        values of `predictions[i]`.
    """
    # handle k < 1 and k >= predictions.shape[1] cases to match TF behavior
    if k < 1:
        # dtype='bool' is only available since Theano 0.9.0
        try:
            return T.zeros_like(targets, dtype='bool')
        except TypeError:
            return T.zeros_like(targets, dtype='int8')

    if k >= int_shape(predictions)[1]:
        try:
            return T.ones_like(targets, dtype='bool')
        except TypeError:
            return T.ones_like(targets, dtype='int8')

    predictions_k = T.sort(predictions)[:, -k]
    targets_values = predictions[T.arange(targets.shape[0]), targets]
    return T.ge(targets_values, predictions_k)


# CONVOLUTIONS

def _preprocess_conv2d_input(x, data_format):
    """Transpose and cast the input before the conv2d.

    # Arguments
        x: input tensor.
        data_format: string, `"channels_last"` or `"channels_first"`.

    # Returns
        A tensor.
    """
    if data_format == 'channels_last':
        # TF uses the last dimension as channel dimension,
        # instead of the 2nd one.
        # TH input shape: (samples, input_depth, rows, cols)
        # TF input shape: (samples, rows, cols, input_depth)
        x = x.dimshuffle((0, 3, 1, 2))
    return x


def _preprocess_conv3d_input(x, data_format):
    """Transpose and cast the input before the conv3d.

    # Arguments
        x: input tensor.
        data_format: string, `"channels_last"` or `"channels_first"`.

    # Returns
        A tensor.
    """
    if data_format == 'channels_last':
        # TF uses the last dimension as channel dimension,
        # instead of the 2nd one.
        # TH input shape: (samples, input_depth, rows, cols, slices)
        # TF input shape: (samples, rows, cols, slices, input_depth)
        x = x.dimshuffle((0, 4, 1, 2, 3))
    return x


def _preprocess_conv2d_kernel(kernel, data_format):
    # As of Keras 2.0.0, all kernels are normalized
    # on the format `(rows, cols, input_depth, depth)`,
    # independently of `data_format`.
    # Theano expects `(depth, input_depth, rows, cols)`.
    kernel = kernel.dimshuffle((3, 2, 0, 1))
    return kernel


def _preprocess_conv2d_depthwise_kernel(kernel, kernel_shape, data_format):
    # As of Keras 2.0.0, all kernels are normalized
    # on the format `(rows, cols, input_depth, depth)`,
    # independently of `data_format`.
    # Theano expects `(input_depth * depth, 1, rows, cols)` for depthwise convolution.
    kernel = kernel[::-1, ::-1, :, :]
    kernel = kernel.dimshuffle((2, 3, 0, 1))
    kernel = reshape(kernel, kernel_shape)
    return kernel


def _preprocess_conv3d_kernel(kernel, data_format):
    # As of Keras 2.0.0, all kernels are normalized
    # on the format `(space, input_depth, depth)`,
    # independently of `data_format`.
    # Theano expects `(depth, input_depth, space)`.
    kernel = kernel.dimshuffle((4, 3, 0, 1, 2))
    return kernel


def _preprocess_padding(padding):
    """Convert keras' padding to theano's padding.

    # Arguments
        padding: string, `"same"` or `"valid"`.

    # Returns
        a string, `"SAME"` or `"VALID"`.

    # Raises
        ValueError: if `padding` is invalid.
    """
    if padding == 'same':
        th_padding = 'half'
    elif padding == 'valid':
        th_padding = 'valid'
    elif padding == 'full':
        th_padding = 'full'
    else:
        raise ValueError('Border mode not supported:', str(padding))
    return th_padding


def _preprocess_conv2d_image_shape(image_shape, data_format):
    # Theano might not accept long type
    def int_or_none(value):
        try:
            return int(value)
        except TypeError:
            return None

    if data_format == 'channels_last':
        if image_shape:
            image_shape = (image_shape[0], image_shape[3],
                           image_shape[1], image_shape[2])
    if image_shape is not None:
        image_shape = tuple(int_or_none(v) for v in image_shape)
    return image_shape


def _preprocess_conv3d_volume_shape(volume_shape, data_format):
    # Theano might not accept long type
    def int_or_none(value):
        try:
            return int(value)
        except TypeError:
            return None

    if data_format == 'channels_last':
        if volume_shape:
            volume_shape = (volume_shape[0], volume_shape[4],
                            volume_shape[1], volume_shape[2], volume_shape[3])
    if volume_shape is not None:
        volume_shape = tuple(int_or_none(v) for v in volume_shape)
    return volume_shape


def _preprocess_conv2d_filter_shape(filter_shape, data_format):
    # Theano might not accept long type
    def int_or_none(value):
        try:
            return int(value)
        except TypeError:
            return None

    if filter_shape:
        filter_shape = (filter_shape[3], filter_shape[2],
                        filter_shape[0], filter_shape[1])
    if filter_shape is not None:
        filter_shape = tuple(int_or_none(v) for v in filter_shape)
    return filter_shape


def _preprocess_conv2d_depthwise_filter_shape(filter_shape, data_format):
    # Theano might not accept long type
    def int_or_none(value):
        try:
            return int(value)
        except TypeError:
            return None
    if filter_shape:
        filter_shape = (filter_shape[3] * filter_shape[2], 1,
                        filter_shape[0], filter_shape[1])
    if filter_shape is not None:
        filter_shape = tuple(int_or_none(v) for v in filter_shape)
    return filter_shape


def _preprocess_conv3d_filter_shape(filter_shape, data_format):
    # Theano might not accept long type
    def int_or_none(value):
        try:
            return int(value)
        except TypeError:
            return None

    if filter_shape:
        filter_shape = (filter_shape[4], filter_shape[3],
                        filter_shape[0], filter_shape[1], filter_shape[2])
    if filter_shape is not None:
        filter_shape = tuple(int_or_none(v) for v in filter_shape)
    return filter_shape


def _postprocess_conv2d_output(conv_out, x,
                               padding, kernel_shape,
                               strides, data_format):
    if padding == 'same':
        if kernel_shape[2] % 2 == 0:
            conv_out = conv_out[:, :, :(x.shape[2] + strides[0] - 1) // strides[0], :]
        if kernel_shape[3] % 2 == 0:
            conv_out = conv_out[:, :, :, :(x.shape[3] + strides[1] - 1) // strides[1]]
    if data_format == 'channels_last':
        conv_out = conv_out.dimshuffle((0, 2, 3, 1))
    return conv_out


def _postprocess_conv3d_output(conv_out, x,
                               padding, kernel_shape,
                               strides, data_format):
    if padding == 'same':
        if kernel_shape[2] % 2 == 0:
            conv_out = conv_out[:, :, :(x.shape[2] + strides[0] - 1) // strides[0], :, :]
        if kernel_shape[3] % 2 == 0:
            conv_out = conv_out[:, :, :, :(x.shape[3] + strides[1] - 1) // strides[1], :]
        if kernel_shape[4] % 2 == 0:
            conv_out = conv_out[:, :, :, :, :(x.shape[4] + strides[2] - 1) // strides[2]]
    if data_format == 'channels_last':
        conv_out = conv_out.dimshuffle((0, 2, 3, 4, 1))
    return conv_out


def conv1d(x, kernel, strides=1, padding='valid',
           data_format=None, dilation_rate=1):
    """1D convolution.

    # Arguments
        x: Tensor or variable.
        kernel: kernel tensor.
        strides: stride integer.
        padding: string, `"same"`, `"causal"` or `"valid"`.
        data_format: string, `"channels_last"` or `"channels_first"`.
        dilation_rate: integer dilate rate.

    # Returns
        A tensor, result of 1D convolution.

    # Raises
        ValueError: if `data_format` is neither `channels_last` or `channels_first`.
    """
    data_format = normalize_data_format(data_format)

    kernel_shape = int_shape(kernel)
    if padding == 'causal':
        # causal (dilated) convolution:
        if not kernel_shape:
            raise AttributeError('Causal padding requires kernel._keras_shape set.')
        left_pad = dilation_rate * (kernel_shape[0] - 1)
        x = temporal_padding(x, (left_pad, 0))
        padding = 'valid'
    shape = int_shape(x)
    if data_format == 'channels_last':
        # original shape: (batch, length, input_dim)
        # add dim to x to have (batch, length, 1, input_dim)
        x = expand_dims(x, 2)
        # update x._keras_shape
        if shape is not None:
            x._keras_shape = (shape[0], shape[1], 1, shape[2])
    else:
        # original shape: (batch, input_dim, length)
        # add dim to x to have (batch, input_dim, length, 1)
        x = expand_dims(x, 3)
        # update x._keras_shape
        if shape is not None:
            x._keras_shape = (shape[0], shape[1], shape[2], 1)
    # update dilation rate, strides
    dilation_rate = (dilation_rate, 1)
    strides = (strides, 1)
    # add dim to kernel (always same format independently of data_format)
    # i.e. (rows, 1, input_depth, depth)
    kernel = expand_dims(kernel, 1)
    output = conv2d(x, kernel,
                    strides=strides, padding=padding,
                    data_format=data_format, dilation_rate=dilation_rate)
    # remove added dim
    if data_format == 'channels_last':
        output = squeeze(output, 2)
    else:
        output = squeeze(output, 3)
    return output


def conv2d(x, kernel, strides=(1, 1), padding='valid',
           data_format=None, dilation_rate=(1, 1)):
    """2D convolution.

    # Arguments
        x: Tensor or variable.
        kernel: kernel tensor.
        strides: strides tuple.
        padding: string, `"same"` or `"valid"`.
        data_format: string, `"channels_last"` or `"channels_first"`.
            Whether to use Theano or TensorFlow/CNTK data format
            for inputs/kernels/outputs.
        dilation_rate: tuple of 2 integers.

    # Returns
        A tensor, result of 2D convolution.

    # Raises
        ValueError: if `data_format` is neither `channels_last` or `channels_first`.
    """
    data_format = normalize_data_format(data_format)

    image_shape = _preprocess_conv2d_image_shape(int_shape(x), data_format)
    kernel_shape = int_shape(kernel)
    if kernel_shape is None:
        kernel_shape = kernel.eval().shape  # in case of a shared variable
    kernel_shape = _preprocess_conv2d_filter_shape(kernel_shape, data_format)

    x = _preprocess_conv2d_input(x, data_format)
    kernel = _preprocess_conv2d_kernel(kernel, data_format)
    th_padding = _preprocess_padding(padding)

    conv_out = T.nnet.conv2d(x, kernel,
                             border_mode=th_padding,
                             subsample=strides,
                             input_shape=image_shape,
                             filter_shape=kernel_shape,
                             filter_dilation=dilation_rate)
    conv_out = _postprocess_conv2d_output(conv_out, x, padding,
                                          kernel_shape, strides, data_format)
    return conv_out


def conv2d_transpose(x, kernel, output_shape, strides=(1, 1),
                     padding='valid', data_format=None):
    """2D deconvolution (i.e. transposed convolution).

    # Arguments
        x: Tensor or variable.
        kernel: kernel tensor.
        output_shape: 1D int tensor for the output shape.
        strides: strides tuple.
        padding: string, `"same"` or `"valid"`.
        data_format: string, `"channels_last"` or `"channels_first"`.
            Whether to use Theano or TensorFlow/CNTK data format
            for inputs/kernels/outputs.

    # Returns
        A tensor, result of transposed 2D convolution.

    # Raises
        ValueError: if `data_format` is neither `channels_last` or `channels_first`.
    """
    flip_filters = False
    data_format = normalize_data_format(data_format)

    if data_format == 'channels_last':
        output_shape = (output_shape[0],
                        output_shape[3],
                        output_shape[1],
                        output_shape[2])

    kernel_shape = int_shape(kernel)
    if kernel_shape is None:
        kernel_shape = kernel.eval().shape  # in case of a shared variable

    if padding == 'same' and kernel_shape[0] % 2 == 0:
        raise ValueError('In `Conv2DTranspose`, with padding mode `same`, '
                         'even kernel sizes are not supported with Theano. '
                         'You can set `kernel_size` to an odd number.')

    kernel_shape = _preprocess_conv2d_filter_shape(kernel_shape, data_format)

    x = _preprocess_conv2d_input(x, data_format)
    kernel = _preprocess_conv2d_kernel(kernel, data_format)

    th_padding = _preprocess_padding(padding)
    op = T.nnet.abstract_conv.AbstractConv2d_gradInputs(imshp=None,
                                                        kshp=kernel_shape,
                                                        subsample=strides,
                                                        border_mode=th_padding,
                                                        filter_flip=not flip_filters)
    conv_out = op(kernel, x, output_shape[2:])
    conv_out = _postprocess_conv2d_output(conv_out, x, padding,
                                          kernel_shape, strides, data_format)

    return conv_out


def separable_conv1d(x, depthwise_kernel, pointwise_kernel, strides=1,
                     padding='valid', data_format=None, dilation_rate=1):
    """1D convolution with separable filters.

    # Arguments
        x: input tensor
        depthwise_kernel: convolution kernel for the depthwise convolution.
        pointwise_kernel: kernel for the 1x1 convolution.
        strides: strides integer.
        padding: string, `"same"` or `"valid"`.
        data_format: string, `"channels_last"` or `"channels_first"`.
        dilation_rate: integer dilation rate.

    # Returns
        Output tensor.

    # Raises
        ValueError: if `data_format` is neither `"channels_last"` or `"channels_first"`.
    """
    data_format = normalize_data_format(data_format)
    if isinstance(strides, int):
        strides = (strides,)
    if isinstance(dilation_rate, int):
        dilation_rate = (dilation_rate,)

    if data_format == 'channels_last':
        spatial_start_dim = 2
    else:
        spatial_start_dim = 3
    x = expand_dims(x, spatial_start_dim)
    depthwise_kernel = expand_dims(depthwise_kernel, 1)
    pointwise_kernel = expand_dims(pointwise_kernel, 1)
    strides = strides + (1,)
    dilation_rate = dilation_rate + (1,)

    image_shape = _preprocess_conv2d_image_shape(int_shape(x), data_format)
    depthwise_kernel_shape = int_shape(depthwise_kernel)
    if depthwise_kernel_shape is None:
        depthwise_kernel_shape = depthwise_kernel.eval().shape  # in case of a shared variable
    depthwise_kernel_shape = _preprocess_conv2d_depthwise_filter_shape(depthwise_kernel_shape, data_format)
    pointwise_kernel_shape = int_shape(pointwise_kernel)
    if pointwise_kernel_shape is None:
        pointwise_kernel_shape = pointwise_kernel.eval().shape  # in case of a shared variable
    pointwise_kernel_shape = _preprocess_conv2d_filter_shape(pointwise_kernel_shape, data_format)

    x = _preprocess_conv2d_input(x, data_format)
    depthwise_kernel = _preprocess_conv2d_depthwise_kernel(depthwise_kernel, depthwise_kernel_shape, data_format)
    pointwise_kernel = _preprocess_conv2d_kernel(pointwise_kernel, data_format)
    th_padding = _preprocess_padding(padding)

    conv_out = T.nnet.conv2d(x, depthwise_kernel,
                             border_mode=th_padding,
                             subsample=strides,
                             input_shape=image_shape,
                             filter_shape=depthwise_kernel_shape,
                             filter_dilation=dilation_rate,
                             num_groups=image_shape[1])
    conv_out = T.nnet.conv2d(conv_out, pointwise_kernel,
                             border_mode=th_padding,
                             subsample=(1, 1),
                             input_shape=None,
                             filter_shape=pointwise_kernel_shape,
                             filter_dilation=dilation_rate)
    conv_out = _postprocess_conv2d_output(conv_out, x, padding,
                                          pointwise_kernel_shape,
                                          strides, data_format)
    conv_out = squeeze(conv_out, spatial_start_dim)
    return conv_out


def separable_conv2d(x, depthwise_kernel, pointwise_kernel, strides=(1, 1),
                     padding='valid', data_format=None, dilation_rate=(1, 1)):
    """2D convolution with separable filters.

    # Arguments
        x: input tensor
        depthwise_kernel: convolution kernel for the depthwise convolution.
        pointwise_kernel: kernel for the 1x1 convolution.
        strides: strides tuple (length 2).
        padding: string, `"same"` or `"valid"`.
        data_format: string, `"channels_last"` or `"channels_first"`.
        dilation_rate: tuple of integers,
            dilation rates for the separable convolution.

    # Returns
        Output tensor.

    # Raises
        ValueError: if `data_format` is neither `"channels_last"` or `"channels_first"`.
    """
    data_format = normalize_data_format(data_format)

    image_shape = _preprocess_conv2d_image_shape(int_shape(x), data_format)
    depthwise_kernel_shape = int_shape(depthwise_kernel)
    if depthwise_kernel_shape is None:
        depthwise_kernel_shape = depthwise_kernel.eval().shape  # in case of a shared variable
    depthwise_kernel_shape = _preprocess_conv2d_depthwise_filter_shape(depthwise_kernel_shape, data_format)
    pointwise_kernel_shape = int_shape(pointwise_kernel)
    if pointwise_kernel_shape is None:
        pointwise_kernel_shape = pointwise_kernel.eval().shape  # in case of a shared variable
    pointwise_kernel_shape = _preprocess_conv2d_filter_shape(pointwise_kernel_shape, data_format)

    x = _preprocess_conv2d_input(x, data_format)
    depthwise_kernel = _preprocess_conv2d_depthwise_kernel(depthwise_kernel, depthwise_kernel_shape, data_format)
    pointwise_kernel = _preprocess_conv2d_kernel(pointwise_kernel, data_format)
    th_padding = _preprocess_padding(padding)

    conv_out = T.nnet.conv2d(x, depthwise_kernel,
                             border_mode=th_padding,
                             subsample=strides,
                             input_shape=image_shape,
                             filter_shape=depthwise_kernel_shape,
                             filter_dilation=dilation_rate,
                             num_groups=image_shape[1])
    conv_out = T.nnet.conv2d(conv_out, pointwise_kernel,
                             border_mode=th_padding,
                             subsample=(1, 1),
                             input_shape=None,
                             filter_shape=pointwise_kernel_shape,
                             filter_dilation=dilation_rate)
    conv_out = _postprocess_conv2d_output(conv_out, x, padding,
                                          pointwise_kernel_shape,
                                          strides, data_format)
    return conv_out


def depthwise_conv2d(x, depthwise_kernel, strides=(1, 1), padding='valid',
                     data_format=None, dilation_rate=(1, 1)):
    """2D convolution with separable filters.

    # Arguments
        x: input tensor
        depthwise_kernel: convolution kernel for the depthwise convolution.
        strides: strides tuple (length 2).
        padding: string, `"same"` or `"valid"`.
        data_format: string, `"channels_last"` or `"channels_first"`.
        dilation_rate: tuple of integers,
            dilation rates for the separable convolution.

    # Returns
        Output tensor.

    # Raises
        ValueError: if `data_format` is neither `"channels_last"` or `"channels_first"`.
    """
    data_format = normalize_data_format(data_format)

    image_shape = _preprocess_conv2d_image_shape(int_shape(x), data_format)
    depthwise_kernel_shape = int_shape(depthwise_kernel)
    if depthwise_kernel_shape is None:
        depthwise_kernel_shape = depthwise_kernel.eval().shape  # in case of a shared variable
    depthwise_kernel_shape = _preprocess_conv2d_depthwise_filter_shape(depthwise_kernel_shape, data_format)

    x = _preprocess_conv2d_input(x, data_format)
    depthwise_kernel = _preprocess_conv2d_depthwise_kernel(depthwise_kernel, depthwise_kernel_shape, data_format)
    th_padding = _preprocess_padding(padding)

    conv_out = T.nnet.conv2d(x, depthwise_kernel,
                             border_mode=th_padding,
                             subsample=strides,
                             input_shape=image_shape,
                             filter_shape=depthwise_kernel_shape,
                             filter_dilation=dilation_rate,
                             num_groups=image_shape[1])
    conv_out = _postprocess_conv2d_output(conv_out, x, padding,
                                          depthwise_kernel_shape, strides, data_format)
    return conv_out


def conv3d(x, kernel, strides=(1, 1, 1),
           padding='valid', data_format=None,
           dilation_rate=(1, 1, 1)):
    """3D convolution.

    # Arguments
        x: Tensor or variable.
        kernel: kernel tensor.
        strides: strides tuple.
        padding: string, `"same"` or `"valid"`.
        data_format: string, `"channels_last"` or `"channels_first"`.
            Whether to use Theano or TensorFlow/CNTK data format
            for inputs/kernels/outputs.
        dilation_rate: tuple of 3 integers.

    # Returns
        A tensor, result of 3D convolution.

    # Raises
        ValueError: if `data_format` is neither `channels_last` or `channels_first`.
    """
    data_format = normalize_data_format(data_format)

    volume_shape = _preprocess_conv3d_volume_shape(int_shape(x), data_format)
    kernel_shape = int_shape(kernel)
    if kernel_shape is None:
        kernel_shape = kernel.eval().shape  # in case of a shared variable
    kernel_shape = _preprocess_conv3d_filter_shape(kernel_shape, data_format)

    x = _preprocess_conv3d_input(x, data_format)
    kernel = _preprocess_conv3d_kernel(kernel, data_format)
    th_padding = _preprocess_padding(padding)

    conv_out = T.nnet.conv3d(x, kernel,
                             border_mode=th_padding,
                             subsample=strides,
                             input_shape=volume_shape,
                             filter_shape=kernel_shape,
                             filter_dilation=dilation_rate)
    conv_out = _postprocess_conv3d_output(conv_out, x, padding,
                                          kernel_shape, strides, data_format)
    return conv_out


def conv3d_transpose(x, kernel, output_shape, strides=(1, 1, 1),
                     padding='valid', data_format=None):
    """3D deconvolution (i.e. transposed convolution).

    # Arguments
        x: input tensor.
        kernel: kernel tensor.
        output_shape: 1D int tensor for the output shape.
        strides: strides tuple.
        padding: string, "same" or "valid".
        data_format: string, `"channels_last"` or `"channels_first"`.
            Whether to use Theano or TensorFlow/CNTK data format
            for inputs/kernels/outputs.

    # Returns
        A tensor, result of transposed 3D convolution.

    # Raises
        ValueError: if `data_format` is neither `channels_last` or `channels_first`.
    """
    flip_filters = False
    data_format = normalize_data_format(data_format)

    if data_format == 'channels_last':
        output_shape = (output_shape[0],
                        output_shape[4],
                        output_shape[1],
                        output_shape[2],
                        output_shape[3])

    kernel_shape = int_shape(kernel)
    if kernel_shape is None:
        kernel_shape = kernel.eval().shape  # in case of a shared variable

    if padding == 'same' and kernel_shape[0] % 2 == 0:
        raise ValueError('In `Conv3DTranspose`, with padding mode `same`, '
                         'even kernel sizes are not supported with Theano. '
                         'You can set `kernel_size` to an odd number.')

    kernel_shape = _preprocess_conv3d_filter_shape(kernel_shape, data_format)

    x = _preprocess_conv3d_input(x, data_format)
    kernel = _preprocess_conv3d_kernel(kernel, data_format)

    th_padding = _preprocess_padding(padding)
    op = T.nnet.abstract_conv.AbstractConv3d_gradInputs(imshp=None,
                                                        kshp=kernel_shape,
                                                        subsample=strides,
                                                        border_mode=th_padding,
                                                        filter_flip=not flip_filters)
    conv_out = op(kernel, x, output_shape[2:])
    conv_out = _postprocess_conv3d_output(conv_out, x, padding,
                                          kernel_shape, strides, data_format)
    return conv_out


def pool2d(x, pool_size, strides=(1, 1), padding='valid',
           data_format=None, pool_mode='max'):
<<<<<<< HEAD
    """2D Pooling.

    # Arguments
        x: Tensor or variable.
        pool_size: tuple of 2 integers.
        strides: tuple of 2 integers.
        padding: string, `"same"` or `"valid"`.
        data_format: string, `"channels_last"` or `"channels_first"`.
        pool_mode: string, `"max"` or `"avg"`.

    # Returns
        A tensor, result of 2D pooling.

    # Raises
        ValueError: if `data_format` is neither `"channels_last"` or `"channels_first"`.
        ValueError: if `pool_mode` is neither `"max"` or `"avg"`.
    """
    if data_format is None:
        data_format = image_data_format()
    if data_format not in {'channels_first', 'channels_last'}:
        raise ValueError('Unknown data_format:', data_format)
=======
    data_format = normalize_data_format(data_format)
>>>>>>> 54386efa

    assert pool_size[0] >= 1 and pool_size[1] >= 1

    if padding == 'same':
        w_pad = pool_size[0] - 2 if pool_size[0] > 2 and pool_size[0] % 2 == 1 else pool_size[0] - 1
        h_pad = pool_size[1] - 2 if pool_size[1] > 2 and pool_size[1] % 2 == 1 else pool_size[1] - 1
        pad = (w_pad, h_pad)
    elif padding == 'valid':
        pad = (0, 0)
    else:
        raise ValueError('Invalid border mode:', padding)

    if data_format == 'channels_last':
        x = x.dimshuffle((0, 3, 1, 2))

    if pool_mode == 'max':
        pool_out = pool.pool_2d(x, ws=pool_size, stride=strides,
                                ignore_border=True,
                                pad=pad,
                                mode='max')
    elif pool_mode == 'avg':
        pool_out = pool.pool_2d(x, ws=pool_size, stride=strides,
                                ignore_border=True,
                                pad=pad,
                                mode='average_exc_pad')
    else:
        raise ValueError('Invalid pooling mode:', pool_mode)
    if padding == 'same':
        expected_width = (x.shape[2] + strides[0] - 1) // strides[0]
        expected_height = (x.shape[3] + strides[1] - 1) // strides[1]
        pool_out = pool_out[:, :,
                            : expected_width,
                            : expected_height]

    if data_format == 'channels_last':
        pool_out = pool_out.dimshuffle((0, 2, 3, 1))
    return pool_out


def pool3d(x, pool_size, strides=(1, 1, 1), padding='valid',
           data_format=None, pool_mode='max'):
<<<<<<< HEAD
    """3D Pooling.

    # Arguments
        x: Tensor or variable.
        pool_size: tuple of 3 integers.
        strides: tuple of 3 integers.
        padding: string, `"same"` or `"valid"`.
        data_format: string, `"channels_last"` or `"channels_first"`.
        pool_mode: string, `"max"` or `"avg"`.

    # Returns
        A tensor, result of 3D pooling.

    # Raises
        ValueError: if `data_format` is neither `"channels_last"` or `"channels_first"`.
        ValueError: if `pool_mode` is neither `"max"` or `"avg"`.
    """
    if data_format is None:
        data_format = image_data_format()
    if data_format not in {'channels_first', 'channels_last'}:
        raise ValueError('Unknown data_format:', data_format)
=======
    data_format = normalize_data_format(data_format)
>>>>>>> 54386efa

    if padding == 'same':
        w_pad = pool_size[0] - 2 if pool_size[0] % 2 == 1 else pool_size[0] - 1
        h_pad = pool_size[1] - 2 if pool_size[1] % 2 == 1 else pool_size[1] - 1
        d_pad = pool_size[2] - 2 if pool_size[2] % 2 == 1 else pool_size[2] - 1
        pad = (w_pad, h_pad, d_pad)
    elif padding == 'valid':
        pad = (0, 0, 0)
    else:
        raise ValueError('Invalid padding:', padding)

    if data_format == 'channels_last':
        x = x.dimshuffle((0, 4, 1, 2, 3))

    if pool_mode == 'max':
        pool_out = pool.pool_3d(x, ws=pool_size, stride=strides,
                                ignore_border=True,
                                pad=pad,
                                mode='max')
    elif pool_mode == 'avg':
        pool_out = pool.pool_3d(x, ws=pool_size, stride=strides,
                                ignore_border=True,
                                pad=pad,
                                mode='average_exc_pad')
    else:
        raise ValueError('Invalid pooling mode:', pool_mode)

    if padding == 'same':
        expected_width = (x.shape[2] + strides[0] - 1) // strides[0]
        expected_height = (x.shape[3] + strides[1] - 1) // strides[1]
        expected_depth = (x.shape[4] + strides[2] - 1) // strides[2]

        pool_out = pool_out[:, :,
                            : expected_width,
                            : expected_height,
                            : expected_depth]

    if data_format == 'channels_last':
        pool_out = pool_out.dimshuffle((0, 2, 3, 4, 1))
    return pool_out


def bias_add(x, bias, data_format=None):
<<<<<<< HEAD
    """Adds a bias vector to a tensor.

    # Arguments
        x: Tensor or variable.
        bias: Bias tensor to add.
        data_format: string, `"channels_last"` or `"channels_first"`.

    # Returns
        Output tensor.

    # Raises
        ValueError: In one of the two cases below:
                    1. invalid `data_format` argument.
                    2. invalid bias shape.
                       the bias should be either a vector or
                       a tensor with ndim(x) - 1 dimension
    """
    if data_format is None:
        data_format = image_data_format()
    if data_format not in {'channels_first', 'channels_last'}:
        raise ValueError('Unknown data_format ' + str(data_format))
=======
    data_format = normalize_data_format(data_format)
>>>>>>> 54386efa
    if ndim(bias) != 1 and ndim(bias) != ndim(x) - 1:
        raise ValueError('Unexpected bias dimensions %d, '
                         'expect to be 1 or %d dimensions'
                         % (ndim(bias), ndim(x) - 1))
    bias_shape = tuple(bias.shape)
    if ndim(x) == 5:
        if data_format == 'channels_first':
            if ndim(bias) == 1:
                x += reshape(bias, (1, bias_shape[0], 1, 1, 1))
            else:
                x += reshape(bias, (1, bias_shape[3]) + bias_shape[:3])
        elif data_format == 'channels_last':
            if ndim(bias) == 1:
                x += reshape(bias, (1, 1, 1, 1, bias_shape[0]))
            else:
                x += reshape(bias, (1,) + bias_shape)
    elif ndim(x) == 4:
        if data_format == 'channels_first':
            if ndim(bias) == 1:
                x += reshape(bias, (1, bias_shape[0], 1, 1))
            else:
                x += reshape(bias, (1, bias_shape[2]) + bias_shape[:2])
        elif data_format == 'channels_last':
            if ndim(bias) == 1:
                x += reshape(bias, (1, 1, 1, bias_shape[0]))
            else:
                x += reshape(bias, (1,) + bias_shape)
    elif ndim(x) == 3:
        if data_format == 'channels_first':
            if ndim(bias) == 1:
                x += reshape(bias, (1, bias_shape[0], 1))
            else:
                x += reshape(bias, (1, bias_shape[1], bias_shape[0]))
        elif data_format == 'channels_last':
            if ndim(bias) == 1:
                x += reshape(bias, (1, 1, bias_shape[0]))
            else:
                x += reshape(bias, (1,) + bias_shape)
    else:
        x += bias
    return x


# RANDOMNESS
def random_normal(shape, mean=0.0, stddev=1.0, dtype=None, seed=None):
    """Returns a tensor with normal distribution of values.

    # Arguments
        shape: A tuple of integers, the shape of tensor to create.
        mean: A float, mean of the normal distribution to draw samples.
        stddev: A float, standard deviation of the normal distribution
            to draw samples.
        dtype: String, dtype of returned tensor.
        seed: Integer, random seed.

    # Returns
        A tensor.
    """
    if dtype is None:
        dtype = floatx()
    if seed is None:
        seed = np.random.randint(1, 10e6)
    rng = RandomStreams(seed=seed)
    return rng.normal(size=shape, avg=mean, std=stddev, dtype=dtype)


def random_uniform(shape, minval=0.0, maxval=1.0, dtype=None, seed=None):
    """Returns a tensor with uniform distribution of values.

    # Arguments
        shape: A tuple of integers, the shape of tensor to create.
        minval: A float, lower boundary of the uniform distribution
            to draw samples.
        maxval: A float, upper boundary of the uniform distribution
            to draw samples.
        dtype: String, dtype of returned tensor.
        seed: Integer, random seed.

    # Returns
        A tensor.
    """
    if dtype is None:
        dtype = floatx()
    if seed is None:
        seed = np.random.randint(1, 10e6)
    rng = RandomStreams(seed=seed)
    return rng.uniform(shape, low=minval, high=maxval, dtype=dtype)


def random_binomial(shape, p=0.0, dtype=None, seed=None):
    """Returns a tensor with random binomial distribution of values.

    # Arguments
        shape: A tuple of integers, the shape of tensor to create.
        p: A float, `0. <= p <= 1`, probability of binomial distribution.
        dtype: String, dtype of returned tensor.
        seed: Integer, random seed.

    # Returns
        A tensor.
    """
    if dtype is None:
        dtype = floatx()
    if seed is None:
        seed = np.random.randint(1, 10e6)
    rng = RandomStreams(seed=seed)
    return rng.binomial(shape, p=p, dtype=dtype)


def truncated_normal(shape, mean=0.0, stddev=1.0, dtype=None, seed=None):
    """Returns a tensor with truncated random normal distribution of values.

    The generated values follow a normal distribution
    with specified mean and standard deviation,
    except that values whose magnitude is more than
    two standard deviations from the mean are dropped and re-picked.

    # Arguments
        shape: A tuple of integers, the shape of tensor to create.
        mean: Mean of the values.
        stddev: Standard deviation of the values.
        dtype: String, dtype of returned tensor.
        seed: Integer, random seed.

    # Returns
        A tensor.
    """
    if dtype is None:
        dtype = floatx()
    if seed is None:
        seed = np.random.randint(1, 10e6)
    rng = RandomStreams(seed=seed)

    try:
        return rng.normal(size=shape, avg=mean, std=stddev, dtype=dtype,
                          truncate=True)
    except TypeError:
        normal_t = rng.normal(size=shape, avg=mean, std=stddev, dtype=dtype)
        # Poor man's truncated normal: we literally clip the tensor
        return T.clip(normal_t, mean - 2 * stddev, mean + 2 * stddev)


def random_multinomial(shape, p=0.0, dtype=None, seed=None):
    """Returns a tensor with random multinomial distribution of values.

    # Arguments
        shape: A tuple of integers, the shape of tensor to create.
        p: A float, `0. <= p <= 1`, probability of multinomial distribution.
        dtype: String, dtype of returned tensor.
        seed: Integer, random seed.

    # Returns
        A tensor.
    """
    if dtype is None:
        dtype = floatx()
    if seed is None:
        seed = np.random.randint(10e6)
    rng = RandomStreams(seed=seed)
    return rng.multinomial(shape, pvals=p, dtype=dtype)


# COUNT SKETCH
def count_sketch(h, s, x, d=16000):
    """Count sketch operator.
    See https://arxiv.org/abs/1606.01847.

    # Arguments
        h: Count sketch vector h \in \{1, d\} ^n
        s: Count sketch vector s \in \{-1, 1\} ^n
        x: Count sketch input vector
        d: Compact Bilinear dimension
    """
    rval, updates = theano.scan(fn=__count_sketch,
                                sequences=[h, s, x.dimshuffle(1, 0)],
                                outputs_info=T.alloc(0., x.shape[0], d),
                                non_sequences=[], n_steps=x.shape[1])
    return rval[-1]  # We are interested only in the last value


def __count_sketch(h, s, v,  # Sequences
                   y,  # Outputs info
                   ):
    """Count sketch utility.
    See https://arxiv.org/abs/1606.01847.

    # Arguments
        h: Count sketch vector h \in \{1, d\} ^n
        s: Count sketch vector s \in \{-1, 1\} ^n
        v: Count sketch input vector
        y: Projected output vector
    """
    return T.cast(T.inc_subtensor(y[:, h], T.dot(s, v)), 'float32')


# 1d Convolution
def scan_conv1d(u, v):
    """1D convolution over a set of vectors. All inputs will be treated by pairs.
        #x must be equal to #kernel

    # Arguments
        u: first set of vectors
        v: second set of vectors
    """

    def __vec_conv(u, v,  # Sequences
                   w,  # Outputs info
                   ):
        u = u.dimshuffle(('x', 0))
        v = v.dimshuffle(('x', 0))
        conv_out = vec_conv(u, v,
                            border_mode='full')

        init_cut = u.shape[1] / 2
        end_cut = init_cut + u.shape[1]
        return conv_out[0, init_cut:end_cut]

    conv_out, updates = theano.scan(__vec_conv,
                                    sequences=[u, v],
                                    outputs_info=T.alloc(0., u.shape[1]),  # , d),
                                    non_sequences=[], n_steps=u.shape[0])
    return conv_out


# Theano implementation of CTC
# Used with permission from Shawn Tan
# https://github.com/shawntan/
# Note that TensorFlow's native CTC code is significantly
# faster than this


def ctc_interleave_blanks(Y):
    Y_ = T.alloc(-1, Y.shape[0] * 2 + 1)
    Y_ = T.set_subtensor(Y_[T.arange(Y.shape[0]) * 2 + 1], Y)
    return Y_


def ctc_create_skip_idxs(Y):
    skip_idxs = T.arange((Y.shape[0] - 3) // 2) * 2 + 1
    non_repeats = T.neq(Y[skip_idxs], Y[skip_idxs + 2])
    return skip_idxs[non_repeats.nonzero()]


def ctc_update_log_p(skip_idxs, zeros, active, log_p_curr, log_p_prev):
    active_skip_idxs = skip_idxs[(skip_idxs < active).nonzero()]
    active_next = T.cast(T.minimum(
        T.maximum(
            active + 1,
            T.max(T.concatenate([active_skip_idxs, [-1]])) + 2 + 1
        ), log_p_curr.shape[0]), 'int32')

    common_factor = T.max(log_p_prev[:active])
    p_prev = T.exp(log_p_prev[:active] - common_factor)
    _p_prev = zeros[:active_next]
    # copy over
    _p_prev = T.set_subtensor(_p_prev[:active], p_prev)
    # previous transitions
    _p_prev = T.inc_subtensor(_p_prev[1:], _p_prev[:-1])
    # skip transitions
    _p_prev = T.inc_subtensor(_p_prev[active_skip_idxs + 2], p_prev[active_skip_idxs])
    updated_log_p_prev = T.log(_p_prev) + common_factor

    log_p_next = T.set_subtensor(
        zeros[:active_next],
        log_p_curr[:active_next] + updated_log_p_prev
    )
    return active_next, log_p_next


def ctc_path_probs(predict, Y, alpha=1e-4):
    smoothed_predict = (1 - alpha) * predict[:, Y] + alpha * np.float32(1.) / Y.shape[0]
    L = T.log(smoothed_predict)
    zeros = T.zeros_like(L[0])
    log_first = zeros

    f_skip_idxs = ctc_create_skip_idxs(Y)
    b_skip_idxs = ctc_create_skip_idxs(Y[::-1])  # there should be a shortcut to calculating this

    def step(log_f_curr, log_b_curr, f_active, log_f_prev, b_active, log_b_prev):
        f_active_next, log_f_next = ctc_update_log_p(f_skip_idxs, zeros, f_active, log_f_curr, log_f_prev)
        b_active_next, log_b_next = ctc_update_log_p(b_skip_idxs, zeros, b_active, log_b_curr, log_b_prev)
        return f_active_next, log_f_next, b_active_next, log_b_next

    [f_active, log_f_probs, b_active, log_b_probs], _ = theano.scan(
        step, sequences=[L, L[::-1, ::-1]], outputs_info=[np.int32(1), log_first, np.int32(1), log_first])

    idxs = T.arange(L.shape[1]).dimshuffle('x', 0)
    mask = (idxs < f_active.dimshuffle(0, 'x')) & (idxs < b_active.dimshuffle(0, 'x'))[::-1, ::-1]
    log_probs = log_f_probs + log_b_probs[::-1, ::-1] - L
    return log_probs, mask


def ctc_cost(predict, Y):
    log_probs, mask = ctc_path_probs(predict, ctc_interleave_blanks(Y))
    common_factor = T.max(log_probs)
    total_log_prob = T.log(T.sum(T.exp(log_probs - common_factor)[mask.nonzero()])) + common_factor
    return -total_log_prob


# batchifies original CTC code
def ctc_batch_cost(y_true, y_pred, input_length, label_length):
    """Runs CTC loss algorithm on each batch element.

    # Arguments
        y_true: tensor `(samples, max_string_length)`
            containing the truth labels.
        y_pred: tensor `(samples, time_steps, num_categories)`
            containing the prediction, or output of the softmax.
        input_length: tensor `(samples, 1)` containing the sequence length for
            each batch item in `y_pred`.
        label_length: tensor `(samples, 1)` containing the sequence length for
            each batch item in `y_true`.

    # Returns
        Tensor with shape (samples,1) containing the
            CTC loss of each element.
    """

    def ctc_step(y_true_step, y_pred_step, input_length_step, label_length_step):
        y_pred_step = y_pred_step[0: input_length_step[0]]
        y_true_step = y_true_step[0:label_length_step[0]]
        return ctc_cost(y_pred_step, y_true_step)

    ret, _ = theano.scan(
        fn=ctc_step,
        outputs_info=None,
        sequences=[y_true, y_pred, input_length, label_length]
    )

    ret = ret.dimshuffle('x', 0)
    return ret


# HIGH ORDER FUNCTIONS

def map_fn(fn, elems, name=None, dtype=None):
    """Map the function fn over the elements elems and return the outputs.

    # Arguments
        fn: Callable that will be called upon each element in elems
        elems: tensor
        name: A string name for the map node in the graph
        dtype: Output data type.

    # Returns
        Tensor with dtype `dtype`.
    """
    return theano.map(fn, elems, name=name)[0]


def foldl(fn, elems, initializer=None, name=None):
    """Reduce elems using fn to combine them from left to right.

    # Arguments
        fn: Callable that will be called upon each element in elems and an
            accumulator, for instance `lambda acc, x: acc + x`
        elems: tensor
        initializer: The first value used (`elems[0]` in case of None)
        name: A string name for the foldl node in the graph

    # Returns
        Tensor with same type and shape as `initializer`.
    """
    if initializer is None:
        initializer = elems[0]
        elems = elems[1:]

    # We need to change the order of the arguments because theano accepts x as
    # first parameter and accumulator as second
    return theano.foldl(lambda x, acc: fn(acc, x),
                        elems, initializer, name=name)[0]


def foldr(fn, elems, initializer=None, name=None):
    """Reduce elems using fn to combine them from right to left.

    # Arguments
        fn: Callable that will be called upon each element in elems and an
            accumulator, for instance `lambda acc, x: acc + x`
        elems: tensor
        initializer: The first value used (`elems[-1]` in case of None)
        name: A string name for the foldr node in the graph

    # Returns
        Tensor with same type and shape as `initializer`.
    """
    if initializer is None:
        initializer = elems[-1]
        elems = elems[:-1]

    # We need to change the order of the arguments because theano accepts x as
    # first parameter and accumulator as second
    return theano.foldr(lambda x, acc: fn(acc, x),
                        elems, initializer, name=name)[0]


def local_conv1d(inputs, kernel, kernel_size, strides, data_format=None):
<<<<<<< HEAD
    """Apply 1D conv with un-shared weights.

    # Arguments
        inputs: 3D tensor with shape: (batch_size, steps, input_dim)
        kernel: the unshared weight for convolution,
                with shape (output_length, feature_dim, filters)
        kernel_size: a tuple of a single integer,
                     specifying the length of the 1D convolution window
        strides: a tuple of a single integer,
                 specifying the stride length of the convolution
        data_format: the data format, channels_first or channels_last

    # Returns
        the tensor after 1d conv with un-shared weights, with shape (batch_size, output_length, filters)

    # Raises
        ValueError: if `data_format` is neither `channels_last` or `channels_first`.
    """
    if data_format is None:
        data_format = image_data_format()
    if data_format not in {'channels_first', 'channels_last'}:
        raise ValueError('Unknown data_format ' + str(data_format))
=======
    data_format = normalize_data_format(data_format)
>>>>>>> 54386efa

    stride = strides[0]
    kernel_shape = int_shape(kernel)
    output_length, feature_dim, filters = kernel_shape

    xs = []
    for i in range(output_length):
        slice_length = py_slice(i * stride,
                                i * stride + kernel_size[0])
        xs.append(reshape(inputs[:, slice_length, :],
                          (1, -1, feature_dim)))
    x_aggregate = concatenate(xs, axis=0)
    # Shape: `(output_length, batch_size, filters)`.
    output = batch_dot(x_aggregate, kernel)
    return permute_dimensions(output, (1, 0, 2))


def local_conv2d(inputs, kernel, kernel_size, strides, output_shape, data_format=None):
<<<<<<< HEAD
    """Apply 2D conv with un-shared weights.

    # Arguments
        inputs: 4D tensor with shape:
                (batch_size, filters, new_rows, new_cols)
                if data_format='channels_first'
                or 4D tensor with shape:
                (batch_size, new_rows, new_cols, filters)
                if data_format='channels_last'.
        kernel: the unshared weight for convolution,
                with shape (output_items, feature_dim, filters)
        kernel_size: a tuple of 2 integers, specifying the
                     width and height of the 2D convolution window.
        strides: a tuple of 2 integers, specifying the strides
                 of the convolution along the width and height.
        output_shape: a tuple with (output_row, output_col)
        data_format: the data format, channels_first or channels_last

    # Returns
        A 4d tensor with shape:
        (batch_size, filters, new_rows, new_cols)
        if data_format='channels_first'
        or 4D tensor with shape:
        (batch_size, new_rows, new_cols, filters)
        if data_format='channels_last'.

    # Raises
        ValueError: if `data_format` is neither
                    `channels_last` or `channels_first`.
    """
    if data_format is None:
        data_format = image_data_format()
    if data_format not in {'channels_first', 'channels_last'}:
        raise ValueError('Unknown data_format ' + str(data_format))
=======
    data_format = normalize_data_format(data_format)
>>>>>>> 54386efa

    stride_row, stride_col = strides
    output_row, output_col = output_shape
    kernel_shape = int_shape(kernel)
    _, feature_dim, filters = kernel_shape

    if data_format == 'channels_first':
        output = []
        for i in range(output_row):
            for j in range(output_col):
                slice_row = py_slice(i * stride_row,
                                     i * stride_row + kernel_size[0])
                slice_col = py_slice(j * stride_col,
                                     j * stride_col + kernel_size[1])
                x_flatten = reshape(inputs[:, :, slice_row, slice_col],
                                    (1, -1, feature_dim))
                output.append(dot(x_flatten,
                                  kernel[i * output_col + j, :, :]))
        output = concatenate(output, axis=0)
        output = reshape(output,
                         (output_row, output_col, -1, filters))
        output = permute_dimensions(output, (2, 3, 0, 1))
    else:
        xs = []
        for i in range(output_row):
            for j in range(output_col):
                slice_row = py_slice(i * stride_row,
                                     i * stride_row + kernel_size[0])
                slice_col = py_slice(j * stride_col,
                                     j * stride_col + kernel_size[1])
                xs.append(reshape(inputs[:, slice_row, slice_col, :],
                                  (1, -1, feature_dim)))

        x_aggregate = concatenate(xs, axis=0)
        output = batch_dot(x_aggregate, kernel)
        output = reshape(output,
                         (output_row, output_col, -1, filters))
        output = permute_dimensions(output, (2, 0, 1, 3))
    return output


# modified from the one included in np_utils.py
def conv_input_length(output_length, filter_size, border_mode, stride):
    if output_length is None:
        return None
    assert border_mode in {'same', 'valid', 'full'}
    add_extra = 0
    if border_mode == 'same':
        pad = filter_size // 2
        add_extra = +1
    elif border_mode == 'valid':
        pad = 0
    elif border_mode == 'full':
        pad = filter_size - 1
    return (output_length - 1) * stride - 2 * pad + filter_size + add_extra


def as_tensor_variable(x, name=None, ndim=None):
    return T.as_tensor_variable(x, name, ndim)<|MERGE_RESOLUTION|>--- conflicted
+++ resolved
@@ -3704,7 +3704,6 @@
 
 def pool2d(x, pool_size, strides=(1, 1), padding='valid',
            data_format=None, pool_mode='max'):
-<<<<<<< HEAD
     """2D Pooling.
 
     # Arguments
@@ -3722,13 +3721,7 @@
         ValueError: if `data_format` is neither `"channels_last"` or `"channels_first"`.
         ValueError: if `pool_mode` is neither `"max"` or `"avg"`.
     """
-    if data_format is None:
-        data_format = image_data_format()
-    if data_format not in {'channels_first', 'channels_last'}:
-        raise ValueError('Unknown data_format:', data_format)
-=======
     data_format = normalize_data_format(data_format)
->>>>>>> 54386efa
 
     assert pool_size[0] >= 1 and pool_size[1] >= 1
 
@@ -3770,7 +3763,6 @@
 
 def pool3d(x, pool_size, strides=(1, 1, 1), padding='valid',
            data_format=None, pool_mode='max'):
-<<<<<<< HEAD
     """3D Pooling.
 
     # Arguments
@@ -3788,13 +3780,7 @@
         ValueError: if `data_format` is neither `"channels_last"` or `"channels_first"`.
         ValueError: if `pool_mode` is neither `"max"` or `"avg"`.
     """
-    if data_format is None:
-        data_format = image_data_format()
-    if data_format not in {'channels_first', 'channels_last'}:
-        raise ValueError('Unknown data_format:', data_format)
-=======
     data_format = normalize_data_format(data_format)
->>>>>>> 54386efa
 
     if padding == 'same':
         w_pad = pool_size[0] - 2 if pool_size[0] % 2 == 1 else pool_size[0] - 1
@@ -3838,7 +3824,6 @@
 
 
 def bias_add(x, bias, data_format=None):
-<<<<<<< HEAD
     """Adds a bias vector to a tensor.
 
     # Arguments
@@ -3856,13 +3841,7 @@
                        the bias should be either a vector or
                        a tensor with ndim(x) - 1 dimension
     """
-    if data_format is None:
-        data_format = image_data_format()
-    if data_format not in {'channels_first', 'channels_last'}:
-        raise ValueError('Unknown data_format ' + str(data_format))
-=======
     data_format = normalize_data_format(data_format)
->>>>>>> 54386efa
     if ndim(bias) != 1 and ndim(bias) != ndim(x) - 1:
         raise ValueError('Unexpected bias dimensions %d, '
                          'expect to be 1 or %d dimensions'
@@ -4260,7 +4239,6 @@
 
 
 def local_conv1d(inputs, kernel, kernel_size, strides, data_format=None):
-<<<<<<< HEAD
     """Apply 1D conv with un-shared weights.
 
     # Arguments
@@ -4279,13 +4257,7 @@
     # Raises
         ValueError: if `data_format` is neither `channels_last` or `channels_first`.
     """
-    if data_format is None:
-        data_format = image_data_format()
-    if data_format not in {'channels_first', 'channels_last'}:
-        raise ValueError('Unknown data_format ' + str(data_format))
-=======
     data_format = normalize_data_format(data_format)
->>>>>>> 54386efa
 
     stride = strides[0]
     kernel_shape = int_shape(kernel)
@@ -4304,7 +4276,6 @@
 
 
 def local_conv2d(inputs, kernel, kernel_size, strides, output_shape, data_format=None):
-<<<<<<< HEAD
     """Apply 2D conv with un-shared weights.
 
     # Arguments
@@ -4335,13 +4306,7 @@
         ValueError: if `data_format` is neither
                     `channels_last` or `channels_first`.
     """
-    if data_format is None:
-        data_format = image_data_format()
-    if data_format not in {'channels_first', 'channels_last'}:
-        raise ValueError('Unknown data_format ' + str(data_format))
-=======
     data_format = normalize_data_format(data_format)
->>>>>>> 54386efa
 
     stride_row, stride_col = strides
     output_row, output_col = output_shape
