from collections import defaultdict
from contextlib import contextmanager
import theano
from theano import tensor as T
from theano.sandbox.rng_mrg import MRG_RandomStreams as RandomStreams
from theano.tensor.signal import pool
from theano.tensor.nnet import conv3d2d
from theano.tensor.fft import rfft, irfft
from theano.printing import Print
from theano.tensor.signal.conv import conv2d as vec_conv
try:
    import theano.sparse as th_sparse_module
except ImportError:
    th_sparse_module = None
try:
    from theano.tensor.nnet.nnet import softsign as T_softsign
except ImportError:
    from theano.sandbox.softsign import softsign as T_softsign

import numpy as np
from .common import floatx, epsilon, image_data_format
from ..utils.generic_utils import has_arg
# Legacy functions
from .common import set_image_dim_ordering, image_dim_ordering

py_all = all
py_sum = sum


# INTERNAL UTILS
theano.config.floatX = floatx()
_LEARNING_PHASE = T.scalar(dtype='uint8', name='keras_learning_phase')  # 0 = test, 1 = train
_UID_PREFIXES = defaultdict(int)

def printing(x, string=''):
    '''
    Print the value of a tensor variable
    :param x: Tensor variable
    :param string: Prefix to print
    :return:
    '''
    return theano.printing.Print(string)(x)


def learning_phase():
    # False = test, True = train
    return _LEARNING_PHASE


def set_learning_phase(value):
    global _LEARNING_PHASE
    if value not in {0, 1}:
        raise ValueError('Expected learning phase to be '
                         '0 or 1.')
    _LEARNING_PHASE = value


def get_uid(prefix=''):
    """Provides a unique UID given a string prefix.

    # Arguments
        prefix: string.

    # Returns
        An integer.

    # Example
    ```python
        >>> keras.backend.get_uid('dense')
        1
        >>> keras.backend.get_uid('dense')
        2
    ```

    """
    _UID_PREFIXES[prefix] += 1
    return _UID_PREFIXES[prefix]


def reset_uids():
    global _UID_PREFIXES
    _UID_PREFIXES = defaultdict(int)


# VARIABLE MANIPULATION


def _assert_sparse_module():
    if not th_sparse_module:
        raise ImportError("Failed to import theano.sparse\n"
                          "You probably need to pip install nose-parameterized")


def is_sparse(tensor):
    return th_sparse_module and isinstance(tensor.type, th_sparse_module.SparseType)


def to_dense(tensor):
    if is_sparse(tensor):
        return th_sparse_module.dense_from_sparse(tensor)
    else:
        return tensor


def _is_explicit_shape(shape):
    if hasattr(shape, '__iter__'):
        for x in shape:
            if x is not None:
                if not isinstance(x, int):
                    return False
        return True
    return False


NAME_SCOPE_STACK = []


@contextmanager
def name_scope(name):
    global NAME_SCOPE_STACK
    NAME_SCOPE_STACK.append(name)
    yield
    NAME_SCOPE_STACK.pop()


def _prepare_name(name, default):
    prefix = '/'.join(NAME_SCOPE_STACK)
    if name is None:
        return prefix + '/' + default
    return prefix + '/' + name


def variable(value, dtype=None, name=None, constraint=None):
    """Instantiates a variable and returns it.

    # Arguments
        value: Numpy array, initial value of the tensor.
        dtype: Tensor type.
        name: Optional name string for the tensor.
        constraint: Optional projection function to be
            applied to the variable after an optimizer update.

    # Returns
        A variable instance (with Keras metadata included).
    """
    if dtype is None:
        dtype = floatx()
    if hasattr(value, 'tocoo'):
        _assert_sparse_module()
        variable = th_sparse_module.as_sparse_variable(
            value, name=_prepare_name(name, 'variable'))
    else:
        if isinstance(value, (theano.tensor.TensorVariable,
                              theano.tensor.sharedvar.TensorSharedVariable,
                              theano.tensor.TensorConstant)):
            # Support for RandomStreams().normal(), .uniform().
            value = value.eval()
        value = np.asarray(value, dtype=dtype)
        variable = theano.shared(value=value,
                                 name=_prepare_name(name, 'variable'),
                                 strict=False)
    variable._keras_shape = value.shape
    variable._uses_learning_phase = False
    variable.constraint = constraint
    return variable


def constant(value, dtype=None, shape=None, name=None):
    if dtype is None:
        dtype = floatx()
    if shape is None:
        shape = ()
    np_value = value * np.ones(shape)
    const = T.constant(np_value,
                       dtype=dtype,
                       name=_prepare_name(name, 'constant'))
    const._keras_shape = shape
    const._uses_learning_phase = False
    return const


def is_keras_tensor(x):
    """Returns whether `x` is a Keras tensor.

    A "Keras tensor" is a tensor that was returned by a Keras layer,
    (`Layer` class) or by `Input`.

    # Arguments
        x: A candidate tensor.

    # Returns
        A boolean: Whether the argument is a Keras tensor.

    # Raises
        ValueError: In case `x` is not a symbolic tensor.

    # Examples
    ```python
        >>> from keras import backend as K
        >>> from keras.layers import Input, Dense
        >>> np_var = numpy.array([1, 2])
        >>> K.is_keras_tensor(np_var) # A numpy array is not a symbolic tensor.
        ValueError
        >>> k_var = tf.placeholder('float32', shape=(1,1))
        >>> K.is_keras_tensor(k_var) # A variable indirectly created outside of keras is not a Keras tensor.
        False
        >>> keras_var = K.variable(np_var)
        >>> K.is_keras_tensor(keras_var)  # A variable created with the keras backend is not a Keras tensor.
        False
        >>> keras_placeholder = K.placeholder(shape=(2, 4, 5))
        >>> K.is_keras_tensor(keras_placeholder)  # A placeholder is not a Keras tensor.
        False
        >>> keras_input = Input([10])
        >>> K.is_keras_tensor(keras_input) # An Input is a Keras tensor.
        True
        >>> keras_layer_output = Dense(10)(keras_input)
        >>> K.is_keras_tensor(keras_layer_output) # Any Keras layer output is a Keras tensor.
        True
    ```
    """
    if not isinstance(x, (T.TensorVariable,
                          T.sharedvar.TensorSharedVariable)):
        raise ValueError('Unexpectedly found an instance of type `' + str(type(x)) + '`. '
                         'Expected a symbolic tensor instance.')
    return hasattr(x, '_keras_history')


def placeholder(shape=None, ndim=None, dtype=None, sparse=False, name=None):
    """Instantiate an input data placeholder variable.
    """
    if dtype is None:
        dtype = floatx()
    if shape is None and ndim is None:
        raise ValueError('Specify either a shape or ndim value.')
    if shape is not None:
        ndim = len(shape)
    else:
        shape = tuple([None for _ in range(ndim)])

    name = _prepare_name(name, 'placeholder')
    broadcast = (False,) * ndim
    if sparse:
        _assert_sparse_module()
        x = th_sparse_module.csr_matrix(name=name, dtype=dtype)
    else:
        x = T.TensorType(dtype, broadcast)(name)
    x._keras_shape = shape
    x._uses_learning_phase = False
    x._theano_placeholder = True
    return x


def is_placeholder(x):
    """Returns whether `x` is a placeholder.

    # Arguments
        x: A candidate placeholder.

    # Returns
        Boolean.
    """
    return hasattr(x, '_theano_placeholder') and x._theano_placeholder


def shape(x):
    """Returns the shape of a tensor.

    Warning: type returned will be different for
    Theano backend (Theano tensor type) and TF backend (TF TensorShape).
    """
    return x.shape


def int_shape(x):
    """Returns the shape of a Keras tensor or a Keras variable as a tuple of
    integers or None entries.

    # Arguments
        x: Tensor or variable.

    # Returns
        A tuple of integers (or None entries).
    """
    if hasattr(x, '_keras_shape'):
        return x._keras_shape
    else:
        raise TypeError('Not a Keras tensor:', x)


def ndim(x):
    return x.ndim


def dtype(x):
    return x.dtype


def eval(x):
    """Returns the value of a tensor.
    """
    return to_dense(x).eval()


def zeros(shape, dtype=None, name=None):
    """Instantiates an all-zeros variable.
    """
    if dtype is None:
        dtype = floatx()
    return variable(np.zeros(shape), dtype, name)


def zeros_symbolic(shape, dtype=_FLOATX):
    '''Instantiate an all-zeros symbolic variable.
    '''
    return T.zeros(shape, dtype=dtype)


def ones(shape, dtype=None, name=None):
    """Instantiates an all-ones variable.
    """
    if dtype is None:
        dtype = floatx()
    return variable(np.ones(shape), dtype, name)


def eye(size, dtype=None, name=None):
    """Instantiates an identity matrix.
    """
    if dtype is None:
        dtype = floatx()
    return variable(np.eye(size), dtype, name)


def ones_like(x, dtype=None, name=None):
    return T.ones_like(x, dtype=dtype)


def zeros_like(x, dtype=None, name=None):
    return T.zeros_like(x, dtype=dtype)


def identity(x):
    """Returns a tensor with the same content as the input tensor.

    # Arguments
        x: The input tensor.

    # Returns
        A tensor of the same shape, type and content.
    """
    return x.copy()


def random_uniform_variable(shape, low, high, dtype=None, name=None):
    return variable(np.random.uniform(low=low, high=high, size=shape),
                    dtype=dtype, name=name)


def random_normal_variable(shape, mean, scale, dtype=None, name=None):
    return variable(np.random.normal(loc=0.0, scale=scale, size=shape),
                    dtype=dtype, name=name)


def count_params(x):
    """Returns the number of scalars in a tensor.

    Return: numpy integer.
    """
    # We don't want those compilation to show up in Theano profiler.
    f = theano.function([], x.shape, profile=False)
    return np.prod(f())


def cast(x, dtype):
    return T.cast(x, dtype)

def ceil(x):
    return T.ceil(x)

def floor(x):
    return T.floor(x)

# UPDATES OPS


def update(x, new_x):
    return (x, new_x)


def update_add(x, increment):
    return (x, x + increment)


def update_sub(x, decrement):
    return (x, x - decrement)


def moving_average_update(variable, value, momentum):
    return (variable, variable * momentum + value * (1. - momentum))


# LINEAR ALGEBRA

"""
Assumed overridden:
+, -, /, *, +=, -=, *=, /=
"""


def dot(x, y):
    if is_sparse(x):
        out = th_sparse_module.basic.structured_dot(x, y)
    else:
        out = T.dot(x, y)
    if hasattr(x, '_keras_shape') and hasattr(y, '_keras_shape'):
        x_shape = list(x._keras_shape)
        y_shape = list(y._keras_shape)
        if len(x_shape) > 0:
            x_shape.pop()
        if len(y_shape) == 1:
            y_shape.pop()
        elif len(y_shape) > 1:
            y_shape.pop(-2)
        out._keras_shape = tuple(x_shape + y_shape)
    return out


def batch_dot(x, y, axes=None):
    """Batchwise dot product.

    batch_dot results in a tensor with less dimensions than the input.
    If the number of dimensions is reduced to 1, we use `expand_dims` to
    make sure that ndim is at least 2.

    # Arguments
        x, y: tensors with ndim >= 2
        axes: list (or single) int with target dimensions

    # Returns
        A tensor with shape equal to the concatenation of x's shape
        (less the dimension that was summed over) and y's shape
        (less the batch dimension and the dimension that was summed over).
        If the final rank is 1, we reshape it to (batch_size, 1).

    # Examples
        Assume x = [[1, 2], [3, 4]]   and y = [[5, 6], [7, 8]]
        batch_dot(x, y, axes=1) = [[17, 53]] which is the main diagonal
        of x.dot(y.T), although we never have to calculate the off-diagonal
        elements.

        Shape inference:
        Let x's shape be (100, 20) and y's shape be (100, 30, 20).
        If dot_axes is (1, 2), to find the output shape of resultant tensor,
            loop through each dimension in x's shape and y's shape:
        x.shape[0] : 100 : append to output shape
        x.shape[1] : 20 : do not append to output shape,
            dimension 1 of x has been summed over. (dot_axes[0] = 1)
        y.shape[0] : 100 : do not append to output shape,
            always ignore first dimension of y
        y.shape[1] : 30 : append to output shape
        y.shape[2] : 20 : do not append to output shape,
            dimension 2 of y has been summed over. (dot_axes[1] = 2)

        output_shape = (100, 30)
    """
    if isinstance(axes, int):
        axes = (axes, axes)
    if axes is None:
        # behaves like tf.batch_matmul as default
        axes = [x.ndim - 1, y.ndim - 2]
    out = T.batched_tensordot(x, y, axes=axes)
    if ndim(out) == 1:
        out = expand_dims(out, 1)

    if hasattr(x, '_keras_shape') and hasattr(y, '_keras_shape'):
        shape = []
        for axis in range(len(x._keras_shape)):
            if axis != axes[0]:
                shape.append(x._keras_shape[axis])
        for axis in range(1, len(y._keras_shape)):
            if axis != axes[1]:
                shape.append(y._keras_shape[axis])
        if len(shape) == 1:
            shape.append(1)     # Expand dims if ndim == 1
        out._keras_shape = tuple(shape)
    return out


def transpose(x):
    y = T.transpose(x)
    if hasattr(x, '_keras_shape'):
        y._keras_shape = tuple(reversed(x._keras_shape))
    return y


def gather(reference, indices):
    """Retrieves the elements of indices `indices` in the tensor `reference`.

    # Arguments
        reference: A tensor.
        indices: An integer tensor of indices.

    # Returns
        A tensor of same type as `reference`.
    """
    y = reference[indices]
    if hasattr(reference, '_keras_shape') and hasattr(indices, '_keras_shape'):
        y._keras_shape = indices._keras_shape + reference._keras_shape[1:]
    return y


def fft(x, norm=None):
    '''Fast fourier transform:
       Compute an n-point fft of frames along given axis.
    '''
    return rfft(x, norm=norm)


def ifft(x, norm=None, is_odd=False):
    '''Inverse fast fourier transform
    '''
    return irfft(x, norm=norm, is_odd=is_odd)

def real(x):
    '''Grabs the real part of a complex tensor
    '''
    return T.real(x)

# ELEMENT-WISE OPERATIONS


def max(x, axis=None, keepdims=False):
    return T.max(x, axis=axis, keepdims=keepdims)


def min(x, axis=None, keepdims=False):
    return T.min(x, axis=axis, keepdims=keepdims)


def sum(x, axis=None, keepdims=False):
    """Sum of the values in a tensor, alongside the specified axis.
    """
    return T.sum(x, axis=axis, keepdims=keepdims)


def prod(x, axis=None, keepdims=False):
    """Multiply the values in a tensor, alongside the specified axis.
    """
    return T.prod(x, axis=axis, keepdims=keepdims)


def cumsum(x, axis=0):
    """Cumulative sum of the values in a tensor, alongside the specified axis.

    # Arguments
        x: A tensor or variable.
        axis: An integer, the axis to compute the sum.

    # Returns
        A tensor of the cumulative sum of values of `x` along `axis`.
    """
    return T.extra_ops.cumsum(x, axis=axis)


def cumprod(x, axis=0):
    """Cumulative product of the values in a tensor, alongside the specified axis.

    # Arguments
        x: A tensor or variable.
        axis: An integer, the axis to compute the product.

    # Returns
        A tensor of the cumulative product of values of `x` along `axis`.
    """
    return T.extra_ops.cumprod(x, axis=axis)


def mean(x, axis=None, keepdims=False):
    """Mean of a tensor, alongside the specified axis.
    """
    dtype = None
    # bool is available since theano v0.9dev
    if 'int' in x.dtype or x.dtype == 'bool':
        dtype = floatx()
    return T.mean(x, axis=axis, keepdims=keepdims, dtype=dtype)


def std(x, axis=None, keepdims=False):
    return T.std(x, axis=axis, keepdims=keepdims)


def var(x, axis=None, keepdims=False):
    return T.var(x, axis=axis, keepdims=keepdims)


def any(x, axis=None, keepdims=False):
    """Bitwise reduction (logical OR).
    """
    return T.any(x, axis=axis, keepdims=keepdims)


def all(x, axis=None, keepdims=False):
    """Bitwise reduction (logical AND).
    """
    return T.all(x, axis=axis, keepdims=keepdims)


def argmax(x, axis=-1):
    return T.argmax(x, axis=axis, keepdims=False)


def argmin(x, axis=-1):
    return T.argmin(x, axis=axis, keepdims=False)


def square(x):
    return T.sqr(x)


def abs(x):
    return T.abs_(x)


def sqrt(x):
    x = T.clip(x, 0., np.inf)
    return T.sqrt(x)


def exp(x):
    return T.exp(x)


def log(x):
    return T.log(x)

def log2(x):
    return T.log2(x)

def logsumexp(x, axis=None, keepdims=False):
    """Computes log(sum(exp(elements across dimensions of a tensor))).

    This function is more numerically stable than log(sum(exp(x))).
    It avoids overflows caused by taking the exp of large inputs and
    underflows caused by taking the log of small inputs.

    # Arguments
        x: A tensor or variable.
        axis: An integer, the axis to reduce over.
        keepdims: A boolean, whether to keep the dimensions or not.
            If `keepdims` is `False`, the rank of the tensor is reduced
            by 1. If `keepdims` is `True`, the reduced dimension is
            retained with length 1.

    # Returns
        The reduced tensor.
    """
    # Theano has a built-in optimization for logsumexp (see https://github.com/Theano/Theano/pull/4736)
    # so we can just write the expression directly:
    return T.log(T.sum(T.exp(x), axis=axis, keepdims=keepdims))


def round(x):
    return T.round(x, mode='half_to_even')


def sign(x):
    return T.sgn(x)


def pow(x, a):
    return T.pow(x, a)


def clip(x, min_value, max_value):
    if max_value is not None and max_value < min_value:
        max_value = min_value
    if max_value is None:
        max_value = np.inf
    return T.clip(x, min_value, max_value)


def equal(x, y):
    return T.eq(x, y)


def not_equal(x, y):
    return T.neq(x, y)


def greater(x, y):
    return T.gt(x, y)


def greater_equal(x, y):
    return T.ge(x, y)


def less(x, y):
    return T.lt(x, y)


def less_equal(x, y):
    return T.le(x, y)


def maximum(x, y):
    return T.maximum(x, y)


def minimum(x, y):
    return T.minimum(x, y)


def sin(x):
    return T.sin(x)


def cos(x):
    return T.cos(x)


def normalize_batch_in_training(x, gamma, beta,
                                reduction_axes, epsilon=1e-3):
    """Computes mean and std for batch then apply batch_normalization on batch.
    """
    # TODO remove this if statement when Theano without
    # T.nnet.bn.batch_normalization_train is deprecated
    if not hasattr(T.nnet.bn, 'batch_normalization_train'):
        return _old_normalize_batch_in_training(x, gamma, beta, reduction_axes, epsilon)

    if gamma is None:
        if beta is None:
            gamma = ones_like(x)
        else:
            gamma = ones_like(beta)
    if beta is None:
        if gamma is None:
            beta = zeros_like(x)
        beta = zeros_like(gamma)

    normed, mean, stdinv = T.nnet.bn.batch_normalization_train(
        x, gamma, beta, reduction_axes, epsilon)

    return normed, mean, T.inv(stdinv ** 2)


def batch_normalization(x, mean, var, beta, gamma, epsilon=1e-3):
    """Apply batch normalization on x given mean, var, beta and gamma.
    """
    # TODO remove this if statement when Theano without
    # T.nnet.bn.batch_normalization_test is deprecated
    if not hasattr(T.nnet.bn, 'batch_normalization_test'):
        return _old_batch_normalization(x, mean, var, beta, gamma, epsilon)

    if gamma is None:
        gamma = ones_like(var)
    if beta is None:
        beta = zeros_like(mean)

    if mean.ndim == 1:
        # based on TensorFlow's default: normalize along rightmost dimension
        reduction_axes = list(range(x.ndim - 1))
    else:
        reduction_axes = [i for i in range(x.ndim) if mean.broadcastable[i]]

    return T.nnet.bn.batch_normalization_test(
        x, gamma, beta, mean, var, reduction_axes, epsilon)


# TODO remove this function when Theano without
# T.nnet.bn.batch_normalization_train is deprecated
def _old_normalize_batch_in_training(x, gamma, beta,
                                     reduction_axes, epsilon=1e-3):
    """Computes mean and std for batch then apply batch_normalization on batch.
    """
    if gamma is None:
        gamma = ones_like(x)
    if beta is None:
        beta = zeros_like(x)

    dev = theano.config.device
    use_cudnn = ndim(x) < 5 and reduction_axes == [0, 2, 3] and (dev.startswith('cuda') or dev.startswith('gpu'))
    if use_cudnn:
        broadcast_beta = beta.dimshuffle('x', 0, 'x', 'x')
        broadcast_gamma = gamma.dimshuffle('x', 0, 'x', 'x')
        try:
            normed, mean, stdinv = theano.sandbox.cuda.dnn.dnn_batch_normalization_train(
                x, broadcast_gamma, broadcast_beta, 'spatial', epsilon)
            normed = theano.tensor.as_tensor_variable(normed)
            mean = theano.tensor.as_tensor_variable(mean)
            stdinv = theano.tensor.as_tensor_variable(stdinv)
            var = T.inv(stdinv ** 2)
            return normed, T.flatten(mean), T.flatten(var)
        except AttributeError:
            pass

    var = x.var(reduction_axes)
    mean = x.mean(reduction_axes)

    target_shape = []
    for axis in range(ndim(x)):
        if axis in reduction_axes:
            target_shape.append(1)
        else:
            target_shape.append(x.shape[axis])
    target_shape = T.stack(*target_shape)

    broadcast_mean = T.reshape(mean, target_shape)
    broadcast_var = T.reshape(var, target_shape)
    broadcast_beta = T.reshape(beta, target_shape)
    broadcast_gamma = T.reshape(gamma, target_shape)
    normed = batch_normalization(x, broadcast_mean, broadcast_var,
                                 broadcast_beta, broadcast_gamma,
                                 epsilon)
    return normed, mean, var


# TODO remove this if statement when Theano without
# T.nnet.bn.batch_normalization_test is deprecated
def _old_batch_normalization(x, mean, var, beta, gamma, epsilon=1e-3):
    """Apply batch normalization on x given mean, var, beta and gamma.
    """
    if gamma is None:
        gamma = ones_like(var)
    if beta is None:
        beta = zeros_like(mean)

    if mean.ndim == 1 and x.ndim > 1:
        # in TensorFlow's batch_normalization, if the parameters are vectors
        # the batch normalization should be applied along the rightmost axis.
        # Theano expects the parameters to always have x.ndim dimensions.
        shuffle_pattern = ['x'] * (x.ndim - 1) + [0]
        mean = mean.dimshuffle(shuffle_pattern)
        var = var.dimshuffle(shuffle_pattern)
        beta = beta.dimshuffle(shuffle_pattern)
        gamma = gamma.dimshuffle(shuffle_pattern)

    ndim = x.ndim
    dev = theano.config.device
    use_cudnn = ndim < 5 and (dev.startswith('cuda') or dev.startswith('gpu'))
    if use_cudnn:
        try:
            axis = mean.broadcastable.index(False)
            if axis != 1:
                shuffle_pattern = list(range(ndim))
                shuffle_pattern[1] = shuffle_pattern[axis]
                shuffle_pattern[axis] = 1
                result = theano.sandbox.cuda.dnn.dnn_batch_normalization_test(
                    x.dimshuffle(shuffle_pattern),
                    gamma.dimshuffle(shuffle_pattern),
                    beta.dimshuffle(shuffle_pattern),
                    mean.dimshuffle(shuffle_pattern),
                    var.dimshuffle(shuffle_pattern),
                    'spatial', epsilon).dimshuffle(shuffle_pattern)
            else:
                result = theano.sandbox.cuda.dnn.dnn_batch_normalization_test(
                    x, gamma, beta, mean, var, 'spatial', epsilon)
            return theano.tensor.as_tensor_variable(result)
        except AttributeError:
            pass
        except ValueError:
            pass
    return T.nnet.bn.batch_normalization(x, gamma, beta, mean, sqrt(var + epsilon),
                                         mode='high_mem')


# SHAPE OPERATIONS

def concatenate(tensors, axis=-1):
    if py_all([is_sparse(x) for x in tensors]):
        axis = axis % ndim(tensors[0])
        if axis == 0:
            return th_sparse_module.basic.vstack(tensors, format='csr')
        elif axis == 1:
            return th_sparse_module.basic.hstack(tensors, format='csr')
        else:
            raise ValueError('Invalid concat axis for sparse matrix:', axis)
    else:
        return T.concatenate([to_dense(x) for x in tensors], axis=axis)


def reshape(x, shape):
    y = T.reshape(x, shape)
    if _is_explicit_shape(shape):
        if -1 in shape:
            shape = tuple(x if x != -1 else None for x in shape)
        y._keras_shape = shape
        if hasattr(x, '_uses_learning_phase'):
            y._uses_learning_phase = x._uses_learning_phase
        else:
            y._uses_learning_phase = False
    return y


def permute_dimensions(x, pattern):
    """Transpose dimensions.

    pattern should be a tuple or list of
    dimension indices, e.g. [0, 2, 1].
    """
    pattern = tuple(pattern)
    y = x.dimshuffle(pattern)
    if hasattr(x, '_keras_shape'):
        y._keras_shape = tuple(np.asarray(x._keras_shape)[list(pattern)])
    return y


def repeat_elements(x, rep, axis):
    """Repeat the elements of a tensor along an axis, like np.repeat.

    If x has shape (s1, s2, s3) and axis=1, the output
    will have shape (s1, s2 * rep, s3).
    """
    y = T.repeat(x, rep, axis=axis)
    if hasattr(x, '_keras_shape'):
        y._keras_shape = list(x._keras_shape)
        repeat_dim = x._keras_shape[axis]
        if repeat_dim is not None:
                y._keras_shape[axis] = repeat_dim * rep
        y._keras_shape = tuple(y._keras_shape)
    return y


def resize_images(x, height_factor, width_factor, data_format):
    """Resize the images contained in a 4D tensor of shape
    - [batch, channels, height, width] (for 'channels_first' data_format)
    - [batch, height, width, channels] (for 'channels_last' data_format)
    by a factor of (height_factor, width_factor). Both factors should be
    positive integers.
    """
    if data_format == 'channels_first':
        output = repeat_elements(x, height_factor, axis=2)
        output = repeat_elements(output, width_factor, axis=3)
        return output
    elif data_format == 'channels_last':
        output = repeat_elements(x, height_factor, axis=1)
        output = repeat_elements(output, width_factor, axis=2)
        return output
    else:
        raise ValueError('Invalid data_format:', data_format)


def resize_volumes(x, depth_factor, height_factor, width_factor, data_format):
    """Resize the volume contained in a 5D tensor of shape
    - [batch, channels, depth, height, width] (for 'channels_first' data_format)
    - [batch, depth, height, width, channels] (for 'channels_last' data_format)
    by a factor of (depth_factor, height_factor, width_factor).
    Both factors should be positive integers.
    """
    if data_format == 'channels_first':
        output = repeat_elements(x, depth_factor, axis=2)
        output = repeat_elements(output, height_factor, axis=3)
        output = repeat_elements(output, width_factor, axis=4)
        return output
    elif data_format == 'channels_last':
        output = repeat_elements(x, depth_factor, axis=1)
        output = repeat_elements(output, height_factor, axis=2)
        output = repeat_elements(output, width_factor, axis=3)
        return output
    else:
        raise ValueError('Invalid data_format:', data_format)


def repeat(x, n):
    """Repeat a 2D tensor.

    If x has shape (samples, dim) and n=2,
    the output will have shape (samples, 2, dim).
    """
    assert x.ndim == 2
    y = x.dimshuffle((0, 'x', 1))
    y = T.extra_ops.repeat(y, n, axis=1)
    if hasattr(x, '_keras_shape'):
        shape = list(x._keras_shape)
        shape.insert(1, n)
        y._keras_shape = tuple(shape)

    return y


def repeatRdim(x, n, axis=1):
    '''Repeat an RD tensor.

    If x has shape (samples, dim1, dim2) and n=2 and axis=1,
    the output will have shape (samples, 2, dim1, dim2).
    '''
    new_dim = range(axis) + ['x'] + range(axis,x.ndim)
    x = x.dimshuffle(tuple(new_dim))
    return T.extra_ops.repeat(x, n, axis=axis)

def set_subtensor(x, v):
    return T.set_subtensor(x, v)


def inc_subtensor(x, v):
    return T.inc_subtensor(x, v)

def equal_dimensions(x, y):
     from theano.ifelse import ifelse

     y_shape = int_shape(y)
     x_shape = int_shape(x)
     fun_comp = x_shape[2] == y_shape[2] and x_shape[3] == y_shape[3]

     return ifelse(fun_comp, y, funequal(x,y))

def funequal(x,y):
    y_shape = int_shape(y)
    x_shape = int_shape(x)

    new_y = zeros([1,1,1,1])
    new_y = set_subtensor(new_y[:, :, :-1, :-1], y)
    return new_y


def arange(start, stop=None, step=1, dtype='int32'):
    """Creates a 1-D tensor containing a sequence of integers.

    The function arguments use the same convention as
    Theano's arange: if only one argument is provided,
    it is in fact the "stop" argument.

    The default type of the returned tensor is 'int32' to
    match TensorFlow's default.
    """
    return T.arange(start, stop=stop, step=step, dtype=dtype)


def tile(x, n):
    y = T.tile(x, n)
    if hasattr(x, '_keras_shape'):
        if _is_explicit_shape(n):
            output_shape = x._keras_shape[:-len(n)]
            for i, j in zip(x._keras_shape, n):
                if i is None:
                    output_shape += (None,)
                else:
                    output_shape += (i * j,)
        elif isinstance(n, int):
            output_shape = x._keras_shape[:-1]
            if x._keras_shape[-1] is None:
                output_shape += (None,)
            else:
                output_shape += (x._keras_shape[-1] * n,)
        else:
            # symbolic n
            if n.ndim == 0:
                # n is a scalar
                output_shape = x._keras_shape[:-1] + (None,)
            elif hasattr(n, '_keras_shape'):
                # n is a vector
                n_size = n._keras_shape[0]
                output_shape = x._keras_shape[:-n_size] + (None,) * n_size
            else:
                output_shape = (None,) * x.ndim
        y._keras_shape = output_shape
    return y


def flatten(x):
    y = T.flatten(x)
    if hasattr(x, '_keras_shape'):
        if None in x._keras_shape:
            y._keras_shape = (None,)
        else:
            y._keras_shape = (np.prod(x._keras_shape), )
    return y


def batch_flatten(x):
    """Turn a n-D tensor into a 2D tensor where
    the first dimension is conserved.
    """
    y = T.reshape(x, (x.shape[0], T.prod(x.shape[1:])))
    if hasattr(x, '_keras_shape'):
        if None in x._keras_shape[1:]:
            y._keras_shape = (x._keras_shape[0], None)
        else:
            y._keras_shape = (x._keras_shape[0], np.prod(x._keras_shape[1:]))
    return y


def expand_dims(x, axis=-1):
    """Add a 1-sized dimension at index "dim".
    """
    pattern = [i for i in range(x.type.ndim)]
    if axis < 0:
        if x.type.ndim == 0:
            axis = 0
        else:
            axis = axis % x.type.ndim + 1
    pattern.insert(axis, 'x')
    y = x.dimshuffle(pattern)
    if hasattr(x, '_keras_shape'):
        shape = list(x._keras_shape)
        shape.insert(axis, 1)
        y._keras_shape = tuple(shape)
    return y


def squeeze(x, axis):
    """Remove a 1-dimension from the tensor at index "axis".
    """
    shape = list(x.shape)
    shape.pop(axis)
    y = T.reshape(x, tuple(shape))
    if hasattr(x, '_keras_shape'):
        kshape = list(x._keras_shape)
        kshape.pop(axis)
        y._keras_shape = tuple(kshape)
    return y


def temporal_padding(x, padding=(1, 1)):
    """Pad the middle dimension of a 3D tensor
    with "padding" zeros left and right.

    Apologies for the inane API, but Theano makes this
    really hard.
    """
    assert len(padding) == 2
    input_shape = x.shape
    output_shape = (input_shape[0],
                    input_shape[1] + padding[0] + padding[1],
                    input_shape[2])
    output = T.zeros(output_shape)
    result = T.set_subtensor(output[:, padding[0]:x.shape[1] + padding[0], :], x)
    if hasattr(x, '_keras_shape'):
        result._keras_shape = (x._keras_shape[0],
                               x._keras_shape[1] + py_sum(padding),
                               x._keras_shape[2])
    return result


def spatial_2d_padding(x, padding=((1, 1), (1, 1)), data_format=None):
    """Pad the 2nd and 3rd dimensions of a 4D tensor
    with "padding[0]" and "padding[1]" (resp.) zeros left and right.
    """
    assert len(padding) == 2
    assert len(padding[0]) == 2
    assert len(padding[1]) == 2
    top_pad, bottom_pad = padding[0]
    left_pad, right_pad = padding[1]
    if data_format is None:
        data_format = image_data_format()
    if data_format not in {'channels_first', 'channels_last'}:
        raise ValueError('Unknown data_format ' + str(data_format))

    input_shape = x.shape
    if data_format == 'channels_first':
        output_shape = (input_shape[0],
                        input_shape[1],
                        input_shape[2] + top_pad + bottom_pad,
                        input_shape[3] + left_pad + right_pad)
        output = T.zeros(output_shape)
        indices = (slice(None),
                   slice(None),
                   slice(top_pad, input_shape[2] + top_pad),
                   slice(left_pad, input_shape[3] + left_pad))

    else:
        output_shape = (input_shape[0],
                        input_shape[1] + top_pad + bottom_pad,
                        input_shape[2] + left_pad + right_pad,
                        input_shape[3])
        output = T.zeros(output_shape)
        indices = (slice(None),
                   slice(top_pad, input_shape[1] + top_pad),
                   slice(left_pad, input_shape[2] + left_pad),
                   slice(None))
    y = T.set_subtensor(output[indices], x)
    y._keras_shape = output_shape
    return y


def spatial_3d_padding(x, padding=((1, 1), (1, 1), (1, 1)), data_format=None):
    """Pad the 2nd, 3rd and 4th dimensions of a 5D tensor
    with "padding[0]", "padding[1]" and "padding[2]" (resp.) zeros left and right.
    """
    if data_format is None:
        data_format = image_data_format()
    if data_format not in {'channels_first', 'channels_last'}:
        raise ValueError('Unknown data_format ' + str(data_format))

    input_shape = x.shape
    if data_format == 'channels_first':
        output_shape = (input_shape[0],
                        input_shape[1],
                        input_shape[2] + padding[0][0] + padding[0][1],
                        input_shape[3] + padding[1][0] + padding[1][1],
                        input_shape[4] + padding[2][0] + padding[2][1])
        output = T.zeros(output_shape)
        indices = (slice(None),
                   slice(None),
                   slice(padding[0][0], input_shape[2] + padding[0][0]),
                   slice(padding[1][0], input_shape[3] + padding[1][0]),
                   slice(padding[2][0], input_shape[4] + padding[2][0]))

    else:
        output_shape = (input_shape[0],
                        input_shape[1] + padding[0][0] + padding[0][1],
                        input_shape[2] + padding[1][0] + padding[1][1],
                        input_shape[3] + padding[2][0] + padding[2][1],
                        input_shape[4])
        output = T.zeros(output_shape)
        indices = (slice(None),
                   slice(padding[0][0], input_shape[1] + padding[0][0]),
                   slice(padding[1][0], input_shape[2] + padding[1][0]),
                   slice(padding[2][0], input_shape[3] + padding[2][0]),
                   slice(None))
    return T.set_subtensor(output[indices], x)


def stack(x, axis=0):
    return T.stack(x, axis=axis)


def one_hot(indices, num_classes):
    """Input: nD integer tensor of shape (batch_size, dim1, dim2, ... dim(n-1))
    Output: (n + 1)D one hot representation of the input
    with shape (batch_size, dim1, dim2, ... dim(n-1), num_classes)
    """
    input_shape = tuple((indices.shape[i] for i in range(indices.ndim)))
    indices = T.flatten(indices)
    oh = T.extra_ops.to_one_hot(indices, num_classes)
    oh = T.reshape(oh, input_shape + (num_classes,))
    return oh


def reverse(x, axes):
    """Reverse a tensor along the specified axes
    """
    if isinstance(axes, int):
        axes = [axes]
    slices = [slice(None, None, -1) if i in axes else slice(None, None, None) for i in range(x.ndim)]
    return x[slices]


def pattern_broadcast(x, broatcastable):
    return T.patternbroadcast(x, broatcastable)

# VALUE MANIPULATION


def get_value(x):
    if isinstance(x, np.ndarray):
        return x
    if not hasattr(x, 'get_value'):
        raise TypeError('`get_value` can only be called on a variable. '
                        'If you have an expression instead, use `eval()`.')
    return x.get_value()


def batch_get_value(xs):
    """Returns the value of more than one tensor variable,
    as a list of Numpy arrays.
    """
    return [get_value(x) for x in xs]


def set_value(x, value):
    x.set_value(np.asarray(value, dtype=x.dtype))


def batch_set_value(tuples):
    for x, value in tuples:
        x.set_value(np.asarray(value, dtype=x.dtype))


def get_variable_shape(x):
    return x.get_value(borrow=True, return_internal_type=True).shape


def print_tensor(x, message=''):
    """Print the message and the tensor when evaluated and return the same
    tensor.
    """
    p_op = Print(message)
    return p_op(x)


# GRAPH MANIPULATION

class Function(object):

    def __init__(self, inputs, outputs, updates=[], name=None, **kwargs):
        unique_variables_to_update = {}
        for v, nv in updates:
            if v not in unique_variables_to_update:
                unique_variables_to_update[v] = nv
        updates = unique_variables_to_update.items()
        self.function = theano.function(inputs, outputs, updates=updates,
                                        allow_input_downcast=True,
                                        on_unused_input='ignore',
                                        name=name,
                                        **kwargs)
        self.name = name

    def __call__(self, inputs):
        assert isinstance(inputs, (list, tuple))
        return self.function(*inputs)


def function(inputs, outputs, updates=[], **kwargs):
    if len(kwargs) > 0:
        for key in kwargs.keys():
            if not has_arg(theano.function, key, True):
                msg = 'Invalid argument "%s" passed to K.function with Theano backend' % key
                raise ValueError(msg)
    return Function(inputs, outputs, updates=updates, **kwargs)


def gradients(loss, variables):
    return T.grad(loss, variables)


def stop_gradient(variables):
    """Returns `variables` but with zero gradient w.r.t. every other variable.

    # Arguments
        variables: tensor or list of tensors to consider constant with respect
            to any other variable.

    # Returns
        A single tensor or a list of tensors (depending on the passed argument)
            that has constant gradient with respect to any other variable.
    """
    if isinstance(variables, (list, tuple)):
        return map(theano.gradient.disconnected_grad, variables)
    else:
        return theano.gradient.disconnected_grad(variables)


# CONTROL FLOW

def rnn(step_function, inputs, initial_states,
        go_backwards=False, mask=None, constants=None,
        unroll=False, input_length=None, pos_extra_outputs_states=None):
    '''Iterates over the time dimension of a tensor.

    # Arguments
        inputs: tensor of temporal data of shape (samples, time, ...)
            (at least 3D).
        step_function:
            Parameters:
                input: tensor with shape (samples, ...) (no time dimension),
                    representing input for the batch of samples at a certain
                    time step.
                states: list of tensors.
            Returns:
                output: tensor with shape (samples, ...) (no time dimension),
                new_states: list of tensors, same length and shapes
                    as 'states'.
        initial_states: tensor with shape (samples, ...) (no time dimension),
            containing the initial values for the states used in
            the step function.
        go_backwards: boolean. If True, do the iteration over
            the time dimension in reverse order.
        mask: binary tensor with shape (samples, time),
            with a zero for every element that is masked.
        constants: a list of constant values passed at each step.
        unroll: whether to unroll the RNN or to use a symbolic loop (`scan`).
        input_length: must be specified if using `unroll`.

    # Returns
        A tuple (last_output, outputs, new_states).
            last_output: the latest output of the rnn, of shape (samples, ...)
            outputs: tensor with shape (samples, time, ...) where each
                entry outputs[s, t] is the output of the step function
                at time t for sample s.
            new_states: list of tensors, latest states returned by
                the step function, of shape (samples, ...).
    '''
    ndim = inputs.ndim
    assert ndim >= 3, 'Input should be at least 3D.'

    if unroll:
        if input_length is None:
            raise ValueError('When specifying `unroll=True`, '
                             'an `input_length` '
                             'must be provided to `rnn`.')

    axes = [1, 0] + list(range(2, ndim))
    inputs = inputs.dimshuffle(axes)

    if constants is None:
        constants = []

    if mask is not None:
        # if mask.ndim == ndim-1:
        #    mask = expand_dims(mask)
        # assert mask.ndim == ndim
        # mask = mask.dimshuffle(axes)

        if mask.ndim < ndim:
            mask = expand_dims(mask)
        mask = mask.dimshuffle([1,0]+list(range(2,mask.ndim)))

        if unroll:
            indices = list(range(input_length))
            if go_backwards:
                indices = indices[::-1]

            successive_outputs = []
            successive_states = []
            states = initial_states
            for i in indices:
                output, new_states = step_function(inputs[i], states + constants)

                if len(successive_outputs) == 0:
                    prev_output = zeros_like(output)
                else:
                    prev_output = successive_outputs[-1]

                output = T.switch(mask[i], output, prev_output)
                kept_states = []
                for state, new_state in zip(states, new_states):
                    kept_states.append(T.switch(mask[i], new_state, state))
                states = kept_states

                successive_outputs.append(output)
                successive_states.append(states)

            outputs = T.stack(*successive_outputs)
            states = []
            for i in range(len(successive_states[-1])):
                states.append(T.stack(*[states_at_step[i] for states_at_step in successive_states]))
        else:
            # build an all-zero tensor of shape (samples, units)
            initial_output = step_function(inputs[0], initial_states + constants)[0] * 0
            # Theano gets confused by broadcasting patterns in the scan op
            initial_output = T.unbroadcast(initial_output, 0, 1)

            def _step(input, mask, output_tm1, *states):
                output, new_states = step_function(input, states)
                # output previous output if masked.
                output = T.switch(mask, output, output_tm1)
                return_states = []
                for state, new_state in zip(states, new_states):
                    #TODO: Theano cannot optimize this and therefore, it shows the InconsistencyError (new backend)
                    return_states.append(T.switch(mask, new_state, state))
                return [output] + return_states

            results, _ = theano.scan(
                _step,
                sequences=[inputs, mask],
                outputs_info=[initial_output] + initial_states,
                non_sequences=constants,
                go_backwards=go_backwards)

            # deal with Theano API inconsistency
            if type(results) is list:
                outputs = results[0]
                states = results[1:]
            else:
                outputs = results
                states = []
    else:
        if unroll:
            indices = list(range(input_length))
            if go_backwards:
                indices = indices[::-1]

            successive_outputs = []
            successive_states = []
            states = initial_states
            for i in indices:
                output, states = step_function(inputs[i], states + constants)
                successive_outputs.append(output)
                successive_states.append(states)
            outputs = T.stack(*successive_outputs)
            states = []
            for i in range(len(successive_states[-1])):
                states.append(T.stack(*[states_at_step[i] for states_at_step in successive_states]))

        else:
            def _step(input, *states):
                output, new_states = step_function(input, states)
                return [output] + new_states

            results, _ = theano.scan(
                _step,
                sequences=inputs,
                outputs_info=[None] + initial_states,
                non_sequences=constants,
                go_backwards=go_backwards)
            # deal with Theano API inconsistency
            if type(results) is list:
                outputs = results[0]
                states = results[1:]
            else:
                outputs = results
                states = []

    outputs = T.squeeze(outputs)
    last_output = outputs[-1]

    axes = [1, 0] + list(range(2, outputs.ndim))
    outputs = outputs.dimshuffle(axes)

    if(pos_extra_outputs_states is None):
        states = [T.squeeze(state[-1]) for state in states]
    else:
        states = [state if i_s in pos_extra_outputs_states
                        else T.squeeze(state[-1]) for i_s, state in enumerate(states)]
    return last_output, outputs, states



def _rnn(step_function, inputs, initial_states,
        go_backwards=False, mask=None, constants=None,
        unroll=False, input_length=None):
    '''Iterates over the time dimension of a tensor.

    # Arguments
        inputs: tensor of temporal data of shape (samples, time, ...)
            (at least 3D).
        step_function:
            Parameters:
                input: tensor with shape (samples, ...) (no time dimension),
                    representing input for the batch of samples at a certain
                    time step.
                states: list of tensors.
            Returns:
                output: tensor with shape (samples, ...) (no time dimension),
                new_states: list of tensors, same length and shapes
                    as 'states'.
        initial_states: tensor with shape (samples, ...) (no time dimension),
            containing the initial values for the states used in
            the step function.
        go_backwards: boolean. If True, do the iteration over
            the time dimension in reverse order.
        mask: binary tensor with shape (samples, time),
            with a zero for every element that is masked.
        constants: a list of constant values passed at each step.
        unroll: whether to unroll the RNN or to use a symbolic loop (`scan`).
        input_length: must be specified if using `unroll`.

    # Returns
        A tuple (last_output, outputs, new_states).
            last_output: the latest output of the rnn, of shape (samples, ...)
            outputs: tensor with shape (samples, time, ...) where each
                entry outputs[s, t] is the output of the step function
                at time t for sample s.
            new_states: list of tensors, latest states returned by
                the step function, of shape (samples, ...).
    '''
    ndim = inputs[0].ndim
    assert ndim >= 3, 'Input should be at least 3D.'

    if unroll:
        raise NotImplementedError()
        if input_length is None:
            raise Exception('When specifying `unroll=True`, an `input_length` '
                            'must be provided to `rnn`.')

    axes = [1, 0] + list(range(2, ndim))
    inputs = inputs[0].dimshuffle(axes)

    if constants is None:
        constants = []

    if mask is not None:
        if mask.ndim == ndim-1:
            mask = expand_dims(mask)
        assert mask.ndim == ndim
        mask = mask.dimshuffle(axes)

        if unroll:
            indices = list(range(input_length))
            if go_backwards:
                indices = indices[::-1]

            successive_outputs = []
            successive_states = []
            states = initial_states
            for i in indices:
                output, new_states = step_function(inputs[i], states + constants)

                if len(successive_outputs) == 0:
                    prev_output = zeros_like(output)
                else:
                    prev_output = successive_outputs[-1]

                output = T.switch(mask[i], output, prev_output)
                kept_states = []
                for state, new_state in zip(states, new_states):
                    kept_states.append(T.switch(mask[i], new_state, state))
                states = kept_states

                successive_outputs.append(output)
                successive_states.append(states)

            outputs = T.stack(*successive_outputs)
            states = []
            for i in range(len(successive_states[-1])):
                states.append(T.stack(*[states_at_step[i] for states_at_step in successive_states]))
        else:
            # build an all-zero tensor of shape (samples, units)
            initial_output = step_function(inputs[0], initial_states + constants)[0] * 0
            # Theano gets confused by broadcasting patterns in the scan op
            initial_output = T.unbroadcast(initial_output, 0, 1)

            def _step(input, mask, output_tm1, *states):
                output, new_states = step_function(input, states)
                # output previous output if masked.
                output = T.switch(mask, output, output_tm1)
                return_states = []
                for state, new_state in zip(states, new_states):
                    return_states.append(T.switch(mask, new_state, state))
                return [output] + return_states

            results, _ = theano.scan(
                _step,
                sequences=[inputs, mask],
                outputs_info=[initial_output] + initial_states,
                non_sequences=constants,
                go_backwards=go_backwards)

            # deal with Theano API inconsistency
            if isinstance(results, list):
                outputs = results[0]
                states = results[1:]
            else:
                outputs = results
                states = []
    else:
        if unroll:
            indices = list(range(input_length))
            if go_backwards:
                indices = indices[::-1]

            successive_outputs = []
            successive_states = []
            states = initial_states
            for i in indices:
                output, states = step_function(inputs[i], states + constants)
                successive_outputs.append(output)
                successive_states.append(states)
            outputs = T.stack(*successive_outputs)
            states = []
            for i in range(len(successive_states[-1])):
                states.append(T.stack(*[states_at_step[i] for states_at_step in successive_states]))

        else:
            def _step(input, *states):
                output, new_states = step_function(input, states)
                return [output] + new_states

            results, _ = theano.scan(
                _step,
                sequences=inputs,
                outputs_info=[None] + initial_states,
                non_sequences=constants,
                go_backwards=go_backwards)

            # deal with Theano API inconsistency
            if isinstance(results, list):
                outputs = results[0]
                states = results[1:]
            else:
                outputs = results
                states = []

    outputs = T.squeeze(outputs)
    last_output = outputs[-1]

    axes = [1, 0] + list(range(2, outputs.ndim))
    outputs = outputs.dimshuffle(axes)
    states = [T.squeeze(state[-1]) for state in states]
    return last_output, outputs, states


def switch(condition, then_expression, else_expression):
    """Switches between two operations depending on a scalar value.

    Note that both `then_expression` and `else_expression`
    should be symbolic tensors of the *same shape*.

    # Arguments
        condition: scalar tensor (`int` or `bool`).
        then_expression: either a tensor, or a callable that returns a tensor.
        else_expression: either a tensor, or a callable that returns a tensor.

    # Returns
        The selected tensor.
    """
    if callable(then_expression):
        then_expression = then_expression()
    if callable(else_expression):
        else_expression = else_expression()
    return T.switch(condition, then_expression, else_expression)


def in_train_phase(x, alt, training=None):
    """Selects `x` in train phase, and `alt` otherwise.

    Note that `alt` should have the *same shape* as `x`.

    # Returns
        Either `x` or `alt` based on the `training` flag.
        the `training` flag defaults to `K.learning_phase()`.
    """
    if training is None:
        training = learning_phase()
        uses_learning_phase = True
    else:
        uses_learning_phase = False

    if training is 1 or training is True:
        if callable(x):
            return x()
        else:
            return x

    elif training is 0 or training is False:
        if callable(alt):
            return alt()
        else:
            return alt

    if callable(x):
        x = x()
    if callable(alt):
        alt = alt()

    # else: assume learning phase is a placeholder tensor.
    x = theano.ifelse.ifelse(training, x, alt)
    if uses_learning_phase:
        x._uses_learning_phase = True
    return x


def in_test_phase(x, alt, training=None):
    """Selects `x` in test phase, and `alt` otherwise.
    Note that `alt` should have the *same shape* as `x`.

    # Returns
        Either `x` or `alt` based on `K.learning_phase`.
    """
    return in_train_phase(alt, x, training=training)


# NN OPERATIONS

def _assert_has_capability(module, func):
    if not hasattr(module, func):
        raise EnvironmentError(
            'It looks like like your version of '
            'Theano is out of date. '
            'Install the latest version with:\n'
            'pip install git+git://github.com/Theano/Theano.git '
            '--upgrade --no-deps')


def elu(x, alpha=1.0):
    """ Exponential linear unit

    # Arguments
        x: Tensor to compute the activation function for.
        alpha: scalar
    """
    _assert_has_capability(T.nnet, 'elu')
    return T.nnet.elu(x, alpha)


def relu(x, alpha=0., max_value=None):
    _assert_has_capability(T.nnet, 'relu')
    x = T.nnet.relu(x, alpha)
    if max_value is not None:
        x = T.minimum(x, max_value)
    return x


def softmax(x):
    return T.nnet.softmax(x)

def softmax_3d(x):
    '''Softmax on the last axis of a 2d or 3d tensor.
    '''
    nd = ndim(x)
    if nd == 2:
        return softmax(x)
    elif nd == 3:
        e = exp(x - max(x, axis=-1, keepdims=True))
        s = sum(e, axis=-1, keepdims=True)
        return e / s
    else:
        raise Exception('Cannot apply softmax to a tensor that is not 2D or 3D. ' +
                        'Here, ndim=' + str(nd))

def softplus(x):
    return T.nnet.softplus(x)


def softsign(x):
    return T_softsign(x)

<<<<<<< HEAD
def categorical_crossentropy(output, target, from_logits=False):
=======

def categorical_crossentropy(target, output, from_logits=False):
>>>>>>> 5ce69728
    if from_logits:
        output = T.nnet.softmax(output)
    else:
        # scale preds so that the class probas of each sample sum to 1
        output /= output.sum(axis=-1, keepdims=True)
    # avoid numerical instability with _EPSILON clipping
    output = T.clip(output, epsilon(), 1.0 - epsilon())
    return T.nnet.categorical_crossentropy(output, target)


def sparse_categorical_crossentropy(target, output, from_logits=False):
    target = T.cast(T.flatten(target), 'int32')
    target = T.extra_ops.to_one_hot(target, nb_class=output.shape[-1])
    target = reshape(target, shape(output))
    return categorical_crossentropy(target, output, from_logits)


def binary_crossentropy(target, output, from_logits=False):
    if from_logits:
        output = T.nnet.sigmoid(output)
    # avoid numerical instability with _EPSILON clipping
    output = T.clip(output, epsilon(), 1.0 - epsilon())
    return T.nnet.binary_crossentropy(output, target)


def weighted_binary_crossentropy(output, target, from_logits=False, lambda_w_rec=1.0, lambda_w_pre=1.0):
    if from_logits:
        output = T.nnet.sigmoid(output)
    # avoid numerical instability with _EPSILON clipping
    output = T.clip(output, _EPSILON, 1.0 - _EPSILON)
    return -(lambda_w_rec * target * T.log(output) + lambda_w_pre * (1.0 - target) * T.log(1.0 - output))


def sigmoid(x):
    return T.nnet.sigmoid(x)


def hard_sigmoid(x):
    return T.nnet.hard_sigmoid(x)


def tanh(x):
    return T.tanh(x)


def dropout(x, level, noise_shape=None, seed=None):
    """Sets entries in `x` to zero at random,
    while scaling the entire tensor.

    # Arguments
        x: tensor
        level: fraction of the entries in the tensor
            that will be set to 0.
        noise_shape: shape for randomly generated keep/drop flags,
            must be broadcastable to the shape of `x`
        seed: random seed to ensure determinism.
    """
    if level < 0. or level >= 1:
        raise ValueError('Dropout level must be in interval [0, 1[.')
    if seed is None:
        seed = np.random.randint(1, 10e6)
    if isinstance(noise_shape, list):
        noise_shape = tuple(noise_shape)

    rng = RandomStreams(seed=seed)
    retain_prob = 1. - level

    if noise_shape is None:
        random_tensor = rng.binomial(x.shape, p=retain_prob, dtype=x.dtype)
    else:
        random_tensor = rng.binomial(noise_shape, p=retain_prob, dtype=x.dtype)
        random_tensor = T.patternbroadcast(random_tensor,
                                           [dim == 1 for dim in noise_shape])
    x *= random_tensor
    x /= retain_prob
    return x


def l2_normalize(x, axis=None):
    square_sum = T.sum(T.square(x), axis=axis, keepdims=True)
    norm = T.sqrt(T.maximum(square_sum, epsilon()))
    return x / norm



def l1_normalize(x, axis):
    norm = T.max(T.sum(abs(x), axis=axis, keepdims=True))
    return x / norm

def in_top_k(predictions, targets, k):
    """Returns whether the `targets` are in the top `k` `predictions`.

    # Arguments
        predictions: A tensor of shape `(batch_size, classes)` and type `float32`.
        targets: A 1D tensor of length `batch_size` and type `int32` or `int64`.
        k: An `int`, number of top elements to consider.

    # Returns
        A 1D tensor of length `batch_size` and type `bool`.
        `output[i]` is `True` if `predictions[i, targets[i]]` is within top-`k`
        values of `predictions[i]`.
    """
    # handle k < 1 and k >= predictions.shape[1] cases to match TF behavior
    if k < 1:
        # dtype='bool' is only available since Theano 0.9.0
        try:
            return T.zeros_like(targets, dtype='bool')
        except TypeError:
            return T.zeros_like(targets, dtype='int8')

    if k >= int_shape(predictions)[1]:
        try:
            return T.ones_like(targets, dtype='bool')
        except TypeError:
            return T.ones_like(targets, dtype='int8')

    predictions_k = T.sort(predictions)[:, -k]
    targets_values = predictions[T.arange(targets.shape[0]), targets]
    return T.ge(targets_values, predictions_k)


# CONVOLUTIONS

def _preprocess_conv2d_input(x, data_format):
    if data_format == 'channels_last':
        # TF uses the last dimension as channel dimension,
        # instead of the 2nd one.
        # TH input shape: (samples, input_depth, rows, cols)
        # TF input shape: (samples, rows, cols, input_depth)
        x = x.dimshuffle((0, 3, 1, 2))
    return x


def _preprocess_conv3d_input(x, data_format):
    if data_format == 'channels_last':
        # TF uses the last dimension as channel dimension,
        # instead of the 2nd one.
        # TH input shape: (samples, input_depth, rows, cols, slices)
        # TF input shape: (samples, rows, cols, slices, input_depth)
        x = x.dimshuffle((0, 4, 1, 2, 3))
    return x


def _preprocess_conv2d_kernel(kernel, data_format):
    # As of Keras 2.0.0, all kernels are normalized
    # on the format `(rows, cols, input_depth, depth)`,
    # independently of `data_format`.
    # Theano expects `(depth, input_depth, rows, cols)`.
    kernel = kernel.dimshuffle((3, 2, 0, 1))
    return kernel


def _preprocess_conv3d_kernel(kernel, data_format):
    # As of Keras 2.0.0, all kernels are normalized
    # on the format `(space, input_depth, depth)`,
    # independently of `data_format`.
    # Theano expects `(depth, input_depth, space)`.
    kernel = kernel.dimshuffle((4, 3, 0, 1, 2))
    return kernel


def _preprocess_padding(padding):
    if padding == 'same':
        th_padding = 'half'
    elif padding == 'valid':
        th_padding = 'valid'
    elif padding == 'full':
        th_padding = 'full'
    else:
        raise ValueError('Border mode not supported:', str(padding))
    return th_padding


def _preprocess_conv2d_image_shape(image_shape, data_format):
    # Theano might not accept long type
    def int_or_none(value):
        try:
            return int(value)
        except TypeError:
            return None
    if data_format == 'channels_last':
        if image_shape:
            image_shape = (image_shape[0], image_shape[3],
                           image_shape[1], image_shape[2])
    if image_shape is not None:
        image_shape = tuple(int_or_none(v) for v in image_shape)
    return image_shape


def _preprocess_conv3d_volume_shape(volume_shape, data_format):
    # Theano might not accept long type
    def int_or_none(value):
        try:
            return int(value)
        except TypeError:
            return None
    if data_format == 'channels_last':
        if volume_shape:
            volume_shape = (volume_shape[0], volume_shape[4],
                            volume_shape[1], volume_shape[2], volume_shape[3])
    if volume_shape is not None:
        volume_shape = tuple(int_or_none(v) for v in volume_shape)
    return volume_shape


def _preprocess_conv2d_filter_shape(filter_shape, data_format):
    # Theano might not accept long type
    def int_or_none(value):
        try:
            return int(value)
        except TypeError:
            return None
    if filter_shape:
        filter_shape = (filter_shape[3], filter_shape[2],
                        filter_shape[0], filter_shape[1])
    if filter_shape is not None:
        filter_shape = tuple(int_or_none(v) for v in filter_shape)
    return filter_shape


def _preprocess_conv3d_filter_shape(filter_shape, data_format):
    # Theano might not accept long type
    def int_or_none(value):
        try:
            return int(value)
        except TypeError:
            return None
    if filter_shape:
        filter_shape = (filter_shape[4], filter_shape[3],
                        filter_shape[0], filter_shape[1], filter_shape[2])
    if filter_shape is not None:
        filter_shape = tuple(int_or_none(v) for v in filter_shape)
    return filter_shape


def _postprocess_conv2d_output(conv_out, x,
                               padding, kernel_shape,
                               strides, data_format):
    if padding == 'same':
        if kernel_shape[2] % 2 == 0:
            conv_out = conv_out[:, :, :(x.shape[2] + strides[0] - 1) // strides[0], :]
        if kernel_shape[3] % 2 == 0:
            conv_out = conv_out[:, :, :, :(x.shape[3] + strides[1] - 1) // strides[1]]
    if data_format == 'channels_last':
        conv_out = conv_out.dimshuffle((0, 2, 3, 1))
    return conv_out


def _postprocess_conv3d_output(conv_out, x,
                               padding, kernel_shape,
                               strides, data_format):
    if padding == 'same':
        if kernel_shape[2] % 2 == 0:
            conv_out = conv_out[:, :, :(x.shape[2] + strides[0] - 1) // strides[0], :, :]
        if kernel_shape[3] % 2 == 0:
            conv_out = conv_out[:, :, :, :(x.shape[3] + strides[1] - 1) // strides[1], :]
        if kernel_shape[4] % 2 == 0:
            conv_out = conv_out[:, :, :, :, :(x.shape[4] + strides[2] - 1) // strides[2]]
    if data_format == 'channels_last':
        conv_out = conv_out.dimshuffle((0, 2, 3, 4, 1))
    return conv_out


def conv1d(x, kernel, strides=1, padding='valid',
           data_format=None, dilation_rate=1):
    """1D convolution.

    # Arguments
        kernel: kernel tensor.
        strides: stride integer.
        padding: string, `"same"`, `"causal"` or `"valid"`.
        data_format: string, one of "channels_last", "channels_first"
        dilation_rate: integer.
    """
    if data_format is None:
        data_format = image_data_format()
    if data_format not in {'channels_first', 'channels_last'}:
        raise ValueError('Unknown data_format ', data_format)

    if hasattr(kernel, '_keras_shape'):
        kernel_shape = kernel._keras_shape
    else:
        kernel_shape = None
    if padding == 'causal':
        # causal (dilated) convolution:
        if not kernel_shape:
            raise AttributeError('Causal padding requires kernel._keras_shape set.')
        left_pad = dilation_rate * (kernel_shape[0] - 1)
        x = temporal_padding(x, (left_pad, 0))
        padding = 'valid'
    if hasattr(x, '_keras_shape'):
        shape = x._keras_shape
    else:
        shape = None
    if data_format == 'channels_last':
        # original shape: (batch, length, input_dim)
        # add dim to x to have (batch, length, 1, input_dim)
        x = expand_dims(x, 2)
        # update x._keras_shape
        if shape is not None:
            x._keras_shape = (shape[0], shape[1], 1, shape[2])
    else:
        # original shape: (batch, input_dim, length)
        # add dim to x to have (batch, input_dim, length, 1)
        x = expand_dims(x, 3)
        # update x._keras_shape
        if shape is not None:
            x._keras_shape = (shape[0], shape[1], shape[2], 1)
    # update dilation rate, strides
    dilation_rate = (dilation_rate, 1)
    strides = (strides, 1)
    # add dim to kernel (always same format independently of data_format)
    # i.e. (rows, 1, input_depth, depth)
    kernel = expand_dims(kernel, 1)
    output = conv2d(x, kernel,
                    strides=strides, padding=padding,
                    data_format=data_format, dilation_rate=dilation_rate)
    # remove added dim
    if data_format == 'channels_last':
        output = squeeze(output, 2)
    else:
        output = squeeze(output, 3)
    return output


def conv2d(x, kernel, strides=(1, 1), padding='valid',
           data_format=None, dilation_rate=(1, 1)):
    """2D convolution.

    # Arguments
        kernel: kernel tensor.
        strides: strides tuple.
        padding: string, "same" or "valid".
        data_format: "channels_last" or "channels_first".
            Whether to use Theano or TensorFlow data format
        in inputs/kernels/outputs.
    """
    if data_format is None:
        data_format = image_data_format()
    if data_format not in {'channels_first', 'channels_last'}:
        raise ValueError('Unknown data_format ', data_format)

    if hasattr(x, '_keras_shape'):
        image_shape = _preprocess_conv2d_image_shape(int_shape(x), data_format)
    else:
        image_shape = None
    if hasattr(kernel, '_keras_shape'):
        kernel_shape = kernel._keras_shape
    else:
        # Will only work if `kernel` is a shared variable.
        kernel_shape = kernel.eval().shape
    kernel_shape = _preprocess_conv2d_filter_shape(kernel_shape, data_format)

    x = _preprocess_conv2d_input(x, data_format)
    kernel = _preprocess_conv2d_kernel(kernel, data_format)
    th_padding = _preprocess_padding(padding)

    conv_out = T.nnet.conv2d(x, kernel,
                             border_mode=th_padding,
                             subsample=strides,
                             input_shape=image_shape,
                             filter_shape=kernel_shape,
                             filter_dilation=dilation_rate)
    conv_out = _postprocess_conv2d_output(conv_out, x, padding,
                                          kernel_shape, strides, data_format)
    return conv_out


def conv2d_transpose(x, kernel, output_shape, strides=(1, 1),
                     padding='valid', data_format=None):
    """2D deconvolution (transposed convolution).

    # Arguments
        kernel: kernel tensor.
        output_shape: desired dimensions of output.
        strides: strides tuple.
        padding: string, "same" or "valid".
        data_format: "channels_last" or "channels_first".
            Whether to use Theano or TensorFlow data format
        in inputs/kernels/outputs.

    # Raises
        ValueError: if using an even kernel size with padding 'same'.
    """
    flip_filters = False
    if data_format is None:
        data_format = image_data_format()
    if data_format not in {'channels_first', 'channels_last'}:
        raise ValueError('Unknown data_format ' + data_format)

    if data_format == 'channels_last':
        output_shape = (output_shape[0],
                        output_shape[3],
                        output_shape[1],
                        output_shape[2])

    if hasattr(kernel, '_keras_shape'):
        kernel_shape = kernel._keras_shape
    else:
        # Will only work if `kernel` is a shared variable.
        kernel_shape = kernel.eval().shape

    if padding == 'same' and kernel_shape[0] % 2 == 0:
        raise ValueError('In `Conv2DTranspose`, with padding mode `same`, '
                         'even kernel sizes are not supported with Theano. '
                         'You can set `kernel_size` to an odd number.')

    kernel_shape = _preprocess_conv2d_filter_shape(kernel_shape, data_format)

    x = _preprocess_conv2d_input(x, data_format)
    kernel = _preprocess_conv2d_kernel(kernel, data_format)

    th_padding = _preprocess_padding(padding)
    op = T.nnet.abstract_conv.AbstractConv2d_gradInputs(imshp=None,
                                                        kshp=kernel_shape,
                                                        subsample=strides,
                                                        border_mode=th_padding,
                                                        filter_flip=not flip_filters)
    conv_out = op(kernel, x, output_shape[2:])
    conv_out = _postprocess_conv2d_output(conv_out, x, padding,
                                          kernel_shape, strides, data_format)

    #TODO: Check this (from v1.2)
    """
    # Compute output width/height if None
    output_size = [None] * 2
    for i in [-2, -1]:
        if output_shape[i] is None:
            output_size[i] = conv_input_length(x.shape[i], filter_shape[i],
                                               border_mode, strides[i])
        else:
            output_size[i] = output_shape[i]

    conv_out = op(kernel, x, output_size)
    conv_out = _postprocess_conv2d_output(conv_out, x, border_mode, np_kernel,
                                          strides, dim_ordering)
    """
    return conv_out


def separable_conv2d(x, depthwise_kernel, pointwise_kernel, strides=(1, 1),
                     padding='valid', data_format=None, dilation_rate=(1, 1)):
    raise NotImplementedError


def depthwise_conv2d(x, depthwise_kernel, strides=(1, 1), padding='valid',
                     data_format=None, dilation_rate=(1, 1)):
    raise NotImplementedError


def conv3d(x, kernel, strides=(1, 1, 1),
           padding='valid', data_format=None,
           dilation_rate=(1, 1, 1)):
    """3D convolution.

    # Arguments
        kernel: kernel tensor.
        strides: strides tuple.
        padding: string, "same" or "valid".
        data_format: "channels_last" or "channels_first".
            Whether to use Theano or TensorFlow data format
        in inputs/kernels/outputs.
    """
    if data_format is None:
        data_format = image_data_format()
    if data_format not in {'channels_first', 'channels_last'}:
        raise ValueError('Unknown data_format:', data_format)

    if hasattr(x, '_keras_shape'):
        volume_shape = _preprocess_conv3d_volume_shape(int_shape(x), data_format)
    else:
        volume_shape = None
    if hasattr(kernel, '_keras_shape'):
        kernel_shape = kernel._keras_shape
    else:
        # Will only work if `kernel` is a shared variable.
        kernel_shape = kernel.eval().shape
    kernel_shape = _preprocess_conv3d_filter_shape(kernel_shape, data_format)

    x = _preprocess_conv3d_input(x, data_format)
    kernel = _preprocess_conv3d_kernel(kernel, data_format)
    th_padding = _preprocess_padding(padding)

    conv_out = T.nnet.conv3d(x, kernel,
                             border_mode=th_padding,
                             subsample=strides,
                             input_shape=volume_shape,
                             filter_shape=kernel_shape,
                             filter_dilation=dilation_rate)
    conv_out = _postprocess_conv3d_output(conv_out, x, padding,
                                          kernel_shape, strides, data_format)
    return conv_out


def conv3d_transpose(x, kernel, output_shape, strides=(1, 1, 1),
                     padding='valid', data_format=None):
    """3D deconvolution (transposed convolution).

    # Arguments
        kernel: kernel tensor.
        output_shape: desired dimensions of output.
        strides: strides tuple.
        padding: string, "same" or "valid".
        data_format: "channels_last" or "channels_first".
            Whether to use Theano or TensorFlow data format
        in inputs/kernels/outputs.

    # Raises
        ValueError: if using an even kernel size with padding 'same'.
    """
    flip_filters = False
    if data_format is None:
        data_format = image_data_format()
    if data_format not in {'channels_first', 'channels_last'}:
        raise ValueError('Unknown data_format ' + data_format)

    if data_format == 'channels_last':
        output_shape = (output_shape[0],
                        output_shape[4],
                        output_shape[1],
                        output_shape[2],
                        output_shape[3])

    if hasattr(kernel, '_keras_shape'):
        kernel_shape = kernel._keras_shape
    else:
        # Will only work if `kernel` is a shared variable.
        kernel_shape = kernel.eval().shape

    if padding == 'same' and kernel_shape[0] % 2 == 0:
        raise ValueError('In `Conv3DTranspose`, with padding mode `same`, '
                         'even kernel sizes are not supported with Theano. '
                         'You can set `kernel_size` to an odd number.')

    kernel_shape = _preprocess_conv3d_filter_shape(kernel_shape, data_format)

    x = _preprocess_conv3d_input(x, data_format)
    kernel = _preprocess_conv3d_kernel(kernel, data_format)

    th_padding = _preprocess_padding(padding)
    op = T.nnet.abstract_conv.AbstractConv3d_gradInputs(imshp=None,
                                                        kshp=kernel_shape,
                                                        subsample=strides,
                                                        border_mode=th_padding,
                                                        filter_flip=not flip_filters)
    conv_out = op(kernel, x, output_shape[2:])
    conv_out = _postprocess_conv3d_output(conv_out, x, padding,
                                          kernel_shape, strides, data_format)
    return conv_out


def pool2d(x, pool_size, strides=(1, 1), padding='valid',
           data_format=None, pool_mode='max'):
    if data_format is None:
        data_format = image_data_format()
    if data_format not in {'channels_first', 'channels_last'}:
        raise ValueError('Unknown data_format:', data_format)

    assert pool_size[0] >= 1 and pool_size[1] >= 1

    if padding == 'same':
        w_pad = pool_size[0] - 2 if pool_size[0] > 2 and pool_size[0] % 2 == 1 else pool_size[0] - 1
        h_pad = pool_size[1] - 2 if pool_size[1] > 2 and pool_size[1] % 2 == 1 else pool_size[1] - 1
        pad = (w_pad, h_pad)
    elif padding == 'valid':
        pad = (0, 0)
    else:
        raise ValueError('Invalid border mode:', padding)

    if data_format == 'channels_last':
        x = x.dimshuffle((0, 3, 1, 2))

    if pool_mode == 'max':
        pool_out = pool.pool_2d(x, ws=pool_size, stride=strides,
                                ignore_border=True,
                                pad=pad,
                                mode='max')
    elif pool_mode == 'avg':
        if padding == 'same':
            th_avg_pool_mode = 'average_inc_pad'
        elif padding == 'valid':
            th_avg_pool_mode = 'average_exc_pad'
        pool_out = pool.pool_2d(x, ws=pool_size, stride=strides,
                                ignore_border=True,
                                pad=pad,
                                mode=th_avg_pool_mode)
    else:
        raise ValueError('Invalid pooling mode:', pool_mode)
    if padding == 'same':
        expected_width = (x.shape[2] + strides[0] - 1) // strides[0]
        expected_height = (x.shape[3] + strides[1] - 1) // strides[1]
        pool_out = pool_out[:, :,
                            : expected_width,
                            : expected_height]

    if data_format == 'channels_last':
        pool_out = pool_out.dimshuffle((0, 2, 3, 1))
    return pool_out


def pool3d(x, pool_size, strides=(1, 1, 1), padding='valid',
           data_format=None, pool_mode='max'):
    if data_format is None:
        data_format = image_data_format()
    if data_format not in {'channels_first', 'channels_last'}:
        raise ValueError('Unknown data_format:', data_format)

    if padding == 'same':
        w_pad = pool_size[0] - 2 if pool_size[0] % 2 == 1 else pool_size[0] - 1
        h_pad = pool_size[1] - 2 if pool_size[1] % 2 == 1 else pool_size[1] - 1
        d_pad = pool_size[2] - 2 if pool_size[2] % 2 == 1 else pool_size[2] - 1
        padding = (w_pad, h_pad, d_pad)
    elif padding == 'valid':
        padding = (0, 0, 0)
    else:
        raise ValueError('Invalid padding:', padding)

    if data_format == 'channels_last':
        x = x.dimshuffle((0, 4, 1, 2, 3))

    if pool_mode == 'max':
        pool_out = pool.pool_3d(x, ws=pool_size, stride=strides,
                                ignore_border=True,
                                pad=padding,
                                mode='max')
    elif pool_mode == 'avg':
        pool_out = pool.pool_3d(x, ws=pool_size, stride=strides,
                                ignore_border=True,
                                pad=padding,
                                mode='average_exc_pad')
    else:
        raise ValueError('Invalid pooling mode:', pool_mode)

    if padding == 'same':
        expected_width = (x.shape[2] + strides[0] - 1) // strides[0]
        expected_height = (x.shape[3] + strides[1] - 1) // strides[1]
        expected_depth = (x.shape[4] + strides[2] - 1) // strides[2]

        pool_out = pool_out[:, :,
                            : expected_width,
                            : expected_height,
                            : expected_depth]

    if data_format == 'channels_last':
        pool_out = pool_out.dimshuffle((0, 2, 3, 4, 1))
    return pool_out


def bias_add(x, bias, data_format=None):
    if data_format is None:
        data_format = image_data_format()
    if data_format not in {'channels_first', 'channels_last'}:
        raise ValueError('Unknown data_format ' + str(data_format))
    if ndim(bias) != 1 and ndim(bias) != ndim(x) - 1:
        raise ValueError('Unexpected bias dimensions %d, '
                         'expect to be 1 or %d dimensions'
                         % (ndim(bias), ndim(x) - 1))
    bias_shape = tuple(bias.shape)
    if ndim(x) == 5:
        if data_format == 'channels_first':
            if ndim(bias) == 1:
                x += reshape(bias, (1, bias_shape[0], 1, 1, 1))
            else:
                x += reshape(bias, (1, bias_shape[3]) + bias_shape[:3])
        elif data_format == 'channels_last':
            if ndim(bias) == 1:
                x += reshape(bias, (1, 1, 1, 1, bias_shape[0]))
            else:
                x += reshape(bias, (1,) + bias_shape)
    elif ndim(x) == 4:
        if data_format == 'channels_first':
            if ndim(bias) == 1:
                x += reshape(bias, (1, bias_shape[0], 1, 1))
            else:
                x += reshape(bias, (1, bias_shape[2]) + bias_shape[:2])
        elif data_format == 'channels_last':
            if ndim(bias) == 1:
                x += reshape(bias, (1, 1, 1, bias_shape[0]))
            else:
                x += reshape(bias, (1,) + bias_shape)
    elif ndim(x) == 3:
        if data_format == 'channels_first':
            if ndim(bias) == 1:
                x += reshape(bias, (1, bias_shape[0], 1))
            else:
                x += reshape(bias, (1, bias_shape[1], bias_shape[0]))
        elif data_format == 'channels_last':
            if ndim(bias) == 1:
                x += reshape(bias, (1, 1, bias_shape[0]))
            else:
                x += reshape(bias, (1,) + bias_shape)
    else:
        x += bias
    return x


# RANDOMNESS


def random_normal(shape, mean=0.0, stddev=1.0, dtype=None, seed=None):
    if dtype is None:
        dtype = floatx()
    if seed is None:
        seed = np.random.randint(1, 10e6)
    rng = RandomStreams(seed=seed)
    return rng.normal(size=shape, avg=mean, std=stddev, dtype=dtype)


def random_uniform(shape, minval=0.0, maxval=1.0, dtype=None, seed=None):
    if dtype is None:
        dtype = floatx()
    if seed is None:
        seed = np.random.randint(1, 10e6)
    rng = RandomStreams(seed=seed)
    return rng.uniform(shape, low=minval, high=maxval, dtype=dtype)


def random_binomial(shape, p=0.0, dtype=None, seed=None):
    if dtype is None:
        dtype = floatx()
    if seed is None:
        seed = np.random.randint(1, 10e6)
    rng = RandomStreams(seed=seed)
    return rng.binomial(shape, p=p, dtype=dtype)


def truncated_normal(shape, mean=0.0, stddev=1.0, dtype=None, seed=None):
    if dtype is None:
        dtype = floatx()
    if seed is None:
        seed = np.random.randint(1, 10e6)
    rng = RandomStreams(seed=seed)
    normal_tensor = rng.normal(size=shape, avg=mean, std=stddev, dtype=dtype)
    # Poor man's truncated normal: we literally clip the tensor
    return T.clip(normal_tensor, mean - 2 * stddev, mean + 2 * stddev)


def random_multinomial(shape, p=0.0, dtype=None, seed=None):
    if dtype is None:
        dtype = floatx()
    if seed is None:
        seed = np.random.randint(10e6)
    rng = RandomStreams(seed=seed)
    return rng.multinomial(shape, pvals=p, dtype=dtype)

# COUNT SKETCH
def count_sketch(h, s, x, d=16000):
    rval, updates = theano.scan(fn=__count_sketch,
                            sequences=[h, s, x.dimshuffle(1,0)],
                            outputs_info = T.alloc(0., x.shape[0], d),
                            non_sequences=[], n_steps=x.shape[1])
    return rval[-1] # We are interested only in the last value

def __count_sketch(h, s, v,  # Sequences
                   y, # Outputs info
                   ):
    return T.cast(T.inc_subtensor(y[:, h], T.dot(s, v)), 'float32')


# 1d Convolution
def conv1d(u, v):
    '''1D convolution over a set of vectors. All inputs will be treated by pairs.
        #x must be equal to #kernel

    # Arguments
        u: first set of vectors
        v: second set of vectors
    '''

    def __vec_conv(u, v,  # Sequences
                   w,  # Outputs info
                   ):
        u = u.dimshuffle(('x', 0))
        v = v.dimshuffle(('x', 0))
        conv_out = vec_conv(u, v,
                            border_mode='full')

        init_cut = u.shape[1] / 2
        end_cut = init_cut + u.shape[1]
        return conv_out[0, init_cut:end_cut]

    conv_out, updates = theano.scan(__vec_conv,
                                sequences=[u, v],
                                outputs_info=T.alloc(0., u.shape[1]),#, d),
                                non_sequences=[], n_steps=u.shape[0])
    return conv_out


# Theano implementation of CTC
# Used with permission from Shawn Tan
# https://github.com/shawntan/
# Note that tensorflow's native CTC code is significantly
# faster than this


def ctc_interleave_blanks(Y):
    Y_ = T.alloc(-1, Y.shape[0] * 2 + 1)
    Y_ = T.set_subtensor(Y_[T.arange(Y.shape[0]) * 2 + 1], Y)
    return Y_


def ctc_create_skip_idxs(Y):
    skip_idxs = T.arange((Y.shape[0] - 3) // 2) * 2 + 1
    non_repeats = T.neq(Y[skip_idxs], Y[skip_idxs + 2])
    return skip_idxs[non_repeats.nonzero()]


def ctc_update_log_p(skip_idxs, zeros, active, log_p_curr, log_p_prev):
    active_skip_idxs = skip_idxs[(skip_idxs < active).nonzero()]
    active_next = T.cast(T.minimum(
        T.maximum(
            active + 1,
            T.max(T.concatenate([active_skip_idxs, [-1]])) + 2 + 1
        ), log_p_curr.shape[0]), 'int32')

    common_factor = T.max(log_p_prev[:active])
    p_prev = T.exp(log_p_prev[:active] - common_factor)
    _p_prev = zeros[:active_next]
    # copy over
    _p_prev = T.set_subtensor(_p_prev[:active], p_prev)
    # previous transitions
    _p_prev = T.inc_subtensor(_p_prev[1:], _p_prev[:-1])
    # skip transitions
    _p_prev = T.inc_subtensor(_p_prev[active_skip_idxs + 2], p_prev[active_skip_idxs])
    updated_log_p_prev = T.log(_p_prev) + common_factor

    log_p_next = T.set_subtensor(
        zeros[:active_next],
        log_p_curr[:active_next] + updated_log_p_prev
    )
    return active_next, log_p_next


def ctc_path_probs(predict, Y, alpha=1e-4):
    smoothed_predict = (1 - alpha) * predict[:, Y] + alpha * np.float32(1.) / Y.shape[0]
    L = T.log(smoothed_predict)
    zeros = T.zeros_like(L[0])
    log_first = zeros

    f_skip_idxs = ctc_create_skip_idxs(Y)
    b_skip_idxs = ctc_create_skip_idxs(Y[::-1])  # there should be a shortcut to calculating this

    def step(log_f_curr, log_b_curr, f_active, log_f_prev, b_active, log_b_prev):
        f_active_next, log_f_next = ctc_update_log_p(f_skip_idxs, zeros, f_active, log_f_curr, log_f_prev)
        b_active_next, log_b_next = ctc_update_log_p(b_skip_idxs, zeros, b_active, log_b_curr, log_b_prev)
        return f_active_next, log_f_next, b_active_next, log_b_next

    [f_active, log_f_probs, b_active, log_b_probs], _ = theano.scan(
        step, sequences=[L, L[::-1, ::-1]], outputs_info=[np.int32(1), log_first, np.int32(1), log_first])

    idxs = T.arange(L.shape[1]).dimshuffle('x', 0)
    mask = (idxs < f_active.dimshuffle(0, 'x')) & (idxs < b_active.dimshuffle(0, 'x'))[::-1, ::-1]
    log_probs = log_f_probs + log_b_probs[::-1, ::-1] - L
    return log_probs, mask


def ctc_cost(predict, Y):
    log_probs, mask = ctc_path_probs(predict, ctc_interleave_blanks(Y))
    common_factor = T.max(log_probs)
    total_log_prob = T.log(T.sum(T.exp(log_probs - common_factor)[mask.nonzero()])) + common_factor
    return -total_log_prob


# batchifies original CTC code
def ctc_batch_cost(y_true, y_pred, input_length, label_length):
    """Runs CTC loss algorithm on each batch element.

    # Arguments
        y_true: tensor (samples, max_string_length) containing the truth labels
        y_pred: tensor (samples, time_steps, num_categories) containing the prediction,
                or output of the softmax
        input_length: tensor (samples,1) containing the sequence length for
                each batch item in y_pred
        label_length: tensor (samples,1) containing the sequence length for
                each batch item in y_true

    # Returns
        Tensor with shape (samples,1) containing the
            CTC loss of each element
    """

    def ctc_step(y_true_step, y_pred_step, input_length_step, label_length_step):
        y_pred_step = y_pred_step[0: input_length_step[0]]
        y_true_step = y_true_step[0:label_length_step[0]]
        return ctc_cost(y_pred_step, y_true_step)

    ret, _ = theano.scan(
        fn=ctc_step,
        outputs_info=None,
        sequences=[y_true, y_pred, input_length, label_length]
    )

    ret = ret.dimshuffle('x', 0)
    return ret


# HIGH ORDER FUNCTIONS

def map_fn(fn, elems, name=None, dtype=None):
    """Map the function fn over the elements elems and return the outputs.

    # Arguments
        fn: Callable that will be called upon each element in elems
        elems: tensor, at least 2 dimensional
        name: A string name for the map node in the graph

    # Returns
        Tensor with first dimension equal to the elems and second depending on
        fn
    """
    return theano.map(fn, elems, name=name)[0]


def foldl(fn, elems, initializer=None, name=None):
    """Reduce elems using fn to combine them from left to right.

    # Arguments
        fn: Callable that will be called upon each element in elems and an
            accumulator, for instance lambda acc, x: acc + x
        elems: tensor
        initializer: The first value used (elems[0] in case of None)
        name: A string name for the foldl node in the graph

    # Returns
        Same type and shape as initializer
    """
    if initializer is None:
        initializer = elems[0]
        elems = elems[1:]

    # We need to change the order of the arguments because theano accepts x as
    # first parameter and accumulator as second
    return theano.foldl(lambda x, acc: fn(acc, x),
                        elems, initializer, name=name)[0]


def foldr(fn, elems, initializer=None, name=None):
    """Reduce elems using fn to combine them from right to left.

    # Arguments
        fn: Callable that will be called upon each element in elems and an
            accumulator, for instance lambda acc, x: acc + x
        elems: tensor
        initializer: The first value used (elems[-1] in case of None)
        name: A string name for the foldr node in the graph

    # Returns
        Same type and shape as initializer
    """
    if initializer is None:
        initializer = elems[-1]
        elems = elems[:-1]

    # We need to change the order of the arguments because theano accepts x as
    # first parameter and accumulator as second
    return theano.foldr(lambda x, acc: fn(acc, x),
                        elems, initializer, name=name)[0]


def local_conv1d(inputs, kernel, kernel_size, strides, data_format=None):
    if data_format is None:
        data_format = image_data_format()
    if data_format not in {'channels_first', 'channels_last'}:
        raise ValueError('Unknown data_format ' + str(data_format))

    stride = strides[0]
    kernel_shape = int_shape(kernel)
    output_length, feature_dim, filters = kernel_shape

    xs = []
    for i in range(output_length):
        slice_length = slice(i * stride,
                             i * stride + kernel_size[0])
        xs.append(reshape(inputs[:, slice_length, :],
                          (1, -1, feature_dim)))
    x_aggregate = concatenate(xs, axis=0)
    # Shape: `(output_length, batch_size, filters)`.
    output = batch_dot(x_aggregate, kernel)
    return permute_dimensions(output, (1, 0, 2))


def local_conv2d(inputs, kernel, kernel_size, strides, output_shape, data_format=None):
    if data_format is None:
        data_format = image_data_format()
    if data_format not in {'channels_first', 'channels_last'}:
        raise ValueError('Unknown data_format ' + str(data_format))

    stride_row, stride_col = strides
    output_row, output_col = output_shape
    kernel_shape = int_shape(kernel)
    _, feature_dim, filters = kernel_shape

    if data_format == 'channels_first':
        output = []
        for i in range(output_row):
            for j in range(output_col):
                slice_row = slice(i * stride_row,
                                  i * stride_row + kernel_size[0])
                slice_col = slice(j * stride_col,
                                  j * stride_col + kernel_size[1])
                x_flatten = reshape(inputs[:, :, slice_row, slice_col],
                                    (1, -1, feature_dim))
                output.append(dot(x_flatten,
                                  kernel[i * output_col + j, :, :]))
        output = concatenate(output, axis=0)
        output = reshape(output,
                         (output_row, output_col, -1, filters))
        output = permute_dimensions(output, (2, 3, 0, 1))
    else:
        xs = []
        for i in range(output_row):
            for j in range(output_col):
                slice_row = slice(i * stride_row,
                                  i * stride_row + kernel_size[0])
                slice_col = slice(j * stride_col,
                                  j * stride_col + kernel_size[1])
                xs.append(reshape(inputs[:, slice_row, slice_col, :],
                                  (1, -1, feature_dim)))

        x_aggregate = concatenate(xs, axis=0)
        output = batch_dot(x_aggregate, kernel)
        output = reshape(output,
                         (output_row, output_col, -1, filters))
        output = permute_dimensions(output, (2, 0, 1, 3))
<<<<<<< HEAD

    return output

# modified from the one included in np_utils.py
def conv_input_length(output_length, filter_size, border_mode, stride):
    if output_length is None:
        return None
    assert border_mode in {'same', 'valid', 'full'}
    add_extra = 0
    if border_mode == 'same':
        pad = filter_size // 2
        add_extra = +1
    elif border_mode == 'valid':
        pad = 0
    elif border_mode == 'full':
        pad = filter_size - 1
    return (output_length - 1) * stride - 2 * pad + filter_size + add_extra


def as_tensor_variable(x, name=None, ndim=None):
    return T.as_tensor_variable(x, name, ndim)
=======
    return output
>>>>>>> 5ce69728
<|MERGE_RESOLUTION|>--- conflicted
+++ resolved
@@ -1336,6 +1336,180 @@
 def rnn(step_function, inputs, initial_states,
         go_backwards=False, mask=None, constants=None,
         unroll=False, input_length=None, pos_extra_outputs_states=None):
+    """Iterates over the time dimension of a tensor.
+
+    # Arguments
+        inputs: tensor of temporal data of shape (samples, time, ...)
+            (at least 3D).
+        step_function:
+            Parameters:
+                inputs: tensor with shape (samples, ...) (no time dimension),
+                    representing input for the batch of samples at a certain
+                    time step.
+                states: list of tensors.
+            Returns:
+                outputs: tensor with shape (samples, ...) (no time dimension),
+                new_states: list of tensors, same length and shapes
+                    as 'states'.
+        initial_states: tensor with shape (samples, ...) (no time dimension),
+            containing the initial values for the states used in
+            the step function.
+        go_backwards: boolean. If True, do the iteration over the time
+            dimension in reverse order and return the reversed sequence.
+        mask: binary tensor with shape (samples, time),
+            with a zero for every element that is masked.
+        constants: a list of constant values passed at each step.
+        unroll: whether to unroll the RNN or to use a symbolic loop (`while_loop` or `scan` depending on backend).
+        input_length: must be specified if using `unroll`.
+
+    # Returns
+        A tuple (last_output, outputs, new_states).
+            last_output: the latest output of the rnn, of shape (samples, ...)
+            outputs: tensor with shape (samples, time, ...) where each
+                entry outputs[s, t] is the output of the step function
+                at time t for sample s.
+            new_states: list of tensors, latest states returned by
+                the step function, of shape (samples, ...).
+    """
+    ndim = inputs.ndim
+    assert ndim >= 3, 'Input should be at least 3D.'
+
+    if unroll:
+        if input_length is None:
+            raise ValueError('When specifying `unroll=True`, '
+                             'an `input_length` '
+                             'must be provided to `rnn`.')
+
+    axes = [1, 0] + list(range(2, ndim))
+    inputs = inputs.dimshuffle(axes)
+
+    if constants is None:
+        constants = []
+
+    if mask is not None:
+        # if mask.ndim == ndim-1:
+        #    mask = expand_dims(mask)
+        # assert mask.ndim == ndim
+        # mask = mask.dimshuffle(axes)
+
+        if mask.ndim < ndim:
+            mask = expand_dims(mask)
+        mask = mask.dimshuffle([1,0]+list(range(2,mask.ndim)))
+
+        if unroll:
+            indices = list(range(input_length))
+            if go_backwards:
+                indices = indices[::-1]
+
+            successive_outputs = []
+            successive_states = []
+            states = initial_states
+            for i in indices:
+                output, new_states = step_function(inputs[i], states + constants)
+
+                if len(successive_outputs) == 0:
+                    prev_output = zeros_like(output)
+                else:
+                    prev_output = successive_outputs[-1]
+
+                output = T.switch(mask[i], output, prev_output)
+                kept_states = []
+                for state, new_state in zip(states, new_states):
+                    kept_states.append(T.switch(mask[i], new_state, state))
+                states = kept_states
+
+                successive_outputs.append(output)
+                successive_states.append(states)
+
+            outputs = T.stack(*successive_outputs)
+            states = []
+            for i in range(len(successive_states[-1])):
+                states.append(T.stack(*[states_at_step[i] for states_at_step in successive_states]))
+        else:
+            # build an all-zero tensor of shape (samples, units)
+            initial_output = step_function(inputs[0], initial_states + constants)[0] * 0
+            # Theano gets confused by broadcasting patterns in the scan op
+            initial_output = T.unbroadcast(initial_output, 0, 1)
+
+            def _step(input, mask, output_tm1, *states):
+                output, new_states = step_function(input, states)
+                # output previous output if masked.
+                output = T.switch(mask, output, output_tm1)
+                return_states = []
+                for state, new_state in zip(states, new_states):
+                    #TODO: Theano cannot optimize this and therefore, it shows the InconsistencyError (new backend)
+                    return_states.append(T.switch(mask, new_state, state))
+                return [output] + return_states
+
+            results, _ = theano.scan(
+                _step,
+                sequences=[inputs, mask],
+                outputs_info=[initial_output] + initial_states,
+                non_sequences=constants,
+                go_backwards=go_backwards)
+
+            # deal with Theano API inconsistency
+            if type(results) is list:
+                outputs = results[0]
+                states = results[1:]
+            else:
+                outputs = results
+                states = []
+    else:
+        if unroll:
+            indices = list(range(input_length))
+            if go_backwards:
+                indices = indices[::-1]
+
+            successive_outputs = []
+            successive_states = []
+            states = initial_states
+            for i in indices:
+                output, states = step_function(inputs[i], states + constants)
+                successive_outputs.append(output)
+                successive_states.append(states)
+            outputs = T.stack(*successive_outputs)
+            states = []
+            for i in range(len(successive_states[-1])):
+                states.append(T.stack(*[states_at_step[i] for states_at_step in successive_states]))
+
+        else:
+            def _step(input, *states):
+                output, new_states = step_function(input, states)
+                return [output] + new_states
+
+            results, _ = theano.scan(
+                _step,
+                sequences=inputs,
+                outputs_info=[None] + initial_states,
+                non_sequences=constants,
+                go_backwards=go_backwards)
+            # deal with Theano API inconsistency
+            if type(results) is list:
+                outputs = results[0]
+                states = results[1:]
+            else:
+                outputs = results
+                states = []
+
+    outputs = T.squeeze(outputs)
+    last_output = outputs[-1]
+
+    axes = [1, 0] + list(range(2, outputs.ndim))
+    outputs = outputs.dimshuffle(axes)
+
+    if(pos_extra_outputs_states is None):
+        states = [T.squeeze(state[-1]) for state in states]
+    else:
+        states = [state if i_s in pos_extra_outputs_states
+                        else T.squeeze(state[-1]) for i_s, state in enumerate(states)]
+    return last_output, outputs, states
+
+
+
+def _rnn(step_function, inputs, initial_states,
+        go_backwards=False, mask=None, constants=None,
+        unroll=False, input_length=None):
     '''Iterates over the time dimension of a tensor.
 
     # Arguments
@@ -1371,30 +1545,26 @@
             new_states: list of tensors, latest states returned by
                 the step function, of shape (samples, ...).
     '''
-    ndim = inputs.ndim
+    ndim = inputs[0].ndim
     assert ndim >= 3, 'Input should be at least 3D.'
 
     if unroll:
+        raise NotImplementedError()
         if input_length is None:
-            raise ValueError('When specifying `unroll=True`, '
-                             'an `input_length` '
-                             'must be provided to `rnn`.')
+            raise Exception('When specifying `unroll=True`, an `input_length` '
+                            'must be provided to `rnn`.')
 
     axes = [1, 0] + list(range(2, ndim))
-    inputs = inputs.dimshuffle(axes)
+    inputs = inputs[0].dimshuffle(axes)
 
     if constants is None:
         constants = []
 
     if mask is not None:
-        # if mask.ndim == ndim-1:
-        #    mask = expand_dims(mask)
-        # assert mask.ndim == ndim
-        # mask = mask.dimshuffle(axes)
-
-        if mask.ndim < ndim:
+        if mask.ndim == ndim - 1:
             mask = expand_dims(mask)
-        mask = mask.dimshuffle([1,0]+list(range(2,mask.ndim)))
+        assert mask.ndim == ndim
+        mask = mask.dimshuffle(axes)
 
         if unroll:
             indices = list(range(input_length))
@@ -1426,189 +1596,21 @@
             for i in range(len(successive_states[-1])):
                 states.append(T.stack(*[states_at_step[i] for states_at_step in successive_states]))
         else:
-            # build an all-zero tensor of shape (samples, units)
+            # build an all-zero tensor of shape (samples, output_dim)
             initial_output = step_function(inputs[0], initial_states + constants)[0] * 0
             # Theano gets confused by broadcasting patterns in the scan op
             initial_output = T.unbroadcast(initial_output, 0, 1)
-
-            def _step(input, mask, output_tm1, *states):
-                output, new_states = step_function(input, states)
+            if len(initial_states) > 0:
+                initial_states[0] = T.unbroadcast(initial_states[0], 0, 1)
+
+            def _step(inputs, mask, output_tm1, *states):
+                outputs, new_states = step_function(inputs, states)
                 # output previous output if masked.
-                output = T.switch(mask, output, output_tm1)
-                return_states = []
-                for state, new_state in zip(states, new_states):
-                    #TODO: Theano cannot optimize this and therefore, it shows the InconsistencyError (new backend)
-                    return_states.append(T.switch(mask, new_state, state))
-                return [output] + return_states
-
-            results, _ = theano.scan(
-                _step,
-                sequences=[inputs, mask],
-                outputs_info=[initial_output] + initial_states,
-                non_sequences=constants,
-                go_backwards=go_backwards)
-
-            # deal with Theano API inconsistency
-            if type(results) is list:
-                outputs = results[0]
-                states = results[1:]
-            else:
-                outputs = results
-                states = []
-    else:
-        if unroll:
-            indices = list(range(input_length))
-            if go_backwards:
-                indices = indices[::-1]
-
-            successive_outputs = []
-            successive_states = []
-            states = initial_states
-            for i in indices:
-                output, states = step_function(inputs[i], states + constants)
-                successive_outputs.append(output)
-                successive_states.append(states)
-            outputs = T.stack(*successive_outputs)
-            states = []
-            for i in range(len(successive_states[-1])):
-                states.append(T.stack(*[states_at_step[i] for states_at_step in successive_states]))
-
-        else:
-            def _step(input, *states):
-                output, new_states = step_function(input, states)
-                return [output] + new_states
-
-            results, _ = theano.scan(
-                _step,
-                sequences=inputs,
-                outputs_info=[None] + initial_states,
-                non_sequences=constants,
-                go_backwards=go_backwards)
-            # deal with Theano API inconsistency
-            if type(results) is list:
-                outputs = results[0]
-                states = results[1:]
-            else:
-                outputs = results
-                states = []
-
-    outputs = T.squeeze(outputs)
-    last_output = outputs[-1]
-
-    axes = [1, 0] + list(range(2, outputs.ndim))
-    outputs = outputs.dimshuffle(axes)
-
-    if(pos_extra_outputs_states is None):
-        states = [T.squeeze(state[-1]) for state in states]
-    else:
-        states = [state if i_s in pos_extra_outputs_states
-                        else T.squeeze(state[-1]) for i_s, state in enumerate(states)]
-    return last_output, outputs, states
-
-
-
-def _rnn(step_function, inputs, initial_states,
-        go_backwards=False, mask=None, constants=None,
-        unroll=False, input_length=None):
-    '''Iterates over the time dimension of a tensor.
-
-    # Arguments
-        inputs: tensor of temporal data of shape (samples, time, ...)
-            (at least 3D).
-        step_function:
-            Parameters:
-                input: tensor with shape (samples, ...) (no time dimension),
-                    representing input for the batch of samples at a certain
-                    time step.
-                states: list of tensors.
-            Returns:
-                output: tensor with shape (samples, ...) (no time dimension),
-                new_states: list of tensors, same length and shapes
-                    as 'states'.
-        initial_states: tensor with shape (samples, ...) (no time dimension),
-            containing the initial values for the states used in
-            the step function.
-        go_backwards: boolean. If True, do the iteration over
-            the time dimension in reverse order.
-        mask: binary tensor with shape (samples, time),
-            with a zero for every element that is masked.
-        constants: a list of constant values passed at each step.
-        unroll: whether to unroll the RNN or to use a symbolic loop (`scan`).
-        input_length: must be specified if using `unroll`.
-
-    # Returns
-        A tuple (last_output, outputs, new_states).
-            last_output: the latest output of the rnn, of shape (samples, ...)
-            outputs: tensor with shape (samples, time, ...) where each
-                entry outputs[s, t] is the output of the step function
-                at time t for sample s.
-            new_states: list of tensors, latest states returned by
-                the step function, of shape (samples, ...).
-    '''
-    ndim = inputs[0].ndim
-    assert ndim >= 3, 'Input should be at least 3D.'
-
-    if unroll:
-        raise NotImplementedError()
-        if input_length is None:
-            raise Exception('When specifying `unroll=True`, an `input_length` '
-                            'must be provided to `rnn`.')
-
-    axes = [1, 0] + list(range(2, ndim))
-    inputs = inputs[0].dimshuffle(axes)
-
-    if constants is None:
-        constants = []
-
-    if mask is not None:
-        if mask.ndim == ndim-1:
-            mask = expand_dims(mask)
-        assert mask.ndim == ndim
-        mask = mask.dimshuffle(axes)
-
-        if unroll:
-            indices = list(range(input_length))
-            if go_backwards:
-                indices = indices[::-1]
-
-            successive_outputs = []
-            successive_states = []
-            states = initial_states
-            for i in indices:
-                output, new_states = step_function(inputs[i], states + constants)
-
-                if len(successive_outputs) == 0:
-                    prev_output = zeros_like(output)
-                else:
-                    prev_output = successive_outputs[-1]
-
-                output = T.switch(mask[i], output, prev_output)
-                kept_states = []
-                for state, new_state in zip(states, new_states):
-                    kept_states.append(T.switch(mask[i], new_state, state))
-                states = kept_states
-
-                successive_outputs.append(output)
-                successive_states.append(states)
-
-            outputs = T.stack(*successive_outputs)
-            states = []
-            for i in range(len(successive_states[-1])):
-                states.append(T.stack(*[states_at_step[i] for states_at_step in successive_states]))
-        else:
-            # build an all-zero tensor of shape (samples, units)
-            initial_output = step_function(inputs[0], initial_states + constants)[0] * 0
-            # Theano gets confused by broadcasting patterns in the scan op
-            initial_output = T.unbroadcast(initial_output, 0, 1)
-
-            def _step(input, mask, output_tm1, *states):
-                output, new_states = step_function(input, states)
-                # output previous output if masked.
-                output = T.switch(mask, output, output_tm1)
+                outputs = T.switch(mask, outputs, output_tm1)
                 return_states = []
                 for state, new_state in zip(states, new_states):
                     return_states.append(T.switch(mask, new_state, state))
-                return [output] + return_states
+                return [outputs] + return_states
 
             results, _ = theano.scan(
                 _step,
@@ -1634,8 +1636,8 @@
             successive_states = []
             states = initial_states
             for i in indices:
-                output, states = step_function(inputs[i], states + constants)
-                successive_outputs.append(output)
+                outputs, states = step_function(inputs[i], states + constants)
+                successive_outputs.append(outputs)
                 successive_states.append(states)
             outputs = T.stack(*successive_outputs)
             states = []
@@ -1643,9 +1645,13 @@
                 states.append(T.stack(*[states_at_step[i] for states_at_step in successive_states]))
 
         else:
-            def _step(input, *states):
-                output, new_states = step_function(input, states)
-                return [output] + new_states
+            def _step(inputs, *states):
+                outputs, new_states = step_function(inputs, states)
+                return [outputs] + new_states
+
+            # Theano likes to make shape==1 dimensions in the initial states (outputs_info) broadcastable
+            if len(initial_states) > 0:
+                initial_states[0] = T.unbroadcast(initial_states[0], 1)
 
             results, _ = theano.scan(
                 _step,
@@ -1796,12 +1802,8 @@
 def softsign(x):
     return T_softsign(x)
 
-<<<<<<< HEAD
-def categorical_crossentropy(output, target, from_logits=False):
-=======
 
 def categorical_crossentropy(target, output, from_logits=False):
->>>>>>> 5ce69728
     if from_logits:
         output = T.nnet.softmax(output)
     else:
@@ -1827,7 +1829,7 @@
     return T.nnet.binary_crossentropy(output, target)
 
 
-def weighted_binary_crossentropy(output, target, from_logits=False, lambda_w_rec=1.0, lambda_w_pre=1.0):
+def weighted_binary_crossentropy(target, output, from_logits=False, lambda_w_rec=1.0, lambda_w_pre=1.0):
     if from_logits:
         output = T.nnet.sigmoid(output)
     # avoid numerical instability with _EPSILON clipping
@@ -1884,7 +1886,6 @@
     square_sum = T.sum(T.square(x), axis=axis, keepdims=True)
     norm = T.sqrt(T.maximum(square_sum, epsilon()))
     return x / norm
-
 
 
 def l1_normalize(x, axis):
@@ -2826,8 +2827,6 @@
         output = reshape(output,
                          (output_row, output_col, -1, filters))
         output = permute_dimensions(output, (2, 0, 1, 3))
-<<<<<<< HEAD
-
     return output
 
 # modified from the one included in np_utils.py
@@ -2847,7 +2846,4 @@
 
 
 def as_tensor_variable(x, name=None, ndim=None):
-    return T.as_tensor_variable(x, name, ndim)
-=======
-    return output
->>>>>>> 5ce69728
+    return T.as_tensor_variable(x, name, ndim)