--- conflicted
+++ resolved
@@ -5,11 +5,8 @@
 from theano import tensor as T
 from theano.sandbox.rng_mrg import MRG_RandomStreams as RandomStreams
 from theano.tensor.signal import pool
-<<<<<<< HEAD
 from theano.tensor.nnet import conv3d2d
 from theano.tensor.fft import rfft, irfft
-=======
->>>>>>> 59cd1c39
 from theano.printing import Print
 from theano.tensor.signal.conv import conv2d as vec_conv
 try:
@@ -21,10 +18,6 @@
 except ImportError:
     from theano.sandbox.softsign import softsign as T_softsign
 
-<<<<<<< HEAD
-import inspect
-=======
->>>>>>> 59cd1c39
 import numpy as np
 from .common import _FLOATX, floatx, _EPSILON, image_data_format
 from ..utils.generic_utils import has_arg
@@ -33,6 +26,7 @@
 
 py_all = all
 py_sum = sum
+
 
 # INTERNAL UTILS
 theano.config.floatX = _FLOATX
@@ -272,7 +266,6 @@
     return x.ndim
 
 
-
 def dtype(x):
     return x.dtype
 
@@ -570,8 +563,10 @@
 def std(x, axis=None, keepdims=False):
     return T.std(x, axis=axis, keepdims=keepdims)
 
+
 def var(x, axis=None, keepdims=False):
     return T.var(x, axis=axis, keepdims=keepdims)
+
 
 def any(x, axis=None, keepdims=False):
     """Bitwise reduction (logical OR).
@@ -817,7 +812,7 @@
 
     ndim = x.ndim
     dev = theano.config.device
-    use_cudnn = ndim < 5 and (dev.startswith('cuda') or dev.startswith('gpu')) and mean.broadcastable.index(False) == 1
+    use_cudnn = ndim < 5 and (dev.startswith('cuda') or dev.startswith('gpu'))
     if use_cudnn:
         try:
             axis = mean.broadcastable.index(False)
@@ -825,12 +820,7 @@
                 shuffle_pattern = list(range(ndim))
                 shuffle_pattern[1] = shuffle_pattern[axis]
                 shuffle_pattern[axis] = 1
-<<<<<<< HEAD
-                #return theano.sandbox.cuda.dnn.dnn_batch_normalization_test(
-                result=theano.sandbox.cuda.dnn.dnn_batch_normalization_test(
-=======
                 result = theano.sandbox.cuda.dnn.dnn_batch_normalization_test(
->>>>>>> 59cd1c39
                     x.dimshuffle(shuffle_pattern),
                     gamma.dimshuffle(shuffle_pattern),
                     beta.dimshuffle(shuffle_pattern),
@@ -838,12 +828,7 @@
                     var.dimshuffle(shuffle_pattern),
                     'spatial', epsilon).dimshuffle(shuffle_pattern)
             else:
-<<<<<<< HEAD
-                #return theano.sandbox.cuda.dnn.dnn_batch_normalization_test(
-                result=theano.sandbox.cuda.dnn.dnn_batch_normalization_test(
-=======
                 result = theano.sandbox.cuda.dnn.dnn_batch_normalization_test(
->>>>>>> 59cd1c39
                     x, gamma, beta, mean, var, 'spatial', epsilon)
             return theano.tensor.as_tensor_variable(result)
         except AttributeError:
@@ -1105,7 +1090,7 @@
     """Pad the middle dimension of a 3D tensor
     with "padding" zeros left and right.
 
-    Appologies for the inane API, but Theano makes this
+    Apologies for the inane API, but Theano makes this
     really hard.
     """
     assert len(padding) == 2
@@ -1315,187 +1300,7 @@
 
 def rnn(step_function, inputs, initial_states,
         go_backwards=False, mask=None, constants=None,
-<<<<<<< HEAD
         unroll=False, input_length=None, pos_extra_outputs_states=None):
-    '''Iterates over the time dimension of a tensor.
-=======
-        unroll=False, input_length=None):
-    """Iterates over the time dimension of a tensor.
->>>>>>> 59cd1c39
-
-    # Arguments
-        inputs: tensor of temporal data of shape (samples, time, ...)
-            (at least 3D).
-        step_function:
-            Parameters:
-                inputs: tensor with shape (samples, ...) (no time dimension),
-                    representing input for the batch of samples at a certain
-                    time step.
-                states: list of tensors.
-            Returns:
-                outputs: tensor with shape (samples, ...) (no time dimension),
-                new_states: list of tensors, same length and shapes
-                    as 'states'.
-        initial_states: tensor with shape (samples, ...) (no time dimension),
-            containing the initial values for the states used in
-            the step function.
-        go_backwards: boolean. If True, do the iteration over the time
-            dimension in reverse order and return the reversed sequence.
-        mask: binary tensor with shape (samples, time),
-            with a zero for every element that is masked.
-        constants: a list of constant values passed at each step.
-        unroll: whether to unroll the RNN or to use a symbolic loop (`while_loop` or `scan` depending on backend).
-        input_length: must be specified if using `unroll`.
-
-    # Returns
-        A tuple (last_output, outputs, new_states).
-            last_output: the latest output of the rnn, of shape (samples, ...)
-            outputs: tensor with shape (samples, time, ...) where each
-                entry outputs[s, t] is the output of the step function
-                at time t for sample s.
-            new_states: list of tensors, latest states returned by
-                the step function, of shape (samples, ...).
-    """
-    ndim = inputs.ndim
-    assert ndim >= 3, 'Input should be at least 3D.'
-
-    if unroll:
-        if input_length is None:
-            raise ValueError('When specifying `unroll=True`, '
-                             'an `input_length` '
-                             'must be provided to `rnn`.')
-
-    axes = [1, 0] + list(range(2, ndim))
-    inputs = inputs.dimshuffle(axes)
-
-    if constants is None:
-        constants = []
-
-    if mask is not None:
-<<<<<<< HEAD
-        # if mask.ndim == ndim-1:
-        #    mask = expand_dims(mask)
-        # assert mask.ndim == ndim
-        # mask = mask.dimshuffle(axes)
-
-        if mask.ndim < ndim:
-            mask = expand_dims(mask)
-        mask = mask.dimshuffle([1,0]+list(range(2,mask.ndim)))
-
-        if unroll:
-            indices = list(range(input_length))
-            if go_backwards:
-                indices = indices[::-1]
-
-            successive_outputs = []
-            successive_states = []
-            states = initial_states
-            for i in indices:
-                output, new_states = step_function(inputs[i], states + constants)
-
-                if len(successive_outputs) == 0:
-                    prev_output = zeros_like(output)
-                else:
-                    prev_output = successive_outputs[-1]
-
-                output = T.switch(mask[i], output, prev_output)
-                kept_states = []
-                for state, new_state in zip(states, new_states):
-                    kept_states.append(T.switch(mask[i], new_state, state))
-                states = kept_states
-
-                successive_outputs.append(output)
-                successive_states.append(states)
-
-            outputs = T.stack(*successive_outputs)
-            states = []
-            for i in range(len(successive_states[-1])):
-                states.append(T.stack(*[states_at_step[i] for states_at_step in successive_states]))
-        else:
-            # build an all-zero tensor of shape (samples, output_dim)
-            initial_output = step_function(inputs[0], initial_states + constants)[0] * 0
-            # Theano gets confused by broadcasting patterns in the scan op
-            initial_output = T.unbroadcast(initial_output, 0, 1)
-
-            def _step(input, mask, output_tm1, *states):
-                output, new_states = step_function(input, states)
-                # output previous output if masked.
-                output = T.switch(mask, output, output_tm1)
-                return_states = []
-                for state, new_state in zip(states, new_states):
-                    #TODO: Theano cannot optimize this and therefore, it shows the InconsistencyError (new backend)
-                    return_states.append(T.switch(mask, new_state, state))
-                return [output] + return_states
-
-            results, _ = theano.scan(
-                _step,
-                sequences=[inputs, mask],
-                outputs_info=[initial_output] + initial_states,
-                non_sequences=constants,
-                go_backwards=go_backwards)
-
-            # deal with Theano API inconsistency
-            if type(results) is list:
-                outputs = results[0]
-                states = results[1:]
-            else:
-                outputs = results
-                states = []
-    else:
-        if unroll:
-            indices = list(range(input_length))
-            if go_backwards:
-                indices = indices[::-1]
-
-            successive_outputs = []
-            successive_states = []
-            states = initial_states
-            for i in indices:
-                output, states = step_function(inputs[i], states + constants)
-                successive_outputs.append(output)
-                successive_states.append(states)
-            outputs = T.stack(*successive_outputs)
-            states = []
-            for i in range(len(successive_states[-1])):
-                states.append(T.stack(*[states_at_step[i] for states_at_step in successive_states]))
-
-        else:
-            def _step(input, *states):
-                output, new_states = step_function(input, states)
-                return [output] + new_states
-
-            results, _ = theano.scan(
-                _step,
-                sequences=inputs,
-                outputs_info=[None] + initial_states,
-                non_sequences=constants,
-                go_backwards=go_backwards)
-            # deal with Theano API inconsistency
-            if type(results) is list:
-                outputs = results[0]
-                states = results[1:]
-            else:
-                outputs = results
-                states = []
-
-    outputs = T.squeeze(outputs)
-    last_output = outputs[-1]
-
-    axes = [1, 0] + list(range(2, outputs.ndim))
-    outputs = outputs.dimshuffle(axes)
-
-    if(pos_extra_outputs_states is None):
-        states = [T.squeeze(state[-1]) for state in states]
-    else:
-        states = [state if i_s in pos_extra_outputs_states
-                        else T.squeeze(state[-1]) for i_s, state in enumerate(states)]
-    return last_output, outputs, states
-
-
-
-def _rnn(step_function, inputs, initial_states,
-        go_backwards=False, mask=None, constants=None,
-        unroll=False, input_length=None):
     '''Iterates over the time dimension of a tensor.
 
     # Arguments
@@ -1531,29 +1336,30 @@
             new_states: list of tensors, latest states returned by
                 the step function, of shape (samples, ...).
     '''
-    ndim = inputs[0].ndim
+    ndim = inputs.ndim
     assert ndim >= 3, 'Input should be at least 3D.'
 
     if unroll:
-        raise NotImplementedError()
         if input_length is None:
-            raise Exception('When specifying `unroll=True`, an `input_length` '
-                            'must be provided to `rnn`.')
+            raise ValueError('When specifying `unroll=True`, '
+                             'an `input_length` '
+                             'must be provided to `rnn`.')
 
     axes = [1, 0] + list(range(2, ndim))
-    inputs = inputs[0].dimshuffle(axes)
+    inputs = inputs.dimshuffle(axes)
 
     if constants is None:
         constants = []
 
     if mask is not None:
-        if mask.ndim == ndim-1:
-=======
-        if mask.ndim == ndim - 1:
->>>>>>> 59cd1c39
+        # if mask.ndim == ndim-1:
+        #    mask = expand_dims(mask)
+        # assert mask.ndim == ndim
+        # mask = mask.dimshuffle(axes)
+
+        if mask.ndim < ndim:
             mask = expand_dims(mask)
-        assert mask.ndim == ndim
-        mask = mask.dimshuffle(axes)
+        mask = mask.dimshuffle([1,0]+list(range(2,mask.ndim)))
 
         if unroll:
             indices = list(range(input_length))
@@ -1589,17 +1395,185 @@
             initial_output = step_function(inputs[0], initial_states + constants)[0] * 0
             # Theano gets confused by broadcasting patterns in the scan op
             initial_output = T.unbroadcast(initial_output, 0, 1)
-            if len(initial_states) > 0:
-                initial_states[0] = T.unbroadcast(initial_states[0], 0, 1)
-
-            def _step(inputs, mask, output_tm1, *states):
-                outputs, new_states = step_function(inputs, states)
+
+            def _step(input, mask, output_tm1, *states):
+                output, new_states = step_function(input, states)
                 # output previous output if masked.
-                outputs = T.switch(mask, outputs, output_tm1)
+                output = T.switch(mask, output, output_tm1)
+                return_states = []
+                for state, new_state in zip(states, new_states):
+                    #TODO: Theano cannot optimize this and therefore, it shows the InconsistencyError (new backend)
+                    return_states.append(T.switch(mask, new_state, state))
+                return [output] + return_states
+
+            results, _ = theano.scan(
+                _step,
+                sequences=[inputs, mask],
+                outputs_info=[initial_output] + initial_states,
+                non_sequences=constants,
+                go_backwards=go_backwards)
+
+            # deal with Theano API inconsistency
+            if type(results) is list:
+                outputs = results[0]
+                states = results[1:]
+            else:
+                outputs = results
+                states = []
+    else:
+        if unroll:
+            indices = list(range(input_length))
+            if go_backwards:
+                indices = indices[::-1]
+
+            successive_outputs = []
+            successive_states = []
+            states = initial_states
+            for i in indices:
+                output, states = step_function(inputs[i], states + constants)
+                successive_outputs.append(output)
+                successive_states.append(states)
+            outputs = T.stack(*successive_outputs)
+            states = []
+            for i in range(len(successive_states[-1])):
+                states.append(T.stack(*[states_at_step[i] for states_at_step in successive_states]))
+
+        else:
+            def _step(input, *states):
+                output, new_states = step_function(input, states)
+                return [output] + new_states
+
+            results, _ = theano.scan(
+                _step,
+                sequences=inputs,
+                outputs_info=[None] + initial_states,
+                non_sequences=constants,
+                go_backwards=go_backwards)
+            # deal with Theano API inconsistency
+            if type(results) is list:
+                outputs = results[0]
+                states = results[1:]
+            else:
+                outputs = results
+                states = []
+
+    outputs = T.squeeze(outputs)
+    last_output = outputs[-1]
+
+    axes = [1, 0] + list(range(2, outputs.ndim))
+    outputs = outputs.dimshuffle(axes)
+
+    if(pos_extra_outputs_states is None):
+        states = [T.squeeze(state[-1]) for state in states]
+    else:
+        states = [state if i_s in pos_extra_outputs_states
+                        else T.squeeze(state[-1]) for i_s, state in enumerate(states)]
+    return last_output, outputs, states
+
+
+
+def _rnn(step_function, inputs, initial_states,
+        go_backwards=False, mask=None, constants=None,
+        unroll=False, input_length=None):
+    '''Iterates over the time dimension of a tensor.
+
+    # Arguments
+        inputs: tensor of temporal data of shape (samples, time, ...)
+            (at least 3D).
+        step_function:
+            Parameters:
+                input: tensor with shape (samples, ...) (no time dimension),
+                    representing input for the batch of samples at a certain
+                    time step.
+                states: list of tensors.
+            Returns:
+                output: tensor with shape (samples, ...) (no time dimension),
+                new_states: list of tensors, same length and shapes
+                    as 'states'.
+        initial_states: tensor with shape (samples, ...) (no time dimension),
+            containing the initial values for the states used in
+            the step function.
+        go_backwards: boolean. If True, do the iteration over
+            the time dimension in reverse order.
+        mask: binary tensor with shape (samples, time),
+            with a zero for every element that is masked.
+        constants: a list of constant values passed at each step.
+        unroll: whether to unroll the RNN or to use a symbolic loop (`scan`).
+        input_length: must be specified if using `unroll`.
+
+    # Returns
+        A tuple (last_output, outputs, new_states).
+            last_output: the latest output of the rnn, of shape (samples, ...)
+            outputs: tensor with shape (samples, time, ...) where each
+                entry outputs[s, t] is the output of the step function
+                at time t for sample s.
+            new_states: list of tensors, latest states returned by
+                the step function, of shape (samples, ...).
+    '''
+    ndim = inputs[0].ndim
+    assert ndim >= 3, 'Input should be at least 3D.'
+
+    if unroll:
+        raise NotImplementedError()
+        if input_length is None:
+            raise Exception('When specifying `unroll=True`, an `input_length` '
+                            'must be provided to `rnn`.')
+
+    axes = [1, 0] + list(range(2, ndim))
+    inputs = inputs[0].dimshuffle(axes)
+
+    if constants is None:
+        constants = []
+
+    if mask is not None:
+        if mask.ndim == ndim-1:
+            mask = expand_dims(mask)
+        assert mask.ndim == ndim
+        mask = mask.dimshuffle(axes)
+
+        if unroll:
+            indices = list(range(input_length))
+            if go_backwards:
+                indices = indices[::-1]
+
+            successive_outputs = []
+            successive_states = []
+            states = initial_states
+            for i in indices:
+                output, new_states = step_function(inputs[i], states + constants)
+
+                if len(successive_outputs) == 0:
+                    prev_output = zeros_like(output)
+                else:
+                    prev_output = successive_outputs[-1]
+
+                output = T.switch(mask[i], output, prev_output)
+                kept_states = []
+                for state, new_state in zip(states, new_states):
+                    kept_states.append(T.switch(mask[i], new_state, state))
+                states = kept_states
+
+                successive_outputs.append(output)
+                successive_states.append(states)
+
+            outputs = T.stack(*successive_outputs)
+            states = []
+            for i in range(len(successive_states[-1])):
+                states.append(T.stack(*[states_at_step[i] for states_at_step in successive_states]))
+        else:
+            # build an all-zero tensor of shape (samples, output_dim)
+            initial_output = step_function(inputs[0], initial_states + constants)[0] * 0
+            # Theano gets confused by broadcasting patterns in the scan op
+            initial_output = T.unbroadcast(initial_output, 0, 1)
+
+            def _step(input, mask, output_tm1, *states):
+                output, new_states = step_function(input, states)
+                # output previous output if masked.
+                output = T.switch(mask, output, output_tm1)
                 return_states = []
                 for state, new_state in zip(states, new_states):
                     return_states.append(T.switch(mask, new_state, state))
-                return [outputs] + return_states
+                return [output] + return_states
 
             results, _ = theano.scan(
                 _step,
@@ -1625,8 +1599,8 @@
             successive_states = []
             states = initial_states
             for i in indices:
-                outputs, states = step_function(inputs[i], states + constants)
-                successive_outputs.append(outputs)
+                output, states = step_function(inputs[i], states + constants)
+                successive_outputs.append(output)
                 successive_states.append(states)
             outputs = T.stack(*successive_outputs)
             states = []
@@ -1634,13 +1608,9 @@
                 states.append(T.stack(*[states_at_step[i] for states_at_step in successive_states]))
 
         else:
-            def _step(inputs, *states):
-                outputs, new_states = step_function(inputs, states)
-                return [outputs] + new_states
-
-            # Theano likes to make shape==1 dimensions in the initial states (outputs_info) broadcastable
-            if len(initial_states) > 0:
-                initial_states[0] = T.unbroadcast(initial_states[0], 1)
+            def _step(input, *states):
+                output, new_states = step_function(input, states)
+                return [output] + new_states
 
             results, _ = theano.scan(
                 _step,
@@ -1664,6 +1634,7 @@
     outputs = outputs.dimshuffle(axes)
     states = [T.squeeze(state[-1]) for state in states]
     return last_output, outputs, states
+
 
 def switch(condition, then_expression, else_expression):
     """Switches between two operations depending on a scalar value.
@@ -1852,12 +1823,9 @@
         raise ValueError('Dropout level must be in interval [0, 1[.')
     if seed is None:
         seed = np.random.randint(1, 10e6)
-<<<<<<< HEAD
-=======
     if isinstance(noise_shape, list):
         noise_shape = tuple(noise_shape)
 
->>>>>>> 59cd1c39
     rng = RandomStreams(seed=seed)
     retain_prob = 1. - level
 
@@ -1872,14 +1840,9 @@
     return x
 
 
-<<<<<<< HEAD
-def l2_normalize(x, axis):
-    norm = T.sqrt(T.sum(T.square(x), axis=axis, keepdims=True)) + _EPSILON # avoid division by values close to 0
-=======
 def l2_normalize(x, axis, epsilon=1e-12):
     square_sum = T.sum(T.square(x), axis=axis, keepdims=True)
     norm = T.sqrt(T.maximum(square_sum, epsilon))
->>>>>>> 59cd1c39
     return x / norm
 
 
@@ -2217,8 +2180,12 @@
                                                         subsample=strides,
                                                         border_mode=th_padding,
                                                         filter_flip=not flip_filters)
-<<<<<<< HEAD
-
+    conv_out = op(kernel, x, output_shape[2:])
+    conv_out = _postprocess_conv2d_output(conv_out, x, padding,
+                                          kernel_shape, strides, data_format)
+
+    #TODO: Check this (from v1.2)
+    """
     # Compute output width/height if None
     output_size = [None] * 2
     for i in [-2, -1]:
@@ -2231,11 +2198,7 @@
     conv_out = op(kernel, x, output_size)
     conv_out = _postprocess_conv2d_output(conv_out, x, border_mode, np_kernel,
                                           strides, dim_ordering)
-=======
-    conv_out = op(kernel, x, output_shape[2:])
-    conv_out = _postprocess_conv2d_output(conv_out, x, padding,
-                                          kernel_shape, strides, data_format)
->>>>>>> 59cd1c39
+    """
     return conv_out
 
 
@@ -2495,7 +2458,6 @@
     return x
 
 
-
 # RANDOMNESS
 
 
@@ -2503,7 +2465,7 @@
     if dtype is None:
         dtype = floatx()
     if seed is None:
-        seed = np.random.randint(10e6)
+        seed = np.random.randint(1, 10e6)
     rng = RandomStreams(seed=seed)
     return rng.normal(size=shape, avg=mean, std=stddev, dtype=dtype)
 
@@ -2512,7 +2474,7 @@
     if dtype is None:
         dtype = floatx()
     if seed is None:
-        seed = np.random.randint(10e6)
+        seed = np.random.randint(1, 10e6)
     rng = RandomStreams(seed=seed)
     return rng.uniform(shape, low=minval, high=maxval, dtype=dtype)
 
@@ -2521,60 +2483,11 @@
     if dtype is None:
         dtype = floatx()
     if seed is None:
-        seed = np.random.randint(10e6)
+        seed = np.random.randint(1, 10e6)
     rng = RandomStreams(seed=seed)
     return rng.binomial(shape, p=p, dtype=dtype)
 
 
-<<<<<<< HEAD
-def random_multinomial(shape, p=0.0, dtype=_FLOATX, seed=None):
-    if seed is None:
-        seed = np.random.randint(10e6)
-    rng = RandomStreams(seed=seed)
-    return rng.multinomial(shape, pvals=p, dtype=dtype)
-
-# COUNT SKETCH
-def count_sketch(h, s, x, d=16000):
-    rval, updates = theano.scan(fn=__count_sketch,
-                            sequences=[h, s, x.dimshuffle(1,0)],
-                            outputs_info = T.alloc(0., x.shape[0], d),
-                            non_sequences=[], n_steps=x.shape[1])
-    return rval[-1] # We are interested only in the last value
-
-def __count_sketch(h, s, v,  # Sequences
-                   y, # Outputs info
-                   ):
-    return T.cast(T.inc_subtensor(y[:, h], T.dot(s, v)), 'float32')
-
-
-# 1d Convolution
-def conv1d(u, v):
-    '''1D convolution over a set of vectors. All inputs will be treated by pairs.
-        #x must be equal to #kernel
-
-    # Arguments
-        u: first set of vectors
-        v: second set of vectors
-    '''
-
-    def __vec_conv(u, v,  # Sequences
-                   w,  # Outputs info
-                   ):
-        u = u.dimshuffle(('x', 0))
-        v = v.dimshuffle(('x', 0))
-        conv_out = vec_conv(u, v,
-                            border_mode='full')
-
-        init_cut = u.shape[1] / 2
-        end_cut = init_cut + u.shape[1]
-        return conv_out[0, init_cut:end_cut]
-
-    conv_out, updates = theano.scan(__vec_conv,
-                                sequences=[u, v],
-                                outputs_info=T.alloc(0., u.shape[1]),#, d),
-                                non_sequences=[], n_steps=u.shape[0])
-    return conv_out
-=======
 def truncated_normal(shape, mean=0.0, stddev=1.0, dtype=None, seed=None):
     if dtype is None:
         dtype = floatx()
@@ -2584,7 +2497,57 @@
     normal_tensor = rng.normal(size=shape, avg=mean, std=stddev, dtype=dtype)
     # Poor man's truncated normal: we literally clip the tensor
     return T.clip(normal_tensor, mean - 2 * stddev, mean + 2 * stddev)
->>>>>>> 59cd1c39
+
+
+def random_multinomial(shape, p=0.0, dtype=None, seed=None):
+    if dtype is None:
+        dtype = floatx()
+    if seed is None:
+        seed = np.random.randint(10e6)
+    rng = RandomStreams(seed=seed)
+    return rng.multinomial(shape, pvals=p, dtype=dtype)
+
+# COUNT SKETCH
+def count_sketch(h, s, x, d=16000):
+    rval, updates = theano.scan(fn=__count_sketch,
+                            sequences=[h, s, x.dimshuffle(1,0)],
+                            outputs_info = T.alloc(0., x.shape[0], d),
+                            non_sequences=[], n_steps=x.shape[1])
+    return rval[-1] # We are interested only in the last value
+
+def __count_sketch(h, s, v,  # Sequences
+                   y, # Outputs info
+                   ):
+    return T.cast(T.inc_subtensor(y[:, h], T.dot(s, v)), 'float32')
+
+
+# 1d Convolution
+def conv1d(u, v):
+    '''1D convolution over a set of vectors. All inputs will be treated by pairs.
+        #x must be equal to #kernel
+
+    # Arguments
+        u: first set of vectors
+        v: second set of vectors
+    '''
+
+    def __vec_conv(u, v,  # Sequences
+                   w,  # Outputs info
+                   ):
+        u = u.dimshuffle(('x', 0))
+        v = v.dimshuffle(('x', 0))
+        conv_out = vec_conv(u, v,
+                            border_mode='full')
+
+        init_cut = u.shape[1] / 2
+        end_cut = init_cut + u.shape[1]
+        return conv_out[0, init_cut:end_cut]
+
+    conv_out, updates = theano.scan(__vec_conv,
+                                sequences=[u, v],
+                                outputs_info=T.alloc(0., u.shape[1]),#, d),
+                                non_sequences=[], n_steps=u.shape[0])
+    return conv_out
 
 
 # Theano implementation of CTC
@@ -2760,26 +2723,6 @@
     return theano.foldr(fn2, elems, initializer, name=name)[0]
 
 
-<<<<<<< HEAD
-# modified from the one included in np_utils.py
-def conv_input_length(output_length, filter_size, border_mode, stride):
-    if output_length is None:
-        return None
-    assert border_mode in {'same', 'valid', 'full'}
-    add_extra = 0
-    if border_mode == 'same':
-        pad = filter_size // 2
-        add_extra = +1
-    elif border_mode == 'valid':
-        pad = 0
-    elif border_mode == 'full':
-        pad = filter_size - 1
-    return (output_length - 1) * stride - 2 * pad + filter_size + add_extra
-
-
-def as_tensor_variable(x, name=None, ndim=None):
-    return T.as_tensor_variable(x, name, ndim)
-=======
 def local_conv1d(inputs, kernel, kernel_size, strides, data_format=None):
     if data_format is None:
         data_format = image_data_format()
@@ -2847,4 +2790,22 @@
         output = permute_dimensions(output, (2, 0, 1, 3))
 
     return output
->>>>>>> 59cd1c39
+
+# modified from the one included in np_utils.py
+def conv_input_length(output_length, filter_size, border_mode, stride):
+    if output_length is None:
+        return None
+    assert border_mode in {'same', 'valid', 'full'}
+    add_extra = 0
+    if border_mode == 'same':
+        pad = filter_size // 2
+        add_extra = +1
+    elif border_mode == 'valid':
+        pad = 0
+    elif border_mode == 'full':
+        pad = filter_size - 1
+    return (output_length - 1) * stride - 2 * pad + filter_size + add_extra
+
+
+def as_tensor_variable(x, name=None, ndim=None):
+    return T.as_tensor_variable(x, name, ndim)