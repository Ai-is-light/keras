--- conflicted
+++ resolved
@@ -30,6 +30,7 @@
 
 py_all = all
 py_sum = sum
+
 
 # INTERNAL UTILS
 theano.config.floatX = floatx()
@@ -3455,11 +3456,6 @@
         Output tensor.
 
     # Raises
-<<<<<<< HEAD
-        ValueError: if `data_format` is neither `channels_last` or `channels_first`.
-    """
-    raise NotImplementedError
-=======
         ValueError: if `data_format` is neither `"channels_last"` or `"channels_first"`.
     """
     if data_format is None:
@@ -3499,7 +3495,6 @@
     conv_out = _postprocess_conv2d_output(conv_out, x, padding,
                                           depthwise_kernel_shape, strides, data_format)
     return conv_out
->>>>>>> 62c395e7
 
 
 def conv3d(x, kernel, strides=(1, 1, 1), padding='valid',
