--- conflicted
+++ resolved
@@ -1,4 +1,3 @@
-<<<<<<< HEAD
 from __future__ import absolute_import
 
 from . import utils
@@ -24,32 +23,4 @@
 from .models import Model
 from .models import Sequential
 
-__version__ = '2.1.2'
-=======
-from __future__ import absolute_import
-
-from . import utils
-from . import activations
-from . import applications
-from . import backend
-from . import datasets
-from . import engine
-from . import layers
-from . import preprocessing
-from . import wrappers
-from . import callbacks
-from . import constraints
-from . import initializers
-from . import metrics
-from . import models
-from . import losses
-from . import optimizers
-from . import regularizers
-
-# Also importable from root
-from .layers import Input
-from .models import Model
-from .models import Sequential
-
-__version__ = '2.1.3'
->>>>>>> 27ad348e
+__version__ = '2.1.3'