# On Github Issues and Pull Requests

Found a bug? Have a new feature to suggest? Want to contribute changes to the codebase? Make sure to read this first.

## Bug reporting

Your code doesn't work, and you have determined that the issue lies with Keras? Follow these steps to report a bug.

1. Your bug may already be fixed. Make sure to update to the current Keras master branch, as well as the latest Theano/TensorFlow/CNTK master branch.
To easily update Theano: `pip install git+git://github.com/Theano/Theano.git --upgrade`

2. Search for similar issues. Make sure to delete `is:open` on the issue search to find solved tickets as well. It's possible somebody has encountered this bug already. Also remember to check out Keras' [FAQ](http://keras.io/faq/). Still having a problem? Open an issue on Github to let us know.

3. Make sure you provide us with useful information about your configuration: what OS are you using? What Keras backend are you using? Are you running on GPU? If so, what is your version of Cuda, of cuDNN? What is your GPU?

4. Provide us with a script to reproduce the issue. This script should be runnable as-is and should not require external data download (use randomly generated data if you need to run a model on some test data). We recommend that you use Github Gists to post your code. Any issue that cannot be reproduced is likely to be closed.

5. If possible, take a stab at fixing the bug yourself --if you can!

The more information you provide, the easier it is for us to validate that there is a bug and the faster we'll be able to take action. If you want your issue to be resolved quickly, following the steps above is crucial.

---

## Requesting a Feature

You can also use Github issues to request features you would like to see in Keras, or changes in the Keras API.

1. Provide a clear and detailed explanation of the feature you want and why it's important to add. Keep in mind that we want features that will be useful to the majority of our users and not just a small subset. If you're just targeting a minority of users, consider writing an add-on library for Keras. It is crucial for Keras to avoid bloating the API and codebase.

2. Provide code snippets demonstrating the API you have in mind and illustrating the use cases of your feature. Of course, you don't need to write any real code at this point!

3. After discussing the feature you may choose to attempt a Pull Request. If you're at all able, start writing some code. We always have more work to do than time to do it. If you can write some code then that will speed the process along.


---

## Requests for Contributions

[This is the board](https://github.com/fchollet/keras/projects/1) where we list current outstanding issues and features to be added. If you want to start contributing to Keras, this is the place to start.


---

## Pull Requests

**Where should I submit my pull request?**
<<<<<<< HEAD

1. **Keras improvements and bugfixes** go to the [Keras `master` branch](https://github.com/fchollet/keras/tree/master).
2. **Experimental new features** such as layers and datasets go to [keras-contrib](https://github.com/farizrahman4u/keras-contrib). Unless it is a new feature listed in [Requests for Contributions](https://github.com/fchollet/keras/projects/1), in which case it belongs in core Keras. If you think your feature belongs in core Keras, you can submit a design doc to explain your feature and argue for it (see explanations below).

Here's a quick guide to submitting your improvements:

1. If your PR introduces a change in functionality, make sure you start by writing a design doc and sending it to the Keras mailing list to discuss whether the change should be made, and how to handle it. This will save you from having your PR closed down the road! Of course, if your PR is a simple bug fix, you don't need to do that. The process for writing and submitting design docs is as follow:
    - Start from [this Google Doc template](https://docs.google.com/document/d/1ZXNfce77LDW9tFAj6U5ctaJmI5mT7CQXOFMEAZo-mAA/edit#), and copy it to new Google doc.
    - Fill in the content. Note that you will need to insert code examples. To insert code, use a Google Doc extension such as [CodePretty](https://chrome.google.com/webstore/detail/code-pretty/igjbncgfgnfpbnifnnlcmjfbnidkndnh?hl=en) (there are several such extensions available).
    - Set sharing settings to "everyone with the link is allowed to comment"
    - Send the document to `keras-users@googlegroups.com` with a subject that starts with `[API DESIGN REVIEW]` (all caps) so that we notice it.
    - Wait for comments, and answer them as they come. Edit the proposal as necessary.
    - The proposal will finally be approved or rejected. Once approved, you can send out Pull Requests or ask others to write Pull Requests.


=======

1. **Keras improvements and bugfixes** go to the [Keras `master` branch](https://github.com/fchollet/keras/tree/master).
2. **Experimental new features** such as layers and datasets go to [keras-contrib](https://github.com/farizrahman4u/keras-contrib). Unless it is a new feature listed in [Requests for Contributions](https://github.com/fchollet/keras/projects/1), in which case it belongs in core Keras. If you think your feature belongs in core Keras, you can submit a design doc to explain your feature and argue for it (see explanations below).

Please note that PRs that are primarily about **code style** (as opposed to fixing bugs, improving docs, or adding new functionality) will likely be rejected.

Here's a quick guide to submitting your improvements:

1. If your PR introduces a change in functionality, make sure you start by writing a design doc and sending it to the Keras mailing list to discuss whether the change should be made, and how to handle it. This will save you from having your PR closed down the road! Of course, if your PR is a simple bug fix, you don't need to do that. The process for writing and submitting design docs is as follow:
    - Start from [this Google Doc template](https://docs.google.com/document/d/1ZXNfce77LDW9tFAj6U5ctaJmI5mT7CQXOFMEAZo-mAA/edit#), and copy it to new Google doc.
    - Fill in the content. Note that you will need to insert code examples. To insert code, use a Google Doc extension such as [CodePretty](https://chrome.google.com/webstore/detail/code-pretty/igjbncgfgnfpbnifnnlcmjfbnidkndnh?hl=en) (there are several such extensions available).
    - Set sharing settings to "everyone with the link is allowed to comment"
    - Send the document to `keras-users@googlegroups.com` with a subject that starts with `[API DESIGN REVIEW]` (all caps) so that we notice it.
    - Wait for comments, and answer them as they come. Edit the proposal as necessary.
    - The proposal will finally be approved or rejected. Once approved, you can send out Pull Requests or ask others to write Pull Requests.


>>>>>>> 8a4b9c6e
2. Write the code (or get others to write it). This is the hard part!

3. Make sure any new function or class you introduce has proper docstrings. Make sure any code you touch still has up-to-date docstrings and documentation. **Docstring style should be respected.** In particular, they should be formatted in MarkDown, and there should be sections for `Arguments`, `Returns`, `Raises` (if applicable). Look at other docstrings in the codebase for examples.

4. Write tests. Your code should have full unit test coverage. If you want to see your PR merged promptly, this is crucial.

5. Run our test suite locally. It's easy: from the Keras folder, simply run: `py.test tests/`.
    - You will need to install the test requirements as well: `pip install -e .[tests]`.

6. Make sure all tests are passing:
    - with the Theano backend, on Python 2.7 and Python 3.5. Make sure you have the development version of Theano.
    - with the TensorFlow backend, on Python 2.7 and Python 3.5. Make sure you have the development version of TensorFlow.
    - with the CNTK backend, on Python 2.7 and Python 3.5. Make sure you have the development version of CNTK.

7. We use PEP8 syntax conventions, but we aren't dogmatic when it comes to line length. Make sure your lines stay reasonably sized, though. To make your life easier, we recommend running a PEP8 linter:
    - Install PEP8 packages: `pip install pep8 pytest-pep8 autopep8`
    - Run a standalone PEP8 check: `py.test --pep8 -m pep8`
    - You can automatically fix some PEP8 error by running: `autopep8 -i --select <errors> <FILENAME>` for example: `autopep8 -i --select E128 tests/keras/backend/test_backends.py`

8. When committing, use appropriate, descriptive commit messages.

9. Update the documentation. If introducing new functionality, make sure you include code snippets demonstrating the usage of your new feature.

<<<<<<< HEAD
10. Submit your PR. If your changes have been approved in a previous discussion, and if you have complete (and passing) unit tests as well as proper docstrings/documentation, your PR is likely to be merged promptly. Otherwise, well...
=======
10. Submit your PR. If your changes have been approved in a previous discussion, and if you have complete (and passing) unit tests as well as proper docstrings/documentation, your PR is likely to be merged promptly.
>>>>>>> 8a4b9c6e

---

## Adding new examples

Even if you don't contribute to the Keras source code, if you have an application of Keras that is concise and powerful, please consider adding it to our collection of examples. [Existing examples](https://github.com/fchollet/keras/tree/master/examples) show idiomatic Keras code: make sure to keep your own script in the same spirit.<|MERGE_RESOLUTION|>--- conflicted
+++ resolved
@@ -44,23 +44,6 @@
 ## Pull Requests
 
 **Where should I submit my pull request?**
-<<<<<<< HEAD
-
-1. **Keras improvements and bugfixes** go to the [Keras `master` branch](https://github.com/fchollet/keras/tree/master).
-2. **Experimental new features** such as layers and datasets go to [keras-contrib](https://github.com/farizrahman4u/keras-contrib). Unless it is a new feature listed in [Requests for Contributions](https://github.com/fchollet/keras/projects/1), in which case it belongs in core Keras. If you think your feature belongs in core Keras, you can submit a design doc to explain your feature and argue for it (see explanations below).
-
-Here's a quick guide to submitting your improvements:
-
-1. If your PR introduces a change in functionality, make sure you start by writing a design doc and sending it to the Keras mailing list to discuss whether the change should be made, and how to handle it. This will save you from having your PR closed down the road! Of course, if your PR is a simple bug fix, you don't need to do that. The process for writing and submitting design docs is as follow:
-    - Start from [this Google Doc template](https://docs.google.com/document/d/1ZXNfce77LDW9tFAj6U5ctaJmI5mT7CQXOFMEAZo-mAA/edit#), and copy it to new Google doc.
-    - Fill in the content. Note that you will need to insert code examples. To insert code, use a Google Doc extension such as [CodePretty](https://chrome.google.com/webstore/detail/code-pretty/igjbncgfgnfpbnifnnlcmjfbnidkndnh?hl=en) (there are several such extensions available).
-    - Set sharing settings to "everyone with the link is allowed to comment"
-    - Send the document to `keras-users@googlegroups.com` with a subject that starts with `[API DESIGN REVIEW]` (all caps) so that we notice it.
-    - Wait for comments, and answer them as they come. Edit the proposal as necessary.
-    - The proposal will finally be approved or rejected. Once approved, you can send out Pull Requests or ask others to write Pull Requests.
-
-
-=======
 
 1. **Keras improvements and bugfixes** go to the [Keras `master` branch](https://github.com/fchollet/keras/tree/master).
 2. **Experimental new features** such as layers and datasets go to [keras-contrib](https://github.com/farizrahman4u/keras-contrib). Unless it is a new feature listed in [Requests for Contributions](https://github.com/fchollet/keras/projects/1), in which case it belongs in core Keras. If you think your feature belongs in core Keras, you can submit a design doc to explain your feature and argue for it (see explanations below).
@@ -78,7 +61,6 @@
     - The proposal will finally be approved or rejected. Once approved, you can send out Pull Requests or ask others to write Pull Requests.
 
 
->>>>>>> 8a4b9c6e
 2. Write the code (or get others to write it). This is the hard part!
 
 3. Make sure any new function or class you introduce has proper docstrings. Make sure any code you touch still has up-to-date docstrings and documentation. **Docstring style should be respected.** In particular, they should be formatted in MarkDown, and there should be sections for `Arguments`, `Returns`, `Raises` (if applicable). Look at other docstrings in the codebase for examples.
@@ -102,11 +84,7 @@
 
 9. Update the documentation. If introducing new functionality, make sure you include code snippets demonstrating the usage of your new feature.
 
-<<<<<<< HEAD
-10. Submit your PR. If your changes have been approved in a previous discussion, and if you have complete (and passing) unit tests as well as proper docstrings/documentation, your PR is likely to be merged promptly. Otherwise, well...
-=======
 10. Submit your PR. If your changes have been approved in a previous discussion, and if you have complete (and passing) unit tests as well as proper docstrings/documentation, your PR is likely to be merged promptly.
->>>>>>> 8a4b9c6e
 
 ---
 
