import pytest
import os
import tempfile
import numpy as np
from numpy.testing import assert_allclose

from keras import backend as K
from keras.models import Model, Sequential
from keras.layers import Dense, Lambda, RepeatVector, TimeDistributed, LSTM
from keras.layers import Input
from keras import optimizers
from keras import losses
from keras import metrics
from keras.utils.test_utils import keras_test
from keras.models import save_model, load_model


@keras_test
def test_sequential_model_saving():
    model = Sequential()
    model.add(Dense(2, input_shape=(3,)))
    model.add(RepeatVector(3))
    model.add(TimeDistributed(Dense(3)))
    model.compile(loss=losses.MSE,
                  optimizer=optimizers.RMSprop(lr=0.0001),
                  metrics=[metrics.categorical_accuracy],
                  sample_weight_mode='temporal')
    x = np.random.random((1, 3))
    y = np.random.random((1, 3, 3))
    model.train_on_batch(x, y)

    out = model.predict(x)
    _, fname = tempfile.mkstemp('.h5')
    save_model(model, fname)

    new_model = load_model(fname)
    os.remove(fname)

    out2 = new_model.predict(x)
    assert_allclose(out, out2, atol=1e-05)

    # test that new updates are the same with both models
    x = np.random.random((1, 3))
    y = np.random.random((1, 3, 3))
    model.train_on_batch(x, y)
    new_model.train_on_batch(x, y)
    out = model.predict(x)
    out2 = new_model.predict(x)
    assert_allclose(out, out2, atol=1e-05)


@keras_test
def test_sequential_model_saving_2():
    # test with custom optimizer, loss
    custom_opt = optimizers.rmsprop
    custom_loss = losses.mse
    model = Sequential()
    model.add(Dense(2, input_shape=(3,)))
    model.add(Dense(3))
    model.compile(loss=custom_loss, optimizer=custom_opt(), metrics=['acc'])

    x = np.random.random((1, 3))
    y = np.random.random((1, 3))
    model.train_on_batch(x, y)

    out = model.predict(x)
    _, fname = tempfile.mkstemp('.h5')
    save_model(model, fname)

    model = load_model(fname,
                       custom_objects={'custom_opt': custom_opt,
                                       'custom_loss': custom_loss})
    os.remove(fname)

    out2 = model.predict(x)
    assert_allclose(out, out2, atol=1e-05)


@keras_test
def test_functional_model_saving():
    inputs = Input(shape=(3,))
    x = Dense(2)(inputs)
    outputs = Dense(3)(x)

    model = Model(inputs, outputs)
    model.compile(loss=losses.MSE,
                  optimizer=optimizers.RMSprop(lr=0.0001),
                  metrics=[metrics.categorical_accuracy])
    x = np.random.random((1, 3))
    y = np.random.random((1, 3))
    model.train_on_batch(x, y)

    out = model.predict(x)
    _, fname = tempfile.mkstemp('.h5')
    save_model(model, fname)

    model = load_model(fname)
    os.remove(fname)

    out2 = model.predict(x)
    assert_allclose(out, out2, atol=1e-05)


@keras_test
def test_saving_multiple_metrics_outputs():
    inputs = Input(shape=(5,))
    x = Dense(5)(inputs)
    output1 = Dense(1, name='output1')(x)
    output2 = Dense(1, name='output2')(x)

    model = Model(inputs=inputs, outputs=[output1, output2])

    metrics = {'output1': ['mse', 'binary_accuracy'],
               'output2': ['mse', 'binary_accuracy']
               }
    loss = {'output1': 'mse', 'output2': 'mse'}

    model.compile(loss=loss, optimizer='sgd', metrics=metrics)

    # assure that model is working
    x = np.array([[1, 1, 1, 1, 1]])
    out = model.predict(x)
    _, fname = tempfile.mkstemp('.h5')
    save_model(model, fname)

    model = load_model(fname)
    os.remove(fname)

    out2 = model.predict(x)
    assert_allclose(out, out2, atol=1e-05)


@keras_test
def test_saving_without_compilation():
    """Test saving model without compiling.
    """
    model = Sequential()
    model.add(Dense(2, input_shape=(3,)))
    model.add(Dense(3))

    _, fname = tempfile.mkstemp('.h5')
    save_model(model, fname)
    model = load_model(fname)
    os.remove(fname)


@keras_test
def test_saving_right_after_compilation():
    model = Sequential()
    model.add(Dense(2, input_shape=(3,)))
    model.add(Dense(3))
    model.compile(loss='mse', optimizer='sgd', metrics=['acc'])
    model.model._make_train_function()

    _, fname = tempfile.mkstemp('.h5')
    save_model(model, fname)
    model = load_model(fname)
    os.remove(fname)


@keras_test
def test_saving_unused_layers_is_ok():
    a = Input(shape=(256, 512, 6))
    b = Input(shape=(256, 512, 1))
    c = Lambda(lambda x: x[:, :, :, :1])(a)

    model = Model(inputs=[a, b], outputs=c)

    _, fname = tempfile.mkstemp('.h5')
    save_model(model, fname)
    load_model(fname)
    os.remove(fname)


@keras_test
def test_loading_weights_by_name():
    """
    test loading model weights by name on:
        - sequential model
    """

    # test with custom optimizer, loss
    custom_opt = optimizers.rmsprop
    custom_loss = losses.mse

    # sequential model
    model = Sequential()
    model.add(Dense(2, input_shape=(3,), name='rick'))
    model.add(Dense(3, name='morty'))
    model.compile(loss=custom_loss, optimizer=custom_opt(), metrics=['acc'])

    x = np.random.random((1, 3))
    y = np.random.random((1, 3))
    model.train_on_batch(x, y)

    out = model.predict(x)
    old_weights = [layer.get_weights() for layer in model.layers]
    _, fname = tempfile.mkstemp('.h5')

    model.save_weights(fname)

    # delete and recreate model
    del(model)
    model = Sequential()
    model.add(Dense(2, input_shape=(3,), name='rick'))
    model.add(Dense(3, name='morty'))
    model.compile(loss=custom_loss, optimizer=custom_opt(), metrics=['acc'])

    # load weights from first model
    model.load_weights(fname, by_name=True)
    os.remove(fname)

    out2 = model.predict(x)
    assert_allclose(out, out2, atol=1e-05)
    for i in range(len(model.layers)):
        new_weights = model.layers[i].get_weights()
        for j in range(len(new_weights)):
            assert_allclose(old_weights[i][j], new_weights[j], atol=1e-05)


@keras_test
def test_loading_weights_by_name_2():
    """
    test loading model weights by name on:
        - both sequential and functional api models
        - different architecture with shared names
    """

    # test with custom optimizer, loss
    custom_opt = optimizers.rmsprop
    custom_loss = losses.mse

    # sequential model
    model = Sequential()
    model.add(Dense(2, input_shape=(3,), name='rick'))
    model.add(Dense(3, name='morty'))
    model.compile(loss=custom_loss, optimizer=custom_opt(), metrics=['acc'])

    x = np.random.random((1, 3))
    y = np.random.random((1, 3))
    model.train_on_batch(x, y)

    out = model.predict(x)
    old_weights = [layer.get_weights() for layer in model.layers]
    _, fname = tempfile.mkstemp('.h5')

    model.save_weights(fname)

    # delete and recreate model using Functional API
    del(model)
    data = Input(shape=(3,))
    rick = Dense(2, name='rick')(data)
    jerry = Dense(3, name='jerry')(rick)  # add 2 layers (but maintain shapes)
    jessica = Dense(2, name='jessica')(jerry)
    morty = Dense(3, name='morty')(jessica)

    model = Model(inputs=[data], outputs=[morty])
    model.compile(loss=custom_loss, optimizer=custom_opt(), metrics=['acc'])

    # load weights from first model
    model.load_weights(fname, by_name=True)
    os.remove(fname)

    out2 = model.predict(x)
    assert np.max(np.abs(out - out2)) > 1e-05

    rick = model.layers[1].get_weights()
    jerry = model.layers[2].get_weights()
    jessica = model.layers[3].get_weights()
    morty = model.layers[4].get_weights()

    assert_allclose(old_weights[0][0], rick[0], atol=1e-05)
    assert_allclose(old_weights[0][1], rick[1], atol=1e-05)
    assert_allclose(old_weights[1][0], morty[0], atol=1e-05)
    assert_allclose(old_weights[1][1], morty[1], atol=1e-05)
    assert_allclose(np.zeros_like(jerry[1]), jerry[1])  # biases init to 0
    assert_allclose(np.zeros_like(jessica[1]), jessica[1])  # biases init to 0


# a function to be called from the Lambda layer
def square_fn(x):
    return x * x


@keras_test
def test_saving_lambda_custom_objects():
    inputs = Input(shape=(3,))
    x = Lambda(lambda x: square_fn(x), output_shape=(3,))(inputs)
    outputs = Dense(3)(x)

    model = Model(inputs, outputs)
    model.compile(loss=losses.MSE,
                  optimizer=optimizers.RMSprop(lr=0.0001),
                  metrics=[metrics.categorical_accuracy])
    x = np.random.random((1, 3))
    y = np.random.random((1, 3))
    model.train_on_batch(x, y)

    out = model.predict(x)
    _, fname = tempfile.mkstemp('.h5')
    save_model(model, fname)

    model = load_model(fname, custom_objects={'square_fn': square_fn})
    os.remove(fname)

    out2 = model.predict(x)
    assert_allclose(out, out2, atol=1e-05)


@keras_test
def test_saving_lambda_numpy_array_arguments():
    mean = np.random.random((4, 2, 3))
    std = np.abs(np.random.random((4, 2, 3))) + 1e-5
    inputs = Input(shape=(4, 2, 3))
    outputs = Lambda(lambda image, mu, std: (image - mu) / std,
                     arguments={'mu': mean, 'std': std})(inputs)
    model = Model(inputs, outputs)
    model.compile(loss='mse', optimizer='sgd', metrics=['acc'])

    _, fname = tempfile.mkstemp('.h5')
    save_model(model, fname)

    model = load_model(fname)
    os.remove(fname)

    assert_allclose(mean, model.layers[1].arguments['mu'])
    assert_allclose(std, model.layers[1].arguments['std'])


@keras_test
def test_saving_custom_activation_function():
    x = Input(shape=(3,))
    output = Dense(3, activation=K.cos)(x)

    model = Model(x, output)
    model.compile(loss=losses.MSE,
                  optimizer=optimizers.RMSprop(lr=0.0001),
                  metrics=[metrics.categorical_accuracy])
    x = np.random.random((1, 3))
    y = np.random.random((1, 3))
    model.train_on_batch(x, y)

    out = model.predict(x)
    _, fname = tempfile.mkstemp('.h5')
    save_model(model, fname)

    model = load_model(fname, custom_objects={'cos': K.cos})
    os.remove(fname)

    out2 = model.predict(x)
    assert_allclose(out, out2, atol=1e-05)


@keras_test
def test_saving_recurrent_layer_with_init_state():
    vector_size = 8
    input_length = 20

    input_initial_state = Input(shape=(vector_size,))
    input_x = Input(shape=(input_length, vector_size))

    lstm = LSTM(vector_size, return_sequences=True)(
        input_x, initial_state=[input_initial_state, input_initial_state])

    model = Model(inputs=[input_x, input_initial_state], outputs=[lstm])

    _, fname = tempfile.mkstemp('.h5')
    model.save(fname)

    loaded_model = load_model(fname)
    os.remove(fname)

<<<<<<< HEAD
=======

@keras_test
def test_saving_recurrent_layer_without_bias():
    vector_size = 8
    input_length = 20

    input_x = Input(shape=(input_length, vector_size))
    lstm = LSTM(vector_size, use_bias=False)(input_x)
    model = Model(inputs=[input_x], outputs=[lstm])

    _, fname = tempfile.mkstemp('.h5')
    model.save(fname)

    loaded_model = load_model(fname)
    os.remove(fname)


>>>>>>> 8a4b9c6e
if __name__ == '__main__':
    pytest.main([__file__])<|MERGE_RESOLUTION|>--- conflicted
+++ resolved
@@ -370,8 +370,6 @@
     loaded_model = load_model(fname)
     os.remove(fname)
 
-<<<<<<< HEAD
-=======
 
 @keras_test
 def test_saving_recurrent_layer_without_bias():
@@ -389,6 +387,5 @@
     os.remove(fname)
 
 
->>>>>>> 8a4b9c6e
 if __name__ == '__main__':
     pytest.main([__file__])