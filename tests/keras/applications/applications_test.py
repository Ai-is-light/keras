--- conflicted
+++ resolved
@@ -9,10 +9,12 @@
 from keras import applications
 from keras import backend as K
 
+
 pytestmark = pytest.mark.skipif(
     os.environ.get('CORE_CHANGED', 'True') == 'False' and
     os.environ.get('APP_CHANGED', 'True') == 'False',
     reason='Runs only when the relevant files have been modified.')
+
 
 DENSENET_LIST = [(applications.DenseNet121, 1024),
                  (applications.DenseNet169, 1664),
@@ -33,7 +35,6 @@
         def target(queue):
             model = model_fn()
             queue.put(model.output_shape)
-
         queue = Queue()
         p = Process(target=target, args=(queue,))
         p.start()
@@ -132,53 +133,12 @@
 
 
 def test_inceptionresnetv2():
-<<<<<<< HEAD
-    def model_fn():
-        return applications.InceptionResNetV2(weights=None)
-
-    output_shape = clean_run(model_fn)
-    assert output_shape == (None, 1000)
-
-
-@keras_test
-def test_inceptionresnetv2_notop():
-    def model_fn():
-        return applications.InceptionResNetV2(weights=None, include_top=False)
-
-    output_shape = clean_run(model_fn)
-    if K.image_data_format() == 'channels_first':
-        assert output_shape == (None, 1536, None, None)
-    else:
-        assert output_shape == (None, None, None, 1536)
-
-
-@keras_test
-def test_inceptionresnetv2_pooling():
-    def model_fn():
-        return applications.InceptionResNetV2(weights=None, include_top=False, pooling='avg')
-
-    output_shape = clean_run(model_fn)
-    assert output_shape == (None, 1536)
-
-
-@keras_test
-def test_inceptionresnetv2_variable_input_channels():
-    def model_fn(input_shape):
-        return applications.InceptionResNetV2(weights=None, include_top=False, input_shape=input_shape)
-
-    output_shape = clean_run(lambda: model_fn((None, None, 1)))
-    assert output_shape == (None, None, None, 1536)
-
-    output_shape = clean_run(lambda: model_fn((None, None, 4)))
-    assert output_shape == (None, None, None, 1536)
-=======
     app = applications.InceptionResNetV2
     last_dim = 1536
     _test_application_basic(app)
     _test_application_notop(app, last_dim)
     _test_application_variable_input_channels(app, last_dim)
     _test_app_pooling(app, last_dim)
->>>>>>> b574263a
 
 
 @pytest.mark.skipif((K.backend() != 'tensorflow'),
@@ -199,57 +159,7 @@
     _test_application_variable_input_channels(app, last_dim)
     _test_app_pooling(app, last_dim)
 
-<<<<<<< HEAD
-    def model_fn():
-        return fun(weights=None)
-
-    output_shape = clean_run(model_fn)
-    assert output_shape == (None, 1000)
-
-
-@keras_test
-def test_densenet_no_top():
-    random.seed(time.time())
-    fun, dim = random.choice(DENSENET_LIST)
-
-    def model_fn():
-        return fun(weights=None, include_top=False)
-
-    output_shape = clean_run(model_fn)
-    assert output_shape == (None, None, None, dim)
-
-
-@keras_test
-def test_densenet_pooling():
-    random.seed(time.time())
-    fun, dim = random.choice(DENSENET_LIST)
-
-    def model_fn():
-        return fun(weights=None, include_top=False, pooling='avg')
-
-    output_shape = clean_run(model_fn)
-    assert output_shape == (None, None, None, dim)
-
-
-@keras_test
-def test_densenet_variable_input_channels():
-    random.seed(time.time())
-    fun, dim = random.choice(DENSENET_LIST)
-
-    def model_fn(input_shape):
-        return fun(weights=None, include_top=False, input_shape=input_shape)
-
-    output_shape = clean_run(lambda: model_fn((None, None, 1)))
-    assert output_shape == (None, None, None, dim)
-
-    output_shape = clean_run(lambda: model_fn((None, None, 4)))
-    assert output_shape == (None, None, None, dim)
-
-
-@keras_test
-=======
-
->>>>>>> b574263a
+
 @pytest.mark.skipif((K.backend() != 'tensorflow'),
                     reason='NASNets are supported only on TensorFlow')
 def test_nasnet():
