import pytest
import json
from keras.utils.test_utils import keras_test
import keras
import numpy as np


@keras_test
def test_dense_legacy_interface():
    old_layer = keras.layers.Dense(input_dim=3, output_dim=2, name='d')
    new_layer = keras.layers.Dense(2, input_shape=(3,), name='d')
    assert json.dumps(old_layer.get_config()) == json.dumps(new_layer.get_config())

    old_layer = keras.layers.Dense(2, bias=False, init='normal',
                                   W_regularizer='l1',
                                   W_constraint='maxnorm', name='d')
    new_layer = keras.layers.Dense(2, use_bias=False,
                                   kernel_initializer='normal',
                                   kernel_regularizer='l1',
                                   kernel_constraint='max_norm', name='d')
    assert json.dumps(old_layer.get_config()) == json.dumps(new_layer.get_config())

    old_layer = keras.layers.Dense(2, bias=True,
                                   b_regularizer='l1',
                                   b_constraint='maxnorm', name='d')
    new_layer = keras.layers.Dense(2, use_bias=True,
                                   bias_regularizer='l1',
                                   bias_constraint='max_norm', name='d')
    assert json.dumps(old_layer.get_config()) == json.dumps(new_layer.get_config())


@keras_test
def test_dropout_legacy_interface():
    old_layer = keras.layers.Dropout(p=3, name='drop')
    new_layer1 = keras.layers.Dropout(rate=3, name='drop')
    new_layer2 = keras.layers.Dropout(3, name='drop')
    assert json.dumps(old_layer.get_config()) == json.dumps(new_layer1.get_config())
    assert json.dumps(old_layer.get_config()) == json.dumps(new_layer2.get_config())


@keras_test
def test_embedding_legacy_interface():
    old_layer = keras.layers.Embedding(4, 2, name='d')
    new_layer = keras.layers.Embedding(output_dim=2, input_dim=4, name='d')
    assert json.dumps(old_layer.get_config()) == json.dumps(new_layer.get_config())

    old_layer = keras.layers.Embedding(input_dim=4, output_dim=2, name='d',
                                       init='normal',
                                       W_regularizer='l1',
                                       W_constraint='maxnorm')
    new_layer = keras.layers.Embedding(input_dim=4, output_dim=2, name='d',
                                       embeddings_initializer='normal',
                                       embeddings_regularizer='l1',
                                       embeddings_constraint='max_norm')
    assert json.dumps(old_layer.get_config()) == json.dumps(new_layer.get_config())

    old_layer = keras.layers.Embedding(1, 1, dropout=0.0, name='d')
    new_layer = keras.layers.Embedding(1, 1, name='d')
    assert json.dumps(old_layer.get_config()) == json.dumps(new_layer.get_config())


@keras_test
def test_maxpooling1d_legacy_interface():
    old_layer = keras.layers.MaxPool1D(pool_length=2,
                                       border_mode='valid',
                                       name='maxpool1d')
    new_layer = keras.layers.MaxPool1D(pool_size=2,
                                       padding='valid',
                                       name='maxpool1d')
    assert json.dumps(old_layer.get_config()) == json.dumps(new_layer.get_config())

    old_layer = keras.layers.MaxPool1D(2, padding='valid', name='maxpool1d')
    new_layer = keras.layers.MaxPool1D(pool_size=2,
                                       padding='valid',
                                       name='maxpool1d')
    assert json.dumps(old_layer.get_config()) == json.dumps(new_layer.get_config())


@keras_test
def test_avgpooling1d_legacy_interface():
    old_layer = keras.layers.AvgPool1D(pool_length=2,
                                       border_mode='valid',
                                       name='d')
    new_layer = keras.layers.AvgPool1D(pool_size=2, padding='valid', name='d')
    assert json.dumps(old_layer.get_config()) == json.dumps(new_layer.get_config())

    old_layer = keras.layers.AvgPool1D(2, padding='valid', name='d')
    new_layer = keras.layers.AvgPool1D(pool_size=2, padding='valid', name='d')
    assert json.dumps(old_layer.get_config()) == json.dumps(new_layer.get_config())


@keras_test
def test_prelu_legacy_interface():
    old_layer = keras.layers.PReLU(init='zero', name='p')
    new_layer = keras.layers.PReLU('zero', name='p')
    assert json.dumps(old_layer.get_config()) == json.dumps(new_layer.get_config())


@keras_test
def test_gaussiannoise_legacy_interface():
    old_layer = keras.layers.GaussianNoise(sigma=0.5, name='gn')
    new_layer = keras.layers.GaussianNoise(stddev=0.5, name='gn')
    assert json.dumps(old_layer.get_config()) == json.dumps(new_layer.get_config())


@keras_test
def test_lstm_legacy_interface():
    old_layer = keras.layers.LSTM(input_shape=[3, 5], output_dim=2, name='d')
    new_layer = keras.layers.LSTM(2, input_shape=[3, 5], name='d')
    assert json.dumps(old_layer.get_config()) == json.dumps(new_layer.get_config())

    old_layer = keras.layers.LSTM(input_shape=[3, 5], output_dim=2, name='d',
                                  consume_less='mem')
    new_layer = keras.layers.LSTM(2, input_shape=[3, 5], name='d', implementation=1)
    assert json.dumps(old_layer.get_config()) == json.dumps(new_layer.get_config())

    old_layer = keras.layers.LSTM(input_dim=5, input_length=3,
                                  output_dim=2, name='d', consume_less='mem')
    new_layer = keras.layers.LSTM(2, input_shape=[3, 5], name='d', implementation=1)
    assert json.dumps(old_layer.get_config()) == json.dumps(new_layer.get_config())

    old_layer = keras.layers.LSTM(input_dim=5,
                                  output_dim=2, name='d', consume_less='mem')
    new_layer = keras.layers.LSTM(2, input_shape=[None, 5], name='d',
                                  implementation=1)
    assert json.dumps(old_layer.get_config()) == json.dumps(new_layer.get_config())

    old_layer = keras.layers.LSTM(input_shape=[3, 5], output_dim=2, name='d',
                                  consume_less='gpu')
    new_layer = keras.layers.LSTM(2, input_shape=[3, 5], name='d', implementation=2)
    assert json.dumps(old_layer.get_config()) == json.dumps(new_layer.get_config())

    old_layer = keras.layers.LSTM(2, init='normal',
                                  inner_init='glorot_uniform',
                                  forget_bias_init='one',
                                  inner_activation='hard_sigmoid',
                                  W_regularizer='l1',
                                  U_regularizer='l1',
                                  b_regularizer='l1',
                                  dropout_W=0.1,
                                  dropout_U=0.1,
                                  name='LSTM')

    new_layer = keras.layers.LSTM(2, kernel_initializer='normal',
                                  recurrent_initializer='glorot_uniform',
                                  unit_forget_bias=True,
                                  recurrent_activation='hard_sigmoid',
                                  kernel_regularizer='l1',
                                  recurrent_regularizer='l1',
                                  bias_regularizer='l1',
                                  dropout=0.1,
                                  recurrent_dropout=0.1,
                                  name='LSTM')

    assert json.dumps(old_layer.get_config()) == json.dumps(new_layer.get_config())

    old_layer = keras.layers.LSTM(2, init='normal',
                                  inner_init='glorot_uniform',
                                  forget_bias_init='zero',
                                  inner_activation='hard_sigmoid',
                                  W_regularizer='l1',
                                  U_regularizer='l1',
                                  b_regularizer='l1',
                                  dropout_W=0.1,
                                  dropout_U=0.1,
                                  name='LSTM')

    new_layer = keras.layers.LSTM(2, kernel_initializer='normal',
                                  recurrent_initializer='glorot_uniform',
                                  unit_forget_bias=True,
                                  recurrent_activation='hard_sigmoid',
                                  kernel_regularizer='l1',
                                  recurrent_regularizer='l1',
                                  bias_regularizer='l1',
                                  dropout=0.1,
                                  recurrent_dropout=0.1,
                                  name='LSTM')

    assert json.dumps(old_layer.get_config()) == json.dumps(new_layer.get_config())


@keras_test
def test_simplernn_legacy_interface():
    old_layer = keras.layers.SimpleRNN(input_shape=[3, 5], output_dim=2, name='d')
    new_layer = keras.layers.SimpleRNN(2, input_shape=[3, 5], name='d')
    assert json.dumps(old_layer.get_config()) == json.dumps(new_layer.get_config())

    old_layer = keras.layers.SimpleRNN(2, init='normal',
                                       inner_init='glorot_uniform',
                                       W_regularizer='l1',
                                       U_regularizer='l1',
                                       b_regularizer='l1',
                                       dropout_W=0.1,
                                       dropout_U=0.1,
                                       name='SimpleRNN')
    new_layer = keras.layers.SimpleRNN(2, kernel_initializer='normal',
                                       recurrent_initializer='glorot_uniform',
                                       kernel_regularizer='l1',
                                       recurrent_regularizer='l1',
                                       bias_regularizer='l1',
                                       dropout=0.1,
                                       recurrent_dropout=0.1,
                                       name='SimpleRNN')
    assert json.dumps(old_layer.get_config()) == json.dumps(new_layer.get_config())


@keras_test
def test_gru_legacy_interface():
    old_layer = keras.layers.GRU(input_shape=[3, 5], output_dim=2, name='d')
    new_layer = keras.layers.GRU(2, input_shape=[3, 5], name='d')
    assert json.dumps(old_layer.get_config()) == json.dumps(new_layer.get_config())

    old_layer = keras.layers.GRU(2, init='normal',
                                 inner_init='glorot_uniform',
                                 inner_activation='hard_sigmoid',
                                 W_regularizer='l1',
                                 U_regularizer='l1',
                                 b_regularizer='l1',
                                 dropout_W=0.1,
                                 dropout_U=0.1,
                                 name='GRU')
    new_layer = keras.layers.GRU(2, kernel_initializer='normal',
                                 recurrent_initializer='glorot_uniform',
                                 recurrent_activation='hard_sigmoid',
                                 kernel_regularizer='l1',
                                 recurrent_regularizer='l1',
                                 bias_regularizer='l1',
                                 dropout=0.1,
                                 recurrent_dropout=0.1,
                                 name='GRU')
    assert json.dumps(old_layer.get_config()) == json.dumps(new_layer.get_config())


@keras_test
def test_gaussiandropout_legacy_interface():
    old_layer = keras.layers.GaussianDropout(p=0.6, name='drop')
    new_layer1 = keras.layers.GaussianDropout(rate=0.6, name='drop')
    new_layer2 = keras.layers.GaussianDropout(0.6, name='drop')
    assert json.dumps(old_layer.get_config()) == json.dumps(new_layer1.get_config())
    assert json.dumps(old_layer.get_config()) == json.dumps(new_layer2.get_config())


@keras_test
def test_maxpooling2d_legacy_interface():
    old_layer = keras.layers.MaxPooling2D(
        pool_size=(2, 2), border_mode='valid', name='maxpool2d')
    new_layer = keras.layers.MaxPool2D(
        pool_size=2, padding='valid', name='maxpool2d')
    assert json.dumps(old_layer.get_config()) == json.dumps(new_layer.get_config())

    old_layer = keras.layers.MaxPooling2D((2, 2), 2, 'valid', name='maxpool2d')
    new_layer = keras.layers.MaxPool2D(
        pool_size=2, strides=2, padding='valid', name='maxpool2d')
    assert json.dumps(old_layer.get_config()) == json.dumps(new_layer.get_config())

    old_layer = keras.layers.MaxPooling2D(
        (2, 2), padding='valid', dim_ordering='tf', name='maxpool2d')
    new_layer = keras.layers.MaxPool2D(
        pool_size=2, padding='valid', data_format='channels_last', name='maxpool2d')
    assert json.dumps(old_layer.get_config()) == json.dumps(new_layer.get_config())

    old_layer = keras.layers.MaxPooling2D(
        (2, 2), padding='valid', dim_ordering='th', name='maxpool2d')
    new_layer = keras.layers.MaxPool2D(
        pool_size=2, padding='valid', data_format='channels_first',
        name='maxpool2d')
    assert json.dumps(old_layer.get_config()) == json.dumps(new_layer.get_config())

    old_layer = keras.layers.MaxPooling2D(
        (2, 2), padding='valid', dim_ordering='default', name='maxpool2d')
    new_layer = keras.layers.MaxPool2D(
        pool_size=2, padding='valid', name='maxpool2d')
    assert json.dumps(old_layer.get_config()) == json.dumps(new_layer.get_config())


@keras_test
def test_avgpooling2d_legacy_interface():
    old_layer = keras.layers.AveragePooling2D(
        pool_size=(2, 2), border_mode='valid', name='avgpooling2d')
    new_layer = keras.layers.AvgPool2D(
        pool_size=(2, 2), padding='valid', name='avgpooling2d')
    assert json.dumps(old_layer.get_config()) == json.dumps(new_layer.get_config())

    old_layer = keras.layers.AveragePooling2D(
        (2, 2), (2, 2), 'valid', name='avgpooling2d')
    new_layer = keras.layers.AvgPool2D(
        pool_size=(2, 2), strides=(2, 2), padding='valid', name='avgpooling2d')
    assert json.dumps(old_layer.get_config()) == json.dumps(new_layer.get_config())

    old_layer = keras.layers.AveragePooling2D(
        (2, 2), padding='valid', dim_ordering='tf', name='avgpooling2d')
    new_layer = keras.layers.AvgPool2D(
        pool_size=2, padding='valid', data_format='channels_last',
        name='avgpooling2d')
    assert json.dumps(old_layer.get_config()) == json.dumps(new_layer.get_config())

    old_layer = keras.layers.AveragePooling2D(
        (2, 2), padding='valid', dim_ordering='th', name='avgpooling2d')
    new_layer = keras.layers.AvgPool2D(
        pool_size=2, padding='valid', data_format='channels_first',
        name='avgpooling2d')
    assert json.dumps(old_layer.get_config()) == json.dumps(new_layer.get_config())

    old_layer = keras.layers.AveragePooling2D(
        (2, 2), padding='valid', dim_ordering='default', name='avgpooling2d')
    new_layer = keras.layers.AvgPool2D(
        pool_size=2, padding='valid', name='avgpooling2d')
    assert json.dumps(old_layer.get_config()) == json.dumps(new_layer.get_config())


@keras_test
def test_maxpooling3d_legacy_interface():
    old_layer = keras.layers.MaxPooling3D(
        pool_size=(2, 2, 2), border_mode='valid', name='maxpool3d')
    new_layer = keras.layers.MaxPool3D(
        pool_size=(2, 2, 2), padding='valid', name='maxpool3d')
    assert json.dumps(old_layer.get_config()) == json.dumps(new_layer.get_config())

    old_layer = keras.layers.MaxPooling3D(
        (2, 2, 2), (2, 2, 2), 'valid', name='maxpool3d')
    new_layer = keras.layers.MaxPool3D(
        pool_size=(2, 2, 2), strides=(2, 2, 2), padding='valid', name='maxpool3d')
    assert json.dumps(old_layer.get_config()) == json.dumps(new_layer.get_config())

<<<<<<< HEAD
    old_layer = keras.layers.MaxPooling3D((2, 2, 2), padding='valid', dim_ordering='tf', name='maxpool3d')
    new_layer = keras.layers.MaxPool3D(pool_size=(2, 2, 2), padding='valid', data_format='channels_last',
                                       name='maxpool3d')
    assert json.dumps(old_layer.get_config()) == json.dumps(new_layer.get_config())

    old_layer = keras.layers.MaxPooling3D((2, 2, 2), padding='valid', dim_ordering='th', name='maxpool3d')
    new_layer = keras.layers.MaxPool3D(pool_size=(2, 2, 2), padding='valid', data_format='channels_first',
                                       name='maxpool3d')
=======
    old_layer = keras.layers.MaxPooling3D(
        (2, 2, 2), padding='valid', dim_ordering='tf', name='maxpool3d')
    new_layer = keras.layers.MaxPool3D(
        pool_size=(2, 2, 2), padding='valid', data_format='channels_last',
        name='maxpool3d')
    assert json.dumps(old_layer.get_config()) == json.dumps(new_layer.get_config())

    old_layer = keras.layers.MaxPooling3D(
        (2, 2, 2), padding='valid', dim_ordering='th', name='maxpool3d')
    new_layer = keras.layers.MaxPool3D(
        pool_size=(2, 2, 2), padding='valid', data_format='channels_first',
        name='maxpool3d')
>>>>>>> f1271c77
    assert json.dumps(old_layer.get_config()) == json.dumps(new_layer.get_config())

    old_layer = keras.layers.MaxPooling3D(
        (2, 2, 2), padding='valid', dim_ordering='default', name='maxpool3d')
    new_layer = keras.layers.MaxPool3D(
        pool_size=(2, 2, 2), padding='valid', name='maxpool3d')
    assert json.dumps(old_layer.get_config()) == json.dumps(new_layer.get_config())


@keras_test
def test_avgpooling3d_legacy_interface():
    old_layer = keras.layers.AveragePooling3D(
        pool_size=(2, 2, 2), border_mode='valid', name='avgpooling3d')
    new_layer = keras.layers.AvgPool3D(
        pool_size=(2, 2, 2), padding='valid', name='avgpooling3d')
    assert json.dumps(old_layer.get_config()) == json.dumps(new_layer.get_config())

    old_layer = keras.layers.AveragePooling3D(
        (2, 2, 2), (2, 2, 2), 'valid', name='avgpooling3d')
    new_layer = keras.layers.AvgPool3D(
        pool_size=(2, 2, 2), strides=(2, 2, 2), padding='valid',
        name='avgpooling3d')
    assert json.dumps(old_layer.get_config()) == json.dumps(new_layer.get_config())

<<<<<<< HEAD
    old_layer = keras.layers.AveragePooling3D((2, 2, 2), padding='valid', dim_ordering='tf', name='avgpooling3d')
    new_layer = keras.layers.AvgPool3D(pool_size=(2, 2, 2), padding='valid', data_format='channels_last',
                                       name='avgpooling3d')
    assert json.dumps(old_layer.get_config()) == json.dumps(new_layer.get_config())

    old_layer = keras.layers.AveragePooling3D((2, 2, 2), padding='valid', dim_ordering='th', name='avgpooling3d')
    new_layer = keras.layers.AvgPool3D(pool_size=(2, 2, 2), padding='valid', data_format='channels_first',
                                       name='avgpooling3d')
=======
    old_layer = keras.layers.AveragePooling3D(
        (2, 2, 2), padding='valid', dim_ordering='tf', name='avgpooling3d')
    new_layer = keras.layers.AvgPool3D(
        pool_size=(2, 2, 2), padding='valid', data_format='channels_last',
        name='avgpooling3d')
    assert json.dumps(old_layer.get_config()) == json.dumps(new_layer.get_config())

    old_layer = keras.layers.AveragePooling3D(
        (2, 2, 2), padding='valid', dim_ordering='th', name='avgpooling3d')
    new_layer = keras.layers.AvgPool3D(
        pool_size=(2, 2, 2), padding='valid', data_format='channels_first',
        name='avgpooling3d')
>>>>>>> f1271c77
    assert json.dumps(old_layer.get_config()) == json.dumps(new_layer.get_config())

    old_layer = keras.layers.AveragePooling3D(
        (2, 2, 2), padding='valid', dim_ordering='default', name='avgpooling3d')
    new_layer = keras.layers.AvgPool3D(
        pool_size=(2, 2, 2), padding='valid', name='avgpooling3d')
    assert json.dumps(old_layer.get_config()) == json.dumps(new_layer.get_config())


@keras_test
def test_global_maxpooling2d_legacy_interface():
    old_layer = keras.layers.GlobalMaxPooling2D(dim_ordering='tf',
                                                name='global_maxpool2d')
    new_layer = keras.layers.GlobalMaxPool2D(data_format='channels_last',
                                             name='global_maxpool2d')
    assert json.dumps(old_layer.get_config()) == json.dumps(new_layer.get_config())

    old_layer = keras.layers.GlobalMaxPooling2D(dim_ordering='th',
                                                name='global_maxpool2d')
    new_layer = keras.layers.GlobalMaxPool2D(data_format='channels_first',
                                             name='global_maxpool2d')
    assert json.dumps(old_layer.get_config()) == json.dumps(new_layer.get_config())

    old_layer = keras.layers.GlobalMaxPooling2D(dim_ordering='default',
                                                name='global_maxpool2d')
    new_layer = keras.layers.GlobalMaxPool2D(name='global_maxpool2d')
    assert json.dumps(old_layer.get_config()) == json.dumps(new_layer.get_config())


@keras_test
def test_global_avgpooling2d_legacy_interface():
    old_layer = keras.layers.GlobalAveragePooling2D(dim_ordering='tf',
                                                    name='global_avgpool2d')
    new_layer = keras.layers.GlobalAvgPool2D(data_format='channels_last',
                                             name='global_avgpool2d')
    assert json.dumps(old_layer.get_config()) == json.dumps(new_layer.get_config())

    old_layer = keras.layers.GlobalAveragePooling2D(dim_ordering='th',
                                                    name='global_avgpool2d')
    new_layer = keras.layers.GlobalAvgPool2D(data_format='channels_first',
                                             name='global_avgpool2d')
    assert json.dumps(old_layer.get_config()) == json.dumps(new_layer.get_config())

    old_layer = keras.layers.GlobalAveragePooling2D(dim_ordering='default',
                                                    name='global_avgpool2d')
    new_layer = keras.layers.GlobalAvgPool2D(name='global_avgpool2d')
    assert json.dumps(old_layer.get_config()) == json.dumps(new_layer.get_config())


@keras_test
def test_global_maxpooling3d_legacy_interface():
    old_layer = keras.layers.GlobalMaxPooling3D(dim_ordering='tf',
                                                name='global_maxpool3d')
    new_layer = keras.layers.GlobalMaxPool3D(data_format='channels_last',
                                             name='global_maxpool3d')
    assert json.dumps(old_layer.get_config()) == json.dumps(new_layer.get_config())

    old_layer = keras.layers.GlobalMaxPooling3D(dim_ordering='th',
                                                name='global_maxpool3d')
    new_layer = keras.layers.GlobalMaxPool3D(data_format='channels_first',
                                             name='global_maxpool3d')
    assert json.dumps(old_layer.get_config()) == json.dumps(new_layer.get_config())

    old_layer = keras.layers.GlobalMaxPooling3D(dim_ordering='default',
                                                name='global_maxpool3d')
    new_layer = keras.layers.GlobalMaxPool3D(name='global_maxpool3d')
    assert json.dumps(old_layer.get_config()) == json.dumps(new_layer.get_config())


@keras_test
def test_global_avgpooling3d_legacy_interface():
    old_layer = keras.layers.GlobalAveragePooling3D(dim_ordering='tf',
                                                    name='global_avgpool3d')
    new_layer = keras.layers.GlobalAvgPool3D(data_format='channels_last',
                                             name='global_avgpool3d')
    assert json.dumps(old_layer.get_config()) == json.dumps(new_layer.get_config())

    old_layer = keras.layers.GlobalAveragePooling3D(dim_ordering='th',
                                                    name='global_avgpool3d')
    new_layer = keras.layers.GlobalAvgPool3D(data_format='channels_first',
                                             name='global_avgpool3d')
    assert json.dumps(old_layer.get_config()) == json.dumps(new_layer.get_config())

    old_layer = keras.layers.GlobalAveragePooling3D(dim_ordering='default',
                                                    name='global_avgpool3d')
    new_layer = keras.layers.GlobalAvgPool3D(name='global_avgpool3d')
    assert json.dumps(old_layer.get_config()) == json.dumps(new_layer.get_config())


@keras_test
def test_upsampling1d_legacy_interface():
    old_layer = keras.layers.UpSampling1D(length=3, name='us1d')
    new_layer_1 = keras.layers.UpSampling1D(size=3, name='us1d')
    new_layer_2 = keras.layers.UpSampling1D(3, name='us1d')
    assert json.dumps(old_layer.get_config()) == json.dumps(new_layer_1.get_config())
    assert json.dumps(old_layer.get_config()) == json.dumps(new_layer_2.get_config())


@keras_test
def test_upsampling2d_legacy_interface():
    old_layer = keras.layers.UpSampling2D((2, 2), dim_ordering='tf', name='us2d')
    new_layer = keras.layers.UpSampling2D((2, 2), data_format='channels_last',
                                          name='us2d')
    assert json.dumps(old_layer.get_config()) == json.dumps(new_layer.get_config())


@keras_test
def test_upsampling3d_legacy_interface():
    old_layer = keras.layers.UpSampling3D((2, 2, 2),
                                          dim_ordering='tf',
                                          name='us3d')
    new_layer = keras.layers.UpSampling3D((2, 2, 2),
                                          data_format='channels_last',
                                          name='us3d')
    assert json.dumps(old_layer.get_config()) == json.dumps(new_layer.get_config())


@keras_test
def test_conv2d_legacy_interface():
    old_layer = keras.layers.Convolution2D(5, 3, 3, name='conv')
    new_layer = keras.layers.Conv2D(5, (3, 3), name='conv')
    assert json.dumps(old_layer.get_config()) == json.dumps(new_layer.get_config())

    old_layer = keras.layers.Convolution2D(5, 3, nb_col=3, name='conv')
    new_layer = keras.layers.Conv2D(5, (3, 3), name='conv')
    assert json.dumps(old_layer.get_config()) == json.dumps(new_layer.get_config())

    old_layer = keras.layers.Convolution2D(5, nb_row=3, nb_col=3, name='conv')
    new_layer = keras.layers.Conv2D(5, (3, 3), name='conv')
    assert json.dumps(old_layer.get_config()) == json.dumps(new_layer.get_config())

    old_layer = keras.layers.Convolution2D(5, 3, 3,
                                           init='normal',
                                           subsample=(2, 2),
                                           border_mode='valid',
                                           dim_ordering='th',
                                           W_regularizer='l1',
                                           b_regularizer='l2',
                                           W_constraint='maxnorm',
                                           b_constraint='unitnorm',
                                           name='conv')
    new_layer = keras.layers.Conv2D(5, (3, 3),
                                    kernel_initializer='normal',
                                    strides=(2, 2),
                                    padding='valid',
                                    kernel_regularizer='l1',
                                    bias_regularizer='l2',
                                    kernel_constraint='max_norm',
                                    bias_constraint='unit_norm',
                                    data_format='channels_first',
                                    name='conv')
    assert json.dumps(old_layer.get_config()) == json.dumps(new_layer.get_config())


@keras_test
def test_deconv2d_legacy_interface():
    old_layer = keras.layers.Deconvolution2D(5, 3, 3, (6, 7, 5), name='deconv')
    new_layer = keras.layers.Conv2DTranspose(5, (3, 3), name='deconv')
    assert json.dumps(old_layer.get_config()) == json.dumps(new_layer.get_config())

    old_layer = keras.layers.Deconvolution2D(5, 3, 3, output_shape=(6, 7, 5),
                                             name='deconv')
    new_layer = keras.layers.Conv2DTranspose(5, (3, 3), name='deconv')
    assert json.dumps(old_layer.get_config()) == json.dumps(new_layer.get_config())

    old_layer = keras.layers.Deconvolution2D(5, 3, nb_col=3, output_shape=(6, 7, 5),
                                             name='deconv')
    new_layer = keras.layers.Conv2DTranspose(5, (3, 3), name='deconv')
    assert json.dumps(old_layer.get_config()) == json.dumps(new_layer.get_config())

    old_layer = keras.layers.Deconvolution2D(5, nb_row=3, nb_col=3,
                                             output_shape=(6, 7, 5), name='deconv')
    new_layer = keras.layers.Conv2DTranspose(5, (3, 3), name='deconv')
    assert json.dumps(old_layer.get_config()) == json.dumps(new_layer.get_config())

    old_layer = keras.layers.Deconvolution2D(5, 3, 3,
                                             output_shape=(6, 7, 5),
                                             init='normal',
                                             subsample=(2, 2),
                                             border_mode='valid',
                                             dim_ordering='th',
                                             W_regularizer='l1',
                                             b_regularizer='l2',
                                             W_constraint='maxnorm',
                                             b_constraint='unitnorm',
                                             name='conv')
    new_layer = keras.layers.Conv2DTranspose(
        5, (3, 3),
        kernel_initializer='normal',
        strides=(2, 2),
        padding='valid',
        kernel_regularizer='l1',
        bias_regularizer='l2',
        kernel_constraint='max_norm',
        bias_constraint='unit_norm',
        data_format='channels_first',
        name='conv')
    assert json.dumps(old_layer.get_config()) == json.dumps(new_layer.get_config())


@keras_test
def test_conv1d_legacy_interface():
    old_layer = keras.layers.Convolution1D(5,
                                           filter_length=3,
                                           input_dim=3,
                                           input_length=4,
                                           name='conv')
    new_layer = keras.layers.Conv1D(5, 3, name='conv', input_shape=(4, 3))
    assert json.dumps(old_layer.get_config()) == json.dumps(new_layer.get_config())

    old_layer = keras.layers.Convolution1D(5, 3,
                                           init='normal',
                                           subsample_length=2,
                                           border_mode='valid',
                                           W_regularizer='l1',
                                           b_regularizer='l2',
                                           W_constraint='maxnorm',
                                           b_constraint='unitnorm',
                                           name='conv')
    new_layer = keras.layers.Conv1D(5, 3,
                                    kernel_initializer='normal',
                                    strides=2,
                                    padding='valid',
                                    kernel_regularizer='l1',
                                    bias_regularizer='l2',
                                    kernel_constraint='max_norm',
                                    bias_constraint='unit_norm',
                                    name='conv')
    assert json.dumps(old_layer.get_config()) == json.dumps(new_layer.get_config())


@keras_test
def test_separable_conv2d_legacy_interface():
    old_layer = keras.layers.SeparableConv2D(5, 3, 3, name='conv')
    new_layer = keras.layers.SeparableConv2D(5, (3, 3), name='conv')
    assert json.dumps(old_layer.get_config()) == json.dumps(new_layer.get_config())

    old_layer = keras.layers.SeparableConv2D(5, 3, nb_col=3, name='conv')
    new_layer = keras.layers.SeparableConv2D(5, (3, 3), name='conv')
    assert json.dumps(old_layer.get_config()) == json.dumps(new_layer.get_config())

    old_layer = keras.layers.SeparableConv2D(5, nb_row=3, nb_col=3, name='conv')
    new_layer = keras.layers.SeparableConv2D(5, (3, 3), name='conv')
    assert json.dumps(old_layer.get_config()) == json.dumps(new_layer.get_config())

    old_layer = keras.layers.SeparableConv2D(5, 3, 3,
                                             init='normal',
                                             subsample=(2, 2),
                                             border_mode='valid',
                                             dim_ordering='th',
                                             depthwise_regularizer='l1',
                                             b_regularizer='l2',
                                             depthwise_constraint='maxnorm',
                                             b_constraint='unitnorm',
                                             name='conv')
    new_layer = keras.layers.SeparableConv2D(5, (3, 3),
                                             depthwise_initializer='normal',
                                             pointwise_initializer='normal',
                                             strides=(2, 2),
                                             padding='valid',
                                             depthwise_regularizer='l1',
                                             bias_regularizer='l2',
                                             depthwise_constraint='max_norm',
                                             bias_constraint='unit_norm',
                                             data_format='channels_first',
                                             name='conv')
    old_config = json.dumps(old_layer.get_config())
    new_config = json.dumps(new_layer.get_config())
    assert old_config == new_config


@keras_test
def test_conv3d_legacy_interface():
    old_layer = keras.layers.Convolution3D(5, 3, 3, 4, name='conv')
    new_layer = keras.layers.Conv3D(5, (3, 3, 4), name='conv')
    assert json.dumps(old_layer.get_config()) == json.dumps(new_layer.get_config())

    old_layer = keras.layers.Convolution3D(5, 3, 3, kernel_dim3=4, name='conv')
    new_layer = keras.layers.Conv3D(5, (3, 3, 4), name='conv')
    assert json.dumps(old_layer.get_config()) == json.dumps(new_layer.get_config())

    old_layer = keras.layers.Convolution3D(5, 3,
                                           kernel_dim2=3,
                                           kernel_dim3=4,
                                           name='conv')
    new_layer = keras.layers.Conv3D(5, (3, 3, 4), name='conv')
    assert json.dumps(old_layer.get_config()) == json.dumps(new_layer.get_config())

    old_layer = keras.layers.Convolution3D(5,
                                           kernel_dim1=3,
                                           kernel_dim2=3,
                                           kernel_dim3=4,
                                           name='conv')
    new_layer = keras.layers.Conv3D(5, (3, 3, 4), name='conv')
    assert json.dumps(old_layer.get_config()) == json.dumps(new_layer.get_config())

    old_layer = keras.layers.Convolution3D(5, 3, 3, 4,
                                           init='normal',
                                           subsample=(2, 2, 2),
                                           border_mode='valid',
                                           dim_ordering='th',
                                           W_regularizer='l1',
                                           b_regularizer='l2',
                                           W_constraint='maxnorm',
                                           b_constraint='unitnorm',
                                           name='conv')
    new_layer = keras.layers.Conv3D(5, (3, 3, 4),
                                    kernel_initializer='normal',
                                    strides=(2, 2, 2),
                                    padding='valid',
                                    kernel_regularizer='l1',
                                    bias_regularizer='l2',
                                    kernel_constraint='max_norm',
                                    bias_constraint='unit_norm',
                                    data_format='channels_first',
                                    name='conv')
    assert json.dumps(old_layer.get_config()) == json.dumps(new_layer.get_config())


@keras_test
def test_convlstm2d_legacy_interface():
    old_layer = keras.layers.ConvLSTM2D(5, 3, 3, name='conv')
    new_layer = keras.layers.ConvLSTM2D(5, (3, 3), name='conv')
    assert json.dumps(old_layer.get_config()) == json.dumps(new_layer.get_config())

    old_layer = keras.layers.ConvLSTM2D(5, 3, nb_col=3, name='conv')
    new_layer = keras.layers.ConvLSTM2D(5, (3, 3), name='conv')
    assert json.dumps(old_layer.get_config()) == json.dumps(new_layer.get_config())

    old_layer = keras.layers.ConvLSTM2D(5, nb_row=3, nb_col=3, name='conv')
    new_layer = keras.layers.ConvLSTM2D(5, (3, 3), name='conv')
    assert json.dumps(old_layer.get_config()) == json.dumps(new_layer.get_config())

    old_layer = keras.layers.ConvLSTM2D(5, 3, 3,
                                        init='normal',
                                        inner_init='uniform',
                                        forget_bias_init='one',
                                        inner_activation='relu',
                                        subsample=(2, 2),
                                        border_mode='valid',
                                        dim_ordering='th',
                                        W_regularizer='l1',
                                        U_regularizer='l2',
                                        b_regularizer='l2',
                                        dropout_W=0.2,
                                        dropout_U=0.1,
                                        name='conv')
    new_layer = keras.layers.ConvLSTM2D(5, (3, 3),
                                        kernel_initializer='normal',
                                        recurrent_initializer='uniform',
                                        unit_forget_bias=True,
                                        recurrent_activation='relu',
                                        strides=(2, 2),
                                        padding='valid',
                                        kernel_regularizer='l1',
                                        recurrent_regularizer='l2',
                                        bias_regularizer='l2',
                                        data_format='channels_first',
                                        dropout=0.2,
                                        recurrent_dropout=0.1,
                                        name='conv')
    assert json.dumps(old_layer.get_config()) == json.dumps(new_layer.get_config())


@keras_test
def test_batchnorm_legacy_interface():
    old_layer = keras.layers.BatchNormalization(mode=0, name='bn')
    new_layer = keras.layers.BatchNormalization(name='bn')
    assert json.dumps(old_layer.get_config()) == json.dumps(new_layer.get_config())

    old_layer = keras.layers.BatchNormalization(mode=0,
                                                beta_init='one',
                                                gamma_init='uniform',
                                                name='bn')
    new_layer = keras.layers.BatchNormalization(beta_initializer='ones',
                                                gamma_initializer='uniform',
                                                name='bn')
    assert json.dumps(old_layer.get_config()) == json.dumps(new_layer.get_config())


@keras_test
def test_atrousconv1d_legacy_interface():
    old_layer = keras.layers.AtrousConvolution1D(5, 3,
                                                 init='normal',
                                                 subsample_length=2,
                                                 border_mode='valid',
                                                 W_regularizer='l1',
                                                 b_regularizer='l2',
                                                 W_constraint='maxnorm',
                                                 b_constraint='unitnorm',
                                                 atrous_rate=2,
                                                 name='conv')
    new_layer = keras.layers.Conv1D(5, 3,
                                    kernel_initializer='normal',
                                    strides=2,
                                    padding='valid',
                                    kernel_regularizer='l1',
                                    bias_regularizer='l2',
                                    kernel_constraint='max_norm',
                                    bias_constraint='unit_norm',
                                    dilation_rate=2,
                                    name='conv')
    assert json.dumps(old_layer.get_config()) == json.dumps(new_layer.get_config())


@keras_test
def test_atrousconv2d_legacy_interface():
    old_layer = keras.layers.AtrousConvolution2D(
        5, 3, 3,
        atrous_rate=(2, 2),
        init='normal',
        subsample=(2, 2),
        border_mode='valid',
        dim_ordering='th',
        W_regularizer='l1',
        b_regularizer='l2',
        W_constraint='maxnorm',
        b_constraint='unitnorm',
        name='conv')
    new_layer = keras.layers.Conv2D(5, (3, 3),
                                    kernel_initializer='normal',
                                    strides=(2, 2),
                                    padding='valid',
                                    kernel_regularizer='l1',
                                    bias_regularizer='l2',
                                    kernel_constraint='max_norm',
                                    bias_constraint='unit_norm',
                                    data_format='channels_first',
                                    dilation_rate=(2, 2),
                                    name='conv')
    assert json.dumps(old_layer.get_config()) == json.dumps(new_layer.get_config())


@keras_test
def test_zeropadding2d_legacy_interface():
    old_layer = keras.layers.ZeroPadding2D(padding={'right_pad': 4,
                                                    'bottom_pad': 2,
                                                    'top_pad': 1,
                                                    'left_pad': 3},
                                           dim_ordering='tf',
                                           name='zp2d')
    new_layer = keras.layers.ZeroPadding2D(((1, 2), (3, 4)),
                                           data_format='channels_last',
                                           name='zp2d')
    assert json.dumps(old_layer.get_config()) == json.dumps(new_layer.get_config())


@keras_test
def test_zeropadding3d_legacy_interface():
    old_layer = keras.layers.ZeroPadding3D((2, 2, 2),
                                           dim_ordering='tf',
                                           name='zp3d')
    new_layer = keras.layers.ZeroPadding3D((2, 2, 2),
                                           data_format='channels_last',
                                           name='zp3d')
    assert json.dumps(old_layer.get_config()) == json.dumps(new_layer.get_config())


@keras_test
def test_cropping2d_legacy_interface():
    old_layer = keras.layers.Cropping2D(dim_ordering='tf', name='c2d')
    new_layer = keras.layers.Cropping2D(data_format='channels_last', name='c2d')
    assert json.dumps(old_layer.get_config()) == json.dumps(new_layer.get_config())


@keras_test
def test_cropping3d_legacy_interface():
    old_layer = keras.layers.Cropping3D(dim_ordering='tf', name='c3d')
    new_layer = keras.layers.Cropping3D(data_format='channels_last', name='c3d')
    assert json.dumps(old_layer.get_config()) == json.dumps(new_layer.get_config())


@keras_test
def test_generator_methods_interface():
    def train_generator():
        x = np.random.randn(2, 2)
        y = np.random.randint(0, 2, size=[2, 1])
        while True:
            yield (x, y)

    def val_generator():
        x = np.random.randn(2, 2)
        y = np.random.randint(0, 2, size=[2, 1])
        while True:
            yield (x, y)

    def pred_generator():
        x = np.random.randn(1, 2)
        while True:
            yield x

    x = keras.layers.Input(shape=(2,))
    y = keras.layers.Dense(2)(x)

    model = keras.models.Model(inputs=x, outputs=y)
    model.compile(optimizer='rmsprop',
                  loss='sparse_categorical_crossentropy',
                  metrics=['accuracy'])
    model.fit_generator(generator=train_generator(),
                        samples_per_epoch=1,
                        validation_data=val_generator(),
                        nb_val_samples=1,
                        nb_worker=1, pickle_safe=True, max_q_size=3)

    model.evaluate_generator(generator=train_generator(),
                             val_samples=2,
                             nb_worker=1, pickle_safe=False, max_q_size=3)
    model.predict_generator(generator=pred_generator(),
                            val_samples=2,
                            nb_worker=1, pickle_safe=False, max_q_size=3)


def test_spatialdropout1d_legacy_interface():
    old_layer = keras.layers.SpatialDropout1D(p=0.6, name='sd1d')
    new_layer_1 = keras.layers.SpatialDropout1D(rate=0.6, name='sd1d')
    new_layer_2 = keras.layers.SpatialDropout1D(0.6, name='sd1d')
    assert json.dumps(old_layer.get_config()) == json.dumps(new_layer_1.get_config())
    assert json.dumps(old_layer.get_config()) == json.dumps(new_layer_2.get_config())


@keras_test
def test_spatialdropout2d_legacy_interface():
    old_layer = keras.layers.SpatialDropout2D(p=0.5,
                                              dim_ordering='tf',
                                              name='sd2d')
    new_layer_1 = keras.layers.SpatialDropout2D(rate=0.5,
                                                data_format='channels_last',
                                                name='sd2d')
    new_layer_2 = keras.layers.SpatialDropout2D(0.5,
                                                data_format='channels_last',
                                                name='sd2d')
    assert json.dumps(old_layer.get_config()) == json.dumps(new_layer_1.get_config())
    assert json.dumps(old_layer.get_config()) == json.dumps(new_layer_2.get_config())


@keras_test
def test_spatialdropout3d_legacy_interface():
    old_layer = keras.layers.SpatialDropout3D(p=0.5,
                                              dim_ordering='tf',
                                              name='sd3d')
    new_layer_1 = keras.layers.SpatialDropout3D(rate=0.5,
                                                data_format='channels_last',
                                                name='sd3d')
    new_layer_2 = keras.layers.SpatialDropout3D(0.5,
                                                data_format='channels_last',
                                                name='sd3d')
    assert json.dumps(old_layer.get_config()) == json.dumps(new_layer_1.get_config())
    assert json.dumps(old_layer.get_config()) == json.dumps(new_layer_2.get_config())


@keras_test
def test_optimizer_get_updates_legacy_interface():
    for optimizer_cls in [keras.optimizers.RMSprop,
                          keras.optimizers.SGD,
                          keras.optimizers.Adadelta,
                          keras.optimizers.Adam,
                          keras.optimizers.Adagrad,
                          keras.optimizers.Nadam,
                          keras.optimizers.Adamax]:
        optimizer = optimizer_cls()
        param = keras.backend.variable(0.)
        loss = keras.backend.mean(param)
        learning_rate_multipliers = [keras.backend.variable(1.0)]
        constraints = {param: lambda x: x}
        params = [param]
        optimizer.get_updates(params, constraints, loss, learning_rate_multipliers)
        optimizer.get_updates(params, constraints, learning_rate_multipliers, loss=loss)
        optimizer.get_updates(loss, params, learning_rate_multipliers)
        optimizer.get_updates(loss, params=params, learning_rate_multipliers=learning_rate_multipliers)
        optimizer.get_updates(loss=loss, params=params, learning_rate_multipliers=learning_rate_multipliers)


if __name__ == '__main__':
    pytest.main([__file__])<|MERGE_RESOLUTION|>--- conflicted
+++ resolved
@@ -322,16 +322,6 @@
         pool_size=(2, 2, 2), strides=(2, 2, 2), padding='valid', name='maxpool3d')
     assert json.dumps(old_layer.get_config()) == json.dumps(new_layer.get_config())
 
-<<<<<<< HEAD
-    old_layer = keras.layers.MaxPooling3D((2, 2, 2), padding='valid', dim_ordering='tf', name='maxpool3d')
-    new_layer = keras.layers.MaxPool3D(pool_size=(2, 2, 2), padding='valid', data_format='channels_last',
-                                       name='maxpool3d')
-    assert json.dumps(old_layer.get_config()) == json.dumps(new_layer.get_config())
-
-    old_layer = keras.layers.MaxPooling3D((2, 2, 2), padding='valid', dim_ordering='th', name='maxpool3d')
-    new_layer = keras.layers.MaxPool3D(pool_size=(2, 2, 2), padding='valid', data_format='channels_first',
-                                       name='maxpool3d')
-=======
     old_layer = keras.layers.MaxPooling3D(
         (2, 2, 2), padding='valid', dim_ordering='tf', name='maxpool3d')
     new_layer = keras.layers.MaxPool3D(
@@ -344,7 +334,6 @@
     new_layer = keras.layers.MaxPool3D(
         pool_size=(2, 2, 2), padding='valid', data_format='channels_first',
         name='maxpool3d')
->>>>>>> f1271c77
     assert json.dumps(old_layer.get_config()) == json.dumps(new_layer.get_config())
 
     old_layer = keras.layers.MaxPooling3D(
@@ -369,16 +358,6 @@
         name='avgpooling3d')
     assert json.dumps(old_layer.get_config()) == json.dumps(new_layer.get_config())
 
-<<<<<<< HEAD
-    old_layer = keras.layers.AveragePooling3D((2, 2, 2), padding='valid', dim_ordering='tf', name='avgpooling3d')
-    new_layer = keras.layers.AvgPool3D(pool_size=(2, 2, 2), padding='valid', data_format='channels_last',
-                                       name='avgpooling3d')
-    assert json.dumps(old_layer.get_config()) == json.dumps(new_layer.get_config())
-
-    old_layer = keras.layers.AveragePooling3D((2, 2, 2), padding='valid', dim_ordering='th', name='avgpooling3d')
-    new_layer = keras.layers.AvgPool3D(pool_size=(2, 2, 2), padding='valid', data_format='channels_first',
-                                       name='avgpooling3d')
-=======
     old_layer = keras.layers.AveragePooling3D(
         (2, 2, 2), padding='valid', dim_ordering='tf', name='avgpooling3d')
     new_layer = keras.layers.AvgPool3D(
@@ -391,7 +370,6 @@
     new_layer = keras.layers.AvgPool3D(
         pool_size=(2, 2, 2), padding='valid', data_format='channels_first',
         name='avgpooling3d')
->>>>>>> f1271c77
     assert json.dumps(old_layer.get_config()) == json.dumps(new_layer.get_config())
 
     old_layer = keras.layers.AveragePooling3D(
@@ -883,7 +861,7 @@
         while True:
             yield x
 
-    x = keras.layers.Input(shape=(2,))
+    x = keras.layers.Input(shape=(2, ))
     y = keras.layers.Dense(2)(x)
 
     model = keras.models.Model(inputs=x, outputs=y)
