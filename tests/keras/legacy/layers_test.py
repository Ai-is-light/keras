import pytest

from keras.utils.test_utils import keras_test
from keras.utils.test_utils import layer_test
from keras.legacy import layers as legacy_layers
from keras import regularizers
from keras import constraints


@keras_test
def test_highway():
    layer_test(legacy_layers.Highway,
               kwargs={},
               input_shape=(3, 2))

    layer_test(legacy_layers.Highway,
               kwargs={'W_regularizer': regularizers.l2(0.01),
                       'b_regularizer': regularizers.l1(0.01),
                       'activity_regularizer': regularizers.l2(0.01),
                       'W_constraint': constraints.MaxNorm(1),
                       'b_constraint': constraints.MaxNorm(1)},
               input_shape=(3, 2))


@keras_test
def test_maxout_dense():
    layer_test(legacy_layers.MaxoutDense,
               kwargs={'output_dim': 3},
               input_shape=(3, 2))

    layer_test(legacy_layers.MaxoutDense,
               kwargs={'output_dim': 3,
                       'W_regularizer': regularizers.l2(0.01),
                       'b_regularizer': regularizers.l1(0.01),
                       'activity_regularizer': regularizers.l2(0.01),
                       'W_constraint': constraints.MaxNorm(1),
                       'b_constraint': constraints.MaxNorm(1)},
               input_shape=(3, 2))


<<<<<<< HEAD
@keras_test
def test_merge():
    # test modes: 'sum', 'mul', 'concat', 'ave', 'cos', 'dot'.
    input_shapes = [(3, 2), (3, 2)]
    inputs = [np.random.random(shape) for shape in input_shapes]

    # test functional API
    for mode in ['sum', 'mul', 'concat', 'ave', 'max']:
        print(mode)
        input_a = layers.Input(shape=input_shapes[0][1:])
        input_b = layers.Input(shape=input_shapes[1][1:])
        merged = legacy_layers.merge([input_a, input_b], mode=mode)
        model = models.Model([input_a, input_b], merged)
        model.compile('rmsprop', 'mse')

        expected_output_shape = model.compute_output_shape(input_shapes)
        actual_output_shape = model.predict(inputs).shape
        assert expected_output_shape == actual_output_shape

        config = model.get_config()
        model = models.Model.from_config(config)
        model.compile('rmsprop', 'mse')

        # test Merge (#2460)
        merged = legacy_layers.Merge(mode=mode)([input_a, input_b])
        model = models.Model([input_a, input_b], merged)
        model.compile('rmsprop', 'mse')

        expected_output_shape = model.compute_output_shape(input_shapes)
        actual_output_shape = model.predict(inputs).shape
        assert expected_output_shape == actual_output_shape

    # test lambda with output_shape lambda
    input_a = layers.Input(shape=input_shapes[0][1:])
    input_b = layers.Input(shape=input_shapes[1][1:])
    merged = legacy_layers.merge(
        [input_a, input_b],
        mode=lambda tup: K.concatenate([tup[0], tup[1]]),
        output_shape=lambda tup: tup[0][:-1] + (tup[0][-1] + tup[1][-1],))
    model = models.Model([input_a, input_b], merged)
    expected_output_shape = model.compute_output_shape(input_shapes)
    actual_output_shape = model.predict(inputs).shape
    assert expected_output_shape == actual_output_shape

    config = model.get_config()
    model = models.Model.from_config(config)
    model.compile('rmsprop', 'mse')

    # test function with output_shape function
    def fn_mode(tup):
        x, y = tup
        return K.concatenate([x, y], axis=1)

    def fn_output_shape(tup):
        s1, s2 = tup
        return (s1[0], s1[1] + s2[1]) + s1[2:]

    input_a = layers.Input(shape=input_shapes[0][1:])
    input_b = layers.Input(shape=input_shapes[1][1:])
    merged = legacy_layers.merge([input_a, input_b],
                                 mode=fn_mode,
                                 output_shape=fn_output_shape)
    model = models.Model([input_a, input_b], merged)
    expected_output_shape = model.compute_output_shape(input_shapes)
    actual_output_shape = model.predict(inputs).shape
    assert expected_output_shape == actual_output_shape

    config = model.get_config()
    model = models.Model.from_config(config)
    model.compile('rmsprop', 'mse')

    # test function with output_mask function
    # time dimension is required for masking
    input_shapes = [(4, 3, 2), (4, 3, 2)]
    inputs = [np.random.random(shape) for shape in input_shapes]

    def fn_output_mask(tup):
        x_mask, y_mask = tup
        return K.concatenate([x_mask, y_mask])

    input_a = layers.Input(shape=input_shapes[0][1:])
    input_b = layers.Input(shape=input_shapes[1][1:])
    a = layers.Masking()(input_a)
    b = layers.Masking()(input_b)
    merged = legacy_layers.merge([a, b], mode=fn_mode, output_shape=fn_output_shape, output_mask=fn_output_mask)
    model = models.Model([input_a, input_b], merged)
    expected_output_shape = model.compute_output_shape(input_shapes)
    actual_output_shape = model.predict(inputs).shape
    assert expected_output_shape == actual_output_shape

    config = model.get_config()
    model = models.Model.from_config(config)
    model.compile('rmsprop', 'mse')

    mask_inputs = (np.zeros(input_shapes[0][:-1]), np.ones(input_shapes[1][:-1]))
    expected_mask_output = np.concatenate(mask_inputs, axis=-1)
    mask_input_placeholders = [K.placeholder(shape=input_shape[:-1]) for input_shape in input_shapes]
    mask_output = model.layers[-1]._output_mask(mask_input_placeholders)
    assert np.all(K.function(mask_input_placeholders, [mask_output])(mask_inputs)[0] == expected_mask_output)

    # test lambda with output_mask lambda
    input_a = layers.Input(shape=input_shapes[0][1:])
    input_b = layers.Input(shape=input_shapes[1][1:])
    a = layers.Masking()(input_a)
    b = layers.Masking()(input_b)
    merged = legacy_layers.merge(
        [a, b], mode=lambda tup: K.concatenate([tup[0], tup[1]], axis=1),
        output_shape=lambda tup: (tup[0][0], tup[0][1] + tup[1][1]) + tup[0][2:],
        output_mask=lambda tup: K.concatenate([tup[0], tup[1]]))
    model = models.Model([input_a, input_b], merged)
    expected_output_shape = model.compute_output_shape(input_shapes)
    actual_output_shape = model.predict(inputs).shape
    assert expected_output_shape == actual_output_shape

    config = model.get_config()
    model = models.Model.from_config(config)
    model.compile('rmsprop', 'mse')

    mask_output = model.layers[-1]._output_mask(mask_input_placeholders)
    assert np.all(K.function(mask_input_placeholders, [mask_output])(mask_inputs)[0] == expected_mask_output)

    # test with arguments
    input_shapes = [(3, 2), (3, 2)]
    inputs = [np.random.random(shape) for shape in input_shapes]

    def fn_mode(tup, a, b):
        x, y = tup
        return x * a + y * b

    input_a = layers.Input(shape=input_shapes[0][1:])
    input_b = layers.Input(shape=input_shapes[1][1:])
    merged = legacy_layers.merge([input_a, input_b], mode=fn_mode, output_shape=lambda s: s[0],
                                 arguments={'a': 0.7, 'b': 0.3})
    model = models.Model([input_a, input_b], merged)
    output = model.predict(inputs)

    config = model.get_config()
    model = models.Model.from_config(config)

    assert np.all(model.predict(inputs) == output)


@keras_test
def test_merge_mask_2d():
    rand = lambda *shape: np.asarray(np.random.random(shape) > 0.5, dtype='int32')

    # inputs
    input_a = layers.Input(shape=(3,))
    input_b = layers.Input(shape=(3,))

    # masks
    masked_a = layers.Masking(mask_value=0)(input_a)
    masked_b = layers.Masking(mask_value=0)(input_b)

    # three different types of merging
    merged_sum = legacy_layers.merge([masked_a, masked_b], mode='sum')
    merged_concat = legacy_layers.merge([masked_a, masked_b], mode='concat', concat_axis=1)
    merged_concat_mixed = legacy_layers.merge([masked_a, input_b], mode='concat', concat_axis=1)

    # test sum
    model_sum = models.Model([input_a, input_b], [merged_sum])
    model_sum.compile(loss='mse', optimizer='sgd')
    model_sum.fit([rand(2, 3), rand(2, 3)], [rand(2, 3)], epochs=1)

    # test concatenation
    model_concat = models.Model([input_a, input_b], [merged_concat])
    model_concat.compile(loss='mse', optimizer='sgd')
    model_concat.fit([rand(2, 3), rand(2, 3)], [rand(2, 6)], epochs=1)

    # test concatenation with masked and non-masked inputs
    model_concat = models.Model([input_a, input_b], [merged_concat_mixed])
    model_concat.compile(loss='mse', optimizer='sgd')
    model_concat.fit([rand(2, 3), rand(2, 3)], [rand(2, 6)], epochs=1)


@keras_test
def test_merge_mask_3d():
    rand = lambda *shape: np.asarray(np.random.random(shape) > 0.5, dtype='int32')

    # embeddings
    input_a = layers.Input(shape=(3,), dtype='int32')
    input_b = layers.Input(shape=(3,), dtype='int32')
    embedding = layers.Embedding(3, 4, mask_zero=True)
    embedding_a = embedding(input_a)
    embedding_b = embedding(input_b)

    # rnn
    rnn = layers.SimpleRNN(3, return_sequences=True)
    rnn_a = rnn(embedding_a)
    rnn_b = rnn(embedding_b)

    # concatenation
    merged_concat = legacy_layers.merge([rnn_a, rnn_b], mode='concat', concat_axis=-1)
    model = models.Model([input_a, input_b], [merged_concat])
    model.compile(loss='mse', optimizer='sgd')
    model.fit([rand(2, 3), rand(2, 3)], [rand(2, 3, 6)])


@keras_test
def test_sequential_regression():
    # start with a basic example of using a Sequential model
    # inside the functional API
    seq = models.Sequential()
    seq.add(layers.Dense(10, input_shape=(10,)))

    x = layers.Input(shape=(10,))
    y = seq(x)
    model = models.Model(x, y)
    model.compile('rmsprop', 'mse')
    weights = model.get_weights()

    # test serialization
    config = model.get_config()
    model = models.Model.from_config(config)
    model.compile('rmsprop', 'mse')
    model.set_weights(weights)

    # more advanced model with multiple branches

    branch_1 = models.Sequential(name='branch_1')
    branch_1.add(layers.Embedding(input_dim=100,
                                  output_dim=10,
                                  input_length=2,
                                  name='embed_1'))
    branch_1.add(layers.LSTM(32, name='lstm_1'))

    branch_2 = models.Sequential(name='branch_2')
    branch_2.add(layers.Dense(32, input_shape=(8,), name='dense_2'))

    branch_3 = models.Sequential(name='branch_3')
    branch_3.add(layers.Dense(32, input_shape=(6,), name='dense_3'))

    branch_1_2 = models.Sequential([legacy_layers.Merge([branch_1, branch_2], mode='concat')], name='branch_1_2')
    branch_1_2.add(layers.Dense(16, name='dense_1_2-0'))
    # test whether impromptu input_shape breaks the model
    branch_1_2.add(layers.Dense(16, input_shape=(16,), name='dense_1_2-1'))

    model = models.Sequential([legacy_layers.Merge([branch_1_2, branch_3], mode='concat')], name='final')
    model.add(layers.Dense(16, name='dense_final'))
    model.compile(optimizer='rmsprop',
                  loss='categorical_crossentropy',
                  metrics=['accuracy'])
    model.summary()

    x = (100 * np.random.random((100, 2))).astype('int32')
    y = np.random.random((100, 8))
    z = np.random.random((100, 6))
    labels = np.random.random((100, 16))
    model.fit([x, y, z], labels, epochs=1)

    # test if Sequential can be called in the functional API

    a = layers.Input(shape=(2,), dtype='int32')
    b = layers.Input(shape=(8,))
    c = layers.Input(shape=(6,))
    o = model([a, b, c])

    outer_model = models.Model([a, b, c], o)
    outer_model.compile(optimizer='rmsprop',
                        loss='categorical_crossentropy',
                        metrics=['accuracy'])
    outer_model.fit([x, y, z], labels, epochs=1)

    # test serialization
    config = outer_model.get_config()
    outer_model = models.Model.from_config(config)
    outer_model.compile(optimizer='rmsprop',
                        loss='categorical_crossentropy',
                        metrics=['accuracy'])
    outer_model.fit([x, y, z], labels, epochs=1)


=======
>>>>>>> 52e3f983
if __name__ == '__main__':
    pytest.main([__file__])<|MERGE_RESOLUTION|>--- conflicted
+++ resolved
@@ -38,280 +38,5 @@
                input_shape=(3, 2))
 
 
-<<<<<<< HEAD
-@keras_test
-def test_merge():
-    # test modes: 'sum', 'mul', 'concat', 'ave', 'cos', 'dot'.
-    input_shapes = [(3, 2), (3, 2)]
-    inputs = [np.random.random(shape) for shape in input_shapes]
-
-    # test functional API
-    for mode in ['sum', 'mul', 'concat', 'ave', 'max']:
-        print(mode)
-        input_a = layers.Input(shape=input_shapes[0][1:])
-        input_b = layers.Input(shape=input_shapes[1][1:])
-        merged = legacy_layers.merge([input_a, input_b], mode=mode)
-        model = models.Model([input_a, input_b], merged)
-        model.compile('rmsprop', 'mse')
-
-        expected_output_shape = model.compute_output_shape(input_shapes)
-        actual_output_shape = model.predict(inputs).shape
-        assert expected_output_shape == actual_output_shape
-
-        config = model.get_config()
-        model = models.Model.from_config(config)
-        model.compile('rmsprop', 'mse')
-
-        # test Merge (#2460)
-        merged = legacy_layers.Merge(mode=mode)([input_a, input_b])
-        model = models.Model([input_a, input_b], merged)
-        model.compile('rmsprop', 'mse')
-
-        expected_output_shape = model.compute_output_shape(input_shapes)
-        actual_output_shape = model.predict(inputs).shape
-        assert expected_output_shape == actual_output_shape
-
-    # test lambda with output_shape lambda
-    input_a = layers.Input(shape=input_shapes[0][1:])
-    input_b = layers.Input(shape=input_shapes[1][1:])
-    merged = legacy_layers.merge(
-        [input_a, input_b],
-        mode=lambda tup: K.concatenate([tup[0], tup[1]]),
-        output_shape=lambda tup: tup[0][:-1] + (tup[0][-1] + tup[1][-1],))
-    model = models.Model([input_a, input_b], merged)
-    expected_output_shape = model.compute_output_shape(input_shapes)
-    actual_output_shape = model.predict(inputs).shape
-    assert expected_output_shape == actual_output_shape
-
-    config = model.get_config()
-    model = models.Model.from_config(config)
-    model.compile('rmsprop', 'mse')
-
-    # test function with output_shape function
-    def fn_mode(tup):
-        x, y = tup
-        return K.concatenate([x, y], axis=1)
-
-    def fn_output_shape(tup):
-        s1, s2 = tup
-        return (s1[0], s1[1] + s2[1]) + s1[2:]
-
-    input_a = layers.Input(shape=input_shapes[0][1:])
-    input_b = layers.Input(shape=input_shapes[1][1:])
-    merged = legacy_layers.merge([input_a, input_b],
-                                 mode=fn_mode,
-                                 output_shape=fn_output_shape)
-    model = models.Model([input_a, input_b], merged)
-    expected_output_shape = model.compute_output_shape(input_shapes)
-    actual_output_shape = model.predict(inputs).shape
-    assert expected_output_shape == actual_output_shape
-
-    config = model.get_config()
-    model = models.Model.from_config(config)
-    model.compile('rmsprop', 'mse')
-
-    # test function with output_mask function
-    # time dimension is required for masking
-    input_shapes = [(4, 3, 2), (4, 3, 2)]
-    inputs = [np.random.random(shape) for shape in input_shapes]
-
-    def fn_output_mask(tup):
-        x_mask, y_mask = tup
-        return K.concatenate([x_mask, y_mask])
-
-    input_a = layers.Input(shape=input_shapes[0][1:])
-    input_b = layers.Input(shape=input_shapes[1][1:])
-    a = layers.Masking()(input_a)
-    b = layers.Masking()(input_b)
-    merged = legacy_layers.merge([a, b], mode=fn_mode, output_shape=fn_output_shape, output_mask=fn_output_mask)
-    model = models.Model([input_a, input_b], merged)
-    expected_output_shape = model.compute_output_shape(input_shapes)
-    actual_output_shape = model.predict(inputs).shape
-    assert expected_output_shape == actual_output_shape
-
-    config = model.get_config()
-    model = models.Model.from_config(config)
-    model.compile('rmsprop', 'mse')
-
-    mask_inputs = (np.zeros(input_shapes[0][:-1]), np.ones(input_shapes[1][:-1]))
-    expected_mask_output = np.concatenate(mask_inputs, axis=-1)
-    mask_input_placeholders = [K.placeholder(shape=input_shape[:-1]) for input_shape in input_shapes]
-    mask_output = model.layers[-1]._output_mask(mask_input_placeholders)
-    assert np.all(K.function(mask_input_placeholders, [mask_output])(mask_inputs)[0] == expected_mask_output)
-
-    # test lambda with output_mask lambda
-    input_a = layers.Input(shape=input_shapes[0][1:])
-    input_b = layers.Input(shape=input_shapes[1][1:])
-    a = layers.Masking()(input_a)
-    b = layers.Masking()(input_b)
-    merged = legacy_layers.merge(
-        [a, b], mode=lambda tup: K.concatenate([tup[0], tup[1]], axis=1),
-        output_shape=lambda tup: (tup[0][0], tup[0][1] + tup[1][1]) + tup[0][2:],
-        output_mask=lambda tup: K.concatenate([tup[0], tup[1]]))
-    model = models.Model([input_a, input_b], merged)
-    expected_output_shape = model.compute_output_shape(input_shapes)
-    actual_output_shape = model.predict(inputs).shape
-    assert expected_output_shape == actual_output_shape
-
-    config = model.get_config()
-    model = models.Model.from_config(config)
-    model.compile('rmsprop', 'mse')
-
-    mask_output = model.layers[-1]._output_mask(mask_input_placeholders)
-    assert np.all(K.function(mask_input_placeholders, [mask_output])(mask_inputs)[0] == expected_mask_output)
-
-    # test with arguments
-    input_shapes = [(3, 2), (3, 2)]
-    inputs = [np.random.random(shape) for shape in input_shapes]
-
-    def fn_mode(tup, a, b):
-        x, y = tup
-        return x * a + y * b
-
-    input_a = layers.Input(shape=input_shapes[0][1:])
-    input_b = layers.Input(shape=input_shapes[1][1:])
-    merged = legacy_layers.merge([input_a, input_b], mode=fn_mode, output_shape=lambda s: s[0],
-                                 arguments={'a': 0.7, 'b': 0.3})
-    model = models.Model([input_a, input_b], merged)
-    output = model.predict(inputs)
-
-    config = model.get_config()
-    model = models.Model.from_config(config)
-
-    assert np.all(model.predict(inputs) == output)
-
-
-@keras_test
-def test_merge_mask_2d():
-    rand = lambda *shape: np.asarray(np.random.random(shape) > 0.5, dtype='int32')
-
-    # inputs
-    input_a = layers.Input(shape=(3,))
-    input_b = layers.Input(shape=(3,))
-
-    # masks
-    masked_a = layers.Masking(mask_value=0)(input_a)
-    masked_b = layers.Masking(mask_value=0)(input_b)
-
-    # three different types of merging
-    merged_sum = legacy_layers.merge([masked_a, masked_b], mode='sum')
-    merged_concat = legacy_layers.merge([masked_a, masked_b], mode='concat', concat_axis=1)
-    merged_concat_mixed = legacy_layers.merge([masked_a, input_b], mode='concat', concat_axis=1)
-
-    # test sum
-    model_sum = models.Model([input_a, input_b], [merged_sum])
-    model_sum.compile(loss='mse', optimizer='sgd')
-    model_sum.fit([rand(2, 3), rand(2, 3)], [rand(2, 3)], epochs=1)
-
-    # test concatenation
-    model_concat = models.Model([input_a, input_b], [merged_concat])
-    model_concat.compile(loss='mse', optimizer='sgd')
-    model_concat.fit([rand(2, 3), rand(2, 3)], [rand(2, 6)], epochs=1)
-
-    # test concatenation with masked and non-masked inputs
-    model_concat = models.Model([input_a, input_b], [merged_concat_mixed])
-    model_concat.compile(loss='mse', optimizer='sgd')
-    model_concat.fit([rand(2, 3), rand(2, 3)], [rand(2, 6)], epochs=1)
-
-
-@keras_test
-def test_merge_mask_3d():
-    rand = lambda *shape: np.asarray(np.random.random(shape) > 0.5, dtype='int32')
-
-    # embeddings
-    input_a = layers.Input(shape=(3,), dtype='int32')
-    input_b = layers.Input(shape=(3,), dtype='int32')
-    embedding = layers.Embedding(3, 4, mask_zero=True)
-    embedding_a = embedding(input_a)
-    embedding_b = embedding(input_b)
-
-    # rnn
-    rnn = layers.SimpleRNN(3, return_sequences=True)
-    rnn_a = rnn(embedding_a)
-    rnn_b = rnn(embedding_b)
-
-    # concatenation
-    merged_concat = legacy_layers.merge([rnn_a, rnn_b], mode='concat', concat_axis=-1)
-    model = models.Model([input_a, input_b], [merged_concat])
-    model.compile(loss='mse', optimizer='sgd')
-    model.fit([rand(2, 3), rand(2, 3)], [rand(2, 3, 6)])
-
-
-@keras_test
-def test_sequential_regression():
-    # start with a basic example of using a Sequential model
-    # inside the functional API
-    seq = models.Sequential()
-    seq.add(layers.Dense(10, input_shape=(10,)))
-
-    x = layers.Input(shape=(10,))
-    y = seq(x)
-    model = models.Model(x, y)
-    model.compile('rmsprop', 'mse')
-    weights = model.get_weights()
-
-    # test serialization
-    config = model.get_config()
-    model = models.Model.from_config(config)
-    model.compile('rmsprop', 'mse')
-    model.set_weights(weights)
-
-    # more advanced model with multiple branches
-
-    branch_1 = models.Sequential(name='branch_1')
-    branch_1.add(layers.Embedding(input_dim=100,
-                                  output_dim=10,
-                                  input_length=2,
-                                  name='embed_1'))
-    branch_1.add(layers.LSTM(32, name='lstm_1'))
-
-    branch_2 = models.Sequential(name='branch_2')
-    branch_2.add(layers.Dense(32, input_shape=(8,), name='dense_2'))
-
-    branch_3 = models.Sequential(name='branch_3')
-    branch_3.add(layers.Dense(32, input_shape=(6,), name='dense_3'))
-
-    branch_1_2 = models.Sequential([legacy_layers.Merge([branch_1, branch_2], mode='concat')], name='branch_1_2')
-    branch_1_2.add(layers.Dense(16, name='dense_1_2-0'))
-    # test whether impromptu input_shape breaks the model
-    branch_1_2.add(layers.Dense(16, input_shape=(16,), name='dense_1_2-1'))
-
-    model = models.Sequential([legacy_layers.Merge([branch_1_2, branch_3], mode='concat')], name='final')
-    model.add(layers.Dense(16, name='dense_final'))
-    model.compile(optimizer='rmsprop',
-                  loss='categorical_crossentropy',
-                  metrics=['accuracy'])
-    model.summary()
-
-    x = (100 * np.random.random((100, 2))).astype('int32')
-    y = np.random.random((100, 8))
-    z = np.random.random((100, 6))
-    labels = np.random.random((100, 16))
-    model.fit([x, y, z], labels, epochs=1)
-
-    # test if Sequential can be called in the functional API
-
-    a = layers.Input(shape=(2,), dtype='int32')
-    b = layers.Input(shape=(8,))
-    c = layers.Input(shape=(6,))
-    o = model([a, b, c])
-
-    outer_model = models.Model([a, b, c], o)
-    outer_model.compile(optimizer='rmsprop',
-                        loss='categorical_crossentropy',
-                        metrics=['accuracy'])
-    outer_model.fit([x, y, z], labels, epochs=1)
-
-    # test serialization
-    config = outer_model.get_config()
-    outer_model = models.Model.from_config(config)
-    outer_model.compile(optimizer='rmsprop',
-                        loss='categorical_crossentropy',
-                        metrics=['accuracy'])
-    outer_model.fit([x, y, z], labels, epochs=1)
-
-
-=======
->>>>>>> 52e3f983
 if __name__ == '__main__':
     pytest.main([__file__])