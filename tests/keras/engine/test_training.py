--- conflicted
+++ resolved
@@ -310,7 +310,6 @@
         def gen_data():
             while True:
                 yield (np.asarray([]), np.asarray([]))
-
         out = model.evaluate_generator(gen_data(), steps=1)
 
     # x is not a list of numpy arrays.
@@ -437,7 +436,6 @@
         def gen_data():
             while True:
                 yield (np.asarray([]), np.asarray([]))
-
         out = model.fit_generator(generator=gen_data(), epochs=5,
                                   initial_epoch=0, validation_data=gen_data(),
                                   callbacks=[tracker_cb])
@@ -450,7 +448,6 @@
             gen_counters[i] += 1
             yield ([np.random.random((1, 3)), np.random.random((1, 3))],
                    [np.random.random((1, 4)), np.random.random((1, 3))])
-
     out = model.fit_generator(generator=gen_data(0), epochs=3,
                               steps_per_epoch=2,
                               validation_data=gen_data(1),
@@ -505,26 +502,16 @@
     batch_size = 5
     sequence_length = 1
     shape_0, _ = expected_shape(batch_size, sequence_length)
-<<<<<<< HEAD
-    out = single_output_model.predict_generator(RandomSequence(batch_size,
-                                                               sequence_length=sequence_length))
-=======
     out = single_output_model.predict_generator(
         RandomSequence(batch_size, sequence_length=sequence_length))
->>>>>>> 58fd1f05
     assert np.shape(out) == shape_0
 
     # Single output and multiple steps.
     batch_size = 5
     sequence_length = 2
     shape_0, _ = expected_shape(batch_size, sequence_length)
-<<<<<<< HEAD
-    out = single_output_model.predict_generator(RandomSequence(batch_size,
-                                                               sequence_length=sequence_length))
-=======
     out = single_output_model.predict_generator(
         RandomSequence(batch_size, sequence_length=sequence_length))
->>>>>>> 58fd1f05
     assert np.shape(out) == shape_0
 
 
