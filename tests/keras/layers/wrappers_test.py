import pytest
import numpy as np
import copy
from numpy.testing import assert_allclose
from keras.utils.test_utils import keras_test
from keras.utils import CustomObjectScope
from keras.layers import wrappers, Input, Layer
from keras.layers import RNN
from keras import layers
from keras.models import Sequential, Model, model_from_json
from keras import backend as K
from keras.utils.generic_utils import object_list_uid, to_list


@keras_test
def test_TimeDistributed():
    # first, test with Dense layer
    model = Sequential()
    model.add(wrappers.TimeDistributed(layers.Dense(2), input_shape=(3, 4)))
    model.add(layers.Activation('relu'))
    model.compile(optimizer='rmsprop', loss='mse')
    model.fit(np.random.random((10, 3, 4)), np.random.random((10, 3, 2)),
              epochs=1,
              batch_size=10)

    # test config
    model.get_config()

    # test when specifying a batch_input_shape
    test_input = np.random.random((1, 3, 4))
    test_output = model.predict(test_input)
    weights = model.layers[0].get_weights()

    reference = Sequential()
    reference.add(wrappers.TimeDistributed(layers.Dense(2),
                                           batch_input_shape=(1, 3, 4)))
    reference.add(layers.Activation('relu'))
    reference.compile(optimizer='rmsprop', loss='mse')
    reference.layers[0].set_weights(weights)

    reference_output = reference.predict(test_input)
    assert_allclose(test_output, reference_output, atol=1e-05)

    # test with Embedding
    model = Sequential()
    model.add(wrappers.TimeDistributed(layers.Embedding(5, 6),
                                       batch_input_shape=(10, 3, 4),
                                       dtype='int32'))
    model.compile(optimizer='rmsprop', loss='mse')
    model.fit(np.random.randint(5, size=(10, 3, 4), dtype='int32'),
              np.random.random((10, 3, 4, 6)), epochs=1, batch_size=10)

    # compare to not using batch_input_shape
    test_input = np.random.randint(5, size=(10, 3, 4), dtype='int32')
    test_output = model.predict(test_input)
    weights = model.layers[0].get_weights()

    reference = Sequential()
    reference.add(wrappers.TimeDistributed(layers.Embedding(5, 6),
                                           input_shape=(3, 4), dtype='int32'))
    reference.compile(optimizer='rmsprop', loss='mse')
    reference.layers[0].set_weights(weights)

    reference_output = reference.predict(test_input)
    assert_allclose(test_output, reference_output, atol=1e-05)

    # test with Conv2D
    model = Sequential()
    model.add(wrappers.TimeDistributed(layers.Conv2D(5, (2, 2),
                                                     padding='same'),
                                       input_shape=(2, 4, 4, 3)))
    model.add(layers.Activation('relu'))
    model.compile(optimizer='rmsprop', loss='mse')
    model.train_on_batch(np.random.random((1, 2, 4, 4, 3)),
                         np.random.random((1, 2, 4, 4, 5)))

    model = model_from_json(model.to_json())
    model.summary()

    # test stacked layers
    model = Sequential()
    model.add(wrappers.TimeDistributed(layers.Dense(2), input_shape=(3, 4)))
    model.add(wrappers.TimeDistributed(layers.Dense(3)))
    model.add(layers.Activation('relu'))
    model.compile(optimizer='rmsprop', loss='mse')

    model.fit(np.random.random((10, 3, 4)), np.random.random((10, 3, 3)),
              epochs=1, batch_size=10)

    # test wrapping Sequential model
    model = Sequential()
    model.add(layers.Dense(3, input_dim=2))
    outer_model = Sequential()
    outer_model.add(wrappers.TimeDistributed(model, input_shape=(3, 2)))
    outer_model.compile(optimizer='rmsprop', loss='mse')
    outer_model.fit(np.random.random((10, 3, 2)), np.random.random((10, 3, 3)),
                    epochs=1, batch_size=10)

    # test with functional API
    x = Input(shape=(3, 2))
    y = wrappers.TimeDistributed(model)(x)
    outer_model = Model(x, y)
    outer_model.compile(optimizer='rmsprop', loss='mse')
    outer_model.fit(np.random.random((10, 3, 2)), np.random.random((10, 3, 3)),
                    epochs=1, batch_size=10)

    # test with BatchNormalization
    model = Sequential()
    model.add(wrappers.TimeDistributed(
        layers.BatchNormalization(center=True, scale=True),
        name='bn', input_shape=(10, 2)))
    model.compile(optimizer='rmsprop', loss='mse')
    # Assert that mean and variance are 0 and 1.
    td = model.layers[0]
    assert np.array_equal(td.get_weights()[2], np.array([0, 0]))
    assert np.array_equal(td.get_weights()[3], np.array([1, 1]))
    # Train
    model.train_on_batch(np.random.normal(loc=2, scale=2, size=(1, 10, 2)),
                         np.broadcast_to(np.array([0, 1]), (1, 10, 2)))
    # Assert that mean and variance changed.
    assert not np.array_equal(td.get_weights()[2], np.array([0, 0]))
    assert not np.array_equal(td.get_weights()[3], np.array([1, 1]))
    # Verify input_map has one mapping from inputs to reshaped inputs.
    uid = object_list_uid(model.inputs)
    assert len(td._input_map.keys()) == 1
    assert uid in td._input_map
    assert K.int_shape(td._input_map[uid]) == (None, 2)


@keras_test
@pytest.mark.skipif((K.backend() == 'cntk'),
                    reason='Flaky with CNTK backend')
def test_TimeDistributed_learning_phase():
    # test layers that need learning_phase to be set
    np.random.seed(1234)
    x = Input(shape=(3, 2))
    y = wrappers.TimeDistributed(layers.Dropout(.999))(x, training=True)
    model = Model(x, y)
    y = model.predict(np.random.random((10, 3, 2)))
    assert_allclose(np.mean(y), 0., atol=1e-1, rtol=1e-1)


@keras_test
def test_TimeDistributed_trainable():
    # test layers that need learning_phase to be set
    x = Input(shape=(3, 2))
    layer = wrappers.TimeDistributed(layers.BatchNormalization())
    _ = layer(x)
    assert len(layer.updates) == 2
    assert len(layer.trainable_weights) == 2
    layer.trainable = False
    assert len(layer.updates) == 0
    assert len(layer.trainable_weights) == 0
    layer.trainable = True
    assert len(layer.updates) == 2
    assert len(layer.trainable_weights) == 2


@keras_test
@pytest.mark.skipif((K.backend() == 'cntk'),
                    reason='Unknown timestamps for RNN not supported in CNTK.')
def test_TimeDistributed_with_masked_embedding_and_unspecified_shape():
    # test with unspecified shape and Embeddings with mask_zero
    model = Sequential()
    model.add(wrappers.TimeDistributed(layers.Embedding(5, 6, mask_zero=True),
                                       input_shape=(None, None)))
    # the shape so far: (N, t_1, t_2, 6)
    model.add(wrappers.TimeDistributed(layers.SimpleRNN(7, return_sequences=True)))
    model.add(wrappers.TimeDistributed(layers.SimpleRNN(8, return_sequences=False)))
    model.add(layers.SimpleRNN(1, return_sequences=False))
    model.compile(optimizer='rmsprop', loss='mse')
    model_input = np.random.randint(low=1, high=5, size=(10, 3, 4), dtype='int32')
    for i in range(4):
        model_input[i, i:, i:] = 0
    model.fit(model_input,
              np.random.random((10, 1)), epochs=1, batch_size=10)
    mask_outputs = [model.layers[0].compute_mask(model.input,
                                                 compute_mask=True)]
    for layer in model.layers[1:-1]:
        mask_outputs.append(layer.compute_mask(layer.input, mask_outputs[-1], compute_mask=True))
    for layer in [model.layers[-1]]:
        mask_outputs.append(layer.compute_mask(layer.input, mask_outputs[-1]))

    func = K.function([model.input], mask_outputs[:-1])
    mask_outputs_val = func([model_input])
    ref_mask_val_0 = model_input > 0         # embedding layer
    ref_mask_val_1 = ref_mask_val_0          # first RNN layer
    ref_mask_val_2 = np.any(ref_mask_val_1, axis=-1)     # second RNN layer
    ref_mask_val = [ref_mask_val_0, ref_mask_val_1, ref_mask_val_2]
    for i in range(3):
        assert np.array_equal(mask_outputs_val[i], ref_mask_val[i])
    assert mask_outputs[-1] is None  # final layer


@keras_test
def test_TimeDistributed_with_masking_layer():
    # test with Masking layer
    model = Sequential()
    model.add(wrappers.TimeDistributed(layers.Masking(mask_value=0.,),
                                       input_shape=(None, 4)))
    model.add(wrappers.TimeDistributed(layers.Dense(5)))
    model.compile(optimizer='rmsprop', loss='mse')
    model_input = np.random.randint(low=1, high=5, size=(10, 3, 4))
    for i in range(4):
        model_input[i, i:, :] = 0.
    model.compile(optimizer='rmsprop', loss='mse')
    model.fit(model_input,
              np.random.random((10, 3, 5)), epochs=1, batch_size=6)
<<<<<<< HEAD
    mask_outputs = [model.layers[0].compute_mask(model.input, compute_mask=True)]
    mask_outputs += [model.layers[1].compute_mask(model.layers[1].input, mask_outputs[-1], compute_mask=True)]
=======
    mask_outputs = [model.layers[0].compute_mask(model.input)]
    mask_outputs += [model.layers[1].compute_mask(model.layers[1].input,
                                                  mask_outputs[-1])]
>>>>>>> f1271c77
    func = K.function([model.input], mask_outputs)
    mask_outputs_val = func([model_input])
    assert np.array_equal(mask_outputs_val[0], np.any(model_input, axis=-1))
    assert np.array_equal(mask_outputs_val[1], np.any(model_input, axis=-1))


@keras_test
def test_regularizers():
    model = Sequential()
    model.add(wrappers.TimeDistributed(
        layers.Dense(2, kernel_regularizer='l1'), input_shape=(3, 4)))
    model.add(layers.Activation('relu'))
    model.compile(optimizer='rmsprop', loss='mse')
    assert len(model.layers[0].layer.losses) == 1
    assert len(model.layers[0].losses) == 1
    assert len(model.layers[0].get_losses_for(None)) == 1
    assert len(model.losses) == 1

    model = Sequential()
    model.add(wrappers.TimeDistributed(
        layers.Dense(2, activity_regularizer='l1'), input_shape=(3, 4)))
    model.add(layers.Activation('relu'))
    model.compile(optimizer='rmsprop', loss='mse')
    assert len(model.losses) == 1


@keras_test
def test_Bidirectional():
    rnn = layers.SimpleRNN
    samples = 2
    dim = 2
    timesteps = 2
    output_dim = 2
    dropout_rate = 0.2
    for mode in ['sum', 'concat']:
        x = np.random.random((samples, timesteps, dim))
        target_dim = 2 * output_dim if mode == 'concat' else output_dim
        y = np.random.random((samples, target_dim))

        # test with Sequential model
        model = Sequential()
        model.add(wrappers.Bidirectional(rnn(output_dim, dropout=dropout_rate,
                                             recurrent_dropout=dropout_rate),
                                         merge_mode=mode,
                                         input_shape=(timesteps, dim)))
        model.compile(loss='mse', optimizer='sgd')
        model.fit(x, y, epochs=1, batch_size=1)

        # test config
        model.get_config()
        model = model_from_json(model.to_json())
        model.summary()

        # test stacked bidirectional layers
        model = Sequential()
        model.add(wrappers.Bidirectional(rnn(output_dim,
                                             return_sequences=True),
                                         merge_mode=mode,
                                         input_shape=(timesteps, dim)))
        model.add(wrappers.Bidirectional(rnn(output_dim), merge_mode=mode))
        model.compile(loss='mse', optimizer='sgd')
        model.fit(x, y, epochs=1, batch_size=1)

        # test with functional API
        inputs = Input((timesteps, dim))
        outputs = wrappers.Bidirectional(rnn(output_dim, dropout=dropout_rate,
                                             recurrent_dropout=dropout_rate),
                                         merge_mode=mode)(inputs)
        model = Model(inputs, outputs)
        model.compile(loss='mse', optimizer='sgd')
        model.fit(x, y, epochs=1, batch_size=1)

        # Bidirectional and stateful
        inputs = Input(batch_shape=(1, timesteps, dim))
        outputs = wrappers.Bidirectional(rnn(output_dim, stateful=True),
                                         merge_mode=mode)(inputs)
        model = Model(inputs, outputs)
        model.compile(loss='mse', optimizer='sgd')
        model.fit(x, y, epochs=1, batch_size=1)


@keras_test
@pytest.mark.skipif((K.backend() == 'cntk'),
                    reason='Unknown timestamps not supported in CNTK.')
def test_Bidirectional_dynamic_timesteps():
    # test with functional API with dynamic length
    rnn = layers.SimpleRNN
    samples = 2
    dim = 2
    timesteps = 2
    output_dim = 2
    dropout_rate = 0.2
    for mode in ['sum', 'concat']:
        x = np.random.random((samples, timesteps, dim))
        target_dim = 2 * output_dim if mode == 'concat' else output_dim
        y = np.random.random((samples, target_dim))

        inputs = Input((None, dim))
        outputs = wrappers.Bidirectional(rnn(output_dim, dropout=dropout_rate,
                                             recurrent_dropout=dropout_rate),
                                         merge_mode=mode)(inputs)
        model = Model(inputs, outputs)
        model.compile(loss='mse', optimizer='sgd')
        model.fit(x, y, epochs=1, batch_size=1)


@keras_test
@pytest.mark.parametrize('merge_mode', ['sum', 'mul', 'ave', 'concat', None])
def test_Bidirectional_merged_value(merge_mode):
    rnn = layers.LSTM
    samples = 2
    dim = 5
    timesteps = 3
    units = 3
    X = [np.random.rand(samples, timesteps, dim)]

    if merge_mode == 'sum':
        merge_func = lambda y, y_rev: y + y_rev
    elif merge_mode == 'mul':
        merge_func = lambda y, y_rev: y * y_rev
    elif merge_mode == 'ave':
        merge_func = lambda y, y_rev: (y + y_rev) / 2
    elif merge_mode == 'concat':
        merge_func = lambda y, y_rev: np.concatenate((y, y_rev), axis=-1)
    else:
        merge_func = lambda y, y_rev: [y, y_rev]

    # basic case
    inputs = Input((timesteps, dim))
    layer = wrappers.Bidirectional(rnn(units, return_sequences=True),
                                   merge_mode=merge_mode)
    f_merged = K.function([inputs], to_list(layer(inputs)))
    f_forward = K.function([inputs], [layer.forward_layer.call(inputs)])
    f_backward = K.function([inputs],
                            [K.reverse(layer.backward_layer.call(inputs), 1)])

    y_merged = f_merged(X)
    y_expected = to_list(merge_func(f_forward(X)[0], f_backward(X)[0]))
    assert len(y_merged) == len(y_expected)
    for x1, x2 in zip(y_merged, y_expected):
        assert_allclose(x1, x2, atol=1e-5)

    # test return_state
    inputs = Input((timesteps, dim))
    layer = wrappers.Bidirectional(rnn(units, return_state=True),
                                   merge_mode=merge_mode)
    f_merged = K.function([inputs], layer(inputs))
    f_forward = K.function([inputs], layer.forward_layer.call(inputs))
    f_backward = K.function([inputs], layer.backward_layer.call(inputs))
    n_states = len(layer.layer.states)

    y_merged = f_merged(X)
    y_forward = f_forward(X)
    y_backward = f_backward(X)
    y_expected = to_list(merge_func(y_forward[0], y_backward[0]))
    assert len(y_merged) == len(y_expected) + n_states * 2
    for x1, x2 in zip(y_merged, y_expected):
        assert_allclose(x1, x2, atol=1e-5)

    # test if the state of a BiRNN is the concatenation of the underlying RNNs
    y_merged = y_merged[-n_states * 2:]
    y_forward = y_forward[-n_states:]
    y_backward = y_backward[-n_states:]
    for state_birnn, state_inner in zip(y_merged, y_forward + y_backward):
        assert_allclose(state_birnn, state_inner, atol=1e-5)


@keras_test
@pytest.mark.skipif(K.backend() == 'theano', reason='Not supported.')
@pytest.mark.parametrize('merge_mode', ['sum', 'concat', None])
def test_Bidirectional_dropout(merge_mode):
    rnn = layers.LSTM
    samples = 2
    dim = 5
    timesteps = 3
    units = 3
    X = [np.random.rand(samples, timesteps, dim)]

    inputs = Input((timesteps, dim))
    wrapped = wrappers.Bidirectional(rnn(units, dropout=0.2, recurrent_dropout=0.2),
                                     merge_mode=merge_mode)
    outputs = to_list(wrapped(inputs, training=True))
    assert all(not getattr(x, '_uses_learning_phase') for x in outputs)

    inputs = Input((timesteps, dim))
    wrapped = wrappers.Bidirectional(rnn(units, dropout=0.2, return_state=True),
                                     merge_mode=merge_mode)
    outputs = to_list(wrapped(inputs))
    assert all(x._uses_learning_phase for x in outputs)

    model = Model(inputs, outputs)
    assert model.uses_learning_phase
    y1 = to_list(model.predict(X))
    y2 = to_list(model.predict(X))
    for x1, x2 in zip(y1, y2):
        assert_allclose(x1, x2, atol=1e-5)


@keras_test
def test_Bidirectional_state_reuse():
    rnn = layers.LSTM
    samples = 2
    dim = 5
    timesteps = 3
    units = 3

    input1 = Input((timesteps, dim))
    layer = wrappers.Bidirectional(rnn(units, return_state=True,
                                       return_sequences=True))
    state = layer(input1)[1:]

    # test passing invalid initial_state: passing a tensor
    input2 = Input((timesteps, dim))
    with pytest.raises(ValueError):
        output = wrappers.Bidirectional(rnn(units))(input2, initial_state=state[0])

    # test valid usage: passing a list
    output = wrappers.Bidirectional(rnn(units))(input2, initial_state=state)
    model = Model([input1, input2], output)
    assert len(model.layers) == 4
    assert isinstance(model.layers[-1].input, list)
    inputs = [np.random.rand(samples, timesteps, dim),
              np.random.rand(samples, timesteps, dim)]
    outputs = model.predict(inputs)


@keras_test
def test_Bidirectional_with_constants():
    class RNNCellWithConstants(Layer):
        def __init__(self, units, **kwargs):
            self.units = units
            self.state_size = units
            super(RNNCellWithConstants, self).__init__(**kwargs)

        def build(self, input_shape):
            if not isinstance(input_shape, list):
                raise TypeError('expects constants shape')
            [input_shape, constant_shape] = input_shape
            # will (and should) raise if more than one constant passed

            self.input_kernel = self.add_weight(
                shape=(input_shape[-1], self.units),
                initializer='uniform',
                name='kernel')
            self.recurrent_kernel = self.add_weight(
                shape=(self.units, self.units),
                initializer='uniform',
                name='recurrent_kernel')
            self.constant_kernel = self.add_weight(
                shape=(constant_shape[-1], self.units),
                initializer='uniform',
                name='constant_kernel')
            self.built = True

        def call(self, inputs, states, constants):
            [prev_output] = states
            [constant] = constants
            h_input = K.dot(inputs, self.input_kernel)
            h_state = K.dot(prev_output, self.recurrent_kernel)
            h_const = K.dot(constant, self.constant_kernel)
            output = h_input + h_state + h_const
            return output, [output]

        def get_config(self):
            config = {'units': self.units}
            base_config = super(RNNCellWithConstants, self).get_config()
            return dict(list(base_config.items()) + list(config.items()))

    # Test basic case.
    x = Input((5, 5))
    c = Input((3,))
    cell = RNNCellWithConstants(32)
    custom_objects = {'RNNCellWithConstants': RNNCellWithConstants}
    with CustomObjectScope(custom_objects):
        layer = wrappers.Bidirectional(RNN(cell))
    y = layer(x, constants=c)
    model = Model([x, c], y)
    model.compile(optimizer='rmsprop', loss='mse')
    model.train_on_batch(
        [np.zeros((6, 5, 5)), np.zeros((6, 3))],
        np.zeros((6, 64))
    )

    # Test basic case serialization.
    x_np = np.random.random((6, 5, 5))
    c_np = np.random.random((6, 3))
    y_np = model.predict([x_np, c_np])
    weights = model.get_weights()
    config = layer.get_config()
    with CustomObjectScope(custom_objects):
        layer = wrappers.Bidirectional.from_config(copy.deepcopy(config))
    y = layer(x, constants=c)
    model = Model([x, c], y)
    model.set_weights(weights)
    y_np_2 = model.predict([x_np, c_np])
    assert_allclose(y_np, y_np_2, atol=1e-4)

    # test flat list inputs
    with CustomObjectScope(custom_objects):
        layer = wrappers.Bidirectional.from_config(copy.deepcopy(config))
    y = layer([x, c])
    model = Model([x, c], y)
    model.set_weights(weights)
    y_np_3 = model.predict([x_np, c_np])
    assert_allclose(y_np, y_np_3, atol=1e-4)


@keras_test
def test_Bidirectional_with_constants_layer_passing_initial_state():
    class RNNCellWithConstants(Layer):
        def __init__(self, units, **kwargs):
            self.units = units
            self.state_size = units
            super(RNNCellWithConstants, self).__init__(**kwargs)

        def build(self, input_shape):
            if not isinstance(input_shape, list):
                raise TypeError('expects constants shape')
            [input_shape, constant_shape] = input_shape
            # will (and should) raise if more than one constant passed

            self.input_kernel = self.add_weight(
                shape=(input_shape[-1], self.units),
                initializer='uniform',
                name='kernel')
            self.recurrent_kernel = self.add_weight(
                shape=(self.units, self.units),
                initializer='uniform',
                name='recurrent_kernel')
            self.constant_kernel = self.add_weight(
                shape=(constant_shape[-1], self.units),
                initializer='uniform',
                name='constant_kernel')
            self.built = True

        def call(self, inputs, states, constants):
            [prev_output] = states
            [constant] = constants
            h_input = K.dot(inputs, self.input_kernel)
            h_state = K.dot(prev_output, self.recurrent_kernel)
            h_const = K.dot(constant, self.constant_kernel)
            output = h_input + h_state + h_const
            return output, [output]

        def get_config(self):
            config = {'units': self.units}
            base_config = super(RNNCellWithConstants, self).get_config()
            return dict(list(base_config.items()) + list(config.items()))

    # Test basic case.
    x = Input((5, 5))
    c = Input((3,))
    s_for = Input((32,))
    s_bac = Input((32,))
    cell = RNNCellWithConstants(32)
    custom_objects = {'RNNCellWithConstants': RNNCellWithConstants}
    with CustomObjectScope(custom_objects):
        layer = wrappers.Bidirectional(RNN(cell))
    y = layer(x, initial_state=[s_for, s_bac], constants=c)
    model = Model([x, s_for, s_bac, c], y)
    model.compile(optimizer='rmsprop', loss='mse')
    model.train_on_batch(
        [np.zeros((6, 5, 5)), np.zeros((6, 32)),
         np.zeros((6, 32)), np.zeros((6, 3))],
        np.zeros((6, 64))
    )

    # Test basic case serialization.
    x_np = np.random.random((6, 5, 5))
    s_fw_np = np.random.random((6, 32))
    s_bk_np = np.random.random((6, 32))
    c_np = np.random.random((6, 3))
    y_np = model.predict([x_np, s_fw_np, s_bk_np, c_np])
    weights = model.get_weights()
    config = layer.get_config()
    with CustomObjectScope(custom_objects):
        layer = wrappers.Bidirectional.from_config(copy.deepcopy(config))
    y = layer(x, initial_state=[s_for, s_bac], constants=c)
    model = Model([x, s_for, s_bac, c], y)
    model.set_weights(weights)
    y_np_2 = model.predict([x_np, s_fw_np, s_bk_np, c_np])
    assert_allclose(y_np, y_np_2, atol=1e-4)

    # verify that state is used
    y_np_2_different_s = model.predict([x_np, s_fw_np + 10., s_bk_np + 10., c_np])
    with pytest.raises(AssertionError):
        assert_allclose(y_np, y_np_2_different_s, atol=1e-4)

    # test flat list inputs
    with CustomObjectScope(custom_objects):
        layer = wrappers.Bidirectional.from_config(copy.deepcopy(config))
    y = layer([x, s_for, s_bac, c])
    model = Model([x, s_for, s_bac, c], y)
    model.set_weights(weights)
    y_np_3 = model.predict([x_np, s_fw_np, s_bk_np, c_np])
    assert_allclose(y_np, y_np_3, atol=1e-4)


@keras_test
def test_Bidirectional_trainable():
    # test layers that need learning_phase to be set
    x = Input(shape=(3, 2))
    layer = wrappers.Bidirectional(layers.SimpleRNN(3))
    _ = layer(x)
    assert len(layer.trainable_weights) == 6
    layer.trainable = False
    assert len(layer.trainable_weights) == 0
    layer.trainable = True
    assert len(layer.trainable_weights) == 6


@keras_test
def test_Bidirectional_updates():
    x = Input(shape=(3, 2))
    layer = wrappers.Bidirectional(layers.SimpleRNN(3))
    assert len(layer.updates) == 0
    assert len(layer.get_updates_for(None)) == 0
    assert len(layer.get_updates_for(x)) == 0
    layer.forward_layer.add_update(0, inputs=x)
    layer.forward_layer.add_update(1, inputs=None)
    layer.backward_layer.add_update(0, inputs=x)
    layer.backward_layer.add_update(1, inputs=None)
    assert len(layer.updates) == 4
    assert len(layer.get_updates_for(None)) == 2
    assert len(layer.get_updates_for(x)) == 2


@keras_test
def test_Bidirectional_losses():
    x = Input(shape=(3, 2))
    layer = wrappers.Bidirectional(
        layers.SimpleRNN(3, kernel_regularizer='l1', bias_regularizer='l1'))
    _ = layer(x)
    assert len(layer.losses) == 4
    assert len(layer.get_losses_for(None)) == 4
    assert len(layer.get_losses_for(x)) == 0
    layer.forward_layer.add_loss(0, inputs=x)
    layer.forward_layer.add_loss(1, inputs=None)
    layer.backward_layer.add_loss(0, inputs=x)
    layer.backward_layer.add_loss(1, inputs=None)
    assert len(layer.losses) == 8
    assert len(layer.get_losses_for(None)) == 6
    assert len(layer.get_losses_for(x)) == 2


if __name__ == '__main__':
    pytest.main([__file__])<|MERGE_RESOLUTION|>--- conflicted
+++ resolved
@@ -206,14 +206,8 @@
     model.compile(optimizer='rmsprop', loss='mse')
     model.fit(model_input,
               np.random.random((10, 3, 5)), epochs=1, batch_size=6)
-<<<<<<< HEAD
     mask_outputs = [model.layers[0].compute_mask(model.input, compute_mask=True)]
     mask_outputs += [model.layers[1].compute_mask(model.layers[1].input, mask_outputs[-1], compute_mask=True)]
-=======
-    mask_outputs = [model.layers[0].compute_mask(model.input)]
-    mask_outputs += [model.layers[1].compute_mask(model.layers[1].input,
-                                                  mask_outputs[-1])]
->>>>>>> f1271c77
     func = K.function([model.input], mask_outputs)
     mask_outputs_val = func([model_input])
     assert np.array_equal(mask_outputs_val[0], np.any(model_input, axis=-1))
