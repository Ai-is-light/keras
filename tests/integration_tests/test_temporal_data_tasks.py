from __future__ import print_function
import numpy as np
import pytest
import string

from keras.utils.test_utils import get_test_data, keras_test
from keras.utils.np_utils import to_categorical
from keras.models import Sequential
from keras import layers, optimizers
import keras.backend as K
import keras


@keras_test
def test_temporal_classification():
    '''
    Classify temporal sequences of float numbers
    of length 3 into 2 classes using
    single layer of GRU units and softmax applied
    to the last activations of the units
    '''
    np.random.seed(1337)
    (x_train, y_train), (x_test, y_test) = get_test_data(num_train=200,
                                                         num_test=20,
                                                         input_shape=(3, 4),
                                                         classification=True,
                                                         num_classes=2)
    y_train = to_categorical(y_train)
    y_test = to_categorical(y_test)

    model = Sequential()
    model.add(layers.GRU(8,
                         input_shape=(x_train.shape[1], x_train.shape[2]),
                         implementation=1))
    model.add(layers.Dense(y_train.shape[-1], activation='softmax'))
    model.compile(loss='categorical_crossentropy',
                  optimizer='rmsprop',
                  metrics=['accuracy'])
    model.summary()
    history = model.fit(x_train, y_train, epochs=4, batch_size=10,
                        validation_data=(x_test, y_test),
                        verbose=0)
    assert(history.history['acc'][-1] >= 0.79)
    config = model.get_config()
    model = Sequential.from_config(config)


@keras_test
def test_temporal_classification_functional():
    '''
    Classify temporal sequences of float numbers
    of length 3 into 2 classes using
    single layer of GRU units and softmax applied
    to the last activations of the units
    '''
    np.random.seed(1337)
    (x_train, y_train), (x_test, y_test) = get_test_data(num_train=200,
                                                         num_test=20,
                                                         input_shape=(3, 4),
                                                         classification=True,
                                                         num_classes=2)
    y_train = to_categorical(y_train)
    y_test = to_categorical(y_test)

    inputs = layers.Input(shape=(x_train.shape[1], x_train.shape[2]))
    x = layers.SimpleRNN(8)(inputs)
    outputs = layers.Dense(y_train.shape[-1], activation='softmax')(x)
    model = keras.models.Model(inputs, outputs)
    model.compile(loss='categorical_crossentropy',
                  optimizer='rmsprop',
                  metrics=['accuracy'])
    history = model.fit(x_train, y_train, epochs=4, batch_size=10,
                        validation_data=(x_test, y_test),
                        verbose=0)
    assert(history.history['acc'][-1] >= 0.8)


@keras_test
def test_temporal_regression():
    '''
    Predict float numbers (regression) based on sequences
    of float numbers of length 3 using a single layer of GRU units
    '''
    np.random.seed(1337)
    (x_train, y_train), (x_test, y_test) = get_test_data(num_train=200,
                                                         num_test=20,
                                                         input_shape=(3, 5),
                                                         output_shape=(2,),
                                                         classification=False)
    model = Sequential()
    model.add(layers.LSTM(y_train.shape[-1],
                          input_shape=(x_train.shape[1], x_train.shape[2])))
    model.compile(loss='hinge', optimizer='adam')
    history = model.fit(x_train, y_train, epochs=5, batch_size=16,
                        validation_data=(x_test, y_test), verbose=0)
    assert(history.history['loss'][-1] < 1.)


@keras_test
def test_3d_to_3d():
    '''
    Apply a same Dense layer for each element of time dimension of the input
    and make predictions of the output sequence elements.
    This does not make use of the temporal structure of the sequence
    (see TimeDistributedDense for more details)
    '''
    np.random.seed(1337)
    (x_train, y_train), (x_test, y_test) = get_test_data(num_train=100,
                                                         num_test=20,
                                                         input_shape=(3, 5),
                                                         output_shape=(3, 5),
                                                         classification=False)

    model = Sequential()
    model.add(layers.TimeDistributed(
        layers.Dense(y_train.shape[-1]), input_shape=x_train.shape[1:3]))
    model.compile(loss='hinge', optimizer='rmsprop')
    history = model.fit(x_train, y_train, epochs=20, batch_size=16,
                        validation_data=(x_test, y_test), verbose=0)
    assert(history.history['loss'][-1] < 1.)


@keras_test
def test_stacked_lstm_char_prediction():
    '''
    Learn alphabetical char sequence with stacked LSTM.
    Predict the whole alphabet based on the first two letters ('ab' -> 'ab...z')
    See non-toy example in examples/lstm_text_generation.py
    '''
    # generate alphabet:
    # http://stackoverflow.com/questions/16060899/alphabet-range-python
    alphabet = string.ascii_lowercase
    number_of_chars = len(alphabet)

    # generate char sequences of length 'sequence_length' out of alphabet and
    # store the next char as label (e.g. 'ab'->'c')
    sequence_length = 2
    sentences = [alphabet[i: i + sequence_length]
                 for i in range(len(alphabet) - sequence_length)]
    next_chars = [alphabet[i + sequence_length]
                  for i in range(len(alphabet) - sequence_length)]

    # Transform sequences and labels into 'one-hot' encoding
    x = np.zeros((len(sentences), sequence_length, number_of_chars), dtype=np.bool)
    y = np.zeros((len(sentences), number_of_chars), dtype=np.bool)
    for i, sentence in enumerate(sentences):
        for t, char in enumerate(sentence):
            x[i, t, ord(char) - ord('a')] = 1
        y[i, ord(next_chars[i]) - ord('a')] = 1

    # learn the alphabet with stacked LSTM
    model = Sequential([
<<<<<<< HEAD
        layers.LSTM(32, return_sequences=True, input_shape=(sequence_length, number_of_chars), implementation=1),
        layers.LSTM(32, return_sequences=False, implementation=1),
=======
        layers.LSTM(16, return_sequences=True,
                    input_shape=(sequence_length, number_of_chars)),
        layers.LSTM(16, return_sequences=False),
>>>>>>> 23bdd4d4
        layers.Dense(number_of_chars, activation='softmax')
    ])
    model.compile(loss='categorical_crossentropy', optimizer='adam')
    model.fit(x, y, batch_size=1, epochs=60, verbose=1)

    # prime the model with 'ab' sequence and let it generate the learned alphabet
    sentence = alphabet[:sequence_length]
    generated = sentence
    for iteration in range(number_of_chars - sequence_length):
        x = np.zeros((1, sequence_length, number_of_chars))
        for t, char in enumerate(sentence):
            x[0, t, ord(char) - ord('a')] = 1.
        preds = model.predict(x, verbose=0)[0]
        next_char = chr(np.argmax(preds) + ord('a'))
        generated += next_char
        sentence = sentence[1:] + next_char

    # check that it did generate the alphabet correctly
    assert(generated == alphabet)


@keras_test
def test_masked_temporal():
    '''
    Confirm that even with masking on both inputs and outputs, cross-entropies are
    of the expected scale.

    In this task, there are variable length inputs of integers from 1-9, and a random
    subset of unmasked outputs. Each of these outputs has a 50% probability of being
    the input number unchanged, and a 50% probability of being 2*input%10.

    The ground-truth best cross-entropy loss should, then be -log(0.5) = 0.69

    '''
    model = Sequential()
    model.add(layers.Embedding(10, 10, mask_zero=True))
    model.add(layers.Activation('softmax'))
    model.compile(loss='categorical_crossentropy',
                  optimizer='adam')

    x = np.random.random_integers(1, 9, (20000, 10))
    for rowi in range(x.shape[0]):
        padding = np.random.random_integers(x.shape[1] / 2)
        x[rowi, :padding] = 0

    # 50% of the time the correct output is the input.
    # The other 50% of the time it's 2 * input % 10
    y = (x * np.random.random_integers(1, 2, x.shape)) % 10
    ys = np.zeros((y.size, 10), dtype='int32')
    for i, target in enumerate(y.flat):
        ys[i, target] = 1
    ys = ys.reshape(y.shape + (10,))

    history = model.fit(x, ys, validation_split=0.05, batch_size=10,
                        verbose=0, epochs=3)
    ground_truth = -np.log(0.5)
    assert(np.abs(history.history['loss'][-1] - ground_truth) < 0.06)


@pytest.mark.skipif(K.backend() != 'tensorflow', reason='Requires TF backend')
@keras_test
def test_embedding_with_clipnorm():
    model = Sequential()
    model.add(layers.Embedding(input_dim=1, output_dim=1))
    model.compile(optimizer=optimizers.SGD(clipnorm=0.1), loss='mse')
    model.fit(np.array([[0]]), np.array([[[0.5]]]), epochs=1)


if __name__ == '__main__':
    pytest.main([__file__])<|MERGE_RESOLUTION|>--- conflicted
+++ resolved
@@ -150,14 +150,9 @@
 
     # learn the alphabet with stacked LSTM
     model = Sequential([
-<<<<<<< HEAD
-        layers.LSTM(32, return_sequences=True, input_shape=(sequence_length, number_of_chars), implementation=1),
+        layers.LSTM(32, return_sequences=True,
+                    input_shape=(sequence_length, number_of_chars), implementation=1),
         layers.LSTM(32, return_sequences=False, implementation=1),
-=======
-        layers.LSTM(16, return_sequences=True,
-                    input_shape=(sequence_length, number_of_chars)),
-        layers.LSTM(16, return_sequences=False),
->>>>>>> 23bdd4d4
         layers.Dense(number_of_chars, activation='softmax')
     ])
     model.compile(loss='categorical_crossentropy', optimizer='adam')
