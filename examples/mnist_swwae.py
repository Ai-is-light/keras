--- conflicted
+++ resolved
@@ -1,202 +1,3 @@
-<<<<<<< HEAD
-'''Trains a stacked what-where autoencoder built on residual blocks on the
-MNIST dataset. It exemplifies two influential methods that have been developed
-in the past few years.
-
-The first is the idea of properly 'unpooling.' During any max pool, the
-exact location (the 'where') of the maximal value in a pooled receptive field
-is lost, however it can be very useful in the overall reconstruction of an
-input image. Therefore, if the 'where' is handed from the encoder
-to the corresponding decoder layer, features being decoded can be 'placed' in
-the right location, allowing for reconstructions of much higher fidelity.
-
-# References
-
-- Visualizing and Understanding Convolutional Networks
-  Matthew D Zeiler, Rob Fergus
-  https://arxiv.org/abs/1311.2901v3
-- Stacked What-Where Auto-encoders
-  Junbo Zhao, Michael Mathieu, Ross Goroshin, Yann LeCun
-  https://arxiv.org/abs/1506.02351v8
-
-The second idea exploited here is that of residual learning. Residual blocks
-ease the training process by allowing skip connections that give the network
-the ability to be as linear (or non-linear) as the data sees fit.  This allows
-for much deep networks to be easily trained. The residual element seems to
-be advantageous in the context of this example as it allows a nice symmetry
-between the encoder and decoder. Normally, in the decoder, the final
-projection to the space where the image is reconstructed is linear, however
-this does not have to be the case for a residual block as the degree to which
-its output is linear or non-linear is determined by the data it is fed.
-However, in order to cap the reconstruction in this example, a hard softmax is
-applied as a bias because we know the MNIST digits are mapped to [0, 1].
-
-# References
-- Deep Residual Learning for Image Recognition
-  Kaiming He, Xiangyu Zhang, Shaoqing Ren, Jian Sun
-  https://arxiv.org/abs/1512.03385v1
-- Identity Mappings in Deep Residual Networks
-  Kaiming He, Xiangyu Zhang, Shaoqing Ren, Jian Sun
-  https://arxiv.org/abs/1603.05027v3
-'''
-from __future__ import print_function
-import numpy as np
-
-from keras.datasets import mnist
-from keras.models import Model
-from keras.layers import Activation
-from keras.layers import UpSampling2D, Conv2D, MaxPooling2D
-from keras.layers import Input, BatchNormalization, ELU
-import matplotlib.pyplot as plt
-import keras.backend as K
-from keras import layers
-
-
-def convresblock(x, nfeats=8, ksize=3, nskipped=2, elu=True):
-    """The proposed residual block from [4].
-
-    Running with elu=True will use ELU nonlinearity and running with
-    elu=False will use BatchNorm + RELU nonlinearity.  While ELU's are fast
-    due to the fact they do not suffer from BatchNorm overhead, they may
-    overfit because they do not offer the stochastic element of the batch
-    formation process of BatchNorm, which acts as a good regularizer.
-
-    # Arguments
-        x: 4D tensor, the tensor to feed through the block
-        nfeats: Integer, number of feature maps for conv layers.
-        ksize: Integer, width and height of conv kernels in first convolution.
-        nskipped: Integer, number of conv layers for the residual function.
-        elu: Boolean, whether to use ELU or BN+RELU.
-
-    # Input shape
-        4D tensor with shape:
-        `(batch, channels, rows, cols)`
-
-    # Output shape
-        4D tensor with shape:
-        `(batch, filters, rows, cols)`
-    """
-    y0 = Conv2D(nfeats, ksize, padding='same')(x)
-    y = y0
-    for i in range(nskipped):
-        if elu:
-            y = ELU()(y)
-        else:
-            y = BatchNormalization(axis=1)(y)
-            y = Activation('relu')(y)
-        y = Conv2D(nfeats, 1, padding='same')(y)
-    return layers.add([y0, y])
-
-
-def getwhere(x):
-    ''' Calculate the 'where' mask that contains switches indicating which
-    index contained the max value when MaxPool2D was applied.  Using the
-    gradient of the sum is a nice trick to keep everything high level.'''
-    y_prepool, y_postpool = x
-    return K.gradients(K.sum(y_postpool), y_prepool)
-
-if K.backend() == 'tensorflow':
-    raise RuntimeError('This example can only run with the '
-                       'Theano backend for the time being, '
-                       'because it requires taking the gradient '
-                       'of a gradient, which isn\'t '
-                       'supported for all TensorFlow ops.')
-
-# This example assume 'channels_first' data format.
-K.set_image_data_format('channels_first')
-
-# input image dimensions
-img_rows, img_cols = 28, 28
-
-# the data, shuffled and split between train and test sets
-(x_train, _), (x_test, _) = mnist.load_data()
-
-x_train = x_train.reshape(x_train.shape[0], 1, img_rows, img_cols)
-x_test = x_test.reshape(x_test.shape[0], 1, img_rows, img_cols)
-x_train = x_train.astype('float32')
-x_test = x_test.astype('float32')
-x_train /= 255
-x_test /= 255
-print('x_train shape:', x_train.shape)
-print(x_train.shape[0], 'train samples')
-print(x_test.shape[0], 'test samples')
-
-# The size of the kernel used for the MaxPooling2D
-pool_size = 2
-# The total number of feature maps at each layer
-nfeats = [8, 16, 32, 64, 128]
-# The sizes of the pooling kernel at each layer
-pool_sizes = np.array([1, 1, 1, 1, 1]) * pool_size
-# The convolution kernel size
-ksize = 3
-# Number of epochs to train for
-epochs = 5
-# Batch size during training
-batch_size = 128
-
-if pool_size == 2:
-    # if using a 5 layer net of pool_size = 2
-    x_train = np.pad(x_train, [[0, 0], [0, 0], [2, 2], [2, 2]],
-                     mode='constant')
-    x_test = np.pad(x_test, [[0, 0], [0, 0], [2, 2], [2, 2]], mode='constant')
-    nlayers = 5
-elif pool_size == 3:
-    # if using a 3 layer net of pool_size = 3
-    x_train = x_train[:, :, :-1, :-1]
-    x_test = x_test[:, :, :-1, :-1]
-    nlayers = 3
-else:
-    import sys
-    sys.exit('Script supports pool_size of 2 and 3.')
-
-# Shape of input to train on (note that model is fully convolutional however)
-input_shape = x_train.shape[1:]
-# The final list of the size of axis=1 for all layers, including input
-nfeats_all = [input_shape[0]] + nfeats
-
-# First build the encoder, all the while keeping track of the 'where' masks
-img_input = Input(shape=input_shape)
-
-# We push the 'where' masks to the following list
-wheres = [None] * nlayers
-y = img_input
-for i in range(nlayers):
-    y_prepool = convresblock(y, nfeats=nfeats_all[i + 1], ksize=ksize)
-    y = MaxPooling2D(pool_size=(pool_sizes[i], pool_sizes[i]))(y_prepool)
-    wheres[i] = layers.Lambda(
-        getwhere, output_shape=lambda x: x[0])([y_prepool, y])
-
-# Now build the decoder, and use the stored 'where' masks to place the features
-for i in range(nlayers):
-    ind = nlayers - 1 - i
-    y = UpSampling2D(size=(pool_sizes[ind], pool_sizes[ind]))(y)
-    y = layers.multiply([y, wheres[ind]])
-    y = convresblock(y, nfeats=nfeats_all[ind], ksize=ksize)
-
-# Use hard_simgoid to clip range of reconstruction
-y = Activation('hard_sigmoid')(y)
-
-# Define the model and it's mean square error loss, and compile it with Adam
-model = Model(img_input, y)
-model.compile('adam', 'mse')
-
-# Fit the model
-model.fit(x_train, x_train,
-          batch_size=batch_size,
-          epochs=epochs,
-          validation_data=(x_test, x_test))
-
-# Plot
-x_recon = model.predict(x_test[:25])
-x_plot = np.concatenate((x_test[:25], x_recon), axis=1)
-x_plot = x_plot.reshape((5, 10, input_shape[-2], input_shape[-1]))
-x_plot = np.vstack([np.hstack(x) for x in x_plot])
-plt.figure()
-plt.axis('off')
-plt.title('Test Samples: Originals/Reconstructions')
-plt.imshow(x_plot, interpolation='none', cmap='gray')
-plt.savefig('reconstructions.png')
-=======
 '''Trains a stacked what-where autoencoder built on residual blocks on the
 MNIST dataset. It exemplifies two influential methods that have been developed
 in the past few years.
@@ -393,5 +194,4 @@
 plt.axis('off')
 plt.title('Test Samples: Originals/Reconstructions')
 plt.imshow(x_plot, interpolation='none', cmap='gray')
-plt.savefig('reconstructions.png')
->>>>>>> 62c395e7
+plt.savefig('reconstructions.png')