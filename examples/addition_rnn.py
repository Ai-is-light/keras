--- conflicted
+++ resolved
@@ -193,21 +193,10 @@
         q = ctable.decode(rowx[0])
         correct = ctable.decode(rowy[0])
         guess = ctable.decode(preds[0], calc_argmax=False)
-<<<<<<< HEAD
-        print('Q', q[::-1] if INVERT else q)
-        print('T', correct)
-        if correct == guess:
-            print(colors.ok + '☑' + colors.close, end=" ")
-        else:
-            print(colors.fail + '☒' + colors.close, end=" ")
-        print(guess)
-        print('---')
-=======
         print('Q', q[::-1] if INVERT else q, end=' ')
         print('T', correct, end=' ')
         if correct == guess:
             print(colors.ok + '☑' + colors.close, end=' ')
         else:
             print(colors.fail + '☒' + colors.close, end=' ')
-        print(guess)
->>>>>>> 8a4b9c6e
+        print(guess)