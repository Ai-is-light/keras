--- conflicted
+++ resolved
@@ -34,23 +34,13 @@
 from keras import layers
 from keras.layers import Input, Dense, Reshape, Flatten, Embedding, Dropout
 from keras.layers.advanced_activations import LeakyReLU
-<<<<<<< HEAD
-from keras.layers.convolutional import UpSampling2D, Conv2D
-=======
 from keras.layers.convolutional import Conv2DTranspose, Conv2D
->>>>>>> 8a4b9c6e
 from keras.models import Sequential, Model
 from keras.optimizers import Adam
 from keras.utils.generic_utils import Progbar
 import numpy as np
 
 np.random.seed(1337)
-<<<<<<< HEAD
-
-K.set_image_data_format('channels_first')
-
-=======
->>>>>>> 8a4b9c6e
 num_classes = 10
 
 
@@ -62,24 +52,6 @@
     cnn.add(Dense(3 * 3 * 384, input_dim=latent_size, activation='relu'))
     cnn.add(Reshape((3, 3, 384)))
 
-<<<<<<< HEAD
-    # upsample to (..., 14, 14)
-    cnn.add(UpSampling2D(size=(2, 2)))
-    cnn.add(Conv2D(256, 5, padding='same',
-                   activation='relu',
-                   kernel_initializer='glorot_normal'))
-
-    # upsample to (..., 28, 28)
-    cnn.add(UpSampling2D(size=(2, 2)))
-    cnn.add(Conv2D(128, 5, padding='same',
-                   activation='relu',
-                   kernel_initializer='glorot_normal'))
-
-    # take a channel axis reduction
-    cnn.add(Conv2D(1, 2, padding='same',
-                   activation='tanh',
-                   kernel_initializer='glorot_normal'))
-=======
     # upsample to (7, 7, ...)
     cnn.add(Conv2DTranspose(192, 5, strides=1, padding='valid',
                             activation='relu',
@@ -94,7 +66,6 @@
     cnn.add(Conv2DTranspose(1, 5, strides=2, padding='same',
                             activation='tanh',
                             kernel_initializer='glorot_normal'))
->>>>>>> 8a4b9c6e
 
     # this is the z space commonly referred to in GAN papers
     latent = Input(shape=(latent_size, ))
@@ -119,22 +90,6 @@
     cnn = Sequential()
 
     cnn.add(Conv2D(32, 3, padding='same', strides=2,
-<<<<<<< HEAD
-                   input_shape=(1, 28, 28)))
-    cnn.add(LeakyReLU())
-    cnn.add(Dropout(0.3))
-
-    cnn.add(Conv2D(64, 3, padding='same', strides=1))
-    cnn.add(LeakyReLU())
-    cnn.add(Dropout(0.3))
-
-    cnn.add(Conv2D(128, 3, padding='same', strides=2))
-    cnn.add(LeakyReLU())
-    cnn.add(Dropout(0.3))
-
-    cnn.add(Conv2D(256, 3, padding='same', strides=1))
-    cnn.add(LeakyReLU())
-=======
                    input_shape=(28, 28, 1)))
     cnn.add(LeakyReLU(0.2))
     cnn.add(Dropout(0.3))
@@ -149,7 +104,6 @@
 
     cnn.add(Conv2D(256, 3, padding='same', strides=1))
     cnn.add(LeakyReLU(0.2))
->>>>>>> 8a4b9c6e
     cnn.add(Dropout(0.3))
 
     cnn.add(Flatten())
@@ -217,22 +171,11 @@
     x_test = (x_test.astype(np.float32) - 127.5) / 127.5
     x_test = np.expand_dims(x_test, axis=-1)
 
-<<<<<<< HEAD
-    num_train, num_test = X_train.shape[0], X_test.shape[0]
-=======
     num_train, num_test = x_train.shape[0], x_test.shape[0]
->>>>>>> 8a4b9c6e
 
     train_history = defaultdict(list)
     test_history = defaultdict(list)
 
-<<<<<<< HEAD
-    for epoch in range(epochs):
-        print('Epoch {} of {}'.format(epoch + 1, epochs))
-
-        num_batches = int(X_train.shape[0] / batch_size)
-        progress_bar = Progbar(target=num_batches)
-=======
     for epoch in range(1, epochs + 1):
         print('Epoch {}/{}'.format(epoch, epochs))
 
@@ -248,16 +191,11 @@
         disc_sample_weight = [np.ones(2 * batch_size),
                               np.concatenate((np.ones(batch_size) * 2,
                                               np.zeros(batch_size)))]
->>>>>>> 8a4b9c6e
 
         epoch_gen_loss = []
         epoch_disc_loss = []
 
         for index in range(num_batches):
-<<<<<<< HEAD
-            progress_bar.update(index)
-=======
->>>>>>> 8a4b9c6e
             # generate a new batch of noise
             noise = np.random.uniform(-1, 1, (batch_size, latent_size))
 
@@ -315,11 +253,7 @@
         generated_images = generator.predict(
             [noise, sampled_labels.reshape((-1, 1))], verbose=False)
 
-<<<<<<< HEAD
-        X = np.concatenate((X_test, generated_images))
-=======
         x = np.concatenate((x_test, generated_images))
->>>>>>> 8a4b9c6e
         y = np.array([1] * num_test + [0] * num_test)
         aux_y = np.concatenate((y_test, sampled_labels), axis=0)
 
@@ -374,11 +308,7 @@
                         (num_classes, 1))
 
         sampled_labels = np.array([
-<<<<<<< HEAD
-            [i] * num_classes for i in range(num_classes)
-=======
             [i] * num_rows for i in range(num_classes)
->>>>>>> 8a4b9c6e
         ]).reshape(-1, 1)
 
         # get a batch to display
@@ -400,11 +330,7 @@
 
         # arrange them into a grid
         img = (np.concatenate([r.reshape(-1, 28)
-<<<<<<< HEAD
-                               for r in np.split(generated_images, num_classes)
-=======
                                for r in np.split(img, 2 * num_classes + 1)
->>>>>>> 8a4b9c6e
                                ], axis=-1) * 127.5 + 127.5).astype(np.uint8)
 
         Image.fromarray(img).save(
