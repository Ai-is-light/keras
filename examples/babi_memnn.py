--- conflicted
+++ resolved
@@ -86,25 +86,12 @@
 def vectorize_stories(data):
     inputs, queries, answers = [], [], []
     for story, query, answer in data:
-<<<<<<< HEAD
-        x = [word_idx[w] for w in story]
-        xq = [word_idx[w] for w in query]
-        # let's not forget that index 0 is reserved
-        y = np.zeros(len(word_idx) + 1)
-        y[word_idx[answer]] = 1
-        X.append(x)
-        Xq.append(xq)
-        Y.append(y)
-    return (pad_sequences(X, maxlen=story_maxlen),
-            pad_sequences(Xq, maxlen=query_maxlen), np.array(Y))
-=======
         inputs.append([word_idx[w] for w in story])
         queries.append([word_idx[w] for w in query])
         answers.append(word_idx[answer])
     return (pad_sequences(inputs, maxlen=story_maxlen),
             pad_sequences(queries, maxlen=query_maxlen),
             np.array(answers))
->>>>>>> 8a4b9c6e
 
 try:
     path = get_file('babi-tasks-v1-2.tar.gz', origin='https://s3.amazonaws.com/text-datasets/babi_tasks_1-20_v1-2.tar.gz')
@@ -151,19 +138,8 @@
 print('Vectorizing the word sequences...')
 
 word_idx = dict((c, i + 1) for i, c in enumerate(vocab))
-<<<<<<< HEAD
-inputs_train, queries_train, answers_train = vectorize_stories(train_stories,
-                                                               word_idx,
-                                                               story_maxlen,
-                                                               query_maxlen)
-inputs_test, queries_test, answers_test = vectorize_stories(test_stories,
-                                                            word_idx,
-                                                            story_maxlen,
-                                                            query_maxlen)
-=======
 inputs_train, queries_train, answers_train = vectorize_stories(train_stories)
 inputs_test, queries_test, answers_test = vectorize_stories(test_stories)
->>>>>>> 8a4b9c6e
 
 print('-')
 print('inputs: integer tensor of shape (samples, max_length)')
@@ -238,11 +214,7 @@
 
 # build the final model
 model = Model([input_sequence, question], answer)
-<<<<<<< HEAD
-model.compile(optimizer='rmsprop', loss='categorical_crossentropy',
-=======
 model.compile(optimizer='rmsprop', loss='sparse_categorical_crossentropy',
->>>>>>> 8a4b9c6e
               metrics=['accuracy'])
 
 # train
