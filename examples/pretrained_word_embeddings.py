--- conflicted
+++ resolved
@@ -19,11 +19,7 @@
 from keras.preprocessing.text import Tokenizer
 from keras.preprocessing.sequence import pad_sequences
 from keras.utils import to_categorical
-<<<<<<< HEAD
-from keras.layers import Dense, Input, Flatten
-=======
 from keras.layers import Dense, Input, GlobalMaxPooling1D
->>>>>>> 8a4b9c6e
 from keras.layers import Conv1D, MaxPooling1D, Embedding
 from keras.models import Model
 
@@ -110,11 +106,7 @@
 
 # prepare embedding matrix
 num_words = min(MAX_NB_WORDS, len(word_index))
-<<<<<<< HEAD
-embedding_matrix = np.zeros((num_words + 1, EMBEDDING_DIM))
-=======
 embedding_matrix = np.zeros((num_words, EMBEDDING_DIM))
->>>>>>> 8a4b9c6e
 for word, i in word_index.items():
     if i >= MAX_NB_WORDS:
         continue
