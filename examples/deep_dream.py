'''Deep Dreaming in Keras.

Run the script with:
```
python deep_dream.py path_to_your_base_image.jpg prefix_for_results
```
e.g.:
```
python deep_dream.py img/mypic.jpg results/dream
```
'''
from __future__ import print_function

from keras.preprocessing.image import load_img, img_to_array
import numpy as np
import scipy
import argparse

from keras.applications import inception_v3
from keras import backend as K

parser = argparse.ArgumentParser(description='Deep Dreams with Keras.')
parser.add_argument('base_image_path', metavar='base', type=str,
                    help='Path to the image to transform.')
parser.add_argument('result_prefix', metavar='res_prefix', type=str,
                    help='Prefix for the saved results.')

args = parser.parse_args()
base_image_path = args.base_image_path
result_prefix = args.result_prefix

# These are the names of the layers
# for which we try to maximize activation,
# as well as their weight in the final loss
# we try to maximize.
# You can tweak these setting to obtain new visual effects.
settings = {
    'features': {
        'mixed2': 0.2,
        'mixed3': 0.5,
        'mixed4': 2.,
        'mixed5': 1.5,
    },
}


def preprocess_image(image_path):
    # Util function to open, resize and format pictures
    # into appropriate tensors.
    img = load_img(image_path)
    img = img_to_array(img)
    img = np.expand_dims(img, axis=0)
    img = inception_v3.preprocess_input(img)
    return img


def deprocess_image(x):
    # Util function to convert a tensor into a valid image.
    if K.image_data_format() == 'channels_first':
        x = x.reshape((3, x.shape[2], x.shape[3]))
        x = x.transpose((1, 2, 0))
    else:
        x = x.reshape((x.shape[1], x.shape[2], 3))
    x /= 2.
    x += 0.5
    x *= 255.
    x = np.clip(x, 0, 255).astype('uint8')
    return x

K.set_learning_phase(0)

# Build the InceptionV3 network with our placeholder.
# The model will be loaded with pre-trained ImageNet weights.
model = inception_v3.InceptionV3(weights='imagenet',
                                 include_top=False)
dream = model.input
print('Model loaded.')

# Get the symbolic outputs of each "key" layer (we gave them unique names).
layer_dict = dict([(layer.name, layer) for layer in model.layers])

# Define the loss.
loss = K.variable(0.)
for layer_name in settings['features']:
    # Add the L2 norm of the features of a layer to the loss.
    assert layer_name in layer_dict.keys(), 'Layer ' + layer_name + ' not found in model.'
    coeff = settings['features'][layer_name]
    x = layer_dict[layer_name].output
    # We avoid border artifacts by only involving non-border pixels in the loss.
    scaling = K.prod(K.cast(K.shape(x), 'float32'))
    if K.image_data_format() == 'channels_first':
        loss += coeff * K.sum(K.square(x[:, :, 2: -2, 2: -2])) / scaling
    else:
        loss += coeff * K.sum(K.square(x[:, 2: -2, 2: -2, :])) / scaling

# Compute the gradients of the dream wrt the loss.
grads = K.gradients(loss, dream)[0]
# Normalize gradients.
<<<<<<< HEAD
grads /= K.maximum(K.mean(K.abs(grads)), 1e-7)
=======
grads /= K.maximum(K.mean(K.abs(grads)), K.epsilon())
>>>>>>> 8a4b9c6e

# Set up function to retrieve the value
# of the loss and gradients given an input image.
outputs = [loss, grads]
fetch_loss_and_grads = K.function([dream], outputs)


def eval_loss_and_grads(x):
    outs = fetch_loss_and_grads([x])
    loss_value = outs[0]
    grad_values = outs[1]
    return loss_value, grad_values


def resize_img(img, size):
    img = np.copy(img)
    if K.image_data_format() == 'channels_first':
        factors = (1, 1,
                   float(size[0]) / img.shape[2],
                   float(size[1]) / img.shape[3])
    else:
        factors = (1,
                   float(size[0]) / img.shape[1],
                   float(size[1]) / img.shape[2],
                   1)
    return scipy.ndimage.zoom(img, factors, order=1)


def gradient_ascent(x, iterations, step, max_loss=None):
    for i in range(iterations):
        loss_value, grad_values = eval_loss_and_grads(x)
        if max_loss is not None and loss_value > max_loss:
            break
        print('..Loss value at', i, ':', loss_value)
        x += step * grad_values
    return x


def save_img(img, fname):
    pil_img = deprocess_image(np.copy(img))
    scipy.misc.imsave(fname, pil_img)


"""Process:

- Load the original image.
- Define a number of processing scales (i.e. image shapes),
    from smallest to largest.
- Resize the original image to the smallest scale.
- For every scale, starting with the smallest (i.e. current one):
    - Run gradient ascent
    - Upscale image to the next scale
    - Reinject the detail that was lost at upscaling time
- Stop when we are back to the original size.

To obtain the detail lost during upscaling, we simply
take the original image, shrink it down, upscale it,
and compare the result to the (resized) original image.
"""


# Playing with these hyperparameters will also allow you to achieve new effects
step = 0.01  # Gradient ascent step size
num_octave = 3  # Number of scales at which to run gradient ascent
octave_scale = 1.4  # Size ratio between scales
iterations = 20  # Number of ascent steps per scale
max_loss = 10.

img = preprocess_image(base_image_path)
if K.image_data_format() == 'channels_first':
    original_shape = img.shape[2:]
else:
    original_shape = img.shape[1:3]
successive_shapes = [original_shape]
for i in range(1, num_octave):
    shape = tuple([int(dim / (octave_scale ** i)) for dim in original_shape])
    successive_shapes.append(shape)
successive_shapes = successive_shapes[::-1]
original_img = np.copy(img)
shrunk_original_img = resize_img(img, successive_shapes[0])

for shape in successive_shapes:
    print('Processing image shape', shape)
    img = resize_img(img, shape)
    img = gradient_ascent(img,
                          iterations=iterations,
                          step=step,
                          max_loss=max_loss)
    upscaled_shrunk_original_img = resize_img(shrunk_original_img, shape)
    same_size_original = resize_img(original_img, shape)
    lost_detail = same_size_original - upscaled_shrunk_original_img

    img += lost_detail
    shrunk_original_img = resize_img(original_img, shape)

save_img(img, fname=result_prefix + '.png')<|MERGE_RESOLUTION|>--- conflicted
+++ resolved
@@ -96,11 +96,7 @@
 # Compute the gradients of the dream wrt the loss.
 grads = K.gradients(loss, dream)[0]
 # Normalize gradients.
-<<<<<<< HEAD
-grads /= K.maximum(K.mean(K.abs(grads)), 1e-7)
-=======
 grads /= K.maximum(K.mean(K.abs(grads)), K.epsilon())
->>>>>>> 8a4b9c6e
 
 # Set up function to retrieve the value
 # of the loss and gradients given an input image.
