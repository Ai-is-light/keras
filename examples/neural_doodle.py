<<<<<<< HEAD
'''Neural doodle with Keras

# Script Usage

## Arguments
```
--nlabels:              # of regions (colors) in mask images
--style-image:          image to learn style from
--style-mask:           semantic labels for style image
--target-mask:          semantic labels for target image (your doodle)
--content-image:        optional image to learn content from
--target-image-prefix:  path prefix for generated target images
```

## Example 1: doodle using a style image, style mask
and target mask.
```
python neural_doodle.py --nlabels 4 --style-image Monet/style.png \
--style-mask Monet/style_mask.png --target-mask Monet/target_mask.png \
--target-image-prefix generated/monet
```

## Example 2: doodle using a style image, style mask,
target mask and an optional content image.
```
python neural_doodle.py --nlabels 4 --style-image Renoir/style.png \
--style-mask Renoir/style_mask.png --target-mask Renoir/target_mask.png \
--content-image Renoir/creek.jpg \
--target-image-prefix generated/renoir
```

# References

- [Dmitry Ulyanov's blog on fast-neural-doodle](http://dmitryulyanov.github.io/feed-forward-neural-doodle/)
- [Torch code for fast-neural-doodle](https://github.com/DmitryUlyanov/fast-neural-doodle)
- [Torch code for online-neural-doodle](https://github.com/DmitryUlyanov/online-neural-doodle)
- [Paper Texture Networks: Feed-forward Synthesis of Textures and Stylized Images](http://arxiv.org/abs/1603.03417)
- [Discussion on parameter tuning](https://github.com/fchollet/keras/issues/3705)

# Resources

Example images can be downloaded from
https://github.com/DmitryUlyanov/fast-neural-doodle/tree/master/data
'''
from __future__ import print_function
import time
import argparse
import numpy as np
from scipy.optimize import fmin_l_bfgs_b
from scipy.misc import imread, imsave

from keras import backend as K
from keras.layers import Input, AveragePooling2D
from keras.models import Model
from keras.preprocessing.image import load_img, img_to_array
from keras.applications import vgg19

# Command line arguments
parser = argparse.ArgumentParser(description='Keras neural doodle example')
parser.add_argument('--nlabels', type=int,
                    help='number of semantic labels'
                    ' (regions in differnet colors)'
                    ' in style_mask/target_mask')
parser.add_argument('--style-image', type=str,
                    help='path to image to learn style from')
parser.add_argument('--style-mask', type=str,
                    help='path to semantic mask of style image')
parser.add_argument('--target-mask', type=str,
                    help='path to semantic mask of target image')
parser.add_argument('--content-image', type=str, default=None,
                    help='path to optional content image')
parser.add_argument('--target-image-prefix', type=str,
                    help='path prefix for generated results')
args = parser.parse_args()

style_img_path = args.style_image
style_mask_path = args.style_mask
target_mask_path = args.target_mask
content_img_path = args.content_image
target_img_prefix = args.target_image_prefix
use_content_img = content_img_path is not None

num_labels = args.nlabels
num_colors = 3  # RGB
# determine image sizes based on target_mask
ref_img = imread(target_mask_path)
img_nrows, img_ncols = ref_img.shape[:2]

total_variation_weight = 50.
style_weight = 1.
content_weight = 0.1 if use_content_img else 0

content_feature_layers = ['block5_conv2']
# To get better generation qualities, use more conv layers for style features
style_feature_layers = ['block1_conv1', 'block2_conv1', 'block3_conv1',
                        'block4_conv1', 'block5_conv1']


# helper functions for reading/processing images
def preprocess_image(image_path):
    img = load_img(image_path, target_size=(img_nrows, img_ncols))
    img = img_to_array(img)
    img = np.expand_dims(img, axis=0)
    img = vgg19.preprocess_input(img)
    return img


def deprocess_image(x):
    if K.image_data_format() == 'channels_first':
        x = x.reshape((3, img_nrows, img_ncols))
        x = x.transpose((1, 2, 0))
    else:
        x = x.reshape((img_nrows, img_ncols, 3))
    # Remove zero-center by mean pixel
    x[:, :, 0] += 103.939
    x[:, :, 1] += 116.779
    x[:, :, 2] += 123.68
    # 'BGR'->'RGB'
    x = x[:, :, ::-1]
    x = np.clip(x, 0, 255).astype('uint8')
    return x


def kmeans(xs, k):
    assert xs.ndim == 2
    try:
        from sklearn.cluster import k_means
        _, labels, _ = k_means(xs.astype('float64'), k)
    except ImportError:
        from scipy.cluster.vq import kmeans2
        _, labels = kmeans2(xs, k, missing='raise')
    return labels


def load_mask_labels():
    '''Load both target and style masks.
    A mask image (nr x nc) with m labels/colors will be loaded
    as a 4D boolean tensor: (1, m, nr, nc) for 'channels_first' or (1, nr, nc, m) for 'channels_last'
    '''
    target_mask_img = load_img(target_mask_path,
                               target_size=(img_nrows, img_ncols))
    target_mask_img = img_to_array(target_mask_img)
    style_mask_img = load_img(style_mask_path,
                              target_size=(img_nrows, img_ncols))
    style_mask_img = img_to_array(style_mask_img)
    if K.image_data_format() == 'channels_first':
        mask_vecs = np.vstack([style_mask_img.reshape((3, -1)).T,
                               target_mask_img.reshape((3, -1)).T])
    else:
        mask_vecs = np.vstack([style_mask_img.reshape((-1, 3)),
                               target_mask_img.reshape((-1, 3))])

    labels = kmeans(mask_vecs, num_labels)
    style_mask_label = labels[:img_nrows *
                              img_ncols].reshape((img_nrows, img_ncols))
    target_mask_label = labels[img_nrows *
                               img_ncols:].reshape((img_nrows, img_ncols))

    stack_axis = 0 if K.image_data_format() == 'channels_first' else -1
    style_mask = np.stack([style_mask_label == r for r in range(num_labels)],
                          axis=stack_axis)
    target_mask = np.stack([target_mask_label == r for r in range(num_labels)],
                           axis=stack_axis)

    return (np.expand_dims(style_mask, axis=0),
            np.expand_dims(target_mask, axis=0))

# Create tensor variables for images
if K.image_data_format() == 'channels_first':
    shape = (1, num_colors, img_nrows, img_ncols)
else:
    shape = (1, img_nrows, img_ncols, num_colors)

style_image = K.variable(preprocess_image(style_img_path))
target_image = K.placeholder(shape=shape)
if use_content_img:
    content_image = K.variable(preprocess_image(content_img_path))
else:
    content_image = K.zeros(shape=shape)

images = K.concatenate([style_image, target_image, content_image], axis=0)

# Create tensor variables for masks
raw_style_mask, raw_target_mask = load_mask_labels()
style_mask = K.variable(raw_style_mask.astype('float32'))
target_mask = K.variable(raw_target_mask.astype('float32'))
masks = K.concatenate([style_mask, target_mask], axis=0)

# index constants for images and tasks variables
STYLE, TARGET, CONTENT = 0, 1, 2

# Build image model, mask model and use layer outputs as features
# image model as VGG19
image_model = vgg19.VGG19(include_top=False, input_tensor=images)

# mask model as a series of pooling
mask_input = Input(tensor=masks, shape=(None, None, None), name='mask_input')
x = mask_input
for layer in image_model.layers[1:]:
    name = 'mask_%s' % layer.name
    if 'conv' in layer.name:
        x = AveragePooling2D((3, 3), padding='same', strides=(
            1, 1), name=name)(x)
    elif 'pool' in layer.name:
        x = AveragePooling2D((2, 2), name=name)(x)
mask_model = Model(mask_input, x)

# Collect features from image_model and task_model
image_features = {}
mask_features = {}
for img_layer, mask_layer in zip(image_model.layers, mask_model.layers):
    if 'conv' in img_layer.name:
        assert 'mask_' + img_layer.name == mask_layer.name
        layer_name = img_layer.name
        img_feat, mask_feat = img_layer.output, mask_layer.output
        image_features[layer_name] = img_feat
        mask_features[layer_name] = mask_feat


# Define loss functions
def gram_matrix(x):
    assert K.ndim(x) == 3
    features = K.batch_flatten(x)
    gram = K.dot(features, K.transpose(features))
    return gram


def region_style_loss(style_image, target_image, style_mask, target_mask):
    '''Calculate style loss between style_image and target_image,
    for one common region specified by their (boolean) masks
    '''
    assert 3 == K.ndim(style_image) == K.ndim(target_image)
    assert 2 == K.ndim(style_mask) == K.ndim(target_mask)
    if K.image_data_format() == 'channels_first':
        masked_style = style_image * style_mask
        masked_target = target_image * target_mask
        num_channels = K.shape(style_image)[0]
    else:
        masked_style = K.permute_dimensions(
            style_image, (2, 0, 1)) * style_mask
        masked_target = K.permute_dimensions(
            target_image, (2, 0, 1)) * target_mask
        num_channels = K.shape(style_image)[-1]
    num_channels = K.cast(num_channels, dtype='float32')
    s = gram_matrix(masked_style) / K.mean(style_mask) / num_channels
    c = gram_matrix(masked_target) / K.mean(target_mask) / num_channels
    return K.mean(K.square(s - c))


def style_loss(style_image, target_image, style_masks, target_masks):
    '''Calculate style loss between style_image and target_image,
    in all regions.
    '''
    assert 3 == K.ndim(style_image) == K.ndim(target_image)
    assert 3 == K.ndim(style_masks) == K.ndim(target_masks)
    loss = K.variable(0)
    for i in range(num_labels):
        if K.image_data_format() == 'channels_first':
            style_mask = style_masks[i, :, :]
            target_mask = target_masks[i, :, :]
        else:
            style_mask = style_masks[:, :, i]
            target_mask = target_masks[:, :, i]
        loss += region_style_loss(style_image,
                                  target_image, style_mask, target_mask)
    return loss


def content_loss(content_image, target_image):
    return K.sum(K.square(target_image - content_image))


def total_variation_loss(x):
    assert 4 == K.ndim(x)
    if K.image_data_format() == 'channels_first':
        a = K.square(x[:, :, :img_nrows - 1, :img_ncols - 1] -
                     x[:, :, 1:, :img_ncols - 1])
        b = K.square(x[:, :, :img_nrows - 1, :img_ncols - 1] -
                     x[:, :, :img_nrows - 1, 1:])
    else:
        a = K.square(x[:, :img_nrows - 1, :img_ncols - 1, :] -
                     x[:, 1:, :img_ncols - 1, :])
        b = K.square(x[:, :img_nrows - 1, :img_ncols - 1, :] -
                     x[:, :img_nrows - 1, 1:, :])
    return K.sum(K.pow(a + b, 1.25))

# Overall loss is the weighted sum of content_loss, style_loss and tv_loss
# Each individual loss uses features from image/mask models.
loss = K.variable(0)
for layer in content_feature_layers:
    content_feat = image_features[layer][CONTENT, :, :, :]
    target_feat = image_features[layer][TARGET, :, :, :]
    loss += content_weight * content_loss(content_feat, target_feat)

for layer in style_feature_layers:
    style_feat = image_features[layer][STYLE, :, :, :]
    target_feat = image_features[layer][TARGET, :, :, :]
    style_masks = mask_features[layer][STYLE, :, :, :]
    target_masks = mask_features[layer][TARGET, :, :, :]
    sl = style_loss(style_feat, target_feat, style_masks, target_masks)
    loss += (style_weight / len(style_feature_layers)) * sl

loss += total_variation_weight * total_variation_loss(target_image)
loss_grads = K.gradients(loss, target_image)

# Evaluator class for computing efficiency
outputs = [loss]
if isinstance(loss_grads, (list, tuple)):
    outputs += loss_grads
else:
    outputs.append(loss_grads)

f_outputs = K.function([target_image], outputs)


def eval_loss_and_grads(x):
    if K.image_data_format() == 'channels_first':
        x = x.reshape((1, 3, img_nrows, img_ncols))
    else:
        x = x.reshape((1, img_nrows, img_ncols, 3))
    outs = f_outputs([x])
    loss_value = outs[0]
    if len(outs[1:]) == 1:
        grad_values = outs[1].flatten().astype('float64')
    else:
        grad_values = np.array(outs[1:]).flatten().astype('float64')
    return loss_value, grad_values


class Evaluator(object):

    def __init__(self):
        self.loss_value = None
        self.grads_values = None

    def loss(self, x):
        assert self.loss_value is None
        loss_value, grad_values = eval_loss_and_grads(x)
        self.loss_value = loss_value
        self.grad_values = grad_values
        return self.loss_value

    def grads(self, x):
        assert self.loss_value is not None
        grad_values = np.copy(self.grad_values)
        self.loss_value = None
        self.grad_values = None
        return grad_values

evaluator = Evaluator()

# Generate images by iterative optimization
if K.image_data_format() == 'channels_first':
    x = np.random.uniform(0, 255, (1, 3, img_nrows, img_ncols)) - 128.
else:
    x = np.random.uniform(0, 255, (1, img_nrows, img_ncols, 3)) - 128.

for i in range(50):
    print('Start of iteration', i)
    start_time = time.time()
    x, min_val, info = fmin_l_bfgs_b(evaluator.loss, x.flatten(),
                                     fprime=evaluator.grads, maxfun=20)
    print('Current loss value:', min_val)
    # save current generated image
    img = deprocess_image(x.copy())
    fname = target_img_prefix + '_at_iteration_%d.png' % i
    imsave(fname, img)
    end_time = time.time()
    print('Image saved as', fname)
    print('Iteration %d completed in %ds' % (i, end_time - start_time))
=======
'''Neural doodle with Keras

# Script Usage

## Arguments
```
--nlabels:              # of regions (colors) in mask images
--style-image:          image to learn style from
--style-mask:           semantic labels for style image
--target-mask:          semantic labels for target image (your doodle)
--content-image:        optional image to learn content from
--target-image-prefix:  path prefix for generated target images
```

## Example 1: doodle using a style image, style mask
and target mask.
```
python neural_doodle.py --nlabels 4 --style-image Monet/style.png \
--style-mask Monet/style_mask.png --target-mask Monet/target_mask.png \
--target-image-prefix generated/monet
```

## Example 2: doodle using a style image, style mask,
target mask and an optional content image.
```
python neural_doodle.py --nlabels 4 --style-image Renoir/style.png \
--style-mask Renoir/style_mask.png --target-mask Renoir/target_mask.png \
--content-image Renoir/creek.jpg \
--target-image-prefix generated/renoir
```

# References

- [Dmitry Ulyanov's blog on fast-neural-doodle](http://dmitryulyanov.github.io/feed-forward-neural-doodle/)
- [Torch code for fast-neural-doodle](https://github.com/DmitryUlyanov/fast-neural-doodle)
- [Torch code for online-neural-doodle](https://github.com/DmitryUlyanov/online-neural-doodle)
- [Paper Texture Networks: Feed-forward Synthesis of Textures and Stylized Images](http://arxiv.org/abs/1603.03417)
- [Discussion on parameter tuning](https://github.com/keras-team/keras/issues/3705)

# Resources

Example images can be downloaded from
https://github.com/DmitryUlyanov/fast-neural-doodle/tree/master/data
'''
from __future__ import print_function
import time
import argparse
import numpy as np
from scipy.optimize import fmin_l_bfgs_b
from scipy.misc import imread, imsave

from keras import backend as K
from keras.layers import Input, AveragePooling2D
from keras.models import Model
from keras.preprocessing.image import load_img, img_to_array
from keras.applications import vgg19

# Command line arguments
parser = argparse.ArgumentParser(description='Keras neural doodle example')
parser.add_argument('--nlabels', type=int,
                    help='number of semantic labels'
                    ' (regions in differnet colors)'
                    ' in style_mask/target_mask')
parser.add_argument('--style-image', type=str,
                    help='path to image to learn style from')
parser.add_argument('--style-mask', type=str,
                    help='path to semantic mask of style image')
parser.add_argument('--target-mask', type=str,
                    help='path to semantic mask of target image')
parser.add_argument('--content-image', type=str, default=None,
                    help='path to optional content image')
parser.add_argument('--target-image-prefix', type=str,
                    help='path prefix for generated results')
args = parser.parse_args()

style_img_path = args.style_image
style_mask_path = args.style_mask
target_mask_path = args.target_mask
content_img_path = args.content_image
target_img_prefix = args.target_image_prefix
use_content_img = content_img_path is not None

num_labels = args.nlabels
num_colors = 3  # RGB
# determine image sizes based on target_mask
ref_img = imread(target_mask_path)
img_nrows, img_ncols = ref_img.shape[:2]

total_variation_weight = 50.
style_weight = 1.
content_weight = 0.1 if use_content_img else 0

content_feature_layers = ['block5_conv2']
# To get better generation qualities, use more conv layers for style features
style_feature_layers = ['block1_conv1', 'block2_conv1', 'block3_conv1',
                        'block4_conv1', 'block5_conv1']


# helper functions for reading/processing images
def preprocess_image(image_path):
    img = load_img(image_path, target_size=(img_nrows, img_ncols))
    img = img_to_array(img)
    img = np.expand_dims(img, axis=0)
    img = vgg19.preprocess_input(img)
    return img


def deprocess_image(x):
    if K.image_data_format() == 'channels_first':
        x = x.reshape((3, img_nrows, img_ncols))
        x = x.transpose((1, 2, 0))
    else:
        x = x.reshape((img_nrows, img_ncols, 3))
    # Remove zero-center by mean pixel
    x[:, :, 0] += 103.939
    x[:, :, 1] += 116.779
    x[:, :, 2] += 123.68
    # 'BGR'->'RGB'
    x = x[:, :, ::-1]
    x = np.clip(x, 0, 255).astype('uint8')
    return x


def kmeans(xs, k):
    assert xs.ndim == 2
    try:
        from sklearn.cluster import k_means
        _, labels, _ = k_means(xs.astype('float64'), k)
    except ImportError:
        from scipy.cluster.vq import kmeans2
        _, labels = kmeans2(xs, k, missing='raise')
    return labels


def load_mask_labels():
    '''Load both target and style masks.
    A mask image (nr x nc) with m labels/colors will be loaded
    as a 4D boolean tensor: (1, m, nr, nc) for 'channels_first' or (1, nr, nc, m) for 'channels_last'
    '''
    target_mask_img = load_img(target_mask_path,
                               target_size=(img_nrows, img_ncols))
    target_mask_img = img_to_array(target_mask_img)
    style_mask_img = load_img(style_mask_path,
                              target_size=(img_nrows, img_ncols))
    style_mask_img = img_to_array(style_mask_img)
    if K.image_data_format() == 'channels_first':
        mask_vecs = np.vstack([style_mask_img.reshape((3, -1)).T,
                               target_mask_img.reshape((3, -1)).T])
    else:
        mask_vecs = np.vstack([style_mask_img.reshape((-1, 3)),
                               target_mask_img.reshape((-1, 3))])

    labels = kmeans(mask_vecs, num_labels)
    style_mask_label = labels[:img_nrows *
                              img_ncols].reshape((img_nrows, img_ncols))
    target_mask_label = labels[img_nrows *
                               img_ncols:].reshape((img_nrows, img_ncols))

    stack_axis = 0 if K.image_data_format() == 'channels_first' else -1
    style_mask = np.stack([style_mask_label == r for r in range(num_labels)],
                          axis=stack_axis)
    target_mask = np.stack([target_mask_label == r for r in range(num_labels)],
                           axis=stack_axis)

    return (np.expand_dims(style_mask, axis=0),
            np.expand_dims(target_mask, axis=0))

# Create tensor variables for images
if K.image_data_format() == 'channels_first':
    shape = (1, num_colors, img_nrows, img_ncols)
else:
    shape = (1, img_nrows, img_ncols, num_colors)

style_image = K.variable(preprocess_image(style_img_path))
target_image = K.placeholder(shape=shape)
if use_content_img:
    content_image = K.variable(preprocess_image(content_img_path))
else:
    content_image = K.zeros(shape=shape)

images = K.concatenate([style_image, target_image, content_image], axis=0)

# Create tensor variables for masks
raw_style_mask, raw_target_mask = load_mask_labels()
style_mask = K.variable(raw_style_mask.astype('float32'))
target_mask = K.variable(raw_target_mask.astype('float32'))
masks = K.concatenate([style_mask, target_mask], axis=0)

# index constants for images and tasks variables
STYLE, TARGET, CONTENT = 0, 1, 2

# Build image model, mask model and use layer outputs as features
# image model as VGG19
image_model = vgg19.VGG19(include_top=False, input_tensor=images)

# mask model as a series of pooling
mask_input = Input(tensor=masks, shape=(None, None, None), name='mask_input')
x = mask_input
for layer in image_model.layers[1:]:
    name = 'mask_%s' % layer.name
    if 'conv' in layer.name:
        x = AveragePooling2D((3, 3), padding='same', strides=(
            1, 1), name=name)(x)
    elif 'pool' in layer.name:
        x = AveragePooling2D((2, 2), name=name)(x)
mask_model = Model(mask_input, x)

# Collect features from image_model and task_model
image_features = {}
mask_features = {}
for img_layer, mask_layer in zip(image_model.layers, mask_model.layers):
    if 'conv' in img_layer.name:
        assert 'mask_' + img_layer.name == mask_layer.name
        layer_name = img_layer.name
        img_feat, mask_feat = img_layer.output, mask_layer.output
        image_features[layer_name] = img_feat
        mask_features[layer_name] = mask_feat


# Define loss functions
def gram_matrix(x):
    assert K.ndim(x) == 3
    features = K.batch_flatten(x)
    gram = K.dot(features, K.transpose(features))
    return gram


def region_style_loss(style_image, target_image, style_mask, target_mask):
    '''Calculate style loss between style_image and target_image,
    for one common region specified by their (boolean) masks
    '''
    assert 3 == K.ndim(style_image) == K.ndim(target_image)
    assert 2 == K.ndim(style_mask) == K.ndim(target_mask)
    if K.image_data_format() == 'channels_first':
        masked_style = style_image * style_mask
        masked_target = target_image * target_mask
        num_channels = K.shape(style_image)[0]
    else:
        masked_style = K.permute_dimensions(
            style_image, (2, 0, 1)) * style_mask
        masked_target = K.permute_dimensions(
            target_image, (2, 0, 1)) * target_mask
        num_channels = K.shape(style_image)[-1]
    num_channels = K.cast(num_channels, dtype='float32')
    s = gram_matrix(masked_style) / K.mean(style_mask) / num_channels
    c = gram_matrix(masked_target) / K.mean(target_mask) / num_channels
    return K.mean(K.square(s - c))


def style_loss(style_image, target_image, style_masks, target_masks):
    '''Calculate style loss between style_image and target_image,
    in all regions.
    '''
    assert 3 == K.ndim(style_image) == K.ndim(target_image)
    assert 3 == K.ndim(style_masks) == K.ndim(target_masks)
    loss = K.variable(0)
    for i in range(num_labels):
        if K.image_data_format() == 'channels_first':
            style_mask = style_masks[i, :, :]
            target_mask = target_masks[i, :, :]
        else:
            style_mask = style_masks[:, :, i]
            target_mask = target_masks[:, :, i]
        loss += region_style_loss(style_image,
                                  target_image, style_mask, target_mask)
    return loss


def content_loss(content_image, target_image):
    return K.sum(K.square(target_image - content_image))


def total_variation_loss(x):
    assert 4 == K.ndim(x)
    if K.image_data_format() == 'channels_first':
        a = K.square(x[:, :, :img_nrows - 1, :img_ncols - 1] -
                     x[:, :, 1:, :img_ncols - 1])
        b = K.square(x[:, :, :img_nrows - 1, :img_ncols - 1] -
                     x[:, :, :img_nrows - 1, 1:])
    else:
        a = K.square(x[:, :img_nrows - 1, :img_ncols - 1, :] -
                     x[:, 1:, :img_ncols - 1, :])
        b = K.square(x[:, :img_nrows - 1, :img_ncols - 1, :] -
                     x[:, :img_nrows - 1, 1:, :])
    return K.sum(K.pow(a + b, 1.25))

# Overall loss is the weighted sum of content_loss, style_loss and tv_loss
# Each individual loss uses features from image/mask models.
loss = K.variable(0)
for layer in content_feature_layers:
    content_feat = image_features[layer][CONTENT, :, :, :]
    target_feat = image_features[layer][TARGET, :, :, :]
    loss += content_weight * content_loss(content_feat, target_feat)

for layer in style_feature_layers:
    style_feat = image_features[layer][STYLE, :, :, :]
    target_feat = image_features[layer][TARGET, :, :, :]
    style_masks = mask_features[layer][STYLE, :, :, :]
    target_masks = mask_features[layer][TARGET, :, :, :]
    sl = style_loss(style_feat, target_feat, style_masks, target_masks)
    loss += (style_weight / len(style_feature_layers)) * sl

loss += total_variation_weight * total_variation_loss(target_image)
loss_grads = K.gradients(loss, target_image)

# Evaluator class for computing efficiency
outputs = [loss]
if isinstance(loss_grads, (list, tuple)):
    outputs += loss_grads
else:
    outputs.append(loss_grads)

f_outputs = K.function([target_image], outputs)


def eval_loss_and_grads(x):
    if K.image_data_format() == 'channels_first':
        x = x.reshape((1, 3, img_nrows, img_ncols))
    else:
        x = x.reshape((1, img_nrows, img_ncols, 3))
    outs = f_outputs([x])
    loss_value = outs[0]
    if len(outs[1:]) == 1:
        grad_values = outs[1].flatten().astype('float64')
    else:
        grad_values = np.array(outs[1:]).flatten().astype('float64')
    return loss_value, grad_values


class Evaluator(object):

    def __init__(self):
        self.loss_value = None
        self.grads_values = None

    def loss(self, x):
        assert self.loss_value is None
        loss_value, grad_values = eval_loss_and_grads(x)
        self.loss_value = loss_value
        self.grad_values = grad_values
        return self.loss_value

    def grads(self, x):
        assert self.loss_value is not None
        grad_values = np.copy(self.grad_values)
        self.loss_value = None
        self.grad_values = None
        return grad_values

evaluator = Evaluator()

# Generate images by iterative optimization
if K.image_data_format() == 'channels_first':
    x = np.random.uniform(0, 255, (1, 3, img_nrows, img_ncols)) - 128.
else:
    x = np.random.uniform(0, 255, (1, img_nrows, img_ncols, 3)) - 128.

for i in range(50):
    print('Start of iteration', i)
    start_time = time.time()
    x, min_val, info = fmin_l_bfgs_b(evaluator.loss, x.flatten(),
                                     fprime=evaluator.grads, maxfun=20)
    print('Current loss value:', min_val)
    # save current generated image
    img = deprocess_image(x.copy())
    fname = target_img_prefix + '_at_iteration_%d.png' % i
    imsave(fname, img)
    end_time = time.time()
    print('Image saved as', fname)
    print('Iteration %d completed in %ds' % (i, end_time - start_time))
>>>>>>> 27ad348e
<|MERGE_RESOLUTION|>--- conflicted
+++ resolved
@@ -1,4 +1,3 @@
-<<<<<<< HEAD
 '''Neural doodle with Keras
 
 # Script Usage
@@ -36,7 +35,7 @@
 - [Torch code for fast-neural-doodle](https://github.com/DmitryUlyanov/fast-neural-doodle)
 - [Torch code for online-neural-doodle](https://github.com/DmitryUlyanov/online-neural-doodle)
 - [Paper Texture Networks: Feed-forward Synthesis of Textures and Stylized Images](http://arxiv.org/abs/1603.03417)
-- [Discussion on parameter tuning](https://github.com/fchollet/keras/issues/3705)
+- [Discussion on parameter tuning](https://github.com/keras-team/keras/issues/3705)
 
 # Resources
 
@@ -368,376 +367,4 @@
     imsave(fname, img)
     end_time = time.time()
     print('Image saved as', fname)
-    print('Iteration %d completed in %ds' % (i, end_time - start_time))
-=======
-'''Neural doodle with Keras
-
-# Script Usage
-
-## Arguments
-```
---nlabels:              # of regions (colors) in mask images
---style-image:          image to learn style from
---style-mask:           semantic labels for style image
---target-mask:          semantic labels for target image (your doodle)
---content-image:        optional image to learn content from
---target-image-prefix:  path prefix for generated target images
-```
-
-## Example 1: doodle using a style image, style mask
-and target mask.
-```
-python neural_doodle.py --nlabels 4 --style-image Monet/style.png \
---style-mask Monet/style_mask.png --target-mask Monet/target_mask.png \
---target-image-prefix generated/monet
-```
-
-## Example 2: doodle using a style image, style mask,
-target mask and an optional content image.
-```
-python neural_doodle.py --nlabels 4 --style-image Renoir/style.png \
---style-mask Renoir/style_mask.png --target-mask Renoir/target_mask.png \
---content-image Renoir/creek.jpg \
---target-image-prefix generated/renoir
-```
-
-# References
-
-- [Dmitry Ulyanov's blog on fast-neural-doodle](http://dmitryulyanov.github.io/feed-forward-neural-doodle/)
-- [Torch code for fast-neural-doodle](https://github.com/DmitryUlyanov/fast-neural-doodle)
-- [Torch code for online-neural-doodle](https://github.com/DmitryUlyanov/online-neural-doodle)
-- [Paper Texture Networks: Feed-forward Synthesis of Textures and Stylized Images](http://arxiv.org/abs/1603.03417)
-- [Discussion on parameter tuning](https://github.com/keras-team/keras/issues/3705)
-
-# Resources
-
-Example images can be downloaded from
-https://github.com/DmitryUlyanov/fast-neural-doodle/tree/master/data
-'''
-from __future__ import print_function
-import time
-import argparse
-import numpy as np
-from scipy.optimize import fmin_l_bfgs_b
-from scipy.misc import imread, imsave
-
-from keras import backend as K
-from keras.layers import Input, AveragePooling2D
-from keras.models import Model
-from keras.preprocessing.image import load_img, img_to_array
-from keras.applications import vgg19
-
-# Command line arguments
-parser = argparse.ArgumentParser(description='Keras neural doodle example')
-parser.add_argument('--nlabels', type=int,
-                    help='number of semantic labels'
-                    ' (regions in differnet colors)'
-                    ' in style_mask/target_mask')
-parser.add_argument('--style-image', type=str,
-                    help='path to image to learn style from')
-parser.add_argument('--style-mask', type=str,
-                    help='path to semantic mask of style image')
-parser.add_argument('--target-mask', type=str,
-                    help='path to semantic mask of target image')
-parser.add_argument('--content-image', type=str, default=None,
-                    help='path to optional content image')
-parser.add_argument('--target-image-prefix', type=str,
-                    help='path prefix for generated results')
-args = parser.parse_args()
-
-style_img_path = args.style_image
-style_mask_path = args.style_mask
-target_mask_path = args.target_mask
-content_img_path = args.content_image
-target_img_prefix = args.target_image_prefix
-use_content_img = content_img_path is not None
-
-num_labels = args.nlabels
-num_colors = 3  # RGB
-# determine image sizes based on target_mask
-ref_img = imread(target_mask_path)
-img_nrows, img_ncols = ref_img.shape[:2]
-
-total_variation_weight = 50.
-style_weight = 1.
-content_weight = 0.1 if use_content_img else 0
-
-content_feature_layers = ['block5_conv2']
-# To get better generation qualities, use more conv layers for style features
-style_feature_layers = ['block1_conv1', 'block2_conv1', 'block3_conv1',
-                        'block4_conv1', 'block5_conv1']
-
-
-# helper functions for reading/processing images
-def preprocess_image(image_path):
-    img = load_img(image_path, target_size=(img_nrows, img_ncols))
-    img = img_to_array(img)
-    img = np.expand_dims(img, axis=0)
-    img = vgg19.preprocess_input(img)
-    return img
-
-
-def deprocess_image(x):
-    if K.image_data_format() == 'channels_first':
-        x = x.reshape((3, img_nrows, img_ncols))
-        x = x.transpose((1, 2, 0))
-    else:
-        x = x.reshape((img_nrows, img_ncols, 3))
-    # Remove zero-center by mean pixel
-    x[:, :, 0] += 103.939
-    x[:, :, 1] += 116.779
-    x[:, :, 2] += 123.68
-    # 'BGR'->'RGB'
-    x = x[:, :, ::-1]
-    x = np.clip(x, 0, 255).astype('uint8')
-    return x
-
-
-def kmeans(xs, k):
-    assert xs.ndim == 2
-    try:
-        from sklearn.cluster import k_means
-        _, labels, _ = k_means(xs.astype('float64'), k)
-    except ImportError:
-        from scipy.cluster.vq import kmeans2
-        _, labels = kmeans2(xs, k, missing='raise')
-    return labels
-
-
-def load_mask_labels():
-    '''Load both target and style masks.
-    A mask image (nr x nc) with m labels/colors will be loaded
-    as a 4D boolean tensor: (1, m, nr, nc) for 'channels_first' or (1, nr, nc, m) for 'channels_last'
-    '''
-    target_mask_img = load_img(target_mask_path,
-                               target_size=(img_nrows, img_ncols))
-    target_mask_img = img_to_array(target_mask_img)
-    style_mask_img = load_img(style_mask_path,
-                              target_size=(img_nrows, img_ncols))
-    style_mask_img = img_to_array(style_mask_img)
-    if K.image_data_format() == 'channels_first':
-        mask_vecs = np.vstack([style_mask_img.reshape((3, -1)).T,
-                               target_mask_img.reshape((3, -1)).T])
-    else:
-        mask_vecs = np.vstack([style_mask_img.reshape((-1, 3)),
-                               target_mask_img.reshape((-1, 3))])
-
-    labels = kmeans(mask_vecs, num_labels)
-    style_mask_label = labels[:img_nrows *
-                              img_ncols].reshape((img_nrows, img_ncols))
-    target_mask_label = labels[img_nrows *
-                               img_ncols:].reshape((img_nrows, img_ncols))
-
-    stack_axis = 0 if K.image_data_format() == 'channels_first' else -1
-    style_mask = np.stack([style_mask_label == r for r in range(num_labels)],
-                          axis=stack_axis)
-    target_mask = np.stack([target_mask_label == r for r in range(num_labels)],
-                           axis=stack_axis)
-
-    return (np.expand_dims(style_mask, axis=0),
-            np.expand_dims(target_mask, axis=0))
-
-# Create tensor variables for images
-if K.image_data_format() == 'channels_first':
-    shape = (1, num_colors, img_nrows, img_ncols)
-else:
-    shape = (1, img_nrows, img_ncols, num_colors)
-
-style_image = K.variable(preprocess_image(style_img_path))
-target_image = K.placeholder(shape=shape)
-if use_content_img:
-    content_image = K.variable(preprocess_image(content_img_path))
-else:
-    content_image = K.zeros(shape=shape)
-
-images = K.concatenate([style_image, target_image, content_image], axis=0)
-
-# Create tensor variables for masks
-raw_style_mask, raw_target_mask = load_mask_labels()
-style_mask = K.variable(raw_style_mask.astype('float32'))
-target_mask = K.variable(raw_target_mask.astype('float32'))
-masks = K.concatenate([style_mask, target_mask], axis=0)
-
-# index constants for images and tasks variables
-STYLE, TARGET, CONTENT = 0, 1, 2
-
-# Build image model, mask model and use layer outputs as features
-# image model as VGG19
-image_model = vgg19.VGG19(include_top=False, input_tensor=images)
-
-# mask model as a series of pooling
-mask_input = Input(tensor=masks, shape=(None, None, None), name='mask_input')
-x = mask_input
-for layer in image_model.layers[1:]:
-    name = 'mask_%s' % layer.name
-    if 'conv' in layer.name:
-        x = AveragePooling2D((3, 3), padding='same', strides=(
-            1, 1), name=name)(x)
-    elif 'pool' in layer.name:
-        x = AveragePooling2D((2, 2), name=name)(x)
-mask_model = Model(mask_input, x)
-
-# Collect features from image_model and task_model
-image_features = {}
-mask_features = {}
-for img_layer, mask_layer in zip(image_model.layers, mask_model.layers):
-    if 'conv' in img_layer.name:
-        assert 'mask_' + img_layer.name == mask_layer.name
-        layer_name = img_layer.name
-        img_feat, mask_feat = img_layer.output, mask_layer.output
-        image_features[layer_name] = img_feat
-        mask_features[layer_name] = mask_feat
-
-
-# Define loss functions
-def gram_matrix(x):
-    assert K.ndim(x) == 3
-    features = K.batch_flatten(x)
-    gram = K.dot(features, K.transpose(features))
-    return gram
-
-
-def region_style_loss(style_image, target_image, style_mask, target_mask):
-    '''Calculate style loss between style_image and target_image,
-    for one common region specified by their (boolean) masks
-    '''
-    assert 3 == K.ndim(style_image) == K.ndim(target_image)
-    assert 2 == K.ndim(style_mask) == K.ndim(target_mask)
-    if K.image_data_format() == 'channels_first':
-        masked_style = style_image * style_mask
-        masked_target = target_image * target_mask
-        num_channels = K.shape(style_image)[0]
-    else:
-        masked_style = K.permute_dimensions(
-            style_image, (2, 0, 1)) * style_mask
-        masked_target = K.permute_dimensions(
-            target_image, (2, 0, 1)) * target_mask
-        num_channels = K.shape(style_image)[-1]
-    num_channels = K.cast(num_channels, dtype='float32')
-    s = gram_matrix(masked_style) / K.mean(style_mask) / num_channels
-    c = gram_matrix(masked_target) / K.mean(target_mask) / num_channels
-    return K.mean(K.square(s - c))
-
-
-def style_loss(style_image, target_image, style_masks, target_masks):
-    '''Calculate style loss between style_image and target_image,
-    in all regions.
-    '''
-    assert 3 == K.ndim(style_image) == K.ndim(target_image)
-    assert 3 == K.ndim(style_masks) == K.ndim(target_masks)
-    loss = K.variable(0)
-    for i in range(num_labels):
-        if K.image_data_format() == 'channels_first':
-            style_mask = style_masks[i, :, :]
-            target_mask = target_masks[i, :, :]
-        else:
-            style_mask = style_masks[:, :, i]
-            target_mask = target_masks[:, :, i]
-        loss += region_style_loss(style_image,
-                                  target_image, style_mask, target_mask)
-    return loss
-
-
-def content_loss(content_image, target_image):
-    return K.sum(K.square(target_image - content_image))
-
-
-def total_variation_loss(x):
-    assert 4 == K.ndim(x)
-    if K.image_data_format() == 'channels_first':
-        a = K.square(x[:, :, :img_nrows - 1, :img_ncols - 1] -
-                     x[:, :, 1:, :img_ncols - 1])
-        b = K.square(x[:, :, :img_nrows - 1, :img_ncols - 1] -
-                     x[:, :, :img_nrows - 1, 1:])
-    else:
-        a = K.square(x[:, :img_nrows - 1, :img_ncols - 1, :] -
-                     x[:, 1:, :img_ncols - 1, :])
-        b = K.square(x[:, :img_nrows - 1, :img_ncols - 1, :] -
-                     x[:, :img_nrows - 1, 1:, :])
-    return K.sum(K.pow(a + b, 1.25))
-
-# Overall loss is the weighted sum of content_loss, style_loss and tv_loss
-# Each individual loss uses features from image/mask models.
-loss = K.variable(0)
-for layer in content_feature_layers:
-    content_feat = image_features[layer][CONTENT, :, :, :]
-    target_feat = image_features[layer][TARGET, :, :, :]
-    loss += content_weight * content_loss(content_feat, target_feat)
-
-for layer in style_feature_layers:
-    style_feat = image_features[layer][STYLE, :, :, :]
-    target_feat = image_features[layer][TARGET, :, :, :]
-    style_masks = mask_features[layer][STYLE, :, :, :]
-    target_masks = mask_features[layer][TARGET, :, :, :]
-    sl = style_loss(style_feat, target_feat, style_masks, target_masks)
-    loss += (style_weight / len(style_feature_layers)) * sl
-
-loss += total_variation_weight * total_variation_loss(target_image)
-loss_grads = K.gradients(loss, target_image)
-
-# Evaluator class for computing efficiency
-outputs = [loss]
-if isinstance(loss_grads, (list, tuple)):
-    outputs += loss_grads
-else:
-    outputs.append(loss_grads)
-
-f_outputs = K.function([target_image], outputs)
-
-
-def eval_loss_and_grads(x):
-    if K.image_data_format() == 'channels_first':
-        x = x.reshape((1, 3, img_nrows, img_ncols))
-    else:
-        x = x.reshape((1, img_nrows, img_ncols, 3))
-    outs = f_outputs([x])
-    loss_value = outs[0]
-    if len(outs[1:]) == 1:
-        grad_values = outs[1].flatten().astype('float64')
-    else:
-        grad_values = np.array(outs[1:]).flatten().astype('float64')
-    return loss_value, grad_values
-
-
-class Evaluator(object):
-
-    def __init__(self):
-        self.loss_value = None
-        self.grads_values = None
-
-    def loss(self, x):
-        assert self.loss_value is None
-        loss_value, grad_values = eval_loss_and_grads(x)
-        self.loss_value = loss_value
-        self.grad_values = grad_values
-        return self.loss_value
-
-    def grads(self, x):
-        assert self.loss_value is not None
-        grad_values = np.copy(self.grad_values)
-        self.loss_value = None
-        self.grad_values = None
-        return grad_values
-
-evaluator = Evaluator()
-
-# Generate images by iterative optimization
-if K.image_data_format() == 'channels_first':
-    x = np.random.uniform(0, 255, (1, 3, img_nrows, img_ncols)) - 128.
-else:
-    x = np.random.uniform(0, 255, (1, img_nrows, img_ncols, 3)) - 128.
-
-for i in range(50):
-    print('Start of iteration', i)
-    start_time = time.time()
-    x, min_val, info = fmin_l_bfgs_b(evaluator.loss, x.flatten(),
-                                     fprime=evaluator.grads, maxfun=20)
-    print('Current loss value:', min_val)
-    # save current generated image
-    img = deprocess_image(x.copy())
-    fname = target_img_prefix + '_at_iteration_%d.png' % i
-    imsave(fname, img)
-    end_time = time.time()
-    print('Image saved as', fname)
-    print('Iteration %d completed in %ds' % (i, end_time - start_time))
->>>>>>> 27ad348e
+    print('Iteration %d completed in %ds' % (i, end_time - start_time))