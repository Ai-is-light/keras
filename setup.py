--- conflicted
+++ resolved
@@ -3,20 +3,12 @@
 
 
 setup(name='Keras',
-<<<<<<< HEAD
-      version='2.0.8',
-=======
       version='2.1.2',
->>>>>>> 8a4b9c6e
       description='Deep Learning for Python',
       author='Francois Chollet',
       author_email='francois.chollet@gmail.com',
       url='https://github.com/fchollet/keras',
-<<<<<<< HEAD
-      download_url='https://github.com/fchollet/keras/tarball/2.0.8',
-=======
       download_url='https://github.com/fchollet/keras/tarball/2.1.2',
->>>>>>> 8a4b9c6e
       license='MIT',
       install_requires=['numpy>=1.9.1',
                         'scipy>=0.14',
@@ -28,12 +20,8 @@
           'tests': ['pytest',
                     'pytest-pep8',
                     'pytest-xdist',
-<<<<<<< HEAD
-                    'pytest-cov'],
-=======
                     'pytest-cov',
                     'pandas'],
->>>>>>> 8a4b9c6e
       },
       classifiers=[
           'Development Status :: 5 - Production/Stable',
