--- conflicted
+++ resolved
@@ -1,7 +1,4 @@
 [report]
-<<<<<<< HEAD
-fail_under = 67
-=======
 # Regexes for lines to exclude from consideration
 exclude_lines =
     # Don't complain if tests don't hit defensive assertion code:
@@ -11,16 +8,12 @@
     # Don't complain if legacy support codes are not performed:
     if original_keras_version == '1':
 
-fail_under = 85
->>>>>>> 4cde148d
+fail_under = 67
 show_missing = True
 omit =
     keras/applications/*
     keras/datasets/*
-<<<<<<< HEAD
+    keras/legacy/*
     keras/caffe/*
     keras/layers/attention.py
-    keras/layers/googlenet_custom_layers.py
-=======
-    keras/legacy/*
->>>>>>> 4cde148d
+    keras/layers/googlenet_custom_layers.py