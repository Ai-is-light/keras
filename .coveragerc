[report]
# Regexes for lines to exclude from consideration
exclude_lines =
    os.remove
    except ImportError
    # Don't complain if tests don't hit defensive assertion code:
    raise ImportError
    raise NotImplementedError

    # Don't complain if legacy support codes are not performed:
    if original_keras_version == '1':

fail_under = 60
show_missing = True
omit =
    keras/applications/*
    keras/datasets/*
    keras/layers/cudnn_recurrent.py
    keras/legacy/*
<<<<<<< HEAD
    keras/caffe/*
    keras/layers/attention.py
    keras/layers/googlenet_custom_layers.py
=======
    keras/utils/multi_gpu_utils.py
>>>>>>> 3578599b
<|MERGE_RESOLUTION|>--- conflicted
+++ resolved
@@ -17,10 +17,7 @@
     keras/datasets/*
     keras/layers/cudnn_recurrent.py
     keras/legacy/*
-<<<<<<< HEAD
     keras/caffe/*
     keras/layers/attention.py
     keras/layers/googlenet_custom_layers.py
-=======
-    keras/utils/multi_gpu_utils.py
->>>>>>> 3578599b
+    keras/utils/multi_gpu_utils.py